name: Psalm

on:
  pull_request: ~

defaults:
  run:
    shell: bash

concurrency:
    group: ${{ github.workflow }}-${{ github.head_ref || github.run_id }}
    cancel-in-progress: true

permissions:
  contents: read

jobs:
  psalm:
    name: Psalm
    runs-on: Ubuntu-20.04

    env:
      php-version: '8.2'
    steps:
      - name: Setup PHP
        uses: shivammathur/setup-php@v2
        with:
          php-version: ${{ env.php-version }}
          ini-values: "memory_limit=-1"
          coverage: none

      - name: Checkout target branch
        uses: actions/checkout@v4
        with:
          ref: ${{ github.base_ref }}

      - name: Checkout PR
        uses: actions/checkout@v4

      - name: Install dependencies
        run: |
          COMPOSER_HOME="$(composer config home)"
          ([ -d "$COMPOSER_HOME" ] || mkdir "$COMPOSER_HOME") && cp .github/composer-config.json "$COMPOSER_HOME/config.json"
          export COMPOSER_ROOT_VERSION=$(grep ' VERSION = ' src/Symfony/Component/HttpKernel/Kernel.php | grep -P -o '[0-9]+\.[0-9]+').x-dev
          composer remove --dev --no-update --no-interaction symfony/phpunit-bridge
<<<<<<< HEAD
          composer require --no-progress --ansi --no-plugins psalm/phar phpunit/phpunit:^9.6 php-http/discovery psr/event-dispatcher mongodb/mongodb jetbrains/phpstorm-stubs
=======
          composer require --no-progress --ansi --no-plugins psalm/phar:@stable phpunit/phpunit:^9.5 php-http/discovery psr/event-dispatcher mongodb/mongodb jetbrains/phpstorm-stubs
>>>>>>> 356c3a50

      - name: Generate Psalm baseline
        run: |
          git checkout composer.json
          git checkout -m ${{ github.base_ref }}

          # @todo intersection types are broken in Psalm
          # @see https://github.com/vimeo/psalm/issues/7520
          sed -i 's/Uuid&/Uuid|/' src/Symfony/Component/Uid/Factory/TimeBasedUuidFactory.php
          sed -i 's/Interface&/Interface|/' src/Symfony/Component/HttpFoundation/Session/Storage/Handler/MigratingSessionHandler.php
          ./vendor/bin/psalm.phar --set-baseline=.github/psalm/psalm.baseline.xml --no-progress
          git checkout -m FETCH_HEAD

      - name: Psalm
        run: |
          ./vendor/bin/psalm.phar --no-progress || ./vendor/bin/psalm.phar --output-format=github --no-progress<|MERGE_RESOLUTION|>--- conflicted
+++ resolved
@@ -43,11 +43,7 @@
           ([ -d "$COMPOSER_HOME" ] || mkdir "$COMPOSER_HOME") && cp .github/composer-config.json "$COMPOSER_HOME/config.json"
           export COMPOSER_ROOT_VERSION=$(grep ' VERSION = ' src/Symfony/Component/HttpKernel/Kernel.php | grep -P -o '[0-9]+\.[0-9]+').x-dev
           composer remove --dev --no-update --no-interaction symfony/phpunit-bridge
-<<<<<<< HEAD
-          composer require --no-progress --ansi --no-plugins psalm/phar phpunit/phpunit:^9.6 php-http/discovery psr/event-dispatcher mongodb/mongodb jetbrains/phpstorm-stubs
-=======
-          composer require --no-progress --ansi --no-plugins psalm/phar:@stable phpunit/phpunit:^9.5 php-http/discovery psr/event-dispatcher mongodb/mongodb jetbrains/phpstorm-stubs
->>>>>>> 356c3a50
+          composer require --no-progress --ansi --no-plugins psalm/phar:@stable phpunit/phpunit:^9.6 php-http/discovery psr/event-dispatcher mongodb/mongodb jetbrains/phpstorm-stubs
 
       - name: Generate Psalm baseline
         run: |
