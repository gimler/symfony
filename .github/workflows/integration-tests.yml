name: Integration

on:
  push:
  pull_request:

defaults:
  run:
    shell: bash

jobs:

  tests:
    name: Tests
    runs-on: Ubuntu-20.04

    strategy:
      matrix:
        php: ['7.2', '8.0']

    services:
      postgres:
        image: postgres:9.6-alpine
        ports:
          - 5432:5432
        env:
          POSTGRES_PASSWORD: 'password'
      ldap:
        image: bitnami/openldap
        ports:
          - 3389:3389
        env:
          LDAP_ADMIN_USERNAME: admin
          LDAP_ADMIN_PASSWORD: symfony
          LDAP_ROOT: dc=symfony,dc=com
          LDAP_PORT_NUMBER: 3389
          LDAP_USERS: a
          LDAP_PASSWORDS: a
      redis:
        image: redis:6.0.0
        ports:
          - 6379:6379
      redis-cluster:
        image: grokzen/redis-cluster:5.0.4
        ports:
          - 7000:7000
          - 7001:7001
          - 7002:7002
          - 7003:7003
          - 7004:7004
          - 7005:7005
          - 7006:7006
        env:
          STANDALONE: 1
      redis-sentinel:
        image: bitnami/redis-sentinel:6.0
        ports:
          - 26379:26379
        env:
          REDIS_MASTER_HOST: redis
          REDIS_MASTER_SET: redis_sentinel
          REDIS_SENTINEL_QUORUM: 1
      memcached:
        image: memcached:1.6.5
        ports:
          - 11211:11211
      rabbitmq:
        image: rabbitmq:3.8.3
        ports:
          - 5672:5672
      mongodb:
        image: mongo
        ports:
          - 27017:27017
      couchbase:
        image: couchbase:6.5.1
        ports:
          - 8091:8091
          - 8092:8092
          - 8093:8093
          - 8094:8094
          - 11210:11210
      sqs:
        image: asyncaws/testing-sqs
        ports:
          - 9494:9494
      zookeeper:
        image: wurstmeister/zookeeper:3.4.6
      kafka:
        image: wurstmeister/kafka:2.12-2.4.1
        ports:
          - 9092:9092
        env:
          KAFKA_AUTO_CREATE_TOPICS_ENABLE: false
          KAFKA_CREATE_TOPICS: 'test-topic:1:1:compact'
          KAFKA_ADVERTISED_HOST_NAME: 127.0.0.1
          KAFKA_ZOOKEEPER_CONNECT: 'zookeeper:2181'
          KAFKA_ADVERTISED_PORT: 9092

    steps:
      - name: Checkout
        uses: actions/checkout@v2

      - name: Install system dependencies
        run: |
          echo "::group::apt-get update"
          sudo apt-get update
          echo "::endgroup::"

          echo "::group::install tools & libraries"
          sudo apt-get install librdkafka-dev
          echo "::endgroup::"

      - name: Configure Couchbase
        run: |
          curl -s -u 'username=Administrator&password=111111' -X POST http://localhost:8091/node/controller/setupServices -d 'services=kv%2Cn1ql%2Cindex%2Cfts'
          curl -s -X POST http://localhost:8091/settings/web -d 'username=Administrator&password=111111&port=SAME'
          curl -s -u Administrator:111111 -X POST http://localhost:8091/pools/default/buckets -d 'ramQuotaMB=100&bucketType=ephemeral&name=cache'
          curl -s -u Administrator:111111 -X POST  http://localhost:8091/pools/default -d 'memoryQuota=256'

      - name: Setup PHP
        uses: shivammathur/setup-php@v2
        with:
          coverage: "none"
<<<<<<< HEAD
          extensions: "json,couchbase,memcached,mongodb,redis,rdkafka,xsl,ldap"
          ini-values: "memory_limit=-1"
=======
          extensions: "memcached,redis,xsl,ldap"
          ini-values: date.timezone=Europe/Paris,memory_limit=-1,default_socket_timeout=10,session.gc_probability=0,apc.enable_cli=1,zend.assertions=1
>>>>>>> d5f7460a
          php-version: "${{ matrix.php }}"
          tools: pecl

      - name: Display versions
        run: |
          php -r 'foreach (get_loaded_extensions() as $extension) echo $extension . " " . phpversion($extension) . PHP_EOL;'
          php -i

      - name: Load fixtures
        uses: docker://bitnami/openldap
        with:
          entrypoint: /bin/bash
          args: -c "(/opt/bitnami/openldap/bin/ldapwhoami -h localhost:3389 -D cn=admin,dc=symfony,dc=com -w symfony||sleep 5) && /opt/bitnami/openldap/bin/ldapadd -h ldap:3389 -D cn=admin,dc=symfony,dc=com -w symfony -f src/Symfony/Component/Ldap/Tests/Fixtures/data/fixtures.ldif && /opt/bitnami/openldap/bin/ldapdelete -h ldap:3389 -D cn=admin,dc=symfony,dc=com -w symfony cn=a,ou=users,dc=symfony,dc=com"

      - name: Install dependencies
        run: |
          COMPOSER_HOME="$(composer config home)"
          ([ -d "$COMPOSER_HOME" ] || mkdir "$COMPOSER_HOME") && cp .github/composer-config.json "$COMPOSER_HOME/config.json"
          export COMPOSER_ROOT_VERSION=$(grep ' VERSION = ' src/Symfony/Component/HttpKernel/Kernel.php | grep -P -o '[0-9]+\.[0-9]+').x-dev
          echo COMPOSER_ROOT_VERSION=$COMPOSER_ROOT_VERSION >> $GITHUB_ENV

          echo "::group::composer update"
          composer require --dev --no-update mongodb/mongodb:@stable
          composer update --no-progress --ansi
          echo "::endgroup::"

          echo "::group::install phpunit"
          ./phpunit install
          echo "::endgroup::"

      - name: Run tests
        run: ./phpunit --group integration -v
        env:
          REDIS_HOST: localhost
          REDIS_CLUSTER_HOSTS: 'localhost:7000 localhost:7001 localhost:7002 localhost:7003 localhost:7004 localhost:7005'
          REDIS_SENTINEL_HOSTS: 'localhost:26379'
          REDIS_SENTINEL_SERVICE: redis_sentinel
          MESSENGER_REDIS_DSN: redis://127.0.0.1:7006/messages
          MESSENGER_AMQP_DSN: amqp://localhost/%2f/messages
          MESSENGER_SQS_DSN: "sqs://localhost:9494/messages?sslmode=disable&poll_timeout=0.01"
          MESSENGER_SQS_FIFO_QUEUE_DSN: "sqs://localhost:9494/messages.fifo?sslmode=disable&poll_timeout=0.01"
          MEMCACHED_HOST: localhost
          LDAP_HOST: localhost
          LDAP_PORT: 3389
          MONGODB_HOST: localhost
          KAFKA_BROKER: 127.0.0.1:9092
          POSTGRES_HOST: localhost

      #- name: Run HTTP push tests
      #  if: matrix.php == '8.0'
      #  run: |
      #    [ -d .phpunit ] && mv .phpunit .phpunit.bak
      #    wget -q https://github.com/symfony/binary-utils/releases/download/v0.1/vulcain_0.1.3_Linux_x86_64.tar.gz -O - | tar xz && mv vulcain /usr/local/bin
      #    docker run --rm -e COMPOSER_ROOT_VERSION -v $(pwd):/app -v $(which composer):/usr/local/bin/composer -v $(which vulcain):/usr/local/bin/vulcain -w /app php:8.0-alpine ./phpunit src/Symfony/Component/HttpClient/Tests/CurlHttpClientTest.php --filter testHttp2Push
      #    sudo rm -rf .phpunit
      #    [ -d .phpunit.bak ] && mv .phpunit.bak .phpunit<|MERGE_RESOLUTION|>--- conflicted
+++ resolved
@@ -122,13 +122,8 @@
         uses: shivammathur/setup-php@v2
         with:
           coverage: "none"
-<<<<<<< HEAD
           extensions: "json,couchbase,memcached,mongodb,redis,rdkafka,xsl,ldap"
-          ini-values: "memory_limit=-1"
-=======
-          extensions: "memcached,redis,xsl,ldap"
           ini-values: date.timezone=Europe/Paris,memory_limit=-1,default_socket_timeout=10,session.gc_probability=0,apc.enable_cli=1,zend.assertions=1
->>>>>>> d5f7460a
           php-version: "${{ matrix.php }}"
           tools: pecl
 
