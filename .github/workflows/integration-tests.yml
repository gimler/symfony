name: Integration

on:
  push:
  pull_request:

defaults:
  run:
    shell: bash

concurrency:
    group: ${{ github.workflow }}-${{ github.head_ref || github.run_id }}
    cancel-in-progress: true

permissions:
  contents: read

jobs:

  tests:
    name: Tests
    runs-on: Ubuntu-20.04

    strategy:
      matrix:
        php: ['7.2', '8.0']

    services:
      postgres:
        image: postgres:9.6-alpine
        ports:
          - 5432:5432
        env:
          POSTGRES_PASSWORD: 'password'
      ldap:
        image: bitnami/openldap
        ports:
          - 3389:3389
        env:
          LDAP_ADMIN_USERNAME: admin
          LDAP_ADMIN_PASSWORD: symfony
          LDAP_ROOT: dc=symfony,dc=com
          LDAP_PORT_NUMBER: 3389
          LDAP_USERS: a
          LDAP_PASSWORDS: a
      redis:
        image: redis:6.0.0
        ports:
          - 16379:6379
      redis-cluster:
        image: grokzen/redis-cluster:5.0.4
        ports:
          - 7000:7000
          - 7001:7001
          - 7002:7002
          - 7003:7003
          - 7004:7004
          - 7005:7005
          - 7006:7006
        env:
          STANDALONE: 1
      redis-sentinel:
        image: bitnami/redis-sentinel:6.0
        ports:
          - 26379:26379
        env:
          REDIS_MASTER_HOST: redis
          REDIS_MASTER_SET: redis_sentinel
          REDIS_SENTINEL_QUORUM: 1
      memcached:
        image: memcached:1.6.5
        ports:
          - 11211:11211
      rabbitmq:
        image: rabbitmq:3.8.3
        ports:
          - 5672:5672
      mongodb:
        image: mongo
        ports:
          - 27017:27017
      couchbase:
        image: couchbase:6.5.1
        ports:
          - 8091:8091
          - 8092:8092
          - 8093:8093
          - 8094:8094
          - 11210:11210
      sqs:
        image: asyncaws/testing-sqs
        ports:
          - 9494:9494
      zookeeper:
        image: wurstmeister/zookeeper:3.4.6
      kafka:
        image: wurstmeister/kafka:2.12-2.0.1
        ports:
          - 9092:9092
        env:
          KAFKA_AUTO_CREATE_TOPICS_ENABLE: false
          KAFKA_CREATE_TOPICS: 'test-topic:1:1:compact'
          KAFKA_ADVERTISED_HOST_NAME: 127.0.0.1
          KAFKA_ZOOKEEPER_CONNECT: 'zookeeper:2181'
          KAFKA_ADVERTISED_PORT: 9092

    steps:
      - name: Checkout
        uses: actions/checkout@v3

      - name: Install system dependencies
        run: |
          echo "::group::apt-get update"
          sudo wget -O - https://packages.couchbase.com/clients/c/repos/deb/couchbase.key | sudo apt-key add -
          echo "deb https://packages.couchbase.com/clients/c/repos/deb/ubuntu2004 focal focal/main" | sudo tee /etc/apt/sources.list.d/couchbase.list
          sudo apt-get update
          echo "::endgroup::"

          echo "::group::install tools & libraries"
          sudo apt-get install librdkafka-dev redis-server libcouchbase-dev
          sudo -- sh -c 'echo unixsocket /var/run/redis/redis-server.sock >> /etc/redis/redis.conf'
          sudo -- sh -c 'echo unixsocketperm 777 >> /etc/redis/redis.conf'
          sudo service redis-server restart
          echo "::endgroup::"

      - name: Configure Couchbase
        run: |
          curl -s -u 'username=Administrator&password=111111' -X POST http://localhost:8091/node/controller/setupServices -d 'services=kv%2Cn1ql%2Cindex%2Cfts'
          curl -s -X POST http://localhost:8091/settings/web -d 'username=Administrator&password=111111&port=SAME'
          curl -s -u Administrator:111111 -X POST http://localhost:8091/pools/default/buckets -d 'ramQuotaMB=100&bucketType=ephemeral&name=cache'
          curl -s -u Administrator:111111 -X POST  http://localhost:8091/pools/default -d 'memoryQuota=256'

      - name: Setup PHP
        uses: shivammathur/setup-php@v2
        with:
          coverage: "none"
<<<<<<< HEAD
          extensions: "json,couchbase-3.2.2,memcached,mongodb-1.10.0,redis-5.3.4,rdkafka,xsl,ldap"
          ini-values: date.timezone=Europe/Paris,memory_limit=-1,default_socket_timeout=10,session.gc_probability=0,apc.enable_cli=1,zend.assertions=1
=======
          extensions: "memcached,redis-5.3.4,xsl,ldap"
          ini-values: date.timezone=UTC,memory_limit=-1,default_socket_timeout=10,session.gc_probability=0,apc.enable_cli=1,zend.assertions=1
>>>>>>> ad0e25f8
          php-version: "${{ matrix.php }}"
          tools: pecl

      - name: Display versions
        run: |
          php -r 'foreach (get_loaded_extensions() as $extension) echo $extension . " " . phpversion($extension) . PHP_EOL;'
          php -i

      - name: Load fixtures
        uses: docker://bitnami/openldap
        with:
          entrypoint: /bin/bash
          args: -c "(/opt/bitnami/openldap/bin/ldapwhoami -H ldap://ldap:3389 -D cn=admin,dc=symfony,dc=com -w symfony||sleep 5) && /opt/bitnami/openldap/bin/ldapadd -H ldap://ldap:3389 -D cn=admin,dc=symfony,dc=com -w symfony -f src/Symfony/Component/Ldap/Tests/Fixtures/data/fixtures.ldif && /opt/bitnami/openldap/bin/ldapdelete -H ldap://ldap:3389 -D cn=admin,dc=symfony,dc=com -w symfony cn=a,ou=users,dc=symfony,dc=com"

      - name: Install dependencies
        run: |
          COMPOSER_HOME="$(composer config home)"
          ([ -d "$COMPOSER_HOME" ] || mkdir "$COMPOSER_HOME") && cp .github/composer-config.json "$COMPOSER_HOME/config.json"
          export COMPOSER_ROOT_VERSION=$(grep ' VERSION = ' src/Symfony/Component/HttpKernel/Kernel.php | grep -P -o '[0-9]+\.[0-9]+').x-dev
          echo COMPOSER_ROOT_VERSION=$COMPOSER_ROOT_VERSION >> $GITHUB_ENV

          echo "::group::composer update"
          composer require --dev --no-update mongodb/mongodb:"1.9.1@dev|^1.9.1@stable"
          composer update --no-progress --ansi
          echo "::endgroup::"

          echo "::group::install phpunit"
          ./phpunit install
          echo "::endgroup::"

      - name: Run tests
        run: ./phpunit --group integration -v
        env:
          REDIS_HOST: 'localhost:16379'
          REDIS_CLUSTER_HOSTS: 'localhost:7000 localhost:7001 localhost:7002 localhost:7003 localhost:7004 localhost:7005'
          REDIS_SENTINEL_HOSTS: 'localhost:26379 localhost:26379 localhost:26379'
          REDIS_SENTINEL_SERVICE: redis_sentinel
          MESSENGER_REDIS_DSN: redis://127.0.0.1:7006/messages
          MESSENGER_AMQP_DSN: amqp://localhost/%2f/messages
          MESSENGER_SQS_DSN: "sqs://localhost:9494/messages?sslmode=disable&poll_timeout=0.01"
          MESSENGER_SQS_FIFO_QUEUE_DSN: "sqs://localhost:9494/messages.fifo?sslmode=disable&poll_timeout=0.01"
          KAFKA_BROKER: 127.0.0.1:9092
          POSTGRES_HOST: localhost

      #- name: Run HTTP push tests
      #  if: matrix.php == '8.0'
      #  run: |
      #    [ -d .phpunit ] && mv .phpunit .phpunit.bak
      #    wget -q https://github.com/symfony/binary-utils/releases/download/v0.1/vulcain_0.1.3_Linux_x86_64.tar.gz -O - | tar xz && mv vulcain /usr/local/bin
      #    docker run --rm -e COMPOSER_ROOT_VERSION -v $(pwd):/app -v $(which composer):/usr/local/bin/composer -v $(which vulcain):/usr/local/bin/vulcain -w /app php:8.0-alpine ./phpunit src/Symfony/Component/HttpClient/Tests/CurlHttpClientTest.php --filter testHttp2Push
      #    sudo rm -rf .phpunit
      #    [ -d .phpunit.bak ] && mv .phpunit.bak .phpunit

      - uses: marceloprado/has-changed-path@v1
        id: changed-translation-files
        with:
          paths: src/**/Resources/translations/*.xlf

      - name: Check Translation Status
        if: steps.changed-translation-files.outputs.changed == 'true'
        run: |
          php src/Symfony/Component/Translation/Resources/bin/translation-status.php -v<|MERGE_RESOLUTION|>--- conflicted
+++ resolved
@@ -134,13 +134,8 @@
         uses: shivammathur/setup-php@v2
         with:
           coverage: "none"
-<<<<<<< HEAD
           extensions: "json,couchbase-3.2.2,memcached,mongodb-1.10.0,redis-5.3.4,rdkafka,xsl,ldap"
-          ini-values: date.timezone=Europe/Paris,memory_limit=-1,default_socket_timeout=10,session.gc_probability=0,apc.enable_cli=1,zend.assertions=1
-=======
-          extensions: "memcached,redis-5.3.4,xsl,ldap"
           ini-values: date.timezone=UTC,memory_limit=-1,default_socket_timeout=10,session.gc_probability=0,apc.enable_cli=1,zend.assertions=1
->>>>>>> ad0e25f8
           php-version: "${{ matrix.php }}"
           tools: pecl
 
