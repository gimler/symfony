name: Tests

on:
    push:
    pull_request:

jobs:

    integration:
        name: Integration
        runs-on: ubuntu-latest

        strategy:
            matrix:
                php: ['7.2', '7.4']

        services:
            ldap:
                image: bitnami/openldap
                ports:
                    - 3389:3389
                env:
                    LDAP_ADMIN_USERNAME: admin
                    LDAP_ADMIN_PASSWORD: symfony
                    LDAP_ROOT: dc=symfony,dc=com
                    LDAP_PORT_NUMBER: 3389
                    LDAP_USERS: a
                    LDAP_PASSWORDS: a
            redis:
                image: redis:6.0.0
                ports:
                    - 6379:6379
            redis-cluster:
                image: grokzen/redis-cluster:5.0.4
                ports:
                    - 7000:7000
                    - 7001:7001
                    - 7002:7002
                    - 7003:7003
                    - 7004:7004
                    - 7005:7005
                    - 7006:7006
                env:
                    STANDALONE: 1
            redis-sentinel:
                image: bitnami/redis-sentinel:6.0
                ports:
                    - 26379:26379
                env:
                    REDIS_MASTER_HOST: redis
                    REDIS_MASTER_SET: redis_sentinel
                    REDIS_SENTINEL_QUORUM: 1
            memcached:
                image: memcached:1.6.5
                ports:
                    - 11211:11211
            rabbitmq:
                image: rabbitmq:3.8.3
                ports:
                    - 5672:5672
            mongodb:
                image: mongo
                ports:
                    - 27017:27017
            couchbase:
                image: couchbase:6.5.1
                ports:
                    - 8091:8091
                    - 8092:8092
                    - 8093:8093
                    - 8094:8094
                    - 11210:11210
            sqs:
                image: asyncaws/testing-sqs
                ports:
                    - 9494:9494
            zookeeper:
                image: wurstmeister/zookeeper:3.4.6
            kafka:
                image: wurstmeister/kafka:2.12-2.4.1
                ports:
                    - 9092:9092
                env:
                    KAFKA_AUTO_CREATE_TOPICS_ENABLE: false
                    KAFKA_CREATE_TOPICS: 'test-topic:1:1:compact'
                    KAFKA_ADVERTISED_HOST_NAME: localhost
                    KAFKA_ZOOKEEPER_CONNECT: 'zookeeper:2181'
                    KAFKA_ADVERTISED_PORT: 9092

        steps:
            -   name: Checkout
                uses: actions/checkout@v2

            -   name: Install system dependencies
                run: |
                    echo "::group::apt-get update"
                    sudo apt-get update
                    echo "::endgroup::"

                    echo "::group::install tools & libraries"
                    sudo apt-get install librdkafka-dev
                    echo "::endgroup::"

            -   name: Configure Couchbase
                run: |
                    curl -s -u 'username=Administrator&password=111111' -X POST http://localhost:8091/node/controller/setupServices -d 'services=kv%2Cn1ql%2Cindex%2Cfts'
                    curl -s -X POST http://localhost:8091/settings/web -d 'username=Administrator&password=111111&port=SAME'
                    curl -s -u Administrator:111111 -X POST http://localhost:8091/pools/default/buckets -d 'ramQuotaMB=100&bucketType=ephemeral&name=cache'
                    curl -s -u Administrator:111111 -X POST  http://localhost:8091/pools/default -d 'memoryQuota=256'

            -   name: Setup PHP
                uses: shivammathur/setup-php@v2
                with:
                    coverage: "none"
                    extensions: "json,couchbase,memcached,mongodb,redis,rdkafka,xsl,ldap"
                    ini-values: "memory_limit=-1"
                    php-version: "${{ matrix.php }}"
                    tools: pecl

            -   name: Display versions
                run: |
                    php -r 'foreach (get_loaded_extensions() as $extension) echo $extension . " " . phpversion($extension) . PHP_EOL;'
                    php -i

            -   name: Load fixtures
                uses: docker://bitnami/openldap
                with:
                  entrypoint: /bin/bash
                  args: -c "(ldapwhoami -h localhost:3389 -D cn=admin,dc=symfony,dc=com -w symfony||sleep 5) && ldapadd -h ldap:3389 -D cn=admin,dc=symfony,dc=com -w symfony -f src/Symfony/Component/Ldap/Tests/Fixtures/data/fixtures.ldif && ldapdelete -h ldap:3389 -D cn=admin,dc=symfony,dc=com -w symfony cn=a,ou=users,dc=symfony,dc=com"

            -   name: Configure composer
                run: |
                    COMPOSER_HOME="$(composer config home)"
                    ([ -d "$COMPOSER_HOME" ] || mkdir "$COMPOSER_HOME") && cp .github/composer-config.json "$COMPOSER_HOME/config.json"
                    echo "COMPOSER_ROOT_VERSION=$(grep branch-version composer.json | grep -o '[0-9.x]*').x-dev" >> $GITHUB_ENV

            -   name: Determine composer cache directory
                id: composer-cache
                run: echo "::set-output name=directory::$(composer config cache-dir)"

            -   name: Cache composer dependencies
                uses: actions/cache@v1
                with:
                    path: ${{ steps.composer-cache.outputs.directory }}
                    key: ${{ matrix.php }}-composer-${{ hashFiles('**/composer.lock') }}
                    restore-keys: ${{ matrix.php }}-composer-

            -   name: Install dependencies
                run: |
                    echo "::group::composer update"
<<<<<<< HEAD
                    composer require --dev --no-update mongodb/mongodb:@stable
                    composer update --no-progress --no-suggest --ansi
=======
                    composer update --no-progress --ansi
>>>>>>> 426bf964
                    echo "::endgroup::"
                    echo "::group::install phpunit"
                    ./phpunit install
                    echo "::endgroup::"

            -   name: Run tests
                run: ./phpunit --group integration -v
                env:
                    REDIS_HOST: localhost
                    REDIS_CLUSTER_HOSTS: 'localhost:7000 localhost:7001 localhost:7002 localhost:7003 localhost:7004 localhost:7005'
                    REDIS_SENTINEL_HOSTS: 'localhost:26379'
                    REDIS_SENTINEL_SERVICE: redis_sentinel
                    MESSENGER_REDIS_DSN: redis://127.0.0.1:7006/messages
                    MESSENGER_AMQP_DSN: amqp://localhost/%2f/messages
                    MESSENGER_SQS_DSN: "sqs://localhost:9494/messages?sslmode=disable&poll_timeout=0.01"
                    MESSENGER_SQS_FIFO_QUEUE_DSN: "sqs://localhost:9494/messages.fifo?sslmode=disable&poll_timeout=0.01"
                    MEMCACHED_HOST: localhost
                    LDAP_HOST: localhost
                    LDAP_PORT: 3389
                    MONGODB_HOST: localhost
                    KAFKA_BROKER: localhost:9092

            -   name: Run HTTP push tests
                if: matrix.php == '7.4'
                run: |
                    [ -d .phpunit ] && mv .phpunit .phpunit.bak
                    wget -q https://github.com/symfony/binary-utils/releases/download/v0.1/vulcain_0.1.3_Linux_x86_64.tar.gz -O - | tar xz && mv vulcain /usr/local/bin
                    docker run --rm -e COMPOSER_ROOT_VERSION -v $(pwd):/app -v $(which composer):/usr/local/bin/composer -v /usr/local/bin/vulcain:/usr/local/bin/vulcain -w /app php:7.4-alpine ./phpunit src/Symfony/Component/HttpClient/Tests/CurlHttpClientTest.php --filter testHttp2Push
                    sudo rm -rf .phpunit
                    [ -d .phpunit.bak ] && mv .phpunit.bak .phpunit<|MERGE_RESOLUTION|>--- conflicted
+++ resolved
@@ -148,12 +148,8 @@
             -   name: Install dependencies
                 run: |
                     echo "::group::composer update"
-<<<<<<< HEAD
                     composer require --dev --no-update mongodb/mongodb:@stable
-                    composer update --no-progress --no-suggest --ansi
-=======
                     composer update --no-progress --ansi
->>>>>>> 426bf964
                     echo "::endgroup::"
                     echo "::group::install phpunit"
                     ./phpunit install
