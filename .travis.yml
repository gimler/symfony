--- conflicted
+++ resolved
@@ -10,23 +10,10 @@
         - parallel
         - zookeeperd
         - libzookeeper-mt-dev
-        - libsodium-dev
-<<<<<<< HEAD
-        - libtidy-dev
-        - zlib1g-dev
-
-env:
-    global:
-        - SYMFONY_VERSION=5.3
-        - MIN_PHP=7.2.5
-        - SYMFONY_PROCESS_PHP_TEST_BINARY=~/.phpenv/shims/php
-        - SYMFONY_PHPUNIT_DISABLE_RESULT_CACHE=1
-=======
->>>>>>> 7b0c0e6c
 
 matrix:
     include:
-        - php: 7.2
+        - php: 7.4
     fast_finish: true
 
 cache:
@@ -119,9 +106,6 @@
           export PHP=$PHP
           phpenv global $PHP
           INI=~/.phpenv/versions/$PHP/etc/conf.d/travis.ini
-          if ! php --ri sodium > /dev/null; then
-              tfold ext.libsodium tpecl libsodium sodium.so $INI
-          fi
           if [[ $PHP != 8.* ]]; then
               tfold ext.zookeeper tpecl zookeeper-0.7.2 zookeeper.so $INI
           fi
