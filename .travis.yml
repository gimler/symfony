language: php

matrix:
    include:
        - php: 5.5.9
        - php: 5.5
        - php: 5.6
<<<<<<< HEAD
        - php: 5.5.9
          env: components=low SYMFONY_DEPRECATIONS_HELPER=weak
=======
        - php: 5.3
          env: components=low
>>>>>>> 4fd9792d
        - php: 5.6
          env: components=high
        - php: hhvm-nightly
    allow_failures:
        - php: hhvm-nightly
    fast_finish: true

services: mongodb

env:
    global:
        - components=no
        - SYMFONY_DEPRECATIONS_HELPER=strict

before_install:
    - travis_retry sudo apt-get install parallel
    - composer self-update
    - if [ "$TRAVIS_PHP_VERSION" != "hhvm-nightly" ]; then phpenv config-rm xdebug.ini; fi;
    - if [ "$TRAVIS_PHP_VERSION" != "hhvm-nightly" ]; then echo "extension = mongo.so" >> ~/.phpenv/versions/$(phpenv version-name)/etc/php.ini; fi;
    - if [ "$TRAVIS_PHP_VERSION" != "hhvm-nightly" ] && [ $(php -r "echo PHP_MINOR_VERSION;") -le 4 ]; then echo "extension = apc.so" >> ~/.phpenv/versions/$(phpenv version-name)/etc/php.ini; fi;
    - if [ "$TRAVIS_PHP_VERSION" != "hhvm-nightly" ]; then pecl install -f memcached-2.1.0; fi;
    - if [ "$TRAVIS_PHP_VERSION" != "hhvm-nightly" ]; then echo "extension = memcache.so" >> ~/.phpenv/versions/$(phpenv version-name)/etc/php.ini; fi;
    - if [ "$TRAVIS_PHP_VERSION" != "hhvm-nightly" ]; then php -i; fi;
    - sudo locale-gen fr_FR.UTF-8 && sudo update-locale
    # Set the COMPOSER_ROOT_VERSION to the right version according to the branch being built
    - if [ "$TRAVIS_BRANCH" = "master" ]; then export COMPOSER_ROOT_VERSION=dev-master; else export COMPOSER_ROOT_VERSION="$TRAVIS_BRANCH".x-dev; fi;

install:
    - if [ "$components" = "no" ]; then composer --prefer-source install; fi;

script:
    - if [ "$components" = "no" ]; then ls -d src/Symfony/*/* | parallel --gnu --keep-order 'echo -e "\\nRunning {} tests"; phpunit --exclude-group tty,benchmark,intl-data {} || (echo -e "\\e[41mKO\\e[0m {}" && $(exit 1));'; fi;
    - if [ "$components" = "no" ]; then echo -e "\\nRunning tests requiring tty"; phpunit --group tty || (echo -e "\\e[41mKO\\e[0m tty group" && $(exit 1)); fi;
    - if [ "$components" != "no" ]; then export SYMFONY_DEPRECATIONS_HELPER=weak; fi;
    - if [ "$components" = "high" ]; then find src/Symfony -mindepth 3 -type f -name phpunit.xml.dist | sed 's#\(.*\)/.*#\1#' | parallel --gnu --keep-order -j25% 'echo -e "\\nRunning {} tests"; cd {}; composer --prefer-source update; phpunit --exclude-group tty,benchmark,intl-data,legacy || (echo -e "\\e[41mKO\\e[0m {}" && $(exit 1));'; fi;
    - if [ "$components" = "low" ]; then find src/Symfony -mindepth 3 -type f -name phpunit.xml.dist | sed 's#\(.*\)/.*#\1#' | parallel --gnu --keep-order -j25% 'echo -e "\\nRunning {} tests"; cd {}; composer --prefer-source --prefer-lowest --prefer-stable update; phpunit --exclude-group tty,benchmark,intl-data || (echo -e "\\e[41mKO\\e[0m {}" && $(exit 1));'; fi;<|MERGE_RESOLUTION|>--- conflicted
+++ resolved
@@ -5,13 +5,8 @@
         - php: 5.5.9
         - php: 5.5
         - php: 5.6
-<<<<<<< HEAD
         - php: 5.5.9
-          env: components=low SYMFONY_DEPRECATIONS_HELPER=weak
-=======
-        - php: 5.3
           env: components=low
->>>>>>> 4fd9792d
         - php: 5.6
           env: components=high
         - php: hhvm-nightly
