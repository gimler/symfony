language: php

dist: xenial

git:
    depth: 2

addons:
    apt_packages:
        - parallel
        - language-pack-fr-base
        - zookeeperd
        - libzookeeper-mt-dev

env:
    global:
        - SYMFONY_VERSION=5.4
        - MIN_PHP=7.2.5
        - SYMFONY_PROCESS_PHP_TEST_BINARY=~/.phpenv/shims/php
        - SYMFONY_PHPUNIT_DISABLE_RESULT_CACHE=1

matrix:
    include:
        - php: 7.2
          env: php_extra="7.3 8.0"
        - php: 7.4
          env: deps=high
        - php: 8.0
          env: deps=low
    fast_finish: true

cache:
    directories:
        - .phpunit
        - php-$MIN_PHP
        - ~/php-ext

before_install:
    - |
      # Enable extra ppa
      sudo apt-key adv --keyserver keyserver.ubuntu.com --recv-keys 6B05F25D762E3157
      sudo add-apt-repository -y ppa:ondrej/php
      sudo rm /etc/apt/sources.list.d/google-chrome.list
      sudo rm /etc/apt/sources.list.d/mongodb-3.4.list
      sudo apt update
      sudo apt install -y librabbitmq-dev libsodium-dev php-uuid zlib1g-dev

    - |
      # General configuration
      set -e
      stty cols 120
      cp .github/composer-config.json "$(composer config home)/config.json"
      git config --global user.email ""
      git config --global user.name "Symfony"
      export PHPUNIT=$(readlink -f ./phpunit)
      export PHPUNIT_X="$PHPUNIT --exclude-group tty,benchmark,intl-data"
      export COMPOSER_UP='composer update --no-progress --ansi'
      export COMPONENTS=$(find src/Symfony -mindepth 2 -type f -name phpunit.xml.dist -printf '%h\n' | sort)
<<<<<<< HEAD
      export SYMFONY_DEPRECATIONS_HELPER=max[indirect]=170
      export SYMFONY_FLEX_VERSIONS=$(curl -s https://flex.symfony.com/versions.json)
      export SYMFONY_FEATURE_BRANCH=$(echo $SYMFONY_FLEX_VERSIONS | jq -r '."dev"')
=======
      export SYMFONY_FEATURE_BRANCH=$(curl -s https://flex.symfony.com/versions.json | jq -r '."dev-name"')
      export SYMFONY_VERSIONS=$(git ls-remote -q --heads | cut -f2 | grep -o '/[1-9][0-9]*\.[0-9].*' | sort -V)
>>>>>>> 0436eb1b

      nanoseconds () {
          local cmd="date"
          local format="+%s%N"
          local os=$(uname)
          if hash gdate > /dev/null 2>&1; then
            cmd="gdate"
          elif [[ "$os" = Darwin ]]; then
            format="+%s000000000"
          fi
          $cmd -u $format
      }
      export -f nanoseconds

      # tfold is a helper to create folded reports
      tfold () {
          local title="$PHP $1 $FLIP"
          local fold=$(echo $title | sed -r 's/[^-_A-Za-z0-9]+/./g')
          shift
          local id=$(printf %08x $(( RANDOM * RANDOM )))
          local start=$(nanoseconds)
          echo -e "travis_fold:start:$fold"
          echo -e "travis_time:start:$id"
          echo -e "\\e[1;34m$title\\e[0m"

          bash -xc "$*" 2>&1
          local ok=$?
          local end=$(nanoseconds)
          echo -e "\\ntravis_time:end:$id:start=$start,finish=$end,duration=$(($end-$start))"
          (exit $ok) &&
              echo -e "\\e[32mOK\\e[0m $title\\n\\ntravis_fold:end:$fold" ||
              echo -e "\\e[41mKO\\e[0m $title\\n"
          (exit $ok)
      }
      export -f tfold

      # tpecl is a helper to compile and cache php extensions
      tpecl () {
          local ext_name=$1
          local ext_so=$2
          local INI=$3
          local input=${4:-yes}
          local ext_dir=$(php -r "echo ini_get('extension_dir');")
          local ext_cache=~/php-ext/$(basename $ext_dir)/$ext_name

          if [[ -e $ext_cache/$ext_so ]]; then
              echo extension = $ext_cache/$ext_so >> $INI
          else
              rm ~/.pearrc /tmp/pear 2>/dev/null || true
              mkdir -p $ext_cache
              echo $input | pecl -q install -f $ext_name &&
              cp $ext_dir/$ext_so $ext_cache
          fi
      }
      export -f tpecl

    - |
      # Install sigchild-enabled PHP to test the Process component on the lowest PHP matrix line
      if [[ ! $deps && $TRAVIS_PHP_VERSION = ${MIN_PHP%.*} && ! -d php-$MIN_PHP/sapi ]]; then
          wget http://php.net/get/php-$MIN_PHP.tar.bz2/from/this/mirror -O - | tar -xj &&
          (cd php-$MIN_PHP && ./configure --enable-sigchild --enable-pcntl && make -j2)
      fi

    - |
      # php.ini configuration
      for PHP in $TRAVIS_PHP_VERSION $php_extra; do
          phpenv global $PHP 2>/dev/null || (cd / && wget https://storage.googleapis.com/travis-ci-language-archives/php/binaries/ubuntu/16.04/x86_64/php-$PHP.tar.bz2 -O - | tar -xj)
          INI=~/.phpenv/versions/$PHP/etc/conf.d/travis.ini
          echo date.timezone = Europe/Paris >> $INI
          echo memory_limit = -1 >> $INI
          echo default_socket_timeout = 10 >> $INI
          echo session.gc_probability = 0 >> $INI
          echo opcache.enable_cli = 1 >> $INI
          echo apc.enable_cli = 1 >> $INI
          if [[ $PHP != 8.* ]]; then
              echo extension = memcached.so >> $INI
          fi
      done
      find ~/.phpenv -name xdebug.ini -delete

    - |
      # Install extra PHP extensions
      for PHP in $TRAVIS_PHP_VERSION $php_extra; do
          export PHP=$PHP
          phpenv global $PHP
          composer self-update
          composer self-update --2
          INI=~/.phpenv/versions/$PHP/etc/conf.d/travis.ini
          if ! php --ri sodium > /dev/null; then
              tfold ext.libsodium tpecl libsodium sodium.so $INI
          fi
          if [[ $PHP = 8.* ]]; then
              tfold ext.memcached tpecl memcached-3.1.5 memcached.so $INI
          else
              tfold ext.zookeeper tpecl zookeeper-0.7.2 zookeeper.so $INI
              tfold ext.amqp tpecl amqp-1.10.2 amqp.so $INI
          fi

          tfold ext.mongodb tpecl mongodb-1.9.0 mongodb.so $INI
          tfold ext.apcu tpecl apcu-5.1.19 apcu.so $INI
          tfold ext.igbinary tpecl igbinary-3.1.6 igbinary.so $INI
          tfold ext.redis tpecl redis-5.2.3 redis.so $INI "no"
      done

install:
    - |
      # Install the phpunit-bridge from a PR if required
      #
      # To run a PR with a patched phpunit-bridge, first submit the patch for the
      # phpunit-bridge as a separate PR against the next feature-branch then
      # uncomment and update the following line with that PR number
      #SYMFONY_PHPUNIT_BRIDGE_PR=32886

      if [[ $SYMFONY_PHPUNIT_BRIDGE_PR ]]; then
          git fetch --depth=2 origin refs/pull/$SYMFONY_PHPUNIT_BRIDGE_PR/head
          git rm -rq src/Symfony/Bridge/PhpUnit
          git checkout -q FETCH_HEAD -- src/Symfony/Bridge/PhpUnit
          SYMFONY_PHPUNIT_BRIDGE_REF=$(curl -s https://api.github.com/repos/symfony/symfony/pulls/$SYMFONY_PHPUNIT_BRIDGE_PR | jq -r .base.ref)
          sed -i 's/"symfony\/phpunit-bridge": ".*"/"symfony\/phpunit-bridge": "'$SYMFONY_PHPUNIT_BRIDGE_REF'.x@dev"/' composer.json
          rm -rf .phpunit
      fi

    - |
      # Create local composer packages for each patched components and reference them in composer.json files when cross-testing components
      if [[ ! $deps ]]; then
          php .github/build-packages.php HEAD^ $SYMFONY_VERSION src/Symfony/Bridge/PhpUnit
      else
          export SYMFONY_DEPRECATIONS_HELPER=weak &&
          cp composer.json composer.json.orig &&
          echo -e '{\n"require":{'"$(grep phpunit-bridge composer.json)"'"php":"*"},"minimum-stability":"dev"}' > composer.json &&
          php .github/build-packages.php HEAD^ $SYMFONY_VERSION $(find src/Symfony -mindepth 2 -type f -name composer.json -printf '%h\n' | sort) &&
          mv composer.json composer.json.phpunit &&
          mv composer.json.orig composer.json
      fi
      if [[ $SYMFONY_PHPUNIT_BRIDGE_PR ]]; then
          git rm -fq -- src/Symfony/Bridge/PhpUnit/composer.json
          git diff --staged -- src/Symfony/Bridge/PhpUnit/ | git apply -R --index
      fi

    - |
      # For the highest branch, when deps=high, the version before it is checked out and tested with the locally patched components
      if [[ $deps = high && $SYMFONY_VERSION = $(echo "$SYMFONY_VERSIONS" | tail -n 1 | sed s/.//) ]]; then
          export FLIP='^'
<<<<<<< HEAD
          export SYMFONY_VERSION=$(echo $SYMFONY_FLEX_VERSIONS | jq -r '."next"')
          if [ $SYMFONY_VERSION = $SYMFONY_FEATURE_BRANCH ]; then
              export SYMFONY_VERSION = $(echo $SYMFONY_FLEX_VERSIONS | jq -r '."stable"')
          fi
=======
          export SYMFONY_VERSION=$(echo "$SYMFONY_VERSIONS" | grep -FB1 /$SYMFONY_VERSION | head -n 1 | sed s/.//) &&
>>>>>>> 0436eb1b
          git fetch --depth=2 origin $SYMFONY_VERSION &&
          git checkout -m FETCH_HEAD &&
          export COMPONENTS=$(find src/Symfony -mindepth 2 -type f -name phpunit.xml.dist -printf '%h\n' | sort)
      fi

    - |
      # Skip the phpunit-bridge on bugfix-branches when $deps is empty
      if [[ ! $deps && $SYMFONY_VERSION != $SYMFONY_FEATURE_BRANCH ]]; then
          export COMPONENTS=$(find src/Symfony -mindepth 2 -type f -name phpunit.xml.dist -not -wholename '*/Bridge/PhpUnit/*' -printf '%h\n' | sort)
      fi

    - |
      # Install symfony/flex
      if [[ $deps = low ]]; then
          export SYMFONY_REQUIRE='>=3.4'
      else
          export SYMFONY_REQUIRE=">=$SYMFONY_VERSION"
      fi
      composer global require --no-progress --no-scripts --no-plugins symfony/flex

    - |
      # Legacy tests are skipped when deps=high and when the current branch version has not the same major version number as the next one
      [[ $deps = high && $SYMFONY_VERSION = *.4 ]] && export LEGACY=,legacy

      export COMPOSER_ROOT_VERSION=$SYMFONY_VERSION.x-dev
      if [[ $deps ]]; then mv composer.json.phpunit composer.json; fi

    - |
      # phpinfo
      phpinfo() {
          phpenv global $1
          php -r 'foreach (get_loaded_extensions() as $extension) echo $extension . " " . phpversion($extension) . PHP_EOL;'
          php -i
      }
      export -f phpinfo

      for PHP in $TRAVIS_PHP_VERSION $php_extra; do
          tfold phpinfo phpinfo $PHP
      done

    - |
      run_tests () {
          set -e
          export PHP=$1

          if [[ $PHP != 8.0* && $PHP != $TRAVIS_PHP_VERSION && $TRAVIS_PULL_REQUEST != false ]]; then
              echo -e "\\n\\e[33;1mIntermediate PHP version $PHP is skipped for pull requests.\\e[0m"
              return
          fi
          phpenv global $PHP
          rm vendor/composer/package-versions-deprecated -Rf
          ([[ $deps ]] && cd src/Symfony/Component/HttpFoundation; cp composer.json composer.bak; composer require --dev --no-update mongodb/mongodb)
          tfold 'composer update' $COMPOSER_UP
          tfold 'phpunit install' ./phpunit install
          if [[ $deps = high ]]; then
              echo "$COMPONENTS" | parallel --gnu "tfold {} 'cd {} && $COMPOSER_UP && $PHPUNIT_X$LEGACY'" || X=1
              (cd src/Symfony/Component/HttpFoundation; mv composer.bak composer.json)
              COMPONENTS=$(git diff --name-only src/ | grep composer.json || true)

              if [[ $COMPONENTS && $SYMFONY_VERSION = *.4 && $TRAVIS_PULL_REQUEST != false ]]; then
                  export FLIP='^'
                  SYMFONY_VERSION=$(echo $SYMFONY_VERSION | awk '{print $1 - 1}')
                  echo -e "\\n\\e[33;1mChecking out Symfony $SYMFONY_VERSION and running tests with patched components as deps\\e[0m"
                  export COMPOSER_ROOT_VERSION=$SYMFONY_VERSION.x-dev
                  export SYMFONY_REQUIRE=">=$SYMFONY_VERSION"
                  git fetch --depth=2 origin $SYMFONY_VERSION
                  git checkout -m FETCH_HEAD
                  COMPONENTS=$(echo "$COMPONENTS" | xargs dirname | xargs -n1 -I{} bash -c "[ -e '{}/phpunit.xml.dist' ] && echo '{}'" | sort)
                  (cd src/Symfony/Component/HttpFoundation; composer require --dev --no-update mongodb/mongodb)
                  [[ ! $COMPONENTS ]] || tfold 'phpunit install' SYMFONY_PHPUNIT_REMOVE_RETURN_TYPEHINT=1 ./phpunit install
                  [[ ! $COMPONENTS ]] || echo "$COMPONENTS" | parallel --gnu "tfold {} 'cd {} && rm composer.lock vendor/ -Rf && $COMPOSER_UP && $PHPUNIT_X$LEGACY'" || X=1
              fi

              [[ ! $X ]] || (exit 1)
          elif [[ $deps = low ]]; then
              echo "$COMPONENTS" | parallel --gnu "tfold {} 'cd {} && $COMPOSER_UP --prefer-lowest --prefer-stable && $PHPUNIT_X'"
          else
              if [[ $PHP = 8.0* ]]; then
                  # add return types before running the test suite
                  sed -i 's/"\*\*\/Tests\/"//' composer.json
                  composer install --optimize-autoloader
                  SYMFONY_PATCH_TYPE_DECLARATIONS=force=1 php .github/patch-types.php
                  SYMFONY_PATCH_TYPE_DECLARATIONS=force=1 php .github/patch-types.php # ensure the script is idempotent
                  PHPUNIT_X="$PHPUNIT_X,legacy"
              fi

              echo "$COMPONENTS" | parallel --gnu "tfold {} $PHPUNIT_X {}"

              tfold src/Symfony/Component/Console.tty $PHPUNIT src/Symfony/Component/Console --group tty
              tfold src/Symfony/Bridge/Twig.tty $PHPUNIT src/Symfony/Bridge/Twig --group tty

              if [[ $PHP = ${MIN_PHP%.*} ]]; then
                  export PHP=$MIN_PHP
                  tfold src/Symfony/Component/Process.sigchild SYMFONY_DEPRECATIONS_HELPER=weak php-$MIN_PHP/sapi/cli/php ./phpunit --colors=always src/Symfony/Component/Process/
              fi
          fi
      }
      export -f run_tests

script:
    echo $TRAVIS_PHP_VERSION $php_extra | xargs -n1 bash -c '(</dev/tty run_tests $0)' || false<|MERGE_RESOLUTION|>--- conflicted
+++ resolved
@@ -56,14 +56,8 @@
       export PHPUNIT_X="$PHPUNIT --exclude-group tty,benchmark,intl-data"
       export COMPOSER_UP='composer update --no-progress --ansi'
       export COMPONENTS=$(find src/Symfony -mindepth 2 -type f -name phpunit.xml.dist -printf '%h\n' | sort)
-<<<<<<< HEAD
-      export SYMFONY_DEPRECATIONS_HELPER=max[indirect]=170
-      export SYMFONY_FLEX_VERSIONS=$(curl -s https://flex.symfony.com/versions.json)
-      export SYMFONY_FEATURE_BRANCH=$(echo $SYMFONY_FLEX_VERSIONS | jq -r '."dev"')
-=======
       export SYMFONY_FEATURE_BRANCH=$(curl -s https://flex.symfony.com/versions.json | jq -r '."dev-name"')
       export SYMFONY_VERSIONS=$(git ls-remote -q --heads | cut -f2 | grep -o '/[1-9][0-9]*\.[0-9].*' | sort -V)
->>>>>>> 0436eb1b
 
       nanoseconds () {
           local cmd="date"
@@ -207,14 +201,7 @@
       # For the highest branch, when deps=high, the version before it is checked out and tested with the locally patched components
       if [[ $deps = high && $SYMFONY_VERSION = $(echo "$SYMFONY_VERSIONS" | tail -n 1 | sed s/.//) ]]; then
           export FLIP='^'
-<<<<<<< HEAD
-          export SYMFONY_VERSION=$(echo $SYMFONY_FLEX_VERSIONS | jq -r '."next"')
-          if [ $SYMFONY_VERSION = $SYMFONY_FEATURE_BRANCH ]; then
-              export SYMFONY_VERSION = $(echo $SYMFONY_FLEX_VERSIONS | jq -r '."stable"')
-          fi
-=======
           export SYMFONY_VERSION=$(echo "$SYMFONY_VERSIONS" | grep -FB1 /$SYMFONY_VERSION | head -n 1 | sed s/.//) &&
->>>>>>> 0436eb1b
           git fetch --depth=2 origin $SYMFONY_VERSION &&
           git checkout -m FETCH_HEAD &&
           export COMPONENTS=$(find src/Symfony -mindepth 2 -type f -name phpunit.xml.dist -printf '%h\n' | sort)
