<?php

/*
 * This file is part of the Symfony package.
 *
 * (c) Fabien Potencier <fabien@symfony.com>
 *
 * For the full copyright and license information, please view the LICENSE
 * file that was distributed with this source code.
 */

namespace Symfony\Contracts\Cache;

use Psr\Cache\CacheItemPoolInterface;
use Psr\Cache\InvalidArgumentException;
use Psr\Log\LoggerInterface;

// Help opcache.preload discover always-needed symbols
class_exists(InvalidArgumentException::class);

/**
 * An implementation of CacheInterface for PSR-6 CacheItemPoolInterface classes.
 *
 * @author Nicolas Grekas <p@tchwork.com>
 */
trait CacheTrait
{
<<<<<<< HEAD
    public function get(string $key, callable $callback, float $beta = null, array &$metadata = null): mixed
=======
    public function get(string $key, callable $callback, ?float $beta = null, ?array &$metadata = null): mixed
>>>>>>> a44829e2
    {
        return $this->doGet($this, $key, $callback, $beta, $metadata);
    }

    public function delete(string $key): bool
    {
        return $this->deleteItem($key);
    }

<<<<<<< HEAD
    private function doGet(CacheItemPoolInterface $pool, string $key, callable $callback, ?float $beta, array &$metadata = null, LoggerInterface $logger = null): mixed
    {
        if (0 > $beta ??= 1.0) {
            throw new class(sprintf('Argument "$beta" provided to "%s::get()" must be a positive number, %f given.', static::class, $beta)) extends \InvalidArgumentException implements InvalidArgumentException {};
=======
    private function doGet(CacheItemPoolInterface $pool, string $key, callable $callback, ?float $beta, ?array &$metadata = null, ?LoggerInterface $logger = null): mixed
    {
        if (0 > $beta ??= 1.0) {
            throw new class(sprintf('Argument "$beta" provided to "%s::get()" must be a positive number, %f given.', static::class, $beta)) extends \InvalidArgumentException implements InvalidArgumentException { };
>>>>>>> a44829e2
        }

        $item = $pool->getItem($key);
        $recompute = !$item->isHit() || \INF === $beta;
        $metadata = $item instanceof ItemInterface ? $item->getMetadata() : [];

        if (!$recompute && $metadata) {
            $expiry = $metadata[ItemInterface::METADATA_EXPIRY] ?? false;
            $ctime = $metadata[ItemInterface::METADATA_CTIME] ?? false;

            if ($recompute = $ctime && $expiry && $expiry <= ($now = microtime(true)) - $ctime / 1000 * $beta * log(random_int(1, \PHP_INT_MAX) / \PHP_INT_MAX)) {
                // force applying defaultLifetime to expiry
                $item->expiresAt(null);
                $logger?->info('Item "{key}" elected for early recomputation {delta}s before its expiration', [
                    'key' => $key,
                    'delta' => sprintf('%.1f', $expiry - $now),
                ]);
            }
        }

        if ($recompute) {
            $save = true;
            $item->set($callback($item, $save));
            if ($save) {
                $pool->save($item);
            }
        }

        return $item->get();
    }
}<|MERGE_RESOLUTION|>--- conflicted
+++ resolved
@@ -25,11 +25,7 @@
  */
 trait CacheTrait
 {
-<<<<<<< HEAD
-    public function get(string $key, callable $callback, float $beta = null, array &$metadata = null): mixed
-=======
     public function get(string $key, callable $callback, ?float $beta = null, ?array &$metadata = null): mixed
->>>>>>> a44829e2
     {
         return $this->doGet($this, $key, $callback, $beta, $metadata);
     }
@@ -39,17 +35,10 @@
         return $this->deleteItem($key);
     }
 
-<<<<<<< HEAD
-    private function doGet(CacheItemPoolInterface $pool, string $key, callable $callback, ?float $beta, array &$metadata = null, LoggerInterface $logger = null): mixed
+    private function doGet(CacheItemPoolInterface $pool, string $key, callable $callback, ?float $beta, ?array &$metadata = null, ?LoggerInterface $logger = null): mixed
     {
         if (0 > $beta ??= 1.0) {
             throw new class(sprintf('Argument "$beta" provided to "%s::get()" must be a positive number, %f given.', static::class, $beta)) extends \InvalidArgumentException implements InvalidArgumentException {};
-=======
-    private function doGet(CacheItemPoolInterface $pool, string $key, callable $callback, ?float $beta, ?array &$metadata = null, ?LoggerInterface $logger = null): mixed
-    {
-        if (0 > $beta ??= 1.0) {
-            throw new class(sprintf('Argument "$beta" provided to "%s::get()" must be a positive number, %f given.', static::class, $beta)) extends \InvalidArgumentException implements InvalidArgumentException { };
->>>>>>> a44829e2
         }
 
         $item = $pool->getItem($key);
