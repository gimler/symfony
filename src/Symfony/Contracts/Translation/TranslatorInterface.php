--- conflicted
+++ resolved
@@ -59,14 +59,10 @@
      *
      * @throws \InvalidArgumentException If the locale contains invalid characters
      */
-<<<<<<< HEAD
-    public function trans(string $id, array $parameters = [], string $domain = null, string $locale = null): string;
+    public function trans(string $id, array $parameters = [], ?string $domain = null, ?string $locale = null): string;
 
     /**
      * Returns the default locale.
      */
     public function getLocale(): string;
-=======
-    public function trans(string $id, array $parameters = [], ?string $domain = null, ?string $locale = null);
->>>>>>> 2a31f2dd
 }