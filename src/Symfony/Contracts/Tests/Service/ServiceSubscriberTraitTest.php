--- conflicted
+++ resolved
@@ -42,11 +42,7 @@
     {
     }
 
-<<<<<<< HEAD
-    public function setContainer(ContainerInterface $container): ?ContainerInterface
-=======
     public function setContainer(ContainerInterface $container)
->>>>>>> 682b76f0
     {
         return $container;
     }
