--- conflicted
+++ resolved
@@ -185,11 +185,7 @@
         return $record;
     }
 
-<<<<<<< HEAD
-    private function dumpData(mixed $data, bool $colors = null): string
-=======
     private function dumpData(mixed $data, ?bool $colors = null): string
->>>>>>> a44829e2
     {
         if (!isset($this->dumper)) {
             return '';
