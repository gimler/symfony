--- conflicted
+++ resolved
@@ -39,13 +39,8 @@
         $record->extra[$this->getKey()] = null;
 
         if (null !== $token = $this->getToken()) {
-<<<<<<< HEAD
             $record->extra[$this->getKey()] = [
-                'authenticated' => method_exists($token, 'isAuthenticated') ? $token->isAuthenticated(false) : (bool) $token->getUser(),
-=======
-            $record['extra'][$this->getKey()] = [
                 'authenticated' => (bool) $token->getUser(),
->>>>>>> 537925a8
                 'roles' => $token->getRoleNames(),
             ];
 
