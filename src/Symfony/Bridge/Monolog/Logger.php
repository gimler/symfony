<?php

/*
 * This file is part of the Symfony package.
 *
 * (c) Fabien Potencier <fabien@symfony.com>
 *
 * For the full copyright and license information, please view the LICENSE
 * file that was distributed with this source code.
 */

namespace Symfony\Bridge\Monolog;

trigger_deprecation('symfony/monolog-bridge', '6.4', 'The "%s" class is deprecated, use HttpKernel\'s DebugLoggerConfigurator instead.', Logger::class);

use Monolog\Logger as BaseLogger;
use Monolog\ResettableInterface;
use Symfony\Component\HttpFoundation\Request;
use Symfony\Component\HttpKernel\Log\DebugLoggerInterface;
use Symfony\Contracts\Service\ResetInterface;

/**
 * @deprecated since Symfony 6.4, use HttpKernel's DebugLoggerConfigurator instead
 */
class Logger extends BaseLogger implements DebugLoggerInterface, ResetInterface
{
<<<<<<< HEAD
    public function getLogs(Request $request = null): array
=======
    public function getLogs(?Request $request = null): array
>>>>>>> a44829e2
    {
        if ($logger = $this->getDebugLogger()) {
            return $logger->getLogs($request);
        }

        return [];
    }

<<<<<<< HEAD
    public function countErrors(Request $request = null): int
=======
    public function countErrors(?Request $request = null): int
>>>>>>> a44829e2
    {
        if ($logger = $this->getDebugLogger()) {
            return $logger->countErrors($request);
        }

        return 0;
    }

<<<<<<< HEAD
    public function clear(): void
=======
    /**
     * @return void
     */
    public function clear()
>>>>>>> a44829e2
    {
        if ($logger = $this->getDebugLogger()) {
            $logger->clear();
        }
    }

    public function reset(): void
    {
        $this->clear();

        if ($this instanceof ResettableInterface) {
            parent::reset();
        }
    }

    /**
     * @return void
     */
    public function removeDebugLogger()
    {
        foreach ($this->processors as $k => $processor) {
            if ($processor instanceof DebugLoggerInterface) {
                unset($this->processors[$k]);
            }
        }

        foreach ($this->handlers as $k => $handler) {
            if ($handler instanceof DebugLoggerInterface) {
                unset($this->handlers[$k]);
            }
        }
    }

    /**
     * Returns a DebugLoggerInterface instance if one is registered with this logger.
     */
    private function getDebugLogger(): ?DebugLoggerInterface
    {
        foreach ($this->processors as $processor) {
            if ($processor instanceof DebugLoggerInterface) {
                return $processor;
            }
        }

        foreach ($this->handlers as $handler) {
            if ($handler instanceof DebugLoggerInterface) {
                return $handler;
            }
        }

        return null;
    }
}<|MERGE_RESOLUTION|>--- conflicted
+++ resolved
@@ -24,11 +24,7 @@
  */
 class Logger extends BaseLogger implements DebugLoggerInterface, ResetInterface
 {
-<<<<<<< HEAD
-    public function getLogs(Request $request = null): array
-=======
     public function getLogs(?Request $request = null): array
->>>>>>> a44829e2
     {
         if ($logger = $this->getDebugLogger()) {
             return $logger->getLogs($request);
@@ -37,11 +33,7 @@
         return [];
     }
 
-<<<<<<< HEAD
-    public function countErrors(Request $request = null): int
-=======
     public function countErrors(?Request $request = null): int
->>>>>>> a44829e2
     {
         if ($logger = $this->getDebugLogger()) {
             return $logger->countErrors($request);
@@ -50,14 +42,7 @@
         return 0;
     }
 
-<<<<<<< HEAD
     public function clear(): void
-=======
-    /**
-     * @return void
-     */
-    public function clear()
->>>>>>> a44829e2
     {
         if ($logger = $this->getDebugLogger()) {
             $logger->clear();
