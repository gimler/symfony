<?php

/*
 * This file is part of the Symfony package.
 *
 * (c) Fabien Potencier <fabien@symfony.com>
 *
 * For the full copyright and license information, please view the LICENSE
 * file that was distributed with this source code.
 */

namespace Symfony\Bridge\ProxyManager\LazyProxy\PhpDumper;

use ProxyManager\Generator\ClassGenerator;
use ProxyManager\GeneratorStrategy\BaseGeneratorStrategy;
use Symfony\Component\DependencyInjection\Container;
use Symfony\Component\DependencyInjection\Definition;
use Symfony\Component\DependencyInjection\LazyProxy\PhpDumper\DumperInterface;

/**
 * Generates dumped PHP code of proxies via reflection.
 *
 * @author Marco Pivetta <ocramius@gmail.com>
 *
 * @final since version 3.3
 */
class ProxyDumper implements DumperInterface
{
    private $salt;
    private $proxyGenerator;
    private $classGenerator;

    /**
     * @param string $salt
     */
    public function __construct($salt = '')
    {
        $this->salt = $salt;
        $this->proxyGenerator = new LazyLoadingValueHolderGenerator();
        $this->classGenerator = new BaseGeneratorStrategy();
    }

    /**
     * {@inheritdoc}
     */
    public function isProxyCandidate(Definition $definition)
    {
        return $definition->isLazy() && ($class = $definition->getClass()) && class_exists($class);
    }

    /**
     * {@inheritdoc}
     */
    public function getProxyFactoryCode(Definition $definition, $id, $factoryCode = null)
    {
        $instantiation = 'return';

        if ($definition->isShared()) {
            $instantiation .= " \$this->services['$id'] =";
        }

<<<<<<< HEAD
        if (null === $factoryCode) {
            @trigger_error(sprintf('The "%s()" method expects a third argument defining the code to execute to construct your service since version 3.4, providing it will be required in 4.0.', __METHOD__), E_USER_DEPRECATED);
            $factoryCode = '$this->get'.Container::camelize($id).'Service(false)';
        } elseif (false === strpos($factoryCode, '(')) {
            @trigger_error(sprintf('The "%s()" method expects its third argument to define the code to execute to construct your service since version 3.4, providing it will be required in 4.0.', __METHOD__), E_USER_DEPRECATED);
            $factoryCode = "\$this->$factoryCode(false)";
=======
        if (func_num_args() >= 3) {
            $methodName = func_get_arg(2);
        } else {
            @trigger_error(sprintf('You must use the third argument of %s to define the method to call to construct your service since Symfony 3.1, not using it won\'t be supported in 4.0.', __METHOD__), E_USER_DEPRECATED);
            $methodName = 'get'.Container::camelize($id).'Service';
>>>>>>> d6a6b28a
        }
        $proxyClass = $this->getProxyClassName($definition);

        $hasStaticConstructor = $this->generateProxyClass($definition)->hasMethod('staticProxyConstructor');

        $constructorCall = sprintf($hasStaticConstructor ? '%s::staticProxyConstructor' : 'new %s', '\\'.$proxyClass);

        return <<<EOF
        if (\$lazyLoad) {
            $instantiation \$this->createProxy('$proxyClass', function () {
                return $constructorCall(function (&\$wrappedInstance, \ProxyManager\Proxy\LazyLoadingInterface \$proxy) {
                    \$wrappedInstance = $factoryCode;

                    \$proxy->setProxyInitializer(null);

                    return true;
                });
            });
        }


EOF;
    }

    /**
     * {@inheritdoc}
     */
    public function getProxyCode(Definition $definition)
    {
        return preg_replace(
            '/(\$this->initializer[0-9a-f]++) && \1->__invoke\(\$this->(valueHolder[0-9a-f]++), (.*?), \1\);/',
            '$1 && ($1->__invoke(\$$2, $3, $1) || 1) && $this->$2 = \$$2;',
            $this->classGenerator->generate($this->generateProxyClass($definition))
        );
    }

    /**
     * Produces the proxy class name for the given definition.
     *
     * @return string
     */
    private function getProxyClassName(Definition $definition)
    {
        return preg_replace('/^.*\\\\/', '', $definition->getClass()).'_'.substr(hash('sha256', spl_object_hash($definition).$this->salt), -7);
    }

    /**
     * @return ClassGenerator
     */
    private function generateProxyClass(Definition $definition)
    {
        $generatedClass = new ClassGenerator($this->getProxyClassName($definition));

        $this->proxyGenerator->generate(new \ReflectionClass($definition->getClass()), $generatedClass);

        return $generatedClass;
    }
}<|MERGE_RESOLUTION|>--- conflicted
+++ resolved
@@ -59,20 +59,12 @@
             $instantiation .= " \$this->services['$id'] =";
         }
 
-<<<<<<< HEAD
         if (null === $factoryCode) {
-            @trigger_error(sprintf('The "%s()" method expects a third argument defining the code to execute to construct your service since version 3.4, providing it will be required in 4.0.', __METHOD__), E_USER_DEPRECATED);
+            @trigger_error(sprintf('The "%s()" method expects a third argument defining the code to execute to construct your service since Symfony 3.4, providing it will be required in 4.0.', __METHOD__), E_USER_DEPRECATED);
             $factoryCode = '$this->get'.Container::camelize($id).'Service(false)';
         } elseif (false === strpos($factoryCode, '(')) {
-            @trigger_error(sprintf('The "%s()" method expects its third argument to define the code to execute to construct your service since version 3.4, providing it will be required in 4.0.', __METHOD__), E_USER_DEPRECATED);
+            @trigger_error(sprintf('The "%s()" method expects its third argument to define the code to execute to construct your service since Symfony 3.4, providing it will be required in 4.0.', __METHOD__), E_USER_DEPRECATED);
             $factoryCode = "\$this->$factoryCode(false)";
-=======
-        if (func_num_args() >= 3) {
-            $methodName = func_get_arg(2);
-        } else {
-            @trigger_error(sprintf('You must use the third argument of %s to define the method to call to construct your service since Symfony 3.1, not using it won\'t be supported in 4.0.', __METHOD__), E_USER_DEPRECATED);
-            $methodName = 'get'.Container::camelize($id).'Service';
->>>>>>> d6a6b28a
         }
         $proxyClass = $this->getProxyClassName($definition);
 
