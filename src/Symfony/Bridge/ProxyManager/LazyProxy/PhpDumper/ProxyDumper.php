--- conflicted
+++ resolved
@@ -41,11 +41,7 @@
         $this->classGenerator = new BaseGeneratorStrategy();
     }
 
-<<<<<<< HEAD
-    public function isProxyCandidate(Definition $definition, bool &$asGhostObject = null, string $id = null): bool
-=======
     public function isProxyCandidate(Definition $definition, ?bool &$asGhostObject = null, ?string $id = null): bool
->>>>>>> a44829e2
     {
         $asGhostObject = false;
 
@@ -80,11 +76,7 @@
 EOF;
     }
 
-<<<<<<< HEAD
-    public function getProxyCode(Definition $definition, string $id = null): string
-=======
     public function getProxyCode(Definition $definition, ?string $id = null): string
->>>>>>> a44829e2
     {
         $code = $this->classGenerator->generate($this->generateProxyClass($definition));
         $code = preg_replace('/^(class [^ ]++ extends )([^\\\\])/', '$1\\\\$2', $code);
