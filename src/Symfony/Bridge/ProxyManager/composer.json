--- conflicted
+++ resolved
@@ -17,13 +17,8 @@
     ],
     "require": {
         "php": ">=5.3.9",
-<<<<<<< HEAD
         "symfony/dependency-injection": "~2.8|~3.0.0",
-        "ocramius/proxy-manager": "~0.4|~1.0"
-=======
-        "symfony/dependency-injection": "~2.3",
         "ocramius/proxy-manager": "~0.4|~1.0|~2.0"
->>>>>>> 51a71ab7
     },
     "require-dev": {
         "symfony/config": "~2.3|~3.0.0"
