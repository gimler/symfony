<?php

/*
 * This file is part of the Symfony package.
 *
 * (c) Fabien Potencier <fabien@symfony.com>
 *
 * For the full copyright and license information, please view the LICENSE
 * file that was distributed with this source code.
 */

namespace Symfony\Bridge\Propel1\Form\Type;

use Symfony\Bridge\Propel1\Form\ChoiceList\ModelChoiceList;
use Symfony\Bridge\Propel1\Form\DataTransformer\CollectionToArrayTransformer;
use Symfony\Component\Form\AbstractType;
use Symfony\Component\Form\FormBuilderInterface;
use Symfony\Component\OptionsResolver\Options;
use Symfony\Component\OptionsResolver\OptionsResolverInterface;
use Symfony\Component\PropertyAccess\PropertyAccess;
use Symfony\Component\PropertyAccess\PropertyAccessorInterface;

/**
 * ModelType class.
 *
 * @author William Durand <william.durand1@gmail.com>
 * @author Toni Uebernickel <tuebernickel@gmail.com>
 *
 * Example using the preferred_choices option.
 *
 * <code>
 *  public function buildForm(FormBuilderInterface $builder, array $options)
 *  {
 *      $builder
 *          ->add('product', 'model', array(
 *              'class' => 'Model\Product',
 *              'query' => ProductQuery::create()
 *                  ->filterIsActive(true)
 *                  ->useI18nQuery($options['locale'])
 *                      ->orderByName()
 *                  ->endUse()
 *              ,
 *              'preferred_choices' => ProductQuery::create()
 *                  ->filterByIsTopProduct(true)
 *              ,
 *          ))
 *      ;
 *   }
 * </code>
 */
class ModelType extends AbstractType
{
    /**
     * @var PropertyAccessorInterface
     */
    private $propertyAccessor;

    public function __construct(PropertyAccessorInterface $propertyAccessor = null)
    {
        $this->propertyAccessor = $propertyAccessor ?: PropertyAccess::createPropertyAccessor();
    }

    public function buildForm(FormBuilderInterface $builder, array $options)
    {
        if ($options['multiple']) {
            $builder->addViewTransformer(new CollectionToArrayTransformer(), true);
        }
    }

    public function setDefaultOptions(OptionsResolverInterface $resolver)
    {
        $propertyAccessor = $this->propertyAccessor;

        $choiceList = function (Options $options) use ($propertyAccessor) {
            return new ModelChoiceList(
                $options['class'],
                $options['property'],
                $options['choices'],
                $options['query'],
                $options['group_by'],
                $options['preferred_choices'],
                $propertyAccessor,
                $options['index_property']
            );
        };

        $resolver->setDefaults(array(
<<<<<<< HEAD
            'template'          => 'choice',
            'multiple'          => false,
            'expanded'          => false,
            'class'             => null,
            'property'          => null,
            'query'             => null,
            'choices'           => null,
            'choice_list'       => $choiceList,
            'group_by'          => null,
            'by_reference'      => false,
            'index_property'    => null,
=======
            'template' => 'choice',
            'multiple' => false,
            'expanded' => false,
            'class' => null,
            'property' => null,
            'query' => null,
            'choices' => null,
            'choice_list' => $choiceList,
            'group_by' => null,
            'by_reference' => false,
>>>>>>> 20e7cf12
        ));
    }

    public function getParent()
    {
        return 'choice';
    }

    public function getName()
    {
        return 'model';
    }
}<|MERGE_RESOLUTION|>--- conflicted
+++ resolved
@@ -85,19 +85,6 @@
         };
 
         $resolver->setDefaults(array(
-<<<<<<< HEAD
-            'template'          => 'choice',
-            'multiple'          => false,
-            'expanded'          => false,
-            'class'             => null,
-            'property'          => null,
-            'query'             => null,
-            'choices'           => null,
-            'choice_list'       => $choiceList,
-            'group_by'          => null,
-            'by_reference'      => false,
-            'index_property'    => null,
-=======
             'template' => 'choice',
             'multiple' => false,
             'expanded' => false,
@@ -108,7 +95,7 @@
             'choice_list' => $choiceList,
             'group_by' => null,
             'by_reference' => false,
->>>>>>> 20e7cf12
+            'index_property' => null,
         ));
     }
 
