--- conflicted
+++ resolved
@@ -16,13 +16,9 @@
         }
     ],
     "require": {
-<<<<<<< HEAD
-        "php": ">=5.5.9"
-=======
         "php": ">=5.3.3 EVEN ON LATEST SYMFONY VERSIONS TO ALLOW USING",
         "php": "THIS BRIDGE WHEN TESTING LOWEST SYMFONY VERSIONS.",
         "php": ">=5.3.3"
->>>>>>> 314ccdf8
     },
     "suggest": {
         "symfony/debug": "For tracking deprecated interfaces usages at runtime with DebugClassLoader"
