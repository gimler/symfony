--- conflicted
+++ resolved
@@ -38,15 +38,10 @@
     ],
     "minimum-stability": "dev",
     "extra": {
-        "branch-version": "3.4-dev",
+        "branch-version": "4.4-dev",
         "thanks": {
             "name": "phpunit/phpunit",
             "url": "https://github.com/sebastianbergmann/phpunit"
         }
-<<<<<<< HEAD
-    },
-    "version": "4.4.x-dev"
-=======
     }
->>>>>>> 56a7571b
 }