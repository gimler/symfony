--- conflicted
+++ resolved
@@ -280,11 +280,7 @@
             unlink($this->runsInSeparateProcess);
             putenv('SYMFONY_DEPRECATIONS_SERIALIZE');
             foreach ($deprecations ? unserialize($deprecations) : [] as $deprecation) {
-<<<<<<< HEAD
-                $error = serialize(['deprecation' => $deprecation[1], 'class' => $className, 'method' => $test->getName(false), 'triggering_file' => $deprecation[2] ?? null]);
-=======
-                $error = serialize(['deprecation' => $deprecation[1], 'class' => $className, 'method' => $test->getName(false), 'triggering_file' => isset($deprecation[2]) ? $deprecation[2] : null, 'files_stack' => isset($deprecation[3]) ? $deprecation[3] : []]);
->>>>>>> 106c693c
+                $error = serialize(['deprecation' => $deprecation[1], 'class' => $className, 'method' => $test->getName(false), 'triggering_file' => $deprecation[2] ?? null], 'files_stack' => $deprecation[3] ?? []]);
                 if ($deprecation[0]) {
                     // unsilenced on purpose
                     trigger_error($error, \E_USER_DEPRECATED);
