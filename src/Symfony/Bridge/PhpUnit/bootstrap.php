<?php

/*
 * This file is part of the Symfony package.
 *
 * (c) Fabien Potencier <fabien@symfony.com>
 *
 * For the full copyright and license information, please view the LICENSE
 * file that was distributed with this source code.
 */

use Doctrine\Common\Annotations\AnnotationRegistry;
use Symfony\Bridge\PhpUnit\DeprecationErrorHandler;

// Detect if we're loaded by an actual run of phpunit
if (!defined('PHPUNIT_COMPOSER_INSTALL') && !class_exists('PHPUnit_TextUI_Command', false)) {
    return;
}

<<<<<<< HEAD
// Disabling Zend Garbage Collection to prevent segfaults with PHP5.4+
// https://bugs.php.net/bug.php?id=53976
gc_disable();

=======
>>>>>>> 111f51df
// Enforce a consistent locale
setlocale(LC_ALL, 'C');

if (!class_exists('Doctrine\Common\Annotations\AnnotationRegistry', false) && class_exists('Doctrine\Common\Annotations\AnnotationRegistry')) {
    AnnotationRegistry::registerLoader('class_exists');
}

DeprecationErrorHandler::register(getenv('SYMFONY_DEPRECATIONS_HELPER'));<|MERGE_RESOLUTION|>--- conflicted
+++ resolved
@@ -17,13 +17,6 @@
     return;
 }
 
-<<<<<<< HEAD
-// Disabling Zend Garbage Collection to prevent segfaults with PHP5.4+
-// https://bugs.php.net/bug.php?id=53976
-gc_disable();
-
-=======
->>>>>>> 111f51df
 // Enforce a consistent locale
 setlocale(LC_ALL, 'C');
 
