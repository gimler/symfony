--- conflicted
+++ resolved
@@ -50,25 +50,14 @@
      */
     public function __construct(
         $fields,
-<<<<<<< HEAD
-        string $message = null,
-        string $service = null,
-        string $em = null,
-        string $entityClass = null,
-        string $repositoryMethod = null,
-        string $errorPath = null,
-        bool|string|array $ignoreNull = null,
-        array $groups = null,
-=======
         ?string $message = null,
         ?string $service = null,
         ?string $em = null,
         ?string $entityClass = null,
         ?string $repositoryMethod = null,
         ?string $errorPath = null,
-        ?bool $ignoreNull = null,
+        bool|string|array|null $ignoreNull = null,
         ?array $groups = null,
->>>>>>> 2a31f2dd
         $payload = null,
         array $options = []
     ) {
