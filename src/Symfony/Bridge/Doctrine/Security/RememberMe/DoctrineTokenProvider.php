<?php

/*
 * This file is part of the Symfony package.
 *
 * (c) Fabien Potencier <fabien@symfony.com>
 *
 * For the full copyright and license information, please view the LICENSE
 * file that was distributed with this source code.
 */

namespace Symfony\Bridge\Doctrine\Security\RememberMe;

use Doctrine\DBAL\Connection;
use Doctrine\DBAL\ParameterType;
use Doctrine\DBAL\Schema\Schema;
use Doctrine\DBAL\Types\Types;
use Symfony\Component\Security\Core\Authentication\RememberMe\PersistentToken;
use Symfony\Component\Security\Core\Authentication\RememberMe\PersistentTokenInterface;
use Symfony\Component\Security\Core\Authentication\RememberMe\TokenProviderInterface;
use Symfony\Component\Security\Core\Authentication\RememberMe\TokenVerifierInterface;
use Symfony\Component\Security\Core\Exception\TokenNotFoundException;

/**
 * This class provides storage for the tokens that is set in "remember-me"
 * cookies. This way no password secrets will be stored in the cookies on
 * the client machine, and thus the security is improved.
 *
 * This depends only on doctrine in order to get a database connection
 * and to do the conversion of the datetime column.
 *
 * In order to use this class, you need the following table in your database:
 *
 *     CREATE TABLE `rememberme_token` (
 *         `series`   char(88)     UNIQUE PRIMARY KEY NOT NULL,
 *         `value`    char(88)     NOT NULL,
 *         `lastUsed` datetime     NOT NULL,
 *         `class`    varchar(100) NOT NULL,
 *         `username` varchar(200) NOT NULL
 *     );
 *
 * @final since Symfony 6.4
 */
final class DoctrineTokenProvider implements TokenProviderInterface, TokenVerifierInterface
{
    public function __construct(
<<<<<<< HEAD
        private Connection $conn,
=======
        private readonly Connection $conn,
>>>>>>> 7074da9b
    ) {
    }

    public function loadTokenBySeries(string $series): PersistentTokenInterface
    {
        // the alias for lastUsed works around case insensitivity in PostgreSQL
        $sql = 'SELECT class, username, value, lastUsed AS last_used FROM rememberme_token WHERE series=:series';
        $paramValues = ['series' => $series];
        $paramTypes = ['series' => ParameterType::STRING];
        $stmt = $this->conn->executeQuery($sql, $paramValues, $paramTypes);
<<<<<<< HEAD
        $row = $stmt->fetchAssociative() ?: throw new TokenNotFoundException('No token found.');
=======
        $row = $stmt instanceof Result || $stmt instanceof DriverResult ? $stmt->fetchAssociative() : $stmt->fetch(\PDO::FETCH_ASSOC);

        if ($row) {
            return new PersistentToken($row['class'], $row['username'], $series, $row['value'], new \DateTimeImmutable($row['last_used']));
        }
>>>>>>> 7074da9b

        return new PersistentToken($row['class'], $row['username'], $series, $row['value'], new \DateTimeImmutable($row['last_used']));
    }

    public function deleteTokenBySeries(string $series): void
    {
        $sql = 'DELETE FROM rememberme_token WHERE series=:series';
        $paramValues = ['series' => $series];
        $paramTypes = ['series' => ParameterType::STRING];
        $this->conn->executeStatement($sql, $paramValues, $paramTypes);
    }

<<<<<<< HEAD
    public function updateToken(string $series, #[\SensitiveParameter] string $tokenValue, \DateTimeInterface $lastUsed): void
=======
    /**
     * @param \DateTimeInterface $lastUsed Accepting only DateTime is deprecated since Symfony 6.4
     *
     * @return void
     */
    public function updateToken(string $series, #[\SensitiveParameter] string $tokenValue, \DateTime $lastUsed)
>>>>>>> 7074da9b
    {
        $sql = 'UPDATE rememberme_token SET value=:value, lastUsed=:lastUsed WHERE series=:series';
        $paramValues = [
            'value' => $tokenValue,
            'lastUsed' => \DateTimeImmutable::createFromInterface($lastUsed),
            'series' => $series,
        ];
        $paramTypes = [
            'value' => ParameterType::STRING,
            'lastUsed' => Types::DATETIME_IMMUTABLE,
            'series' => ParameterType::STRING,
        ];
        $updated = $this->conn->executeStatement($sql, $paramValues, $paramTypes);
        if ($updated < 1) {
            throw new TokenNotFoundException('No token found.');
        }
    }

    public function createNewToken(PersistentTokenInterface $token): void
    {
        $sql = 'INSERT INTO rememberme_token (class, username, series, value, lastUsed) VALUES (:class, :username, :series, :value, :lastUsed)';
        $paramValues = [
            'class' => $token->getClass(),
            'username' => $token->getUserIdentifier(),
            'series' => $token->getSeries(),
            'value' => $token->getTokenValue(),
            'lastUsed' => \DateTimeImmutable::createFromInterface($token->getLastUsed()),
        ];
        $paramTypes = [
            'class' => ParameterType::STRING,
            'username' => ParameterType::STRING,
            'series' => ParameterType::STRING,
            'value' => ParameterType::STRING,
            'lastUsed' => Types::DATETIME_IMMUTABLE,
        ];
        $this->conn->executeStatement($sql, $paramValues, $paramTypes);
    }

    public function verifyToken(PersistentTokenInterface $token, #[\SensitiveParameter] string $tokenValue): bool
    {
        // Check if the token value matches the current persisted token
        if (hash_equals($token->getTokenValue(), $tokenValue)) {
            return true;
        }

        // Generate an alternative series id here by changing the suffix == to _
        // this is needed to be able to store an older token value in the database
        // which has a PRIMARY(series), and it works as long as series ids are
        // generated using base64_encode(random_bytes(64)) which always outputs
        // a == suffix, but if it should not work for some reason we abort
        // for safety
        $tmpSeries = preg_replace('{=+$}', '_', $token->getSeries());
        if ($tmpSeries === $token->getSeries()) {
            return false;
        }

        // Check if the previous token is present. If the given $tokenValue
        // matches the previous token (and it is outdated by at most 60seconds)
        // we also accept it as a valid value.
        try {
            $tmpToken = $this->loadTokenBySeries($tmpSeries);
        } catch (TokenNotFoundException) {
            return false;
        }

        if ($tmpToken->getLastUsed()->getTimestamp() + 60 < time()) {
            return false;
        }

        return hash_equals($tmpToken->getTokenValue(), $tokenValue);
    }

    public function updateExistingToken(PersistentTokenInterface $token, #[\SensitiveParameter] string $tokenValue, \DateTimeInterface $lastUsed): void
    {
        if (!$token instanceof PersistentToken) {
            return;
        }

        // Persist a copy of the previous token for authentication
        // in verifyToken should the old token still be sent by the browser
        // in a request concurrent to the one that did this token update
        $tmpSeries = preg_replace('{=+$}', '_', $token->getSeries());
        // if we cannot generate a unique series it is not worth trying further
        if ($tmpSeries === $token->getSeries()) {
            return;
        }

        $this->conn->beginTransaction();
        try {
            $this->deleteTokenBySeries($tmpSeries);
            $lastUsed = \DateTime::createFromInterface($lastUsed);
            $this->createNewToken(new PersistentToken($token->getClass(), $token->getUserIdentifier(), $tmpSeries, $token->getTokenValue(), $lastUsed));

            $this->conn->commit();
        } catch (\Exception $e) {
            $this->conn->rollBack();
            throw $e;
        }
    }

    /**
     * Adds the Table to the Schema if "remember me" uses this Connection.
     */
    public function configureSchema(Schema $schema, Connection $forConnection, \Closure $isSameDatabase): void
    {
        if ($schema->hasTable('rememberme_token')) {
            return;
        }

        if ($forConnection !== $this->conn && !$isSameDatabase($this->conn->executeStatement(...))) {
            return;
        }

        $this->addTableToSchema($schema);
    }

    private function addTableToSchema(Schema $schema): void
    {
        $table = $schema->createTable('rememberme_token');
        $table->addColumn('series', Types::STRING, ['length' => 88]);
        $table->addColumn('value', Types::STRING, ['length' => 88]);
        $table->addColumn('lastUsed', Types::DATETIME_IMMUTABLE);
        $table->addColumn('class', Types::STRING, ['length' => 100]);
        $table->addColumn('username', Types::STRING, ['length' => 200]);
        $table->setPrimaryKey(['series']);
    }
}<|MERGE_RESOLUTION|>--- conflicted
+++ resolved
@@ -38,17 +38,11 @@
  *         `class`    varchar(100) NOT NULL,
  *         `username` varchar(200) NOT NULL
  *     );
- *
- * @final since Symfony 6.4
  */
 final class DoctrineTokenProvider implements TokenProviderInterface, TokenVerifierInterface
 {
     public function __construct(
-<<<<<<< HEAD
-        private Connection $conn,
-=======
         private readonly Connection $conn,
->>>>>>> 7074da9b
     ) {
     }
 
@@ -59,15 +53,7 @@
         $paramValues = ['series' => $series];
         $paramTypes = ['series' => ParameterType::STRING];
         $stmt = $this->conn->executeQuery($sql, $paramValues, $paramTypes);
-<<<<<<< HEAD
         $row = $stmt->fetchAssociative() ?: throw new TokenNotFoundException('No token found.');
-=======
-        $row = $stmt instanceof Result || $stmt instanceof DriverResult ? $stmt->fetchAssociative() : $stmt->fetch(\PDO::FETCH_ASSOC);
-
-        if ($row) {
-            return new PersistentToken($row['class'], $row['username'], $series, $row['value'], new \DateTimeImmutable($row['last_used']));
-        }
->>>>>>> 7074da9b
 
         return new PersistentToken($row['class'], $row['username'], $series, $row['value'], new \DateTimeImmutable($row['last_used']));
     }
@@ -80,16 +66,7 @@
         $this->conn->executeStatement($sql, $paramValues, $paramTypes);
     }
 
-<<<<<<< HEAD
     public function updateToken(string $series, #[\SensitiveParameter] string $tokenValue, \DateTimeInterface $lastUsed): void
-=======
-    /**
-     * @param \DateTimeInterface $lastUsed Accepting only DateTime is deprecated since Symfony 6.4
-     *
-     * @return void
-     */
-    public function updateToken(string $series, #[\SensitiveParameter] string $tokenValue, \DateTime $lastUsed)
->>>>>>> 7074da9b
     {
         $sql = 'UPDATE rememberme_token SET value=:value, lastUsed=:lastUsed WHERE series=:series';
         $paramValues = [
