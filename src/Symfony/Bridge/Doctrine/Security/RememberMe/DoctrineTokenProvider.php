--- conflicted
+++ resolved
@@ -80,10 +80,6 @@
             'series' => ParameterType::STRING,
         ];
         $updated = $this->conn->executeStatement($sql, $paramValues, $paramTypes);
-<<<<<<< HEAD
-
-=======
->>>>>>> fee9b30b
         if ($updated < 1) {
             throw new TokenNotFoundException('No token found.');
         }
