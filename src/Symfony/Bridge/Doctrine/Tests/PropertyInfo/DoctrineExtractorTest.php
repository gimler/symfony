<?php

/*
 * This file is part of the Symfony package.
 *
 * (c) Fabien Potencier <fabien@symfony.com>
 *
 * For the full copyright and license information, please view the LICENSE
 * file that was distributed with this source code.
 */

namespace Symfony\Bridge\Doctrine\Tests\PropertyInfo;

use Doctrine\Common\Collections\Collection;
use Doctrine\Common\EventManager;
use Doctrine\DBAL\DriverManager;
use Doctrine\DBAL\Schema\DefaultSchemaManagerFactory;
use Doctrine\DBAL\Types\Type as DBALType;
use Doctrine\ORM\EntityManager;
use Doctrine\ORM\Mapping\Driver\AttributeDriver;
use Doctrine\ORM\ORMSetup;
use PHPUnit\Framework\TestCase;
use Symfony\Bridge\Doctrine\PropertyInfo\DoctrineExtractor;
use Symfony\Bridge\Doctrine\Tests\PropertyInfo\Fixtures\DoctrineDummy;
use Symfony\Bridge\Doctrine\Tests\PropertyInfo\Fixtures\DoctrineEnum;
use Symfony\Bridge\Doctrine\Tests\PropertyInfo\Fixtures\DoctrineGeneratedValue;
use Symfony\Bridge\Doctrine\Tests\PropertyInfo\Fixtures\DoctrineRelation;
use Symfony\Bridge\Doctrine\Tests\PropertyInfo\Fixtures\EnumInt;
use Symfony\Bridge\Doctrine\Tests\PropertyInfo\Fixtures\EnumString;
use Symfony\Component\PropertyInfo\Type;

/**
 * @author Kévin Dunglas <dunglas@gmail.com>
 */
class DoctrineExtractorTest extends TestCase
{
    private function createExtractor(): DoctrineExtractor
    {
        $config = ORMSetup::createConfiguration(true);
        $config->setMetadataDriverImpl(new AttributeDriver([__DIR__.'/../Tests/Fixtures' => 'Symfony\Bridge\Doctrine\Tests\Fixtures'], true));
<<<<<<< HEAD
        $config->setSchemaManagerFactory(new DefaultSchemaManagerFactory());
=======
        if (class_exists(DefaultSchemaManagerFactory::class)) {
            $config->setSchemaManagerFactory(new DefaultSchemaManagerFactory());
        }
        if (method_exists($config, 'setLazyGhostObjectEnabled')) {
            $config->setLazyGhostObjectEnabled(true);
        }
>>>>>>> fe26738a

        $eventManager = new EventManager();
        $entityManager = new EntityManager(DriverManager::getConnection(['driver' => 'pdo_sqlite'], $config, $eventManager), $config, $eventManager);

        if (!DBALType::hasType('foo')) {
            DBALType::addType('foo', 'Symfony\Bridge\Doctrine\Tests\PropertyInfo\Fixtures\DoctrineFooType');
            $entityManager->getConnection()->getDatabasePlatform()->registerDoctrineTypeMapping('custom_foo', 'foo');
        }

        return new DoctrineExtractor($entityManager);
    }

    public function testGetProperties()
    {
        // Fields
        $expected = [
            'id',
            'guid',
            'time',
            'timeImmutable',
            'dateInterval',
            'jsonArray',
            'simpleArray',
            'float',
            'decimal',
            'bool',
            'binary',
            'customFoo',
            'bigint',
            'json',
        ];

        // Associations
        $expected = array_merge($expected, [
            'foo',
            'bar',
            'indexedRguid',
            'indexedBar',
            'indexedFoo',
            'indexedBaz',
            'indexedByDt',
            'indexedByCustomType',
            'indexedBuz',
            'dummyGeneratedValueList',
        ]);

        $this->assertEquals(
            $expected,
            $this->createExtractor()->getProperties(DoctrineDummy::class)
        );
    }

    public function testTestGetPropertiesWithEmbedded()
    {
        $this->assertEquals(
            [
                'id',
                'embedded',
            ],
            $this->createExtractor()->getProperties('Symfony\Bridge\Doctrine\Tests\PropertyInfo\Fixtures\DoctrineWithEmbedded')
        );
    }

    /**
     * @dataProvider typesProvider
     */
    public function testExtract($property, array $type = null)
    {
        $this->assertEquals($type, $this->createExtractor()->getTypes(DoctrineDummy::class, $property, []));
    }

    public function testExtractWithEmbedded()
    {
        $expectedTypes = [new Type(
            Type::BUILTIN_TYPE_OBJECT,
            false,
            'Symfony\Bridge\Doctrine\Tests\PropertyInfo\Fixtures\DoctrineEmbeddable'
        )];

        $actualTypes = $this->createExtractor()->getTypes(
            'Symfony\Bridge\Doctrine\Tests\PropertyInfo\Fixtures\DoctrineWithEmbedded',
            'embedded',
            []
        );

        $this->assertEquals($expectedTypes, $actualTypes);
    }

    public function testExtractEnum()
    {
        $this->assertEquals([new Type(Type::BUILTIN_TYPE_OBJECT, false, EnumString::class)], $this->createExtractor()->getTypes(DoctrineEnum::class, 'enumString', []));
        $this->assertEquals([new Type(Type::BUILTIN_TYPE_OBJECT, false, EnumInt::class)], $this->createExtractor()->getTypes(DoctrineEnum::class, 'enumInt', []));
        $this->assertNull($this->createExtractor()->getTypes(DoctrineEnum::class, 'enumStringArray', []));
        $this->assertEquals([new Type(Type::BUILTIN_TYPE_ARRAY, false, null, true, new Type(Type::BUILTIN_TYPE_INT), new Type(Type::BUILTIN_TYPE_OBJECT, false, EnumInt::class))], $this->createExtractor()->getTypes(DoctrineEnum::class, 'enumIntArray', []));
        $this->assertNull($this->createExtractor()->getTypes(DoctrineEnum::class, 'enumCustom', []));
    }

    public static function typesProvider(): array
    {
        return [
            ['id', [new Type(Type::BUILTIN_TYPE_INT)]],
            ['guid', [new Type(Type::BUILTIN_TYPE_STRING)]],
            ['bigint', [new Type(Type::BUILTIN_TYPE_STRING)]],
            ['time', [new Type(Type::BUILTIN_TYPE_OBJECT, false, 'DateTime')]],
            ['timeImmutable', [new Type(Type::BUILTIN_TYPE_OBJECT, false, 'DateTimeImmutable')]],
            ['dateInterval', [new Type(Type::BUILTIN_TYPE_OBJECT, false, 'DateInterval')]],
            ['float', [new Type(Type::BUILTIN_TYPE_FLOAT)]],
            ['decimal', [new Type(Type::BUILTIN_TYPE_STRING)]],
            ['bool', [new Type(Type::BUILTIN_TYPE_BOOL)]],
            ['binary', [new Type(Type::BUILTIN_TYPE_RESOURCE)]],
            ['jsonArray', [new Type(Type::BUILTIN_TYPE_ARRAY, false, null, true)]],
            ['foo', [new Type(Type::BUILTIN_TYPE_OBJECT, true, 'Symfony\Bridge\Doctrine\Tests\PropertyInfo\Fixtures\DoctrineRelation')]],
            ['bar', [new Type(
                Type::BUILTIN_TYPE_OBJECT,
                false,
                'Doctrine\Common\Collections\Collection',
                true,
                new Type(Type::BUILTIN_TYPE_INT),
                new Type(Type::BUILTIN_TYPE_OBJECT, false, 'Symfony\Bridge\Doctrine\Tests\PropertyInfo\Fixtures\DoctrineRelation')
            )]],
            ['indexedRguid', [new Type(
                Type::BUILTIN_TYPE_OBJECT,
                false,
                'Doctrine\Common\Collections\Collection',
                true,
                new Type(Type::BUILTIN_TYPE_STRING),
                new Type(Type::BUILTIN_TYPE_OBJECT, false, 'Symfony\Bridge\Doctrine\Tests\PropertyInfo\Fixtures\DoctrineRelation')
            )]],
            ['indexedBar', [new Type(
                Type::BUILTIN_TYPE_OBJECT,
                false,
                'Doctrine\Common\Collections\Collection',
                true,
                new Type(Type::BUILTIN_TYPE_STRING),
                new Type(Type::BUILTIN_TYPE_OBJECT, false, 'Symfony\Bridge\Doctrine\Tests\PropertyInfo\Fixtures\DoctrineRelation')
            )]],
            ['indexedFoo', [new Type(
                Type::BUILTIN_TYPE_OBJECT,
                false,
                'Doctrine\Common\Collections\Collection',
                true,
                new Type(Type::BUILTIN_TYPE_STRING),
                new Type(Type::BUILTIN_TYPE_OBJECT, false, 'Symfony\Bridge\Doctrine\Tests\PropertyInfo\Fixtures\DoctrineRelation')
            )]],
            ['indexedBaz', [new Type(
                Type::BUILTIN_TYPE_OBJECT,
                false,
                Collection::class,
                true,
                new Type(Type::BUILTIN_TYPE_INT),
                new Type(Type::BUILTIN_TYPE_OBJECT, false, DoctrineRelation::class)
            )]],
            ['simpleArray', [new Type(Type::BUILTIN_TYPE_ARRAY, false, null, true, new Type(Type::BUILTIN_TYPE_INT), new Type(Type::BUILTIN_TYPE_STRING))]],
            ['customFoo', null],
            ['notMapped', null],
            ['indexedByDt', [new Type(
                Type::BUILTIN_TYPE_OBJECT,
                false,
                Collection::class,
                true,
                new Type(Type::BUILTIN_TYPE_OBJECT),
                new Type(Type::BUILTIN_TYPE_OBJECT, false, DoctrineRelation::class)
            )]],
            ['indexedByCustomType', null],
            ['indexedBuz', [new Type(
                Type::BUILTIN_TYPE_OBJECT,
                false,
                Collection::class,
                true,
                new Type(Type::BUILTIN_TYPE_STRING),
                new Type(Type::BUILTIN_TYPE_OBJECT, false, DoctrineRelation::class)
            )]],
            ['dummyGeneratedValueList', [new Type(
                Type::BUILTIN_TYPE_OBJECT,
                false,
                'Doctrine\Common\Collections\Collection',
                true,
                new Type(Type::BUILTIN_TYPE_INT),
                new Type(Type::BUILTIN_TYPE_OBJECT, false, DoctrineRelation::class)
            )]],
            ['json', null],
        ];
    }

    public function testGetPropertiesCatchException()
    {
        $this->assertNull($this->createExtractor()->getProperties('Not\Exist'));
    }

    public function testGetTypesCatchException()
    {
        $this->assertNull($this->createExtractor()->getTypes('Not\Exist', 'baz'));
    }

    public function testGeneratedValueNotWritable()
    {
        $extractor = $this->createExtractor();
        $this->assertFalse($extractor->isWritable(DoctrineGeneratedValue::class, 'id'));
        $this->assertNull($extractor->isReadable(DoctrineGeneratedValue::class, 'id'));
        $this->assertNull($extractor->isWritable(DoctrineGeneratedValue::class, 'foo'));
        $this->assertNull($extractor->isReadable(DoctrineGeneratedValue::class, 'foo'));
    }
}<|MERGE_RESOLUTION|>--- conflicted
+++ resolved
@@ -38,16 +38,10 @@
     {
         $config = ORMSetup::createConfiguration(true);
         $config->setMetadataDriverImpl(new AttributeDriver([__DIR__.'/../Tests/Fixtures' => 'Symfony\Bridge\Doctrine\Tests\Fixtures'], true));
-<<<<<<< HEAD
         $config->setSchemaManagerFactory(new DefaultSchemaManagerFactory());
-=======
-        if (class_exists(DefaultSchemaManagerFactory::class)) {
-            $config->setSchemaManagerFactory(new DefaultSchemaManagerFactory());
-        }
         if (method_exists($config, 'setLazyGhostObjectEnabled')) {
             $config->setLazyGhostObjectEnabled(true);
         }
->>>>>>> fe26738a
 
         $eventManager = new EventManager();
         $entityManager = new EntityManager(DriverManager::getConnection(['driver' => 'pdo_sqlite'], $config, $eventManager), $config, $eventManager);
