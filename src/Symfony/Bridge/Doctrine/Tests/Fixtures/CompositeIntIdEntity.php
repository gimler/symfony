--- conflicted
+++ resolved
@@ -18,16 +18,6 @@
 #[Entity]
 class CompositeIntIdEntity
 {
-<<<<<<< HEAD
-    #[Id, Column(type: 'integer')]
-    protected $id1;
-
-    #[Id, Column(type: 'integer')]
-    protected $id2;
-
-    #[Column(type: 'string')]
-    public $name;
-=======
     #[Id, Column]
     protected int $id1;
 
@@ -36,7 +26,6 @@
 
     #[Column]
     public string $name;
->>>>>>> 7074da9b
 
     public function __construct($id1, $id2, $name)
     {
