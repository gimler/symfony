--- conflicted
+++ resolved
@@ -19,18 +19,6 @@
 #[Entity]
 class SingleIntIdStringWrapperNameEntity
 {
-<<<<<<< HEAD
-    #[Id, Column(type: 'integer')]
-    protected $id;
-
-    #[Column(type: 'string_wrapper', nullable: true)]
-    public $name;
-
-    public function __construct($id, $name)
-    {
-        $this->id = $id;
-        $this->name = $name;
-=======
     public function __construct(
         #[Id, Column]
         protected int $id,
@@ -38,6 +26,5 @@
         #[Column(type: 'string_wrapper', nullable: true)]
         public ?StringWrapper $name,
     ) {
->>>>>>> 7074da9b
     }
 }