--- conflicted
+++ resolved
@@ -18,18 +18,6 @@
 #[Entity]
 class SingleIntIdNoToStringEntity
 {
-<<<<<<< HEAD
-    #[Id, Column(type: 'integer')]
-    protected $id;
-
-    #[Column(type: 'string', nullable: true)]
-    public $name;
-
-    public function __construct($id, $name)
-    {
-        $this->id = $id;
-        $this->name = $name;
-=======
     public function __construct(
         #[Id, Column]
         protected int $id,
@@ -37,6 +25,5 @@
         #[Column(nullable: true)]
         public ?string $name,
     ) {
->>>>>>> 7074da9b
     }
 }