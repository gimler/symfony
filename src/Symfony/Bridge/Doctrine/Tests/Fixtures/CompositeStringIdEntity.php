<?php

/*
 * This file is part of the Symfony package.
 *
 * (c) Fabien Potencier <fabien@symfony.com>
 *
 * For the full copyright and license information, please view the LICENSE
 * file that was distributed with this source code.
 */

namespace Symfony\Bridge\Doctrine\Tests\Fixtures;

use Doctrine\ORM\Mapping\Column;
use Doctrine\ORM\Mapping\Entity;
use Doctrine\ORM\Mapping\Id;

#[Entity]
class CompositeStringIdEntity
{
<<<<<<< HEAD
    #[Id, Column(type: 'string')]
    protected $id1;

    #[Id, Column(type: 'string')]
    protected $id2;

    #[Column(type: 'string')]
    public $name;

    public function __construct($id1, $id2, $name)
    {
        $this->id1 = $id1;
        $this->id2 = $id2;
        $this->name = $name;
=======
    public function __construct(
        #[Id, Column]
        protected string $id1,

        #[Id, Column]
        protected string $id2,

        #[Column]
        public string $name,
    ) {
>>>>>>> 7074da9b
    }

    public function __toString(): string
    {
        return $this->name;
    }
}<|MERGE_RESOLUTION|>--- conflicted
+++ resolved
@@ -18,22 +18,6 @@
 #[Entity]
 class CompositeStringIdEntity
 {
-<<<<<<< HEAD
-    #[Id, Column(type: 'string')]
-    protected $id1;
-
-    #[Id, Column(type: 'string')]
-    protected $id2;
-
-    #[Column(type: 'string')]
-    public $name;
-
-    public function __construct($id1, $id2, $name)
-    {
-        $this->id1 = $id1;
-        $this->id2 = $id2;
-        $this->name = $name;
-=======
     public function __construct(
         #[Id, Column]
         protected string $id1,
@@ -44,7 +28,6 @@
         #[Column]
         public string $name,
     ) {
->>>>>>> 7074da9b
     }
 
     public function __toString(): string
