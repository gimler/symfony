--- conflicted
+++ resolved
@@ -25,12 +25,7 @@
     #[Column(type: 'string', nullable: true)]
     public $name;
 
-<<<<<<< HEAD
-    #[Column(type: 'array', nullable: true)]
-=======
-    /** @Column(type="json", nullable=true) */
     #[Column(type: Types::JSON, nullable: true)]
->>>>>>> 73b272aa
     public $phoneNumbers = [];
 
     public function __construct($id, $name)
