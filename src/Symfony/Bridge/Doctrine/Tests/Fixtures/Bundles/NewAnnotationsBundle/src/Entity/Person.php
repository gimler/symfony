--- conflicted
+++ resolved
@@ -18,17 +18,9 @@
 #[Entity]
 class Person
 {
-<<<<<<< HEAD
-    #[Id, Column(type: 'integer')]
-    protected $id;
-
-    #[Column(type: 'string')]
-    public $name;
-=======
     public function __construct(
         #[Id, Column]
         protected int $id,
->>>>>>> 7074da9b
 
         #[Column]
         public string $name,
