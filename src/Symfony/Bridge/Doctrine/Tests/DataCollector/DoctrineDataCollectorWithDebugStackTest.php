--- conflicted
+++ resolved
@@ -35,11 +35,7 @@
     public static function setUpBeforeClass(): void
     {
         if (!class_exists(DebugStack::class)) {
-<<<<<<< HEAD
-            self::markTestSkipped('This test requires DBAL < 4');
-=======
             self::markTestSkipped('This test requires DBAL < 4.');
->>>>>>> 053b814a
         }
     }
 
