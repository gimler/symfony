--- conflicted
+++ resolved
@@ -416,11 +416,7 @@
     public function testPassingIdReaderWithoutSingleIdEntity()
     {
         $this->expectException(\InvalidArgumentException::class);
-<<<<<<< HEAD
-        $this->expectExceptionMessage('The second argument "$idReader" of "Symfony\\Bridge\\Doctrine\\Form\\ChoiceList\\DoctrineChoiceLoader::__construct" must be null when the query cannot be optimized because of composite id fields.');
-=======
-        $this->expectExceptionMessage('The `$idReader` argument of "Symfony\\Bridge\\Doctrine\\Form\\ChoiceList\\DoctrineChoiceLoader::__construct" must be null when the query cannot be optimized because of composite id fields.');
->>>>>>> 9976f9cf
+        $this->expectExceptionMessage('The "$idReader" argument of "Symfony\\Bridge\\Doctrine\\Form\\ChoiceList\\DoctrineChoiceLoader::__construct" must be null when the query cannot be optimized because of composite id fields.');
 
         $idReader = $this->createMock(IdReader::class);
         $idReader->expects($this->once())
