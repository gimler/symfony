<?php

/*
 * This file is part of the Symfony package.
 *
 * (c) Fabien Potencier <fabien@symfony.com>
 *
 * For the full copyright and license information, please view the LICENSE
 * file that was distributed with this source code.
 */

namespace Symfony\Bridge\Doctrine\Tests\DependencyInjection;

use PHPUnit\Framework\TestCase;
use Symfony\Bridge\Doctrine\DependencyInjection\AbstractDoctrineExtension;
use Symfony\Component\DependencyInjection\ContainerBuilder;
use Symfony\Component\DependencyInjection\Definition;
use Symfony\Component\DependencyInjection\ParameterBag\ParameterBag;
use Symfony\Component\HttpKernel\Bundle\BundleInterface;

/**
 * @author  Fabio B. Silva <fabio.bat.silva@gmail.com>
 */
class DoctrineExtensionTest extends TestCase
{
    /**
     * @var AbstractDoctrineExtension
     */
    private $extension;

    protected function setUp(): void
    {
        parent::setUp();

        $this->extension = $this
            ->getMockBuilder(AbstractDoctrineExtension::class)
            ->onlyMethods([
                'getMappingResourceConfigDirectory',
                'getObjectManagerElementName',
                'getMappingObjectDefaultName',
                'getMappingResourceExtension',
                'getMetadataDriverClass',
                'load',
            ])
            ->getMock()
        ;

        $this->extension->expects($this->any())
            ->method('getObjectManagerElementName')
            ->willReturnCallback(function ($name) {
                return 'doctrine.orm.'.$name;
            });

        $this->extension
            ->method('getMappingObjectDefaultName')
            ->willReturn('Entity');

        $this->extension
            ->method('getMappingResourceExtension')
            ->willReturn('orm');
    }

    public function testFixManagersAutoMappingsWithTwoAutomappings()
    {
        $this->expectException(\LogicException::class);
        $emConfigs = [
            'em1' => [
                'auto_mapping' => true,
            ],
            'em2' => [
                'auto_mapping' => true,
            ],
        ];

        $bundles = [
            'FirstBundle' => 'My\FirstBundle',
            'SecondBundle' => 'My\SecondBundle',
        ];

        $reflection = new \ReflectionClass(\get_class($this->extension));
        $method = $reflection->getMethod('fixManagersAutoMappings');

        $method->invoke($this->extension, $emConfigs, $bundles);
    }

    public static function getAutomappingData()
    {
        return [
            [
                [ // no auto mapping on em1
                    'auto_mapping' => false,
                ],
                [ // no auto mapping on em2
                    'auto_mapping' => false,
                ],
                [],
                [],
            ],
            [
                [ // no auto mapping on em1
                    'auto_mapping' => false,
                ],
                [ // auto mapping enabled on em2
                    'auto_mapping' => true,
                ],
                [],
                [
                    'mappings' => [
                        'FirstBundle' => [
                            'mapping' => true,
                            'is_bundle' => true,
                        ],
                        'SecondBundle' => [
                            'mapping' => true,
                            'is_bundle' => true,
                        ],
                    ],
                ],
            ],
            [
                [ // no auto mapping on em1, but it defines SecondBundle as own
                    'auto_mapping' => false,
                    'mappings' => [
                        'SecondBundle' => [
                            'mapping' => true,
                            'is_bundle' => true,
                        ],
                    ],
                ],
                [ // auto mapping enabled on em2
                    'auto_mapping' => true,
                ],
                [
                    'mappings' => [
                        'SecondBundle' => [
                            'mapping' => true,
                            'is_bundle' => true,
                        ],
                    ],
                ],
                [
                    'mappings' => [
                        'FirstBundle' => [
                            'mapping' => true,
                            'is_bundle' => true,
                        ],
                    ],
                ],
            ],
        ];
    }

    /**
     * @dataProvider getAutomappingData
     */
    public function testFixManagersAutoMappings(array $originalEm1, array $originalEm2, array $expectedEm1, array $expectedEm2)
    {
        $emConfigs = [
            'em1' => $originalEm1,
            'em2' => $originalEm2,
        ];

        $bundles = [
            'FirstBundle' => 'My\FirstBundle',
            'SecondBundle' => 'My\SecondBundle',
        ];

        $reflection = new \ReflectionClass(\get_class($this->extension));
        $method = $reflection->getMethod('fixManagersAutoMappings');

        $newEmConfigs = $method->invoke($this->extension, $emConfigs, $bundles);

        $this->assertEquals($newEmConfigs['em1'], array_merge([
            'auto_mapping' => false,
        ], $expectedEm1));
        $this->assertEquals($newEmConfigs['em2'], array_merge([
            'auto_mapping' => false,
        ], $expectedEm2));
    }

    public function testMappingTypeDetection()
    {
        $container = $this->createContainer();

        $reflection = new \ReflectionClass(\get_class($this->extension));
        $method = $reflection->getMethod('detectMappingType');

        // The ordinary fixtures contain annotation
        $mappingType = $method->invoke($this->extension, __DIR__.'/../Fixtures', $container);
        $this->assertSame($mappingType, \PHP_VERSION_ID < 80000 ? 'annotation' : 'attribute');

        // In the attribute folder, attributes are used
        $mappingType = $method->invoke($this->extension, __DIR__.'/../Fixtures/Attribute', $container);
        $this->assertSame($mappingType, 'attribute');
    }

    public static function providerBasicDrivers()
    {
        return [
            ['doctrine.orm.cache.apc.class',       ['type' => 'apc']],
            ['doctrine.orm.cache.apcu.class',      ['type' => 'apcu']],
            ['doctrine.orm.cache.array.class',     ['type' => 'array']],
            ['doctrine.orm.cache.xcache.class',    ['type' => 'xcache']],
            ['doctrine.orm.cache.wincache.class',  ['type' => 'wincache']],
            ['doctrine.orm.cache.zenddata.class',  ['type' => 'zenddata']],
            ['doctrine.orm.cache.redis.class',     ['type' => 'redis'],     ['setRedis']],
            ['doctrine.orm.cache.memcached.class', ['type' => 'memcached'], ['setMemcached']],
        ];
    }

    /**
     * @dataProvider providerBasicDrivers
     */
    public function testLoadBasicCacheDriver(string $class, array $config, array $expectedCalls = [])
    {
        $container = $this->createContainer();
        $cacheName = 'metadata_cache';
        $objectManager = [
            'name' => 'default',
            'metadata_cache_driver' => $config,
        ];

        $this->invokeLoadCacheDriver($objectManager, $container, $cacheName);

        $this->assertTrue($container->hasDefinition('doctrine.orm.default_metadata_cache'));

        $definition = $container->getDefinition('doctrine.orm.default_metadata_cache');
        $defCalls = $definition->getMethodCalls();
        $expectedCalls[] = 'setNamespace';
        $actualCalls = array_column($defCalls, 0);

        $this->assertFalse($definition->isPublic());
        $this->assertEquals("%$class%", $definition->getClass());

        foreach (array_unique($expectedCalls) as $call) {
            $this->assertContains($call, $actualCalls);
        }
    }

    public function testServiceCacheDriver()
    {
        $cacheName = 'metadata_cache';
        $container = $this->createContainer();
        $definition = new Definition('%doctrine.orm.cache.apc.class%');
        $objectManager = [
            'name' => 'default',
            'metadata_cache_driver' => [
                'type' => 'service',
                'id' => 'service_driver',
            ],
        ];

        $container->setDefinition('service_driver', $definition);

        $this->invokeLoadCacheDriver($objectManager, $container, $cacheName);

        $this->assertTrue($container->hasAlias('doctrine.orm.default_metadata_cache'));
    }

    public function testUnrecognizedCacheDriverException()
    {
        $this->expectException(\InvalidArgumentException::class);
        $this->expectExceptionMessage('"unrecognized_type" is an unrecognized Doctrine cache driver.');
        $cacheName = 'metadata_cache';
        $container = $this->createContainer();
        $objectManager = [
            'name' => 'default',
            'metadata_cache_driver' => [
                'type' => 'unrecognized_type',
            ],
        ];

        $this->invokeLoadCacheDriver($objectManager, $container, $cacheName);
    }

    public static function providerBundles()
    {
<<<<<<< HEAD
        yield ['AnnotationsBundle', 'annotation', '/Entity'];
        yield ['AnnotationsOneLineBundle', 'annotation', '/Entity'];
        yield ['FullEmbeddableAnnotationsBundle', 'annotation', '/Entity'];
        yield ['AttributesBundle', 'attribute', '/Entity'];
        yield ['FullEmbeddableAttributesBundle', 'attribute', '/Entity'];
=======
        yield ['AnnotationsBundle', \PHP_VERSION_ID < 80000 ? 'annotation' : 'attribute', '/Entity'];
        yield ['AnnotationsOneLineBundle', \PHP_VERSION_ID < 80000 ? 'annotation' : 'attribute', '/Entity'];
        yield ['FullEmbeddableAnnotationsBundle', \PHP_VERSION_ID < 80000 ? 'annotation' : 'attribute', '/Entity'];
        if (\PHP_VERSION_ID >= 80000) {
            yield ['AttributesBundle', 'attribute', '/Entity'];
            yield ['FullEmbeddableAttributesBundle', 'attribute', '/Entity'];
        }
>>>>>>> b4128fde
        yield ['XmlBundle', 'xml', '/Resources/config/doctrine'];
        yield ['PhpBundle', 'php', '/Resources/config/doctrine'];
        yield ['YamlBundle', 'yml', '/Resources/config/doctrine'];

        yield ['SrcXmlBundle', 'xml', '/Resources/config/doctrine'];

        yield ['NewAnnotationsBundle', \PHP_VERSION_ID < 80000 ? 'annotation' : 'attribute', \DIRECTORY_SEPARATOR.'src/Entity'];
        yield ['NewXmlBundle', 'xml', '/config/doctrine'];
    }

    /**
     * @dataProvider providerBundles
     */
    public function testBundleAutoMapping(string $bundle, string $expectedType, string $dirSuffix)
    {
        $bundleDir = __DIR__.'/../Fixtures/Bundles/'.$bundle;
        $bundleClassName = 'Fixtures\\Bundles\\'.$bundle.'\\'.$bundle;

        if (is_dir($bundleDir.'/src')) {
            require_once $bundleDir.'/src/'.$bundle.'.php';
        } else {
            require_once $bundleDir.'/'.$bundle.'.php';
        }

        /** @var BundleInterface $bundleClass */
        $bundleClass = new $bundleClassName();

        $mappingConfig = [
            'dir' => false,
            'type' => false,
            'prefix' => false,
            'mapping' => true,
            'is_bundle' => true,
        ];

        $this->extension
            ->method('getMappingResourceConfigDirectory')
            ->willReturnCallback(function ($bundleDir) {
                if (null !== $bundleDir && is_dir($bundleDir.'/config/doctrine')) {
                    return 'config/doctrine';
                }

                return 'Resources/config/doctrine';
            });

        $container = $this->createContainer([], [$bundle => $bundleClassName]);

        $reflection = new \ReflectionClass(\get_class($this->extension));
        $method = $reflection->getMethod('getMappingDriverBundleConfigDefaults');

        $this->assertSame(
            [
                'dir' => $bundleClass->getPath().$dirSuffix,
                'type' => $expectedType,
                'prefix' => $bundleClass->getNamespace().'\\Entity',
                'mapping' => true,
                'is_bundle' => true,
            ],
            $method->invoke($this->extension, $mappingConfig, new \ReflectionClass($bundleClass), $container, $bundleClass->getPath())
        );
    }

    protected function invokeLoadCacheDriver(array $objectManager, ContainerBuilder $container, $cacheName)
    {
        $method = new \ReflectionMethod($this->extension, 'loadObjectManagerCacheDriver');

        $method->invokeArgs($this->extension, [$objectManager, $container, $cacheName]);
    }

    protected function createContainer(array $data = [], array $extraBundles = []): ContainerBuilder
    {
        return new ContainerBuilder(new ParameterBag(array_merge([
            'kernel.bundles' => array_merge(['FrameworkBundle' => 'Symfony\\Bundle\\FrameworkBundle\\FrameworkBundle'], $extraBundles),
            'kernel.cache_dir' => __DIR__,
            'kernel.build_dir' => __DIR__,
            'kernel.container_class' => 'kernel',
            'kernel.project_dir' => __DIR__,
        ], $data)));
    }
}<|MERGE_RESOLUTION|>--- conflicted
+++ resolved
@@ -187,7 +187,7 @@
 
         // The ordinary fixtures contain annotation
         $mappingType = $method->invoke($this->extension, __DIR__.'/../Fixtures', $container);
-        $this->assertSame($mappingType, \PHP_VERSION_ID < 80000 ? 'annotation' : 'attribute');
+        $this->assertSame($mappingType, 'attribute');
 
         // In the attribute folder, attributes are used
         $mappingType = $method->invoke($this->extension, __DIR__.'/../Fixtures/Attribute', $container);
@@ -275,28 +275,18 @@
 
     public static function providerBundles()
     {
-<<<<<<< HEAD
-        yield ['AnnotationsBundle', 'annotation', '/Entity'];
-        yield ['AnnotationsOneLineBundle', 'annotation', '/Entity'];
-        yield ['FullEmbeddableAnnotationsBundle', 'annotation', '/Entity'];
+        yield ['AnnotationsBundle', 'attribute', '/Entity'];
+        yield ['AnnotationsOneLineBundle', 'attribute', '/Entity'];
+        yield ['FullEmbeddableAnnotationsBundle', 'attribute', '/Entity'];
         yield ['AttributesBundle', 'attribute', '/Entity'];
         yield ['FullEmbeddableAttributesBundle', 'attribute', '/Entity'];
-=======
-        yield ['AnnotationsBundle', \PHP_VERSION_ID < 80000 ? 'annotation' : 'attribute', '/Entity'];
-        yield ['AnnotationsOneLineBundle', \PHP_VERSION_ID < 80000 ? 'annotation' : 'attribute', '/Entity'];
-        yield ['FullEmbeddableAnnotationsBundle', \PHP_VERSION_ID < 80000 ? 'annotation' : 'attribute', '/Entity'];
-        if (\PHP_VERSION_ID >= 80000) {
-            yield ['AttributesBundle', 'attribute', '/Entity'];
-            yield ['FullEmbeddableAttributesBundle', 'attribute', '/Entity'];
-        }
->>>>>>> b4128fde
         yield ['XmlBundle', 'xml', '/Resources/config/doctrine'];
         yield ['PhpBundle', 'php', '/Resources/config/doctrine'];
         yield ['YamlBundle', 'yml', '/Resources/config/doctrine'];
 
         yield ['SrcXmlBundle', 'xml', '/Resources/config/doctrine'];
 
-        yield ['NewAnnotationsBundle', \PHP_VERSION_ID < 80000 ? 'annotation' : 'attribute', \DIRECTORY_SEPARATOR.'src/Entity'];
+        yield ['NewAnnotationsBundle', 'attribute', \DIRECTORY_SEPARATOR.'src/Entity'];
         yield ['NewXmlBundle', 'xml', '/config/doctrine'];
     }
 
