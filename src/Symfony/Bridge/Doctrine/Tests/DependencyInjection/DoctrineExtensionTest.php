<?php

/*
 * This file is part of the Symfony package.
 *
 * (c) Fabien Potencier <fabien@symfony.com>
 *
 * For the full copyright and license information, please view the LICENSE
 * file that was distributed with this source code.
 */

namespace Symfony\Bridge\Doctrine\Tests\DependencyInjection;

use PHPUnit\Framework\MockObject\MockObject;
use PHPUnit\Framework\TestCase;
use Symfony\Bridge\Doctrine\DependencyInjection\AbstractDoctrineExtension;
use Symfony\Component\DependencyInjection\ContainerBuilder;
use Symfony\Component\DependencyInjection\Definition;
use Symfony\Component\DependencyInjection\ParameterBag\ParameterBag;
use Symfony\Component\HttpKernel\Bundle\BundleInterface;

/**
 * @author  Fabio B. Silva <fabio.bat.silva@gmail.com>
 */
class DoctrineExtensionTest extends TestCase
{
    private MockObject&AbstractDoctrineExtension $extension;

    protected function setUp(): void
    {
        parent::setUp();

        $this->extension = $this
            ->getMockBuilder(AbstractDoctrineExtension::class)
            ->onlyMethods([
                'getMappingResourceConfigDirectory',
                'getObjectManagerElementName',
                'getMappingObjectDefaultName',
                'getMappingResourceExtension',
                'getMetadataDriverClass',
                'load',
            ])
            ->getMock()
        ;

        $this->extension->expects($this->any())
            ->method('getObjectManagerElementName')
            ->willReturnCallback(fn ($name) => 'doctrine.orm.'.$name);

        $this->extension
            ->method('getMappingObjectDefaultName')
            ->willReturn('Entity');

        $this->extension
            ->method('getMappingResourceExtension')
            ->willReturn('orm');
    }

    public function testFixManagersAutoMappingsWithTwoAutomappings()
    {
        $this->expectException(\LogicException::class);
        $emConfigs = [
            'em1' => [
                'auto_mapping' => true,
            ],
            'em2' => [
                'auto_mapping' => true,
            ],
        ];

        $bundles = [
            'FirstBundle' => 'My\FirstBundle',
            'SecondBundle' => 'My\SecondBundle',
        ];

        $reflection = new \ReflectionClass($this->extension);
        $method = $reflection->getMethod('fixManagersAutoMappings');

        $method->invoke($this->extension, $emConfigs, $bundles);
    }

    public static function getAutomappingData()
    {
        return [
            [
                [ // no auto mapping on em1
                    'auto_mapping' => false,
                ],
                [ // no auto mapping on em2
                    'auto_mapping' => false,
                ],
                [],
                [],
            ],
            [
                [ // no auto mapping on em1
                    'auto_mapping' => false,
                ],
                [ // auto mapping enabled on em2
                    'auto_mapping' => true,
                ],
                [],
                [
                    'mappings' => [
                        'FirstBundle' => [
                            'mapping' => true,
                            'is_bundle' => true,
                        ],
                        'SecondBundle' => [
                            'mapping' => true,
                            'is_bundle' => true,
                        ],
                    ],
                ],
            ],
            [
                [ // no auto mapping on em1, but it defines SecondBundle as own
                    'auto_mapping' => false,
                    'mappings' => [
                        'SecondBundle' => [
                            'mapping' => true,
                            'is_bundle' => true,
                        ],
                    ],
                ],
                [ // auto mapping enabled on em2
                    'auto_mapping' => true,
                ],
                [
                    'mappings' => [
                        'SecondBundle' => [
                            'mapping' => true,
                            'is_bundle' => true,
                        ],
                    ],
                ],
                [
                    'mappings' => [
                        'FirstBundle' => [
                            'mapping' => true,
                            'is_bundle' => true,
                        ],
                    ],
                ],
            ],
        ];
    }

    /**
     * @dataProvider getAutomappingData
     */
    public function testFixManagersAutoMappings(array $originalEm1, array $originalEm2, array $expectedEm1, array $expectedEm2)
    {
        $emConfigs = [
            'em1' => $originalEm1,
            'em2' => $originalEm2,
        ];

        $bundles = [
            'FirstBundle' => 'My\FirstBundle',
            'SecondBundle' => 'My\SecondBundle',
        ];

        $reflection = new \ReflectionClass($this->extension);
        $method = $reflection->getMethod('fixManagersAutoMappings');

        $newEmConfigs = $method->invoke($this->extension, $emConfigs, $bundles);

        $this->assertEquals($newEmConfigs['em1'], array_merge([
            'auto_mapping' => false,
        ], $expectedEm1));
        $this->assertEquals($newEmConfigs['em2'], array_merge([
            'auto_mapping' => false,
        ], $expectedEm2));
    }

<<<<<<< HEAD
    public static function providerBasicDrivers()
=======
    public function testMappingTypeDetection()
    {
        $container = $this->createContainer();

        $reflection = new \ReflectionClass($this->extension);
        $method = $reflection->getMethod('detectMappingType');

        // The ordinary fixtures contain annotation
        $mappingType = $method->invoke($this->extension, __DIR__.'/../Fixtures', $container);
        $this->assertSame($mappingType, 'attribute');

        // In the attribute folder, attributes are used
        $mappingType = $method->invoke($this->extension, __DIR__.'/../Fixtures/Attribute', $container);
        $this->assertSame($mappingType, 'attribute');
    }

    public static function providerBasicDrivers(): array
>>>>>>> a9a49a64
    {
        return [
            ['doctrine.orm.cache.apc.class',       ['type' => 'apc']],
            ['doctrine.orm.cache.apcu.class',      ['type' => 'apcu']],
            ['doctrine.orm.cache.array.class',     ['type' => 'array']],
            ['doctrine.orm.cache.xcache.class',    ['type' => 'xcache']],
            ['doctrine.orm.cache.wincache.class',  ['type' => 'wincache']],
            ['doctrine.orm.cache.zenddata.class',  ['type' => 'zenddata']],
            ['doctrine.orm.cache.redis.class',     ['type' => 'redis'],     ['setRedis']],
            ['doctrine.orm.cache.memcached.class', ['type' => 'memcached'], ['setMemcached']],
        ];
    }

    /**
     * @dataProvider providerBasicDrivers
     */
    public function testLoadBasicCacheDriver(string $class, array $config, array $expectedCalls = [])
    {
        $container = $this->createContainer();
        $cacheName = 'metadata_cache';
        $objectManager = [
            'name' => 'default',
            'metadata_cache_driver' => $config,
        ];

        $this->invokeLoadCacheDriver($objectManager, $container, $cacheName);

        $this->assertTrue($container->hasDefinition('doctrine.orm.default_metadata_cache'));

        $definition = $container->getDefinition('doctrine.orm.default_metadata_cache');
        $defCalls = $definition->getMethodCalls();
        $expectedCalls[] = 'setNamespace';
        $actualCalls = array_column($defCalls, 0);

        $this->assertFalse($definition->isPublic());
        $this->assertEquals("%$class%", $definition->getClass());

        foreach (array_unique($expectedCalls) as $call) {
            $this->assertContains($call, $actualCalls);
        }
    }

    public function testServiceCacheDriver()
    {
        $cacheName = 'metadata_cache';
        $container = $this->createContainer();
        $definition = new Definition('%doctrine.orm.cache.apc.class%');
        $objectManager = [
            'name' => 'default',
            'metadata_cache_driver' => [
                'type' => 'service',
                'id' => 'service_driver',
            ],
        ];

        $container->setDefinition('service_driver', $definition);

        $this->invokeLoadCacheDriver($objectManager, $container, $cacheName);

        $this->assertTrue($container->hasAlias('doctrine.orm.default_metadata_cache'));
    }

    public function testUnrecognizedCacheDriverException()
    {
        $this->expectException(\InvalidArgumentException::class);
        $this->expectExceptionMessage('"unrecognized_type" is an unrecognized Doctrine cache driver.');
        $cacheName = 'metadata_cache';
        $container = $this->createContainer();
        $objectManager = [
            'name' => 'default',
            'metadata_cache_driver' => [
                'type' => 'unrecognized_type',
            ],
        ];

        $this->invokeLoadCacheDriver($objectManager, $container, $cacheName);
    }

    public static function providerBundles(): iterable
    {
        yield ['AnnotationsBundle', 'attribute', '/Entity'];
        yield ['AnnotationsOneLineBundle', 'attribute', '/Entity'];
        yield ['FullEmbeddableAnnotationsBundle', 'attribute', '/Entity'];
        yield ['AttributesBundle', 'attribute', '/Entity'];
        yield ['FullEmbeddableAttributesBundle', 'attribute', '/Entity'];
        yield ['XmlBundle', 'xml', '/Resources/config/doctrine'];
        yield ['PhpBundle', 'php', '/Resources/config/doctrine'];
        yield ['YamlBundle', 'yml', '/Resources/config/doctrine'];

        yield ['SrcXmlBundle', 'xml', '/Resources/config/doctrine'];

        yield ['NewAnnotationsBundle', 'attribute', \DIRECTORY_SEPARATOR.'src/Entity'];
        yield ['NewXmlBundle', 'xml', '/config/doctrine'];
    }

    /**
     * @dataProvider providerBundles
     */
    public function testBundleAutoMapping(string $bundle, string $expectedType, string $dirSuffix)
    {
        $bundleDir = __DIR__.'/../Fixtures/Bundles/'.$bundle;
        $bundleClassName = 'Fixtures\\Bundles\\'.$bundle.'\\'.$bundle;

        if (is_dir($bundleDir.'/src')) {
            require_once $bundleDir.'/src/'.$bundle.'.php';
        } else {
            require_once $bundleDir.'/'.$bundle.'.php';
        }

        /** @var BundleInterface $bundleClass */
        $bundleClass = new $bundleClassName();

        $mappingConfig = [
            'dir' => false,
            'type' => false,
            'prefix' => false,
            'mapping' => true,
            'is_bundle' => true,
        ];

        $this->extension
            ->method('getMappingResourceConfigDirectory')
            ->willReturnCallback(function ($bundleDir) {
                if (null !== $bundleDir && is_dir($bundleDir.'/config/doctrine')) {
                    return 'config/doctrine';
                }

                return 'Resources/config/doctrine';
            });

        $container = $this->createContainer([], [$bundle => $bundleClassName]);

        $reflection = new \ReflectionClass($this->extension);
        $method = $reflection->getMethod('getMappingDriverBundleConfigDefaults');

        $this->assertSame(
            [
                'dir' => $bundleClass->getPath().$dirSuffix,
                'type' => $expectedType,
                'prefix' => $bundleClass->getNamespace().'\\Entity',
                'mapping' => true,
                'is_bundle' => true,
            ],
            $method->invoke($this->extension, $mappingConfig, new \ReflectionClass($bundleClass), $container, $bundleClass->getPath())
        );
    }

    protected function invokeLoadCacheDriver(array $objectManager, ContainerBuilder $container, $cacheName)
    {
        $method = new \ReflectionMethod($this->extension, 'loadObjectManagerCacheDriver');

        $method->invokeArgs($this->extension, [$objectManager, $container, $cacheName]);
    }

    protected function createContainer(array $data = [], array $extraBundles = []): ContainerBuilder
    {
        return new ContainerBuilder(new ParameterBag(array_merge([
            'kernel.bundles' => array_merge(['FrameworkBundle' => 'Symfony\\Bundle\\FrameworkBundle\\FrameworkBundle'], $extraBundles),
            'kernel.cache_dir' => __DIR__,
            'kernel.build_dir' => __DIR__,
            'kernel.container_class' => 'kernel',
            'kernel.project_dir' => __DIR__,
        ], $data)));
    }
}<|MERGE_RESOLUTION|>--- conflicted
+++ resolved
@@ -174,9 +174,6 @@
         ], $expectedEm2));
     }
 
-<<<<<<< HEAD
-    public static function providerBasicDrivers()
-=======
     public function testMappingTypeDetection()
     {
         $container = $this->createContainer();
@@ -194,7 +191,6 @@
     }
 
     public static function providerBasicDrivers(): array
->>>>>>> a9a49a64
     {
         return [
             ['doctrine.orm.cache.apc.class',       ['type' => 'apc']],
