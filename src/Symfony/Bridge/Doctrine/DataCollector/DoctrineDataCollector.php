<?php

/*
 * This file is part of the Symfony package.
 *
 * (c) Fabien Potencier <fabien@symfony.com>
 *
 * For the full copyright and license information, please view the LICENSE
 * file that was distributed with this source code.
 */

namespace Symfony\Bridge\Doctrine\DataCollector;

use Doctrine\DBAL\Logging\DebugStack;
use Doctrine\DBAL\Types\ConversionException;
use Doctrine\DBAL\Types\Type;
use Doctrine\Persistence\ManagerRegistry;
use Symfony\Bridge\Doctrine\Middleware\Debug\DebugDataHolder;
use Symfony\Component\HttpFoundation\Request;
use Symfony\Component\HttpFoundation\Response;
use Symfony\Component\HttpKernel\DataCollector\DataCollector;
use Symfony\Component\VarDumper\Caster\Caster;
use Symfony\Component\VarDumper\Cloner\Stub;

/**
 * DoctrineDataCollector.
 *
 * @author Fabien Potencier <fabien@symfony.com>
 */
class DoctrineDataCollector extends DataCollector
{
    private array $connections;
    private array $managers;

    /**
     * @var array<string, DebugStack>
     */
    private array $loggers = [];

    public function __construct(
        private ManagerRegistry $registry,
        private ?DebugDataHolder $debugDataHolder = null,
    ) {
        $this->connections = $registry->getConnectionNames();
        $this->managers = $registry->getManagerNames();
<<<<<<< HEAD

        if (null === $debugDataHolder) {
            trigger_deprecation('symfony/doctrine-bridge', '6.4', 'Not passing an instance of "%s" as "$debugDataHolder" to "%s()" is deprecated.', DebugDataHolder::class, __METHOD__);
        }
=======
>>>>>>> a44829e2
    }

    /**
     * Adds the stack logger for a connection.
     *
     * @return void
<<<<<<< HEAD
     *
     * @deprecated since Symfony 6.4, use a DebugDataHolder instead.
=======
>>>>>>> a44829e2
     */
    public function addLogger(string $name, DebugStack $logger)
    {
        trigger_deprecation('symfony/doctrine-bridge', '6.4', '"%s()" is deprecated. Pass an instance of "%s" to the constructor instead.', __METHOD__, DebugDataHolder::class);

        $this->loggers[$name] = $logger;
    }

    /**
     * @return void
     */
    public function collect(Request $request, Response $response, ?\Throwable $exception = null)
    {
        $this->data = [
            'queries' => $this->collectQueries(),
            'connections' => $this->connections,
            'managers' => $this->managers,
        ];
    }

    private function collectQueries(): array
    {
        $queries = [];

        if (null !== $this->debugDataHolder) {
            foreach ($this->debugDataHolder->getData() as $name => $data) {
                $queries[$name] = $this->sanitizeQueries($name, $data);
            }

            return $queries;
        }

        foreach ($this->loggers as $name => $logger) {
            $queries[$name] = $this->sanitizeQueries($name, $logger->queries);
        }

        return $queries;
    }

    /**
     * @return void
     */
    public function reset()
    {
        $this->data = [];

        if (null !== $this->debugDataHolder) {
            $this->debugDataHolder->reset();

            return;
        }

        foreach ($this->loggers as $logger) {
            $logger->queries = [];
            $logger->currentQuery = 0;
        }
    }

    /**
     * @return array
     */
    public function getManagers()
    {
        return $this->data['managers'];
    }

    /**
     * @return array
     */
    public function getConnections()
    {
        return $this->data['connections'];
    }

    /**
     * @return int
     */
    public function getQueryCount()
    {
        return array_sum(array_map('count', $this->data['queries']));
    }

    /**
     * @return array
     */
    public function getQueries()
    {
        return $this->data['queries'];
    }

    /**
     * @return float
     */
    public function getTime()
    {
        $time = 0;
        foreach ($this->data['queries'] as $queries) {
            foreach ($queries as $query) {
                $time += $query['executionMS'];
            }
        }

        return $time;
    }

    public function getName(): string
    {
        return 'db';
    }

    protected function getCasters(): array
    {
        return parent::getCasters() + [
            ObjectParameter::class => static function (ObjectParameter $o, array $a, Stub $s): array {
                $s->class = $o->getClass();
                $s->value = $o->getObject();

                $r = new \ReflectionClass($o->getClass());
                if ($f = $r->getFileName()) {
                    $s->attr['file'] = $f;
                    $s->attr['line'] = $r->getStartLine();
                } else {
                    unset($s->attr['file']);
                    unset($s->attr['line']);
                }

                if ($error = $o->getError()) {
                    return [Caster::PREFIX_VIRTUAL.'⚠' => $error->getMessage()];
                }

                if ($o->isStringable()) {
                    return [Caster::PREFIX_VIRTUAL.'__toString()' => (string) $o->getObject()];
                }

                return [Caster::PREFIX_VIRTUAL.'⚠' => sprintf('Object of class "%s" could not be converted to string.', $o->getClass())];
            },
        ];
    }

    private function sanitizeQueries(string $connectionName, array $queries): array
    {
        foreach ($queries as $i => $query) {
            $queries[$i] = $this->sanitizeQuery($connectionName, $query);
        }

        return $queries;
    }

    private function sanitizeQuery(string $connectionName, array $query): array
    {
        $query['explainable'] = true;
        $query['runnable'] = true;
        $query['params'] ??= [];
        if (!\is_array($query['params'])) {
            $query['params'] = [$query['params']];
        }
        if (!\is_array($query['types'])) {
            $query['types'] = [];
        }
        foreach ($query['params'] as $j => $param) {
            $e = null;
            if (isset($query['types'][$j])) {
                // Transform the param according to the type
                $type = $query['types'][$j];
                if (\is_string($type)) {
                    $type = Type::getType($type);
                }
                if ($type instanceof Type) {
                    $query['types'][$j] = $type->getBindingType();
                    try {
                        $param = $type->convertToDatabaseValue($param, $this->registry->getConnection($connectionName)->getDatabasePlatform());
                    } catch (\TypeError $e) {
                    } catch (ConversionException $e) {
                    }
                }
            }

            [$query['params'][$j], $explainable, $runnable] = $this->sanitizeParam($param, $e);
            if (!$explainable) {
                $query['explainable'] = false;
            }

            if (!$runnable) {
                $query['runnable'] = false;
            }
        }

        $query['params'] = $this->cloneVar($query['params']);

        return $query;
    }

    /**
     * Sanitizes a param.
     *
     * The return value is an array with the sanitized value and a boolean
     * indicating if the original value was kept (allowing to use the sanitized
     * value to explain the query).
     */
    private function sanitizeParam(mixed $var, ?\Throwable $error): array
    {
        if (\is_object($var)) {
            return [$o = new ObjectParameter($var, $error), false, $o->isStringable() && !$error];
        }

        if ($error) {
            return ['⚠ '.$error->getMessage(), false, false];
        }

        if (\is_array($var)) {
            $a = [];
            $explainable = $runnable = true;
            foreach ($var as $k => $v) {
                [$value, $e, $r] = $this->sanitizeParam($v, null);
                $explainable = $explainable && $e;
                $runnable = $runnable && $r;
                $a[$k] = $value;
            }

            return [$a, $explainable, $runnable];
        }

        if (\is_resource($var)) {
            return [sprintf('/* Resource(%s) */', get_resource_type($var)), false, false];
        }

        return [$var, true, true];
    }
}<|MERGE_RESOLUTION|>--- conflicted
+++ resolved
@@ -43,24 +43,18 @@
     ) {
         $this->connections = $registry->getConnectionNames();
         $this->managers = $registry->getManagerNames();
-<<<<<<< HEAD
 
         if (null === $debugDataHolder) {
             trigger_deprecation('symfony/doctrine-bridge', '6.4', 'Not passing an instance of "%s" as "$debugDataHolder" to "%s()" is deprecated.', DebugDataHolder::class, __METHOD__);
         }
-=======
->>>>>>> a44829e2
     }
 
     /**
      * Adds the stack logger for a connection.
      *
      * @return void
-<<<<<<< HEAD
      *
      * @deprecated since Symfony 6.4, use a DebugDataHolder instead.
-=======
->>>>>>> a44829e2
      */
     public function addLogger(string $name, DebugStack $logger)
     {
