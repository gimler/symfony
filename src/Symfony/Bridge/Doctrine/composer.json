{
    "name": "symfony/doctrine-bridge",
    "type": "symfony-bridge",
    "description": "Provides integration for Doctrine with various Symfony components",
    "keywords": [],
    "homepage": "https://symfony.com",
    "license": "MIT",
    "authors": [
        {
            "name": "Fabien Potencier",
            "email": "fabien@symfony.com"
        },
        {
            "name": "Symfony Community",
            "homepage": "https://symfony.com/contributors"
        }
    ],
    "require": {
        "php": ">=7.2.5",
        "doctrine/event-manager": "~1.0",
        "doctrine/persistence": "^2",
        "symfony/deprecation-contracts": "^2.1",
        "symfony/polyfill-ctype": "~1.8",
        "symfony/polyfill-mbstring": "~1.0",
        "symfony/polyfill-php80": "^1.16",
        "symfony/service-contracts": "^1.1|^2"
    },
    "require-dev": {
        "composer/package-versions-deprecated": "^1.8",
        "symfony/stopwatch": "^4.4|^5.0",
        "symfony/cache": "^5.1",
        "symfony/config": "^4.4|^5.0",
        "symfony/dependency-injection": "^4.4|^5.0",
        "symfony/form": "^5.1.3",
        "symfony/http-kernel": "^5.0",
        "symfony/messenger": "^4.4|^5.0",
        "symfony/doctrine-messenger": "^5.1",
        "symfony/property-access": "^4.4|^5.0",
        "symfony/property-info": "^5.0",
        "symfony/proxy-manager-bridge": "^4.4|^5.0",
        "symfony/security-core": "^5.3",
        "symfony/expression-language": "^4.4|^5.0",
        "symfony/uid": "^5.1",
        "symfony/validator": "^5.2",
        "symfony/translation": "^4.4|^5.0",
        "symfony/var-dumper": "^4.4|^5.0",
        "doctrine/annotations": "^1.10.4",
        "doctrine/collections": "~1.0",
        "doctrine/data-fixtures": "^1.1",
        "doctrine/dbal": "^2.10|^3.0",
        "doctrine/orm": "^2.7.3"
    },
    "conflict": {
<<<<<<< HEAD
        "doctrine/dbal": "<2.10",
        "doctrine/orm": "<2.7.3",
        "phpunit/phpunit": "<5.4.3",
        "symfony/dependency-injection": "<4.4",
        "symfony/form": "<5.1",
        "symfony/http-kernel": "<5",
        "symfony/messenger": "<4.4",
        "symfony/property-info": "<5",
        "symfony/security-bundle": "<5",
        "symfony/security-core": "<5.3",
        "symfony/validator": "<5.2"
=======
        "doctrine/dbal": "<2.7",
        "doctrine/orm": "<2.6.3",
        "doctrine/lexer": "<1.1",
        "phpunit/phpunit": "<4.8.35|<5.4.3,>=5.0",
        "symfony/dependency-injection": "<3.4",
        "symfony/form": "<4.4",
        "symfony/http-kernel": "<4.3.7",
        "symfony/messenger": "<4.3",
        "symfony/proxy-manager-bridge": "<4.4.19",
        "symfony/security-core": "<4.4",
        "symfony/validator": "<4.4.2|<5.0.2,>=5.0"
>>>>>>> e0cadfbc
    },
    "suggest": {
        "symfony/form": "",
        "symfony/validator": "",
        "symfony/property-info": "",
        "doctrine/data-fixtures": "",
        "doctrine/dbal": "",
        "doctrine/orm": ""
    },
    "autoload": {
        "psr-4": { "Symfony\\Bridge\\Doctrine\\": "" },
        "exclude-from-classmap": [
            "/Tests/"
        ]
    },
    "minimum-stability": "dev"
}<|MERGE_RESOLUTION|>--- conflicted
+++ resolved
@@ -51,7 +51,6 @@
         "doctrine/orm": "^2.7.3"
     },
     "conflict": {
-<<<<<<< HEAD
         "doctrine/dbal": "<2.10",
         "doctrine/orm": "<2.7.3",
         "phpunit/phpunit": "<5.4.3",
@@ -60,22 +59,10 @@
         "symfony/http-kernel": "<5",
         "symfony/messenger": "<4.4",
         "symfony/property-info": "<5",
+        "symfony/proxy-manager-bridge": "<4.4.19",
         "symfony/security-bundle": "<5",
         "symfony/security-core": "<5.3",
         "symfony/validator": "<5.2"
-=======
-        "doctrine/dbal": "<2.7",
-        "doctrine/orm": "<2.6.3",
-        "doctrine/lexer": "<1.1",
-        "phpunit/phpunit": "<4.8.35|<5.4.3,>=5.0",
-        "symfony/dependency-injection": "<3.4",
-        "symfony/form": "<4.4",
-        "symfony/http-kernel": "<4.3.7",
-        "symfony/messenger": "<4.3",
-        "symfony/proxy-manager-bridge": "<4.4.19",
-        "symfony/security-core": "<4.4",
-        "symfony/validator": "<4.4.2|<5.0.2,>=5.0"
->>>>>>> e0cadfbc
     },
     "suggest": {
         "symfony/form": "",
