--- conflicted
+++ resolved
@@ -54,12 +54,7 @@
         "doctrine/annotations": "<1.13.1",
         "doctrine/dbal": "<2.13.1",
         "doctrine/lexer": "<1.1",
-<<<<<<< HEAD
         "doctrine/orm": "<2.12",
-        "phpunit/phpunit": "<5.4.3",
-=======
-        "doctrine/orm": "<2.7.4",
->>>>>>> 43475204
         "symfony/cache": "<5.4",
         "symfony/dependency-injection": "<6.2",
         "symfony/form": "<5.4.21|>=6,<6.2.7",
