<?php

/*
 * This file is part of the Symfony package.
 *
 * (c) Fabien Potencier <fabien@symfony.com>
 *
 * For the full copyright and license information, please view the LICENSE
 * file that was distributed with this source code.
 */

namespace Symfony\Bridge\Twig\Tests\Extension;

use PHPUnit\Framework\TestCase;
use Symfony\Bridge\Twig\Extension\HttpKernelExtension;
use Symfony\Bridge\Twig\Extension\HttpKernelRuntime;
use Symfony\Component\HttpFoundation\Request;
use Symfony\Component\HttpFoundation\Response;
use Symfony\Component\HttpKernel\Fragment\FragmentHandler;
use Twig\Environment;
use Twig\Loader\ArrayLoader;

class HttpKernelExtensionTest extends TestCase
{
    /**
     * @expectedException \Twig\Error\RuntimeError
     */
    public function testFragmentWithError()
    {
        $renderer = $this->getFragmentHandler($this->throwException(new \Exception('foo')));

        $this->renderTemplate($renderer);
    }

    public function testRenderFragment()
    {
        $renderer = $this->getFragmentHandler($this->returnValue(new Response('html')));

        $response = $this->renderTemplate($renderer);

        $this->assertEquals('html', $response);
    }

    public function testUnknownFragmentRenderer()
    {
        $context = $this->getMockBuilder('Symfony\\Component\\HttpFoundation\\RequestStack')
            ->disableOriginalConstructor()
            ->getMock()
        ;
        $renderer = new FragmentHandler($context);

        if (method_exists($this, 'expectException')) {
            $this->expectException('InvalidArgumentException');
            $this->expectExceptionMessage('The "inline" renderer does not exist.');
        } else {
            $this->setExpectedException('InvalidArgumentException', 'The "inline" renderer does not exist.');
        }

        $renderer->render('/foo');
    }

    protected function getFragmentHandler($return)
    {
        $strategy = $this->getMockBuilder('Symfony\\Component\\HttpKernel\\Fragment\\FragmentRendererInterface')->getMock();
        $strategy->expects($this->once())->method('getName')->will($this->returnValue('inline'));
        $strategy->expects($this->once())->method('render')->will($return);

        $context = $this->getMockBuilder('Symfony\\Component\\HttpFoundation\\RequestStack')
            ->disableOriginalConstructor()
            ->getMock()
        ;

        $context->expects($this->any())->method('getCurrentRequest')->will($this->returnValue(Request::create('/')));

        return new FragmentHandler($context, array($strategy), false);
    }

    protected function renderTemplate(FragmentHandler $renderer, $template = '{{ render("foo") }}')
    {
<<<<<<< HEAD
        $loader = new \Twig_Loader_Array(array('index' => $template));
        $twig = new \Twig_Environment($loader, array('debug' => true, 'cache' => false));
        $twig->addExtension(new HttpKernelExtension());

        $loader = $this->getMockBuilder('Twig_RuntimeLoaderInterface')->getMock();
        $loader->expects($this->any())->method('load')->will($this->returnValueMap(array(
            array('Symfony\Bridge\Twig\Extension\HttpKernelRuntime', new HttpKernelRuntime($renderer)),
        )));
        $twig->addRuntimeLoader($loader);
=======
        $loader = new ArrayLoader(array('index' => $template));
        $twig = new Environment($loader, array('debug' => true, 'cache' => false));
        $twig->addExtension(new HttpKernelExtension($renderer));
>>>>>>> 434c8334

        return $twig->render('index');
    }
}<|MERGE_RESOLUTION|>--- conflicted
+++ resolved
@@ -77,21 +77,15 @@
 
     protected function renderTemplate(FragmentHandler $renderer, $template = '{{ render("foo") }}')
     {
-<<<<<<< HEAD
-        $loader = new \Twig_Loader_Array(array('index' => $template));
-        $twig = new \Twig_Environment($loader, array('debug' => true, 'cache' => false));
+        $loader = new ArrayLoader(array('index' => $template));
+        $twig = new Environment($loader, array('debug' => true, 'cache' => false));
         $twig->addExtension(new HttpKernelExtension());
 
-        $loader = $this->getMockBuilder('Twig_RuntimeLoaderInterface')->getMock();
+        $loader = $this->getMockBuilder('Twig\Loader\RuntimeLoaderInterface')->getMock();
         $loader->expects($this->any())->method('load')->will($this->returnValueMap(array(
             array('Symfony\Bridge\Twig\Extension\HttpKernelRuntime', new HttpKernelRuntime($renderer)),
         )));
         $twig->addRuntimeLoader($loader);
-=======
-        $loader = new ArrayLoader(array('index' => $template));
-        $twig = new Environment($loader, array('debug' => true, 'cache' => false));
-        $twig->addExtension(new HttpKernelExtension($renderer));
->>>>>>> 434c8334
 
         return $twig->render('index');
     }
