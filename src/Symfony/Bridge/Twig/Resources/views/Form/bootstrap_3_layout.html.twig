{% use "bootstrap_base_layout.html.twig" %}

{# Widgets #}

{% block form_widget_simple -%}
    {% if type is not defined or type not in ['file', 'hidden'] %}
        {%- set attr = attr|merge({class: (attr.class|default('') ~ ' form-control')|trim}) -%}
    {% endif %}
    {{- parent() -}}
{%- endblock form_widget_simple %}

{% block button_widget -%}
<<<<<<< HEAD
    {%- set attr = attr|merge({class: (attr.class|default('btn-default') ~ ' btn')|trim}) -%}
=======
    {% set attr = attr|merge({class: (attr.class|default('btn-default') ~ ' btn')|trim}) %}
    {{- parent() -}}
{%- endblock %}

{% block money_widget -%}
    {% set prepend = not (money_pattern starts with '{{') %}
    {% set append = not (money_pattern ends with '}}') %}
    {% if prepend or append %}
        <div class="input-group">
            {% if prepend %}
                <span class="input-group-addon">{{ money_pattern|form_encode_currency }}</span>
            {% endif %}
            {{- block('form_widget_simple') -}}
            {% if append %}
                <span class="input-group-addon">{{ money_pattern|form_encode_currency }}</span>
            {% endif %}
        </div>
    {% else %}
        {{- block('form_widget_simple') -}}
    {% endif %}
{%- endblock money_widget %}

{% block percent_widget -%}
    <div class="input-group">
        {{- block('form_widget_simple') -}}
        <span class="input-group-addon">%</span>
    </div>
{%- endblock percent_widget %}

{% block datetime_widget -%}
    {% if widget == 'single_text' %}
        {{- block('form_widget_simple') -}}
    {% else -%}
        {% set attr = attr|merge({class: (attr.class|default('') ~ ' form-inline')|trim}) -%}
        <div {{ block('widget_container_attributes') }}>
            {{- form_errors(form.date) -}}
            {{- form_errors(form.time) -}}
            {{- form_widget(form.date, { datetime: true } ) -}}
            {{- form_widget(form.time, { datetime: true } ) -}}
        </div>
    {%- endif %}
{%- endblock datetime_widget %}

{% block date_widget -%}
    {% if widget == 'single_text' %}
        {{- block('form_widget_simple') -}}
    {% else -%}
        {% set attr = attr|merge({class: (attr.class|default('') ~ ' form-inline')|trim}) -%}
        {% if datetime is not defined or not datetime -%}
            <div {{ block('widget_container_attributes') -}}>
        {%- endif %}
            {{- date_pattern|replace({
                '{{ year }}': form_widget(form.year),
                '{{ month }}': form_widget(form.month),
                '{{ day }}': form_widget(form.day),
            })|raw -}}
        {% if datetime is not defined or not datetime -%}
            </div>
        {%- endif -%}
    {% endif %}
{%- endblock date_widget %}

{% block time_widget -%}
    {% if widget == 'single_text' %}
        {{- block('form_widget_simple') -}}
    {% else -%}
        {% set attr = attr|merge({class: (attr.class|default('') ~ ' form-inline')|trim}) -%}
        {% if datetime is not defined or false == datetime -%}
            <div {{ block('widget_container_attributes') -}}>
        {%- endif -%}
        {{- form_widget(form.hour) }}{% if with_minutes %}:{{ form_widget(form.minute) }}{% endif %}{% if with_seconds %}:{{ form_widget(form.second) }}{% endif %}
        {% if datetime is not defined or false == datetime -%}
            </div>
        {%- endif -%}
    {% endif %}
{%- endblock time_widget %}

{% block choice_widget_collapsed -%}
    {% set attr = attr|merge({class: (attr.class|default('') ~ ' form-control')|trim}) %}
>>>>>>> 92322f1b
    {{- parent() -}}
{%- endblock button_widget %}

{% block checkbox_widget -%}
    {%- set parent_label_class = parent_label_class|default(label_attr.class|default('')) -%}
    {% if 'checkbox-inline' in parent_label_class %}
        {{- form_label(form, null, { widget: parent() }) -}}
    {% else -%}
        <div class="checkbox">
            {{- form_label(form, null, { widget: parent() }) -}}
        </div>
    {%- endif -%}
{%- endblock checkbox_widget %}

{% block radio_widget -%}
    {%- set parent_label_class = parent_label_class|default(label_attr.class|default('')) -%}
    {%- if 'radio-inline' in parent_label_class -%}
        {{- form_label(form, null, { widget: parent() }) -}}
    {%- else -%}
        <div class="radio">
            {{- form_label(form, null, { widget: parent() }) -}}
        </div>
    {%- endif -%}
{%- endblock radio_widget %}

{# Labels #}

{% block form_label -%}
    {%- set label_attr = label_attr|merge({class: (label_attr.class|default('') ~ ' control-label')|trim}) -%}
    {{- parent() -}}
{%- endblock form_label %}

{% block choice_label -%}
    {# remove the checkbox-inline and radio-inline class, it's only useful for embed labels #}
    {%- set label_attr = label_attr|merge({class: label_attr.class|default('')|replace({'checkbox-inline': '', 'radio-inline': ''})|trim}) -%}
    {{- block('form_label') -}}
{% endblock %}

{% block checkbox_label -%}
    {%- set label_attr = label_attr|merge({'for': id}) -%}

    {{- block('checkbox_radio_label') -}}
{%- endblock checkbox_label %}

{% block radio_label -%}
    {%- set label_attr = label_attr|merge({'for': id}) -%}

    {{- block('checkbox_radio_label') -}}
{%- endblock radio_label %}

{% block checkbox_radio_label -%}
    {# Do not display the label if widget is not defined in order to prevent double label rendering #}
    {%- if widget is defined -%}
        {%- if required -%}
            {%- set label_attr = label_attr|merge({class: (label_attr.class|default('') ~ ' required')|trim}) -%}
        {%- endif -%}
        {%- if parent_label_class is defined -%}
            {%- set label_attr = label_attr|merge({class: (label_attr.class|default('') ~ ' ' ~ parent_label_class)|trim}) -%}
        {%- endif -%}
        {%- if label is not same as(false) and label is empty -%}
            {%- if label_format is not empty -%}
                {%- set label = label_format|replace({
                    '%name%': name,
                    '%id%': id,
                }) -%}
            {%- else -%}
                {% set label = name|humanize %}
            {%- endif -%}
        {%- endif -%}
        <label{% for attrname, attrvalue in label_attr %} {{ attrname }}="{{ attrvalue }}"{% endfor %}>
            {{- widget|raw }} {{ label is not same as(false) ? (translation_domain is same as(false) ? label : label|trans({}, translation_domain)) -}}
        </label>
    {%- endif -%}
{%- endblock checkbox_radio_label %}

{# Rows #}

{% block form_row -%}
    <div class="form-group{% if (not compound or force_error|default(false)) and not valid %} has-error{% endif %}">
        {{- form_label(form) -}}
        {{- form_widget(form) -}}
        {{- form_errors(form) -}}
    </div>
{%- endblock form_row %}

{% block button_row -%}
    <div class="form-group">
        {{- form_widget(form) -}}
    </div>
{%- endblock button_row %}

{% block choice_row -%}
    {% set force_error = true %}
    {{- block('form_row') }}
{%- endblock choice_row %}

{% block date_row -%}
    {% set force_error = true %}
    {{- block('form_row') }}
{%- endblock date_row %}

{% block time_row -%}
    {% set force_error = true %}
    {{- block('form_row') }}
{%- endblock time_row %}

{% block datetime_row -%}
    {% set force_error = true %}
    {{- block('form_row') }}
{%- endblock datetime_row %}

{% block checkbox_row -%}
    <div class="form-group{% if not valid %} has-error{% endif %}">
        {{- form_widget(form) -}}
        {{- form_errors(form) -}}
    </div>
{%- endblock checkbox_row %}

{% block radio_row -%}
    <div class="form-group{% if not valid %} has-error{% endif %}">
        {{- form_widget(form) -}}
        {{- form_errors(form) -}}
    </div>
{%- endblock radio_row %}

{# Errors #}

{% block form_errors -%}
    {% if errors|length > 0 -%}
    {% if form is not rootform %}<span class="help-block">{% else %}<div class="alert alert-danger">{% endif %}
    <ul class="list-unstyled">
        {%- for error in errors -%}
            <li><span class="glyphicon glyphicon-exclamation-sign"></span> {{ error.message }}</li>
        {%- endfor -%}
    </ul>
    {% if form is not rootform %}</span>{% else %}</div>{% endif %}
    {%- endif %}
{%- endblock form_errors %}<|MERGE_RESOLUTION|>--- conflicted
+++ resolved
@@ -10,12 +10,9 @@
 {%- endblock form_widget_simple %}
 
 {% block button_widget -%}
-<<<<<<< HEAD
     {%- set attr = attr|merge({class: (attr.class|default('btn-default') ~ ' btn')|trim}) -%}
-=======
-    {% set attr = attr|merge({class: (attr.class|default('btn-default') ~ ' btn')|trim}) %}
     {{- parent() -}}
-{%- endblock %}
+{%- endblock button_widget %}
 
 {% block money_widget -%}
     {% set prepend = not (money_pattern starts with '{{') %}
@@ -92,9 +89,7 @@
 
 {% block choice_widget_collapsed -%}
     {% set attr = attr|merge({class: (attr.class|default('') ~ ' form-control')|trim}) %}
->>>>>>> 92322f1b
-    {{- parent() -}}
-{%- endblock button_widget %}
+{%- endblock choice_widget_collapsed %}
 
 {% block checkbox_widget -%}
     {%- set parent_label_class = parent_label_class|default(label_attr.class|default('')) -%}
