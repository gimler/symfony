--- conflicted
+++ resolved
@@ -77,68 +77,6 @@
         );
     }
 
-<<<<<<< HEAD
-    public function isRootForm(FormView $formView)
-    {
-        return null === $formView->parent;
-=======
-    /**
-     * @internal
-     */
-    public function __get($name)
-    {
-        if ('renderer' === $name) {
-            @trigger_error(sprintf('Using the "%s::$renderer" property is deprecated since version 3.2 as it will be removed in 4.0.', __CLASS__), E_USER_DEPRECATED);
-
-            if (is_array($this->renderer)) {
-                $renderer = $this->renderer[0]->get($this->renderer[1]);
-                if (isset($this->renderer[2]) && $renderer instanceof TwigRendererInterface) {
-                    $renderer->setEnvironment($this->renderer[2]);
-                }
-                $this->renderer = $renderer;
-            }
-        }
-
-        return $this->$name;
-    }
-
-    /**
-     * @internal
-     */
-    public function __set($name, $value)
-    {
-        if ('renderer' === $name) {
-            @trigger_error(sprintf('Using the "%s::$renderer" property is deprecated since version 3.2 as it will be removed in 4.0.', __CLASS__), E_USER_DEPRECATED);
-        }
-
-        $this->$name = $value;
-    }
-
-    /**
-     * @internal
-     */
-    public function __isset($name)
-    {
-        if ('renderer' === $name) {
-            @trigger_error(sprintf('Using the "%s::$renderer" property is deprecated since version 3.2 as it will be removed in 4.0.', __CLASS__), E_USER_DEPRECATED);
-        }
-
-        return isset($this->$name);
-    }
-
-    /**
-     * @internal
-     */
-    public function __unset($name)
-    {
-        if ('renderer' === $name) {
-            @trigger_error(sprintf('Using the "%s::$renderer" property is deprecated since version 3.2 as it will be removed in 4.0.', __CLASS__), E_USER_DEPRECATED);
-        }
-
-        unset($this->$name);
->>>>>>> 4ae47e0f
-    }
-
     /**
      * {@inheritdoc}
      */
