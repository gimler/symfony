--- conflicted
+++ resolved
@@ -22,12 +22,8 @@
     },
     "require-dev": {
         "doctrine/annotations": "^1.12|^2",
-<<<<<<< HEAD
-        "egulias/email-validator": "^2.1.10|^3",
+        "egulias/email-validator": "^2.1.10|^3|^4",
         "league/html-to-markdown": "^5.0",
-=======
-        "egulias/email-validator": "^2.1.10|^3|^4",
->>>>>>> b1c19bc2
         "phpdocumentor/reflection-docblock": "^3.0|^4.0|^5.0",
         "symfony/asset": "^5.4|^6.0",
         "symfony/dependency-injection": "^5.4|^6.0",
