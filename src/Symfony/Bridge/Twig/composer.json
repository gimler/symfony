{
    "name": "symfony/twig-bridge",
    "type": "symfony-bridge",
    "description": "Symfony Twig Bridge",
    "keywords": [],
    "homepage": "https://symfony.com",
    "license": "MIT",
    "authors": [
        {
            "name": "Fabien Potencier",
            "email": "fabien@symfony.com"
        },
        {
            "name": "Symfony Community",
            "homepage": "https://symfony.com/contributors"
        }
    ],
    "require": {
        "php": "^7.1.3",
        "twig/twig": "^1.35|^2.4.4"
    },
    "require-dev": {
        "fig/link-util": "^1.0",
        "symfony/asset": "~3.4|~4.0",
        "symfony/finder": "~3.4|~4.0",
        "symfony/form": "~3.4|~4.0",
<<<<<<< HEAD
        "symfony/http-kernel": "~3.4|~4.0",
=======
        "symfony/http-foundation": "^3.3.11|~4.0",
        "symfony/http-kernel": "~3.2|~4.0",
>>>>>>> d3bc436c
        "symfony/polyfill-intl-icu": "~1.0",
        "symfony/routing": "~3.4|~4.0",
        "symfony/templating": "~3.4|~4.0",
        "symfony/translation": "~3.4|~4.0",
        "symfony/yaml": "~3.4|~4.0",
        "symfony/security": "~3.4|~4.0",
        "symfony/security-acl": "~2.8|~3.0",
        "symfony/stopwatch": "~3.4|~4.0",
        "symfony/console": "~3.4|~4.0",
        "symfony/var-dumper": "~3.4|~4.0",
        "symfony/expression-language": "~3.4|~4.0",
        "symfony/web-link": "~3.4|~4.0"
    },
    "conflict": {
        "symfony/form": "<3.4",
        "symfony/console": "<3.4"
    },
    "suggest": {
        "symfony/finder": "",
        "symfony/asset": "For using the AssetExtension",
        "symfony/form": "For using the FormExtension",
        "symfony/http-kernel": "For using the HttpKernelExtension",
        "symfony/routing": "For using the RoutingExtension",
        "symfony/templating": "For using the TwigEngine",
        "symfony/translation": "For using the TranslationExtension",
        "symfony/yaml": "For using the YamlExtension",
        "symfony/security": "For using the SecurityExtension",
        "symfony/stopwatch": "For using the StopwatchExtension",
        "symfony/var-dumper": "For using the DumpExtension",
        "symfony/expression-language": "For using the ExpressionExtension",
        "symfony/web-link": "For using the WebLinkExtension"
    },
    "autoload": {
        "psr-4": { "Symfony\\Bridge\\Twig\\": "" },
        "exclude-from-classmap": [
            "/Tests/"
        ]
    },
    "minimum-stability": "dev",
    "extra": {
        "branch-alias": {
            "dev-master": "4.0-dev"
        }
    }
}<|MERGE_RESOLUTION|>--- conflicted
+++ resolved
@@ -24,12 +24,8 @@
         "symfony/asset": "~3.4|~4.0",
         "symfony/finder": "~3.4|~4.0",
         "symfony/form": "~3.4|~4.0",
-<<<<<<< HEAD
+        "symfony/http-foundation": "~3.4|~4.0",
         "symfony/http-kernel": "~3.4|~4.0",
-=======
-        "symfony/http-foundation": "^3.3.11|~4.0",
-        "symfony/http-kernel": "~3.2|~4.0",
->>>>>>> d3bc436c
         "symfony/polyfill-intl-icu": "~1.0",
         "symfony/routing": "~3.4|~4.0",
         "symfony/templating": "~3.4|~4.0",
