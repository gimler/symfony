--- conflicted
+++ resolved
@@ -18,11 +18,7 @@
     "require": {
         "php": "^7.2.9",
         "symfony/translation-contracts": "^1.1|^2",
-<<<<<<< HEAD
-        "twig/twig": "^2.10|^3"
-=======
-        "twig/twig": "^1.41|^2.10|^3.0"
->>>>>>> 51a2cb6e
+        "twig/twig": "^2.10|^3.0"
     },
     "require-dev": {
         "egulias/email-validator": "^2.1.10",
