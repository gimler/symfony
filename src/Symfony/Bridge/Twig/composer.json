--- conflicted
+++ resolved
@@ -16,14 +16,8 @@
         }
     ],
     "require": {
-<<<<<<< HEAD
         "php": ">=8.0.2",
-        "symfony/translation-contracts": "^1.1|^2.0|^3.0",
-=======
-        "php": ">=7.2.5",
-        "symfony/polyfill-php80": "^1.16",
         "symfony/translation-contracts": "^1.1|^2|^3",
->>>>>>> 5cff7800
         "twig/twig": "^2.13|^3.0.4"
     },
     "require-dev": {
