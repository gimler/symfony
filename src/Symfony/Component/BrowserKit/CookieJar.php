<?php

/*
 * This file is part of the Symfony package.
 *
 * (c) Fabien Potencier <fabien@symfony.com>
 *
 * For the full copyright and license information, please view the LICENSE
 * file that was distributed with this source code.
 */

namespace Symfony\Component\BrowserKit;

use Symfony\Component\BrowserKit\Exception\InvalidArgumentException;

/**
 * CookieJar.
 *
 * @author Fabien Potencier <fabien@symfony.com>
 */
class CookieJar
{
    protected $cookieJar = [];

    /**
     * @return void
     */
    public function set(Cookie $cookie)
    {
        $this->cookieJar[$cookie->getDomain()][$cookie->getPath()][$cookie->getName()] = $cookie;
    }

    /**
     * Gets a cookie by name.
     *
     * You should never use an empty domain, but if you do so,
     * this method returns the first cookie for the given name/path
     * (this behavior ensures a BC behavior with previous versions of
     * Symfony).
     */
<<<<<<< HEAD
    public function get(string $name, string $path = '/', string $domain = null): ?Cookie
=======
    public function get(string $name, string $path = '/', ?string $domain = null): ?Cookie
>>>>>>> a44829e2
    {
        $this->flushExpiredCookies();

        foreach ($this->cookieJar as $cookieDomain => $pathCookies) {
            if ($cookieDomain && $domain) {
                $cookieDomain = '.'.ltrim($cookieDomain, '.');
                if (!str_ends_with('.'.$domain, $cookieDomain)) {
                    continue;
                }
            }

            foreach ($pathCookies as $cookiePath => $namedCookies) {
                if (!str_starts_with($path, $cookiePath)) {
                    continue;
                }
                if (isset($namedCookies[$name])) {
                    return $namedCookies[$name];
                }
            }
        }

        return null;
    }

    /**
     * Removes a cookie by name.
     *
     * You should never use an empty domain, but if you do so,
     * all cookies for the given name/path expire (this behavior
     * ensures a BC behavior with previous versions of Symfony).
     *
     * @return void
     */
    public function expire(string $name, ?string $path = '/', ?string $domain = null)
    {
        $path ??= '/';

        if (empty($domain)) {
            // an empty domain means any domain
            // this should never happen but it allows for a better BC
            $domains = array_keys($this->cookieJar);
        } else {
            $domains = [$domain];
        }

        foreach ($domains as $domain) {
            unset($this->cookieJar[$domain][$path][$name]);

            if (empty($this->cookieJar[$domain][$path])) {
                unset($this->cookieJar[$domain][$path]);

                if (empty($this->cookieJar[$domain])) {
                    unset($this->cookieJar[$domain]);
                }
            }
        }
    }

    /**
     * Removes all the cookies from the jar.
     *
     * @return void
     */
    public function clear()
    {
        $this->cookieJar = [];
    }

    /**
     * Updates the cookie jar from a response Set-Cookie headers.
     *
     * @param string[] $setCookies Set-Cookie headers from an HTTP response
     *
     * @return void
     */
    public function updateFromSetCookie(array $setCookies, ?string $uri = null)
    {
        $cookies = [];

        foreach ($setCookies as $cookie) {
            foreach (explode(',', $cookie) as $i => $part) {
                if (0 === $i || preg_match('/^(?P<token>\s*[0-9A-Za-z!#\$%\&\'\*\+\-\.^_`\|~]+)=/', $part)) {
                    $cookies[] = ltrim($part);
                } else {
                    $cookies[\count($cookies) - 1] .= ','.$part;
                }
            }
        }

        foreach ($cookies as $cookie) {
            try {
                $this->set(Cookie::fromString($cookie, $uri));
            } catch (InvalidArgumentException) {
                // invalid cookies are just ignored
            }
        }
    }

    /**
     * Updates the cookie jar from a Response object.
     *
     * @return void
     */
    public function updateFromResponse(Response $response, ?string $uri = null)
    {
        $this->updateFromSetCookie($response->getHeader('Set-Cookie', false), $uri);
    }

    /**
     * Returns not yet expired cookies.
     *
     * @return Cookie[]
     */
    public function all(): array
    {
        $this->flushExpiredCookies();

        $flattenedCookies = [];
        foreach ($this->cookieJar as $path) {
            foreach ($path as $cookies) {
                foreach ($cookies as $cookie) {
                    $flattenedCookies[] = $cookie;
                }
            }
        }

        return $flattenedCookies;
    }

    /**
     * Returns not yet expired cookie values for the given URI.
     */
    public function allValues(string $uri, bool $returnsRawValue = false): array
    {
        $this->flushExpiredCookies();

        $parts = array_replace(['path' => '/'], parse_url($uri));
        $cookies = [];
        foreach ($this->cookieJar as $domain => $pathCookies) {
            if ($domain) {
                $domain = '.'.ltrim($domain, '.');
                if (!str_ends_with('.'.$parts['host'], $domain)) {
                    continue;
                }
            }

            foreach ($pathCookies as $path => $namedCookies) {
                if (!str_starts_with($parts['path'], $path)) {
                    continue;
                }

                foreach ($namedCookies as $cookie) {
                    if ($cookie->isSecure() && 'https' !== $parts['scheme']) {
                        continue;
                    }

                    $cookies[$cookie->getName()] = $returnsRawValue ? $cookie->getRawValue() : $cookie->getValue();
                }
            }
        }

        return $cookies;
    }

    /**
     * Returns not yet expired raw cookie values for the given URI.
     */
    public function allRawValues(string $uri): array
    {
        return $this->allValues($uri, true);
    }

    /**
     * Removes all expired cookies.
     *
     * @return void
     */
    public function flushExpiredCookies()
    {
        foreach ($this->cookieJar as $domain => $pathCookies) {
            foreach ($pathCookies as $path => $namedCookies) {
                foreach ($namedCookies as $name => $cookie) {
                    if ($cookie->isExpired()) {
                        unset($this->cookieJar[$domain][$path][$name]);
                    }
                }
            }
        }
    }
}<|MERGE_RESOLUTION|>--- conflicted
+++ resolved
@@ -38,11 +38,7 @@
      * (this behavior ensures a BC behavior with previous versions of
      * Symfony).
      */
-<<<<<<< HEAD
-    public function get(string $name, string $path = '/', string $domain = null): ?Cookie
-=======
     public function get(string $name, string $path = '/', ?string $domain = null): ?Cookie
->>>>>>> a44829e2
     {
         $this->flushExpiredCookies();
 
