<?php

/*
 * This file is part of the Symfony package.
 *
 * (c) Fabien Potencier <fabien@symfony.com>
 *
 * For the full copyright and license information, please view the LICENSE
 * file that was distributed with this source code.
 */

namespace Symfony\Component\EventDispatcher;

/**
 * A read-only proxy for an event dispatcher.
 *
 * @author Bernhard Schussek <bschussek@gmail.com>
 */
class ImmutableEventDispatcher implements EventDispatcherInterface
{
    private EventDispatcherInterface $dispatcher;

    public function __construct(EventDispatcherInterface $dispatcher)
    {
        $this->dispatcher = $dispatcher;
    }

<<<<<<< HEAD
    public function dispatch(object $event, string $eventName = null): object
=======
    public function dispatch(object $event, ?string $eventName = null): object
>>>>>>> a44829e2
    {
        return $this->dispatcher->dispatch($event, $eventName);
    }

    /**
     * @return never
     */
    public function addListener(string $eventName, callable|array $listener, int $priority = 0)
    {
        throw new \BadMethodCallException('Unmodifiable event dispatchers must not be modified.');
    }

    /**
     * @return never
     */
    public function addSubscriber(EventSubscriberInterface $subscriber)
    {
        throw new \BadMethodCallException('Unmodifiable event dispatchers must not be modified.');
    }

    /**
     * @return never
     */
    public function removeListener(string $eventName, callable|array $listener)
    {
        throw new \BadMethodCallException('Unmodifiable event dispatchers must not be modified.');
    }

    /**
     * @return never
     */
    public function removeSubscriber(EventSubscriberInterface $subscriber)
    {
        throw new \BadMethodCallException('Unmodifiable event dispatchers must not be modified.');
    }

<<<<<<< HEAD
    public function getListeners(string $eventName = null): array
=======
    public function getListeners(?string $eventName = null): array
>>>>>>> a44829e2
    {
        return $this->dispatcher->getListeners($eventName);
    }

    public function getListenerPriority(string $eventName, callable|array $listener): ?int
    {
        return $this->dispatcher->getListenerPriority($eventName, $listener);
    }

<<<<<<< HEAD
    public function hasListeners(string $eventName = null): bool
=======
    public function hasListeners(?string $eventName = null): bool
>>>>>>> a44829e2
    {
        return $this->dispatcher->hasListeners($eventName);
    }
}<|MERGE_RESOLUTION|>--- conflicted
+++ resolved
@@ -25,11 +25,7 @@
         $this->dispatcher = $dispatcher;
     }
 
-<<<<<<< HEAD
-    public function dispatch(object $event, string $eventName = null): object
-=======
     public function dispatch(object $event, ?string $eventName = null): object
->>>>>>> a44829e2
     {
         return $this->dispatcher->dispatch($event, $eventName);
     }
@@ -66,11 +62,7 @@
         throw new \BadMethodCallException('Unmodifiable event dispatchers must not be modified.');
     }
 
-<<<<<<< HEAD
-    public function getListeners(string $eventName = null): array
-=======
     public function getListeners(?string $eventName = null): array
->>>>>>> a44829e2
     {
         return $this->dispatcher->getListeners($eventName);
     }
@@ -80,11 +72,7 @@
         return $this->dispatcher->getListenerPriority($eventName, $listener);
     }
 
-<<<<<<< HEAD
-    public function hasListeners(string $eventName = null): bool
-=======
     public function hasListeners(?string $eventName = null): bool
->>>>>>> a44829e2
     {
         return $this->dispatcher->hasListeners($eventName);
     }
