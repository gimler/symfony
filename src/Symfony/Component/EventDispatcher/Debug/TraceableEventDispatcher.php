<?php

/*
 * This file is part of the Symfony package.
 *
 * (c) Fabien Potencier <fabien@symfony.com>
 *
 * For the full copyright and license information, please view the LICENSE
 * file that was distributed with this source code.
 */

namespace Symfony\Component\EventDispatcher\Debug;

use Psr\EventDispatcher\StoppableEventInterface;
use Psr\Log\LoggerInterface;
use Symfony\Component\BrowserKit\Request;
use Symfony\Component\EventDispatcher\EventDispatcherInterface;
use Symfony\Component\EventDispatcher\EventSubscriberInterface;
use Symfony\Component\HttpFoundation\RequestStack;
use Symfony\Component\Stopwatch\Stopwatch;
use Symfony\Contracts\EventDispatcher\Event;
use Symfony\Contracts\Service\ResetInterface;

/**
 * Collects some data about event listeners.
 *
 * This event dispatcher delegates the dispatching to another one.
 *
 * @author Fabien Potencier <fabien@symfony.com>
 */
class TraceableEventDispatcher implements EventDispatcherInterface, ResetInterface
{
    protected $logger;
    protected $stopwatch;

    private $callStack;
    private $dispatcher;
    private $wrappedListeners;
    private $orphanedEvents;
    private $requestStack;
    private $currentRequestHash = '';

    public function __construct(EventDispatcherInterface $dispatcher, Stopwatch $stopwatch, LoggerInterface $logger = null, RequestStack $requestStack = null)
    {
        $this->dispatcher = $dispatcher;
        $this->stopwatch = $stopwatch;
        $this->logger = $logger;
        $this->wrappedListeners = [];
        $this->orphanedEvents = [];
        $this->requestStack = $requestStack;
    }

    /**
     * {@inheritdoc}
     */
    public function addListener($eventName, $listener, $priority = 0)
    {
        $this->dispatcher->addListener($eventName, $listener, $priority);
    }

    /**
     * {@inheritdoc}
     */
    public function addSubscriber(EventSubscriberInterface $subscriber)
    {
        $this->dispatcher->addSubscriber($subscriber);
    }

    /**
     * {@inheritdoc}
     */
    public function removeListener($eventName, $listener)
    {
        if (isset($this->wrappedListeners[$eventName])) {
            foreach ($this->wrappedListeners[$eventName] as $index => $wrappedListener) {
                if ($wrappedListener->getWrappedListener() === $listener) {
                    $listener = $wrappedListener;
                    unset($this->wrappedListeners[$eventName][$index]);
                    break;
                }
            }
        }

        return $this->dispatcher->removeListener($eventName, $listener);
    }

    /**
     * {@inheritdoc}
     */
    public function removeSubscriber(EventSubscriberInterface $subscriber)
    {
        return $this->dispatcher->removeSubscriber($subscriber);
    }

    /**
     * {@inheritdoc}
     */
    public function getListeners($eventName = null)
    {
        return $this->dispatcher->getListeners($eventName);
    }

    /**
     * {@inheritdoc}
     */
    public function getListenerPriority($eventName, $listener)
    {
        // we might have wrapped listeners for the event (if called while dispatching)
        // in that case get the priority by wrapper
        if (isset($this->wrappedListeners[$eventName])) {
            foreach ($this->wrappedListeners[$eventName] as $index => $wrappedListener) {
                if ($wrappedListener->getWrappedListener() === $listener) {
                    return $this->dispatcher->getListenerPriority($eventName, $wrappedListener);
                }
            }
        }

        return $this->dispatcher->getListenerPriority($eventName, $listener);
    }

    /**
     * {@inheritdoc}
     */
    public function hasListeners($eventName = null)
    {
        return $this->dispatcher->hasListeners($eventName);
    }

    /**
     * {@inheritdoc}
     */
    public function dispatch($event, string $eventName = null): object
    {
        if (!\is_object($event)) {
            throw new \TypeError(sprintf('Argument 1 passed to "%s::dispatch()" must be an object, %s given.', EventDispatcherInterface::class, \gettype($event)));
        }

        $eventName = $eventName ?? \get_class($event);

        if (null === $this->callStack) {
            $this->callStack = new \SplObjectStorage();
        }

        $currentRequestHash = $this->currentRequestHash = $this->requestStack && ($request = $this->requestStack->getCurrentRequest()) ? spl_object_hash($request) : '';
<<<<<<< HEAD
=======
        $eventName = 1 < \func_num_args() ? func_get_arg(1) : null;

        if (\is_object($event)) {
            $eventName = $eventName ?? \get_class($event);
        } else {
            @trigger_error(sprintf('Calling the "%s::dispatch()" method with the event name as first argument is deprecated since Symfony 4.3, pass it second and provide the event object first instead.', EventDispatcherInterface::class), E_USER_DEPRECATED);
            $swap = $event;
            $event = $eventName ?? new Event();
            $eventName = $swap;

            if (!$event instanceof Event) {
                throw new \TypeError(sprintf('Argument 1 passed to "%s::dispatch()" must be an instance of %s, %s given.', EventDispatcherInterface::class, Event::class, \is_object($event) ? \get_class($event) : \gettype($event)));
            }
        }
>>>>>>> fa384979

        if (null !== $this->logger && ($event instanceof Event || $event instanceof StoppableEventInterface) && $event->isPropagationStopped()) {
            $this->logger->debug(sprintf('The "%s" event is already stopped. No listeners have been called.', $eventName));
        }

        $this->preProcess($eventName);
        try {
            $this->beforeDispatch($eventName, $event);
            try {
                $e = $this->stopwatch->start($eventName, 'section');
                try {
                    $this->dispatcher->dispatch($event, $eventName);
                } finally {
                    if ($e->isStarted()) {
                        $e->stop();
                    }
                }
            } finally {
                $this->afterDispatch($eventName, $event);
            }
        } finally {
            $this->currentRequestHash = $currentRequestHash;
            $this->postProcess($eventName);
        }

        return $event;
    }

    /**
     * {@inheritdoc}
     *
     * @param Request|null $request The request to get listeners for
     */
    public function getCalledListeners(Request $request = null)
    {
        if (null === $this->callStack) {
            return [];
        }

        $hash = 1 <= \func_num_args() && null !== ($request = func_get_arg(0)) ? spl_object_hash($request) : null;
        $called = [];
        foreach ($this->callStack as $listener) {
            list($eventName, $requestHash) = $this->callStack->getInfo();
            if (null === $hash || $hash === $requestHash) {
                $called[] = $listener->getInfo($eventName);
            }
        }

        return $called;
    }

    /**
     * {@inheritdoc}
     *
     * @param Request|null $request The request to get listeners for
     */
    public function getNotCalledListeners(Request $request = null)
    {
        try {
            $allListeners = $this->getListeners();
        } catch (\Exception $e) {
            if (null !== $this->logger) {
                $this->logger->info('An exception was thrown while getting the uncalled listeners.', ['exception' => $e]);
            }

            // unable to retrieve the uncalled listeners
            return [];
        }

        $hash = 1 <= \func_num_args() && null !== ($request = func_get_arg(0)) ? spl_object_hash($request) : null;
        $calledListeners = [];

        if (null !== $this->callStack) {
            foreach ($this->callStack as $calledListener) {
                list(, $requestHash) = $this->callStack->getInfo();

                if (null === $hash || $hash === $requestHash) {
                    $calledListeners[] = $calledListener->getWrappedListener();
                }
            }
        }

        $notCalled = [];
        foreach ($allListeners as $eventName => $listeners) {
            foreach ($listeners as $listener) {
                if (!\in_array($listener, $calledListeners, true)) {
                    if (!$listener instanceof WrappedListener) {
                        $listener = new WrappedListener($listener, null, $this->stopwatch, $this);
                    }
                    $notCalled[] = $listener->getInfo($eventName);
                }
            }
        }

        uasort($notCalled, [$this, 'sortNotCalledListeners']);

        return $notCalled;
    }

    /**
     * @param Request|null $request The request to get orphaned events for
     */
    public function getOrphanedEvents(Request $request = null): array
    {
        if (1 <= \func_num_args() && null !== $request = func_get_arg(0)) {
            return $this->orphanedEvents[spl_object_hash($request)] ?? [];
        }

        if (!$this->orphanedEvents) {
            return [];
        }

        return array_merge(...array_values($this->orphanedEvents));
    }

    public function reset()
    {
        $this->callStack = null;
        $this->orphanedEvents = [];
        $this->currentRequestHash = '';
    }

    /**
     * Proxies all method calls to the original event dispatcher.
     *
     * @param string $method    The method name
     * @param array  $arguments The method arguments
     *
     * @return mixed
     */
    public function __call($method, $arguments)
    {
        return $this->dispatcher->{$method}(...$arguments);
    }

    /**
     * Called before dispatching the event.
     */
    protected function beforeDispatch(string $eventName, object $event)
    {
    }

    /**
     * Called after dispatching the event.
     */
    protected function afterDispatch(string $eventName, object $event)
    {
    }

    private function preProcess($eventName)
    {
        if (!$this->dispatcher->hasListeners($eventName)) {
            $this->orphanedEvents[$this->currentRequestHash][] = $eventName;

            return;
        }

        foreach ($this->dispatcher->getListeners($eventName) as $listener) {
            $priority = $this->getListenerPriority($eventName, $listener);
            $wrappedListener = new WrappedListener($listener instanceof WrappedListener ? $listener->getWrappedListener() : $listener, null, $this->stopwatch, $this);
            $this->wrappedListeners[$eventName][] = $wrappedListener;
            $this->dispatcher->removeListener($eventName, $listener);
            $this->dispatcher->addListener($eventName, $wrappedListener, $priority);
            $this->callStack->attach($wrappedListener, [$eventName, $this->currentRequestHash]);
        }
    }

    private function postProcess($eventName)
    {
        unset($this->wrappedListeners[$eventName]);
        $skipped = false;
        foreach ($this->dispatcher->getListeners($eventName) as $listener) {
            if (!$listener instanceof WrappedListener) { // #12845: a new listener was added during dispatch.
                continue;
            }
            // Unwrap listener
            $priority = $this->getListenerPriority($eventName, $listener);
            $this->dispatcher->removeListener($eventName, $listener);
            $this->dispatcher->addListener($eventName, $listener->getWrappedListener(), $priority);

            if (null !== $this->logger) {
                $context = ['event' => $eventName, 'listener' => $listener->getPretty()];
            }

            if ($listener->wasCalled()) {
                if (null !== $this->logger) {
                    $this->logger->debug('Notified event "{event}" to listener "{listener}".', $context);
                }
            } else {
                $this->callStack->detach($listener);
            }

            if (null !== $this->logger && $skipped) {
                $this->logger->debug('Listener "{listener}" was not called for event "{event}".', $context);
            }

            if ($listener->stoppedPropagation()) {
                if (null !== $this->logger) {
                    $this->logger->debug('Listener "{listener}" stopped propagation of the event "{event}".', $context);
                }

                $skipped = true;
            }
        }
    }

    private function sortNotCalledListeners(array $a, array $b)
    {
        if (0 !== $cmp = strcmp($a['event'], $b['event'])) {
            return $cmp;
        }

        if (\is_int($a['priority']) && !\is_int($b['priority'])) {
            return 1;
        }

        if (!\is_int($a['priority']) && \is_int($b['priority'])) {
            return -1;
        }

        if ($a['priority'] === $b['priority']) {
            return 0;
        }

        if ($a['priority'] > $b['priority']) {
            return -1;
        }

        return 1;
    }
}<|MERGE_RESOLUTION|>--- conflicted
+++ resolved
@@ -142,23 +142,6 @@
         }
 
         $currentRequestHash = $this->currentRequestHash = $this->requestStack && ($request = $this->requestStack->getCurrentRequest()) ? spl_object_hash($request) : '';
-<<<<<<< HEAD
-=======
-        $eventName = 1 < \func_num_args() ? func_get_arg(1) : null;
-
-        if (\is_object($event)) {
-            $eventName = $eventName ?? \get_class($event);
-        } else {
-            @trigger_error(sprintf('Calling the "%s::dispatch()" method with the event name as first argument is deprecated since Symfony 4.3, pass it second and provide the event object first instead.', EventDispatcherInterface::class), E_USER_DEPRECATED);
-            $swap = $event;
-            $event = $eventName ?? new Event();
-            $eventName = $swap;
-
-            if (!$event instanceof Event) {
-                throw new \TypeError(sprintf('Argument 1 passed to "%s::dispatch()" must be an instance of %s, %s given.', EventDispatcherInterface::class, Event::class, \is_object($event) ? \get_class($event) : \gettype($event)));
-            }
-        }
->>>>>>> fa384979
 
         if (null !== $this->logger && ($event instanceof Event || $event instanceof StoppableEventInterface) && $event->isPropagationStopped()) {
             $this->logger->debug(sprintf('The "%s" event is already stopped. No listeners have been called.', $eventName));
