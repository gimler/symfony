<?php

/*
 * This file is part of the Symfony package.
 *
 * (c) Fabien Potencier <fabien@symfony.com>
 *
 * For the full copyright and license information, please view the LICENSE
 * file that was distributed with this source code.
 */

namespace Symfony\Component\Cache\Adapter;

use Psr\Cache\CacheItemInterface;
use Psr\Log\LoggerAwareInterface;
use Psr\Log\LoggerAwareTrait;
use Symfony\Component\Cache\CacheItem;
use Symfony\Component\Cache\Exception\InvalidArgumentException;
use Symfony\Component\Cache\ResettableInterface;
use Symfony\Contracts\Cache\CacheInterface;

/**
 * An in-memory cache storage.
 *
 * Acts as a least-recently-used (LRU) storage when configured with a maximum number of items.
 *
 * @author Nicolas Grekas <p@tchwork.com>
 */
class ArrayAdapter implements AdapterInterface, CacheInterface, LoggerAwareInterface, ResettableInterface
{
    use LoggerAwareTrait;

    private bool $storeSerialized;
    private array $values = [];
    private array $tags = [];
    private array $expiries = [];
    private int $defaultLifetime;
    private float $maxLifetime;
    private int $maxItems;

    private static \Closure $createCacheItem;

    /**
     * @param bool $storeSerialized Disabling serialization can lead to cache corruptions when storing mutable values but increases performance otherwise
     */
    public function __construct(int $defaultLifetime = 0, bool $storeSerialized = true, float $maxLifetime = 0, int $maxItems = 0)
    {
        if (0 > $maxLifetime) {
            throw new InvalidArgumentException(sprintf('Argument $maxLifetime must be positive, %F passed.', $maxLifetime));
        }

        if (0 > $maxItems) {
            throw new InvalidArgumentException(sprintf('Argument $maxItems must be a positive integer, %d passed.', $maxItems));
        }

        $this->defaultLifetime = $defaultLifetime;
        $this->storeSerialized = $storeSerialized;
        $this->maxLifetime = $maxLifetime;
        $this->maxItems = $maxItems;
        self::$createCacheItem ??= \Closure::bind(
            static function ($key, $value, $isHit, $tags) {
                $item = new CacheItem();
                $item->key = $key;
                $item->value = $value;
                $item->isHit = $isHit;
                if (null !== $tags) {
                    $item->metadata[CacheItem::METADATA_TAGS] = $tags;
                }

                return $item;
            },
            null,
            CacheItem::class
        );
    }

<<<<<<< HEAD
    public function get(string $key, callable $callback, float $beta = null, array &$metadata = null): mixed
=======
    public function get(string $key, callable $callback, ?float $beta = null, ?array &$metadata = null): mixed
>>>>>>> a44829e2
    {
        $item = $this->getItem($key);
        $metadata = $item->getMetadata();

        // ArrayAdapter works in memory, we don't care about stampede protection
        if (\INF === $beta || !$item->isHit()) {
            $save = true;
            $item->set($callback($item, $save));
            if ($save) {
                $this->save($item);
            }
        }

        return $item->get();
    }

    public function delete(string $key): bool
    {
        return $this->deleteItem($key);
    }

    public function hasItem(mixed $key): bool
    {
        if (\is_string($key) && isset($this->expiries[$key]) && $this->expiries[$key] > microtime(true)) {
            if ($this->maxItems) {
                // Move the item last in the storage
                $value = $this->values[$key];
                unset($this->values[$key]);
                $this->values[$key] = $value;
            }

            return true;
        }
        \assert('' !== CacheItem::validateKey($key));

        return isset($this->expiries[$key]) && !$this->deleteItem($key);
    }

    public function getItem(mixed $key): CacheItem
    {
        if (!$isHit = $this->hasItem($key)) {
            $value = null;

            if (!$this->maxItems) {
                // Track misses in non-LRU mode only
                $this->values[$key] = null;
            }
        } else {
            $value = $this->storeSerialized ? $this->unfreeze($key, $isHit) : $this->values[$key];
        }

        return (self::$createCacheItem)($key, $value, $isHit, $this->tags[$key] ?? null);
    }

    public function getItems(array $keys = []): iterable
    {
        \assert(self::validateKeys($keys));

        return $this->generateItems($keys, microtime(true), self::$createCacheItem);
    }

    public function deleteItem(mixed $key): bool
    {
        \assert('' !== CacheItem::validateKey($key));
        unset($this->values[$key], $this->tags[$key], $this->expiries[$key]);

        return true;
    }

    public function deleteItems(array $keys): bool
    {
        foreach ($keys as $key) {
            $this->deleteItem($key);
        }

        return true;
    }

    public function save(CacheItemInterface $item): bool
    {
        if (!$item instanceof CacheItem) {
            return false;
        }
        $item = (array) $item;
        $key = $item["\0*\0key"];
        $value = $item["\0*\0value"];
        $expiry = $item["\0*\0expiry"];

        $now = microtime(true);

        if (null !== $expiry) {
            if (!$expiry) {
                $expiry = \PHP_INT_MAX;
            } elseif ($expiry <= $now) {
                $this->deleteItem($key);

                return true;
            }
        }
        if ($this->storeSerialized && null === $value = $this->freeze($value, $key)) {
            return false;
        }
        if (null === $expiry && 0 < $this->defaultLifetime) {
            $expiry = $this->defaultLifetime;
            $expiry = $now + ($expiry > ($this->maxLifetime ?: $expiry) ? $this->maxLifetime : $expiry);
        } elseif ($this->maxLifetime && (null === $expiry || $expiry > $now + $this->maxLifetime)) {
            $expiry = $now + $this->maxLifetime;
        }

        if ($this->maxItems) {
            unset($this->values[$key], $this->tags[$key]);

            // Iterate items and vacuum expired ones while we are at it
            foreach ($this->values as $k => $v) {
                if ($this->expiries[$k] > $now && \count($this->values) < $this->maxItems) {
                    break;
                }

                unset($this->values[$k], $this->tags[$k], $this->expiries[$k]);
            }
        }

        $this->values[$key] = $value;
        $this->expiries[$key] = $expiry ?? \PHP_INT_MAX;

        if (null === $this->tags[$key] = $item["\0*\0newMetadata"][CacheItem::METADATA_TAGS] ?? null) {
            unset($this->tags[$key]);
        }

        return true;
    }

    public function saveDeferred(CacheItemInterface $item): bool
    {
        return $this->save($item);
    }

    public function commit(): bool
    {
        return true;
    }

    public function clear(string $prefix = ''): bool
    {
        if ('' !== $prefix) {
            $now = microtime(true);

            foreach ($this->values as $key => $value) {
                if (!isset($this->expiries[$key]) || $this->expiries[$key] <= $now || str_starts_with($key, $prefix)) {
                    unset($this->values[$key], $this->tags[$key], $this->expiries[$key]);
                }
            }

            if ($this->values) {
                return true;
            }
        }

        $this->values = $this->tags = $this->expiries = [];

        return true;
    }

    /**
     * Returns all cached values, with cache miss as null.
     */
    public function getValues(): array
    {
        if (!$this->storeSerialized) {
            return $this->values;
        }

        $values = $this->values;
        foreach ($values as $k => $v) {
            if (null === $v || 'N;' === $v) {
                continue;
            }
            if (!\is_string($v) || !isset($v[2]) || ':' !== $v[1]) {
                $values[$k] = serialize($v);
            }
        }

        return $values;
    }

    /**
     * @return void
     */
    public function reset()
    {
        $this->clear();
    }

    private function generateItems(array $keys, float $now, \Closure $f): \Generator
    {
        foreach ($keys as $i => $key) {
            if (!$isHit = isset($this->expiries[$key]) && ($this->expiries[$key] > $now || !$this->deleteItem($key))) {
                $value = null;

                if (!$this->maxItems) {
                    // Track misses in non-LRU mode only
                    $this->values[$key] = null;
                }
            } else {
                if ($this->maxItems) {
                    // Move the item last in the storage
                    $value = $this->values[$key];
                    unset($this->values[$key]);
                    $this->values[$key] = $value;
                }

                $value = $this->storeSerialized ? $this->unfreeze($key, $isHit) : $this->values[$key];
            }
            unset($keys[$i]);

            yield $key => $f($key, $value, $isHit, $this->tags[$key] ?? null);
        }

        foreach ($keys as $key) {
            yield $key => $f($key, null, false);
        }
    }

    private function freeze($value, string $key): string|int|float|bool|array|\UnitEnum|null
    {
        if (null === $value) {
            return 'N;';
        }
        if (\is_string($value)) {
            // Serialize strings if they could be confused with serialized objects or arrays
            if ('N;' === $value || (isset($value[2]) && ':' === $value[1])) {
                return serialize($value);
            }
        } elseif (!\is_scalar($value)) {
            try {
                $serialized = serialize($value);
            } catch (\Exception $e) {
                unset($this->values[$key], $this->tags[$key]);
                $type = get_debug_type($value);
                $message = sprintf('Failed to save key "{key}" of type %s: %s', $type, $e->getMessage());
                CacheItem::log($this->logger, $message, ['key' => $key, 'exception' => $e, 'cache-adapter' => get_debug_type($this)]);

                return null;
            }
            // Keep value serialized if it contains any objects or any internal references
            if ('C' === $serialized[0] || 'O' === $serialized[0] || preg_match('/;[OCRr]:[1-9]/', $serialized)) {
                return $serialized;
            }
        }

        return $value;
    }

    private function unfreeze(string $key, bool &$isHit): mixed
    {
        if ('N;' === $value = $this->values[$key]) {
            return null;
        }
        if (\is_string($value) && isset($value[2]) && ':' === $value[1]) {
            try {
                $value = unserialize($value);
            } catch (\Exception $e) {
                CacheItem::log($this->logger, 'Failed to unserialize key "{key}": '.$e->getMessage(), ['key' => $key, 'exception' => $e, 'cache-adapter' => get_debug_type($this)]);
                $value = false;
            }
            if (false === $value) {
                $value = null;
                $isHit = false;

                if (!$this->maxItems) {
                    $this->values[$key] = null;
                }
            }
        }

        return $value;
    }

    private function validateKeys(array $keys): bool
    {
        foreach ($keys as $key) {
            if (!\is_string($key) || !isset($this->expiries[$key])) {
                CacheItem::validateKey($key);
            }
        }

        return true;
    }
}<|MERGE_RESOLUTION|>--- conflicted
+++ resolved
@@ -74,11 +74,7 @@
         );
     }
 
-<<<<<<< HEAD
-    public function get(string $key, callable $callback, float $beta = null, array &$metadata = null): mixed
-=======
     public function get(string $key, callable $callback, ?float $beta = null, ?array &$metadata = null): mixed
->>>>>>> a44829e2
     {
         $item = $this->getItem($key);
         $metadata = $item->getMetadata();
