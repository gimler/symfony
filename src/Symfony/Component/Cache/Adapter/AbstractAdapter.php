<?php

/*
 * This file is part of the Symfony package.
 *
 * (c) Fabien Potencier <fabien@symfony.com>
 *
 * For the full copyright and license information, please view the LICENSE
 * file that was distributed with this source code.
 */

namespace Symfony\Component\Cache\Adapter;

use Psr\Log\LoggerAwareInterface;
use Psr\Log\LoggerInterface;
use Symfony\Component\Cache\CacheItem;
use Symfony\Component\Cache\Exception\InvalidArgumentException;
use Symfony\Component\Cache\ResettableInterface;
use Symfony\Component\Cache\Traits\AbstractAdapterTrait;
use Symfony\Component\Cache\Traits\ContractsTrait;
use Symfony\Contracts\Cache\CacheInterface;

/**
 * @author Nicolas Grekas <p@tchwork.com>
 */
abstract class AbstractAdapter implements AdapterInterface, CacheInterface, LoggerAwareInterface, ResettableInterface
{
    use AbstractAdapterTrait;
    use ContractsTrait;

    /**
     * @internal
     */
    protected const NS_SEPARATOR = ':';

    private static bool $apcuSupported;

    protected function __construct(string $namespace = '', int $defaultLifetime = 0)
    {
        $this->namespace = '' === $namespace ? '' : CacheItem::validateKey($namespace).static::NS_SEPARATOR;
        $this->defaultLifetime = $defaultLifetime;
        if (null !== $this->maxIdLength && \strlen($namespace) > $this->maxIdLength - 24) {
            throw new InvalidArgumentException(sprintf('Namespace must be %d chars max, %d given ("%s").', $this->maxIdLength - 24, \strlen($namespace), $namespace));
        }
        self::$createCacheItem ??= \Closure::bind(
            static function ($key, $value, $isHit) {
                $item = new CacheItem();
                $item->key = $key;
                $item->value = $value;
                $item->isHit = $isHit;
                $item->unpack();

                return $item;
            },
            null,
            CacheItem::class
        );
        self::$mergeByLifetime ??= \Closure::bind(
            static function ($deferred, $namespace, &$expiredIds, $getId, $defaultLifetime) {
                $byLifetime = [];
                $now = microtime(true);
                $expiredIds = [];

                foreach ($deferred as $key => $item) {
                    $key = (string) $key;
                    if (null === $item->expiry) {
                        $ttl = 0 < $defaultLifetime ? $defaultLifetime : 0;
                    } elseif (!$item->expiry) {
                        $ttl = 0;
                    } elseif (0 >= $ttl = (int) (0.1 + $item->expiry - $now)) {
                        $expiredIds[] = $getId($key);
                        continue;
                    }
                    $byLifetime[$ttl][$getId($key)] = $item->pack();
                }

                return $byLifetime;
            },
            null,
            CacheItem::class
        );
    }

    /**
     * Returns the best possible adapter that your runtime supports.
     *
     * Using ApcuAdapter makes system caches compatible with read-only filesystems.
     */
<<<<<<< HEAD
    public static function createSystemCache(string $namespace, int $defaultLifetime, string $version, string $directory, LoggerInterface $logger = null): AdapterInterface
=======
    public static function createSystemCache(string $namespace, int $defaultLifetime, string $version, string $directory, ?LoggerInterface $logger = null): AdapterInterface
>>>>>>> a44829e2
    {
        $opcache = new PhpFilesAdapter($namespace, $defaultLifetime, $directory, true);
        if (null !== $logger) {
            $opcache->setLogger($logger);
        }

        if (!self::$apcuSupported ??= ApcuAdapter::isSupported()) {
            return $opcache;
        }

<<<<<<< HEAD
        if ('cli' === \PHP_SAPI && !filter_var(\ini_get('apc.enable_cli'), \FILTER_VALIDATE_BOOL)) {
=======
        if (\in_array(\PHP_SAPI, ['cli', 'phpdbg'], true) && !filter_var(\ini_get('apc.enable_cli'), \FILTER_VALIDATE_BOOL)) {
>>>>>>> a44829e2
            return $opcache;
        }

        $apcu = new ApcuAdapter($namespace, intdiv($defaultLifetime, 5), $version);
        if (null !== $logger) {
            $apcu->setLogger($logger);
        }

        return new ChainAdapter([$apcu, $opcache]);
    }

    public static function createConnection(#[\SensitiveParameter] string $dsn, array $options = []): mixed
    {
        if (str_starts_with($dsn, 'redis:') || str_starts_with($dsn, 'rediss:')) {
            return RedisAdapter::createConnection($dsn, $options);
        }
        if (str_starts_with($dsn, 'memcached:')) {
            return MemcachedAdapter::createConnection($dsn, $options);
        }
        if (str_starts_with($dsn, 'couchbase:')) {
            if (CouchbaseBucketAdapter::isSupported()) {
                return CouchbaseBucketAdapter::createConnection($dsn, $options);
            }

            return CouchbaseCollectionAdapter::createConnection($dsn, $options);
        }

        throw new InvalidArgumentException('Unsupported DSN: it does not start with "redis[s]:", "memcached:" nor "couchbase:".');
    }

    public function commit(): bool
    {
        $ok = true;
        $byLifetime = (self::$mergeByLifetime)($this->deferred, $this->namespace, $expiredIds, $this->getId(...), $this->defaultLifetime);
        $retry = $this->deferred = [];

        if ($expiredIds) {
            try {
                $this->doDelete($expiredIds);
            } catch (\Exception $e) {
                $ok = false;
                CacheItem::log($this->logger, 'Failed to delete expired items: '.$e->getMessage(), ['exception' => $e, 'cache-adapter' => get_debug_type($this)]);
            }
        }
        foreach ($byLifetime as $lifetime => $values) {
            try {
                $e = $this->doSave($values, $lifetime);
            } catch (\Exception $e) {
            }
            if (true === $e || [] === $e) {
                continue;
            }
            if (\is_array($e) || 1 === \count($values)) {
                foreach (\is_array($e) ? $e : array_keys($values) as $id) {
                    $ok = false;
                    $v = $values[$id];
                    $type = get_debug_type($v);
                    $message = sprintf('Failed to save key "{key}" of type %s%s', $type, $e instanceof \Exception ? ': '.$e->getMessage() : '.');
                    CacheItem::log($this->logger, $message, ['key' => substr($id, \strlen($this->namespace)), 'exception' => $e instanceof \Exception ? $e : null, 'cache-adapter' => get_debug_type($this)]);
                }
            } else {
                foreach ($values as $id => $v) {
                    $retry[$lifetime][] = $id;
                }
            }
        }

        // When bulk-save failed, retry each item individually
        foreach ($retry as $lifetime => $ids) {
            foreach ($ids as $id) {
                try {
                    $v = $byLifetime[$lifetime][$id];
                    $e = $this->doSave([$id => $v], $lifetime);
                } catch (\Exception $e) {
                }
                if (true === $e || [] === $e) {
                    continue;
                }
                $ok = false;
                $type = get_debug_type($v);
                $message = sprintf('Failed to save key "{key}" of type %s%s', $type, $e instanceof \Exception ? ': '.$e->getMessage() : '.');
                CacheItem::log($this->logger, $message, ['key' => substr($id, \strlen($this->namespace)), 'exception' => $e instanceof \Exception ? $e : null, 'cache-adapter' => get_debug_type($this)]);
            }
        }

        return $ok;
    }
}<|MERGE_RESOLUTION|>--- conflicted
+++ resolved
@@ -86,11 +86,7 @@
      *
      * Using ApcuAdapter makes system caches compatible with read-only filesystems.
      */
-<<<<<<< HEAD
-    public static function createSystemCache(string $namespace, int $defaultLifetime, string $version, string $directory, LoggerInterface $logger = null): AdapterInterface
-=======
     public static function createSystemCache(string $namespace, int $defaultLifetime, string $version, string $directory, ?LoggerInterface $logger = null): AdapterInterface
->>>>>>> a44829e2
     {
         $opcache = new PhpFilesAdapter($namespace, $defaultLifetime, $directory, true);
         if (null !== $logger) {
@@ -101,11 +97,7 @@
             return $opcache;
         }
 
-<<<<<<< HEAD
         if ('cli' === \PHP_SAPI && !filter_var(\ini_get('apc.enable_cli'), \FILTER_VALIDATE_BOOL)) {
-=======
-        if (\in_array(\PHP_SAPI, ['cli', 'phpdbg'], true) && !filter_var(\ini_get('apc.enable_cli'), \FILTER_VALIDATE_BOOL)) {
->>>>>>> a44829e2
             return $opcache;
         }
 
