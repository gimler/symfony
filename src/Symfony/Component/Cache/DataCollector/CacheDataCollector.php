<?php

/*
 * This file is part of the Symfony package.
 *
 * (c) Fabien Potencier <fabien@symfony.com>
 *
 * For the full copyright and license information, please view the LICENSE
 * file that was distributed with this source code.
 */

namespace Symfony\Component\Cache\DataCollector;

use Symfony\Component\Cache\Adapter\TraceableAdapter;
use Symfony\Component\Cache\Adapter\TraceableAdapterEvent;
use Symfony\Component\HttpFoundation\Request;
use Symfony\Component\HttpFoundation\Response;
use Symfony\Component\HttpKernel\DataCollector\DataCollector;
use Symfony\Component\HttpKernel\DataCollector\LateDataCollectorInterface;

/**
 * @author Aaron Scherer <aequasi@gmail.com>
 * @author Tobias Nyholm <tobias.nyholm@gmail.com>
 *
 * @final
 */
class CacheDataCollector extends DataCollector implements LateDataCollectorInterface
{
    /**
     * @var TraceableAdapter[]
     */
    private array $instances = [];

    public function addInstance(string $name, TraceableAdapter $instance): void
    {
        $this->instances[$name] = $instance;
    }

<<<<<<< HEAD
    public function collect(Request $request, Response $response, \Throwable $exception = null): void
=======
    /**
     * {@inheritdoc}
     */
    public function collect(Request $request, Response $response, ?\Throwable $exception = null)
>>>>>>> 2a31f2dd
    {
        $empty = ['calls' => [], 'adapters' => [], 'config' => [], 'options' => [], 'statistics' => []];
        $this->data = ['instances' => $empty, 'total' => $empty];
        foreach ($this->instances as $name => $instance) {
            $this->data['instances']['calls'][$name] = $instance->getCalls();
            $this->data['instances']['adapters'][$name] = get_debug_type($instance->getPool());
        }

        $this->data['instances']['statistics'] = $this->calculateStatistics();
        $this->data['total']['statistics'] = $this->calculateTotalStatistics();
    }

    public function reset(): void
    {
        $this->data = [];
        foreach ($this->instances as $instance) {
            $instance->clearCalls();
        }
    }

    public function lateCollect(): void
    {
        $this->data['instances']['calls'] = $this->cloneVar($this->data['instances']['calls']);
    }

    public function getName(): string
    {
        return 'cache';
    }

    /**
     * Method returns amount of logged Cache reads: "get" calls.
     */
    public function getStatistics(): array
    {
        return $this->data['instances']['statistics'];
    }

    /**
     * Method returns the statistic totals.
     */
    public function getTotals(): array
    {
        return $this->data['total']['statistics'];
    }

    /**
     * Method returns all logged Cache call objects.
     */
    public function getCalls(): mixed
    {
        return $this->data['instances']['calls'];
    }

    /**
     * Method returns all logged Cache adapter classes.
     */
    public function getAdapters(): array
    {
        return $this->data['instances']['adapters'];
    }

    private function calculateStatistics(): array
    {
        $statistics = [];
        foreach ($this->data['instances']['calls'] as $name => $calls) {
            $statistics[$name] = [
                'calls' => 0,
                'time' => 0,
                'reads' => 0,
                'writes' => 0,
                'deletes' => 0,
                'hits' => 0,
                'misses' => 0,
            ];
            /** @var TraceableAdapterEvent $call */
            foreach ($calls as $call) {
                ++$statistics[$name]['calls'];
                $statistics[$name]['time'] += ($call->end ?? microtime(true)) - $call->start;
                if ('get' === $call->name) {
                    ++$statistics[$name]['reads'];
                    if ($call->hits) {
                        ++$statistics[$name]['hits'];
                    } else {
                        ++$statistics[$name]['misses'];
                        ++$statistics[$name]['writes'];
                    }
                } elseif ('getItem' === $call->name) {
                    ++$statistics[$name]['reads'];
                    if ($call->hits) {
                        ++$statistics[$name]['hits'];
                    } else {
                        ++$statistics[$name]['misses'];
                    }
                } elseif ('getItems' === $call->name) {
                    $statistics[$name]['reads'] += $call->hits + $call->misses;
                    $statistics[$name]['hits'] += $call->hits;
                    $statistics[$name]['misses'] += $call->misses;
                } elseif ('hasItem' === $call->name) {
                    ++$statistics[$name]['reads'];
                    foreach ($call->result ?? [] as $result) {
                        ++$statistics[$name][$result ? 'hits' : 'misses'];
                    }
                } elseif ('save' === $call->name) {
                    ++$statistics[$name]['writes'];
                } elseif ('deleteItem' === $call->name) {
                    ++$statistics[$name]['deletes'];
                }
            }
            if ($statistics[$name]['reads']) {
                $statistics[$name]['hit_read_ratio'] = round(100 * $statistics[$name]['hits'] / $statistics[$name]['reads'], 2);
            } else {
                $statistics[$name]['hit_read_ratio'] = null;
            }
        }

        return $statistics;
    }

    private function calculateTotalStatistics(): array
    {
        $statistics = $this->getStatistics();
        $totals = [
            'calls' => 0,
            'time' => 0,
            'reads' => 0,
            'writes' => 0,
            'deletes' => 0,
            'hits' => 0,
            'misses' => 0,
        ];
        foreach ($statistics as $name => $values) {
            foreach ($totals as $key => $value) {
                $totals[$key] += $statistics[$name][$key];
            }
        }
        if ($totals['reads']) {
            $totals['hit_read_ratio'] = round(100 * $totals['hits'] / $totals['reads'], 2);
        } else {
            $totals['hit_read_ratio'] = null;
        }

        return $totals;
    }
}<|MERGE_RESOLUTION|>--- conflicted
+++ resolved
@@ -36,14 +36,7 @@
         $this->instances[$name] = $instance;
     }
 
-<<<<<<< HEAD
-    public function collect(Request $request, Response $response, \Throwable $exception = null): void
-=======
-    /**
-     * {@inheritdoc}
-     */
-    public function collect(Request $request, Response $response, ?\Throwable $exception = null)
->>>>>>> 2a31f2dd
+    public function collect(Request $request, Response $response, ?\Throwable $exception = null): void
     {
         $empty = ['calls' => [], 'adapters' => [], 'config' => [], 'options' => [], 'statistics' => []];
         $this->data = ['instances' => $empty, 'total' => $empty];
