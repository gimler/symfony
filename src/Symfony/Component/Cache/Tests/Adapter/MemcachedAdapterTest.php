<?php

/*
 * This file is part of the Symfony package.
 *
 * (c) Fabien Potencier <fabien@symfony.com>
 *
 * For the full copyright and license information, please view the LICENSE
 * file that was distributed with this source code.
 */

namespace Symfony\Component\Cache\Tests\Adapter;

use Psr\Cache\CacheItemPoolInterface;
use Symfony\Component\Cache\Adapter\AbstractAdapter;
use Symfony\Component\Cache\Adapter\MemcachedAdapter;
use Symfony\Component\Cache\Exception\CacheException;

/**
 * @group integration
 */
class MemcachedAdapterTest extends AdapterTestCase
{
    protected $skippedTests = [
        'testHasItemReturnsFalseWhenDeferredItemIsExpired' => 'Testing expiration slows down the test suite',
        'testDefaultLifeTime' => 'Testing expiration slows down the test suite',
        'testClearPrefix' => 'Memcached cannot clear by prefix',
    ];

    protected static \Memcached $client;

    public static function setUpBeforeClass(): void
    {
        if (!MemcachedAdapter::isSupported()) {
<<<<<<< HEAD
            self::markTestSkipped('Extension memcached > 3.1.5 required.');
=======
            throw new SkippedTestSuiteError('Extension memcached > 3.1.5 required.');
>>>>>>> a44829e2
        }
        self::$client = AbstractAdapter::createConnection('memcached://'.getenv('MEMCACHED_HOST'), ['binary_protocol' => false]);
        self::$client->get('foo');
        $code = self::$client->getResultCode();

        if (\Memcached::RES_SUCCESS !== $code && \Memcached::RES_NOTFOUND !== $code) {
            self::markTestSkipped('Memcached error: '.strtolower(self::$client->getResultMessage()));
        }
    }

    public function createCachePool(int $defaultLifetime = 0, ?string $testMethod = null, ?string $namespace = null): CacheItemPoolInterface
    {
        $client = $defaultLifetime ? AbstractAdapter::createConnection('memcached://'.getenv('MEMCACHED_HOST')) : self::$client;

        return new MemcachedAdapter($client, $namespace ?? str_replace('\\', '.', __CLASS__), $defaultLifetime);
    }

    public function testOptions()
    {
        $client = MemcachedAdapter::createConnection([], [
            'libketama_compatible' => false,
            'distribution' => 'modula',
            'compression' => true,
            'serializer' => 'php',
            'hash' => 'md5',
        ]);

        $this->assertSame(\Memcached::SERIALIZER_PHP, $client->getOption(\Memcached::OPT_SERIALIZER));
        $this->assertSame(\Memcached::HASH_MD5, $client->getOption(\Memcached::OPT_HASH));
        $this->assertTrue($client->getOption(\Memcached::OPT_COMPRESSION));
        $this->assertSame(0, $client->getOption(\Memcached::OPT_LIBKETAMA_COMPATIBLE));
        $this->assertSame(\Memcached::DISTRIBUTION_MODULA, $client->getOption(\Memcached::OPT_DISTRIBUTION));
    }

    /**
     * @dataProvider provideBadOptions
     */
    public function testBadOptions($name, $value)
    {
        $this->expectException(\Error::class);
        $this->expectExceptionMessage('Undefined constant Memcached::');

        MemcachedAdapter::createConnection([], [$name => $value]);
    }

    public static function provideBadOptions(): array
    {
        return [
            ['hash', 'zyx'],
            ['serializer', 'zyx'],
            ['distribution', 'zyx'],
        ];
    }

    public function testDefaultOptions()
    {
        $this->assertTrue(MemcachedAdapter::isSupported());

        $client = MemcachedAdapter::createConnection([]);

        $this->assertTrue($client->getOption(\Memcached::OPT_COMPRESSION));
        $this->assertSame(1, $client->getOption(\Memcached::OPT_BINARY_PROTOCOL));
        $this->assertSame(1, $client->getOption(\Memcached::OPT_TCP_NODELAY));
        $this->assertSame(1, $client->getOption(\Memcached::OPT_LIBKETAMA_COMPATIBLE));
    }

    public function testOptionSerializer()
    {
        if (!\Memcached::HAVE_JSON) {
            $this->markTestSkipped('Memcached::HAVE_JSON required');
        }

        $this->expectException(CacheException::class);
        $this->expectExceptionMessage('MemcachedAdapter: "serializer" option must be "php" or "igbinary".');

        new MemcachedAdapter(MemcachedAdapter::createConnection([], ['serializer' => 'json']));
    }

    /**
     * @dataProvider provideServersSetting
     */
    public function testServersSetting(string $dsn, string $host, int $port)
    {
        $client1 = MemcachedAdapter::createConnection($dsn);
        $client2 = MemcachedAdapter::createConnection([$dsn]);
        $client3 = MemcachedAdapter::createConnection([[$host, $port]]);
        $expect = [
            'host' => $host,
            'port' => $port,
        ];

        $f = fn ($s) => ['host' => $s['host'], 'port' => $s['port']];
        $this->assertSame([$expect], array_map($f, $client1->getServerList()));
        $this->assertSame([$expect], array_map($f, $client2->getServerList()));
        $this->assertSame([$expect], array_map($f, $client3->getServerList()));
    }

    public static function provideServersSetting(): iterable
    {
        yield [
            'memcached://127.0.0.1/50',
            '127.0.0.1',
            11211,
        ];
        yield [
            'memcached://localhost:11222?weight=25',
            'localhost',
            11222,
        ];
        if (filter_var(\ini_get('memcached.use_sasl'), \FILTER_VALIDATE_BOOL)) {
            yield [
                'memcached://user:password@127.0.0.1?weight=50',
                '127.0.0.1',
                11211,
            ];
        }
        yield [
            'memcached:///var/run/memcached.sock?weight=25',
            '/var/run/memcached.sock',
            0,
        ];
        yield [
            'memcached:///var/local/run/memcached.socket?weight=25',
            '/var/local/run/memcached.socket',
            0,
        ];
        if (filter_var(\ini_get('memcached.use_sasl'), \FILTER_VALIDATE_BOOL)) {
            yield [
                'memcached://user:password@/var/local/run/memcached.socket?weight=25',
                '/var/local/run/memcached.socket',
                0,
            ];
        }
    }

    /**
     * @dataProvider provideDsnWithOptions
     */
    public function testDsnWithOptions(string $dsn, array $options, array $expectedOptions)
    {
        $client = MemcachedAdapter::createConnection($dsn, $options);

        foreach ($expectedOptions as $option => $expect) {
            $this->assertSame($expect, $client->getOption($option));
        }
    }

    public static function provideDsnWithOptions(): iterable
    {
        if (!class_exists(\Memcached::class)) {
            self::markTestSkipped('Extension memcached required.');
        }

        yield [
            'memcached://localhost:11222?retry_timeout=10',
            [\Memcached::OPT_RETRY_TIMEOUT => 8],
            [\Memcached::OPT_RETRY_TIMEOUT => 10],
        ];
        yield [
            'memcached://localhost:11222?socket_recv_size=1&socket_send_size=2',
            [\Memcached::OPT_RETRY_TIMEOUT => 8],
            [\Memcached::OPT_SOCKET_RECV_SIZE => 1, \Memcached::OPT_SOCKET_SEND_SIZE => 2, \Memcached::OPT_RETRY_TIMEOUT => 8],
        ];
    }

    public function testClear()
    {
        $this->assertTrue($this->createCachePool()->clear());
    }

    public function testMultiServerDsn()
    {
        $dsn = 'memcached:?host[localhost]&host[localhost:12345]&host[/some/memcached.sock:]=3';
        $client = MemcachedAdapter::createConnection($dsn);

        $expected = [
            0 => [
                'host' => 'localhost',
                'port' => 11211,
                'type' => 'TCP',
            ],
            1 => [
                'host' => 'localhost',
                'port' => 12345,
                'type' => 'TCP',
            ],
            2 => [
                'host' => '/some/memcached.sock',
                'port' => 0,
                'type' => 'SOCKET',
            ],
        ];
        $this->assertSame($expected, $client->getServerList());

        $dsn = 'memcached://localhost?host[foo.bar]=3';
        $client = MemcachedAdapter::createConnection($dsn);

        $expected = [
            0 => [
                'host' => 'localhost',
                'port' => 11211,
                'type' => 'TCP',
            ],
            1 => [
                'host' => 'foo.bar',
                'port' => 11211,
                'type' => 'TCP',
            ],
        ];
        $this->assertSame($expected, $client->getServerList());
    }

    public function testKeyEncoding()
    {
        $reservedMemcachedCharacters = " \n\r\t\v\f\0";

        $namespace = $reservedMemcachedCharacters.random_int(0, \PHP_INT_MAX);
        $pool = $this->createCachePool(0, null, $namespace);

        /**
         * Choose a key that is below {@see \Symfony\Component\Cache\Adapter\MemcachedAdapter::$maxIdLength} so that
         * {@see \Symfony\Component\Cache\Traits\AbstractTrait::getId()} does not shorten the key but choose special
         * characters that would be encoded and therefore increase the key length over the Memcached limit.
         */
        // 250 is Memcached’s max key length, 7 bytes for prefix seed
        $key = str_repeat('%', 250 - 7 - \strlen($reservedMemcachedCharacters) - \strlen($namespace)).$reservedMemcachedCharacters;

        self::assertFalse($pool->hasItem($key));

        $item = $pool->getItem($key);
        self::assertFalse($item->isHit());
        self::assertSame($key, $item->getKey());

        self::assertTrue($pool->save($item->set('foobar')));

        self::assertTrue($pool->hasItem($key));
        $item = $pool->getItem($key);
        self::assertTrue($item->isHit());
        self::assertSame($key, $item->getKey());

        self::assertTrue($pool->deleteItem($key));
        self::assertFalse($pool->hasItem($key));
    }
}<|MERGE_RESOLUTION|>--- conflicted
+++ resolved
@@ -32,11 +32,7 @@
     public static function setUpBeforeClass(): void
     {
         if (!MemcachedAdapter::isSupported()) {
-<<<<<<< HEAD
             self::markTestSkipped('Extension memcached > 3.1.5 required.');
-=======
-            throw new SkippedTestSuiteError('Extension memcached > 3.1.5 required.');
->>>>>>> a44829e2
         }
         self::$client = AbstractAdapter::createConnection('memcached://'.getenv('MEMCACHED_HOST'), ['binary_protocol' => false]);
         self::$client->get('foo');
