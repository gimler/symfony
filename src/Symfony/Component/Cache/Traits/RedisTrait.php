--- conflicted
+++ resolved
@@ -58,13 +58,8 @@
             throw new InvalidArgumentException(sprintf('RedisAdapter namespace contains "%s" but only characters in [-+_.A-Za-z0-9] are allowed.', $match[0]));
         }
 
-<<<<<<< HEAD
-        if (!$redisClient instanceof \Redis && !$redisClient instanceof \RedisArray && !$redisClient instanceof \RedisCluster && !$redisClient instanceof \Predis\ClientInterface && !$redisClient instanceof RedisProxy && !$redisClient instanceof RedisClusterProxy) {
-            throw new InvalidArgumentException(sprintf('"%s()" expects parameter 1 to be Redis, RedisArray, RedisCluster or Predis\ClientInterface, "%s" given.', __METHOD__, get_debug_type($redisClient)));
-=======
         if (!$redis instanceof \Redis && !$redis instanceof \RedisArray && !$redis instanceof \RedisCluster && !$redis instanceof \Predis\ClientInterface && !$redis instanceof RedisProxy && !$redis instanceof RedisClusterProxy) {
-            throw new InvalidArgumentException(sprintf('"%s()" expects parameter 1 to be Redis, RedisArray, RedisCluster or Predis\ClientInterface, "%s" given.', __METHOD__, \is_object($redis) ? \get_class($redis) : \gettype($redis)));
->>>>>>> d5f7460a
+            throw new InvalidArgumentException(sprintf('"%s()" expects parameter 1 to be Redis, RedisArray, RedisCluster or Predis\ClientInterface, "%s" given.', __METHOD__, get_debug_type($redis)));
         }
 
         if ($redis instanceof \Predis\ClientInterface && $redis->getOptions()->exceptions) {
@@ -87,14 +82,13 @@
      *   - redis:///var/run/redis.sock
      *   - redis://secret@/var/run/redis.sock/13
      *
-     * @param string $dsn
-     * @param array  $options See self::$defaultConnectionOptions
+     * @param array $options See self::$defaultConnectionOptions
      *
      * @throws InvalidArgumentException when the DSN is invalid
      *
      * @return \Redis|\RedisCluster|RedisClusterProxy|RedisProxy|\Predis\ClientInterface According to the "class" option
      */
-    public static function createConnection($dsn, array $options = [])
+    public static function createConnection(string $dsn, array $options = [])
     {
         if (0 === strpos($dsn, 'redis:')) {
             $scheme = 'redis';
@@ -492,7 +486,7 @@
         return $failed;
     }
 
-    private function pipeline(\Closure $generator, $redis = null): \Generator
+    private function pipeline(\Closure $generator, object $redis = null): \Generator
     {
         $ids = [];
         $redis = $redis ?? $this->redis;
