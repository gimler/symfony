--- conflicted
+++ resolved
@@ -317,14 +317,10 @@
         }
     }
 
-<<<<<<< HEAD
-    private function getId(mixed $key): string
-=======
     /**
      * @internal
      */
-    protected function getId(mixed $key)
->>>>>>> 3b9fa3c7
+    protected function getId(mixed $key): string
     {
         if ($this->versioningIsEnabled && '' === $this->namespaceVersion) {
             $this->ids = [];
