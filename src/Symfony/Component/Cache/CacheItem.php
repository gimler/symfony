--- conflicted
+++ resolved
@@ -119,13 +119,8 @@
             $tags = [$tags];
         }
         foreach ($tags as $tag) {
-<<<<<<< HEAD
-            if (!\is_string($tag)) {
-                throw new InvalidArgumentException(sprintf('Cache tag must be string, "%s" given.', get_debug_type($tag)));
-=======
             if (!\is_string($tag) && !(\is_object($tag) && method_exists($tag, '__toString'))) {
                 throw new InvalidArgumentException(sprintf('Cache tag must be string or object that implements __toString(), "%s" given.', \is_object($tag) ? \get_class($tag) : \gettype($tag)));
->>>>>>> 50f37f0c
             }
             $tag = (string) $tag;
             if (isset($this->newMetadata[self::METADATA_TAGS][$tag])) {
