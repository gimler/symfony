{
    "name": "symfony/cache",
    "type": "library",
    "description": "Provides extended PSR-6, PSR-16 (and tags) implementations",
    "keywords": ["caching", "psr6"],
    "homepage": "https://symfony.com",
    "license": "MIT",
    "authors": [
        {
            "name": "Nicolas Grekas",
            "email": "p@tchwork.com"
        },
        {
            "name": "Symfony Community",
            "homepage": "https://symfony.com/contributors"
        }
    ],
    "provide": {
        "psr/cache-implementation": "2.0|3.0",
        "psr/simple-cache-implementation": "1.0|2.0|3.0",
        "symfony/cache-implementation": "1.1|2.0|3.0"
    },
    "require": {
        "php": ">=8.2",
        "psr/cache": "^2.0|^3.0",
        "psr/log": "^1.1|^2|^3",
        "symfony/cache-contracts": "^2.5|^3",
        "symfony/service-contracts": "^2.5|^3",
        "symfony/var-exporter": "^6.4|^7.0"
    },
    "require-dev": {
        "cache/integration-tests": "dev-master",
<<<<<<< HEAD
        "doctrine/dbal": "^3.6",
=======
        "doctrine/dbal": "^2.13.1|^3|^4",
>>>>>>> 1333caf8
        "predis/predis": "^1.1|^2.0",
        "psr/simple-cache": "^1.0|^2.0|^3.0",
        "symfony/config": "^6.4|^7.0",
        "symfony/dependency-injection": "^6.4|^7.0",
        "symfony/filesystem": "^6.4|^7.0",
        "symfony/http-kernel": "^6.4|^7.0",
        "symfony/messenger": "^6.4|^7.0",
        "symfony/var-dumper": "^6.4|^7.0"
    },
    "conflict": {
        "doctrine/dbal": "<3.6",
        "symfony/dependency-injection": "<6.4",
        "symfony/http-kernel": "<6.4",
        "symfony/var-dumper": "<6.4"
    },
    "autoload": {
        "psr-4": { "Symfony\\Component\\Cache\\": "" },
        "classmap": [
            "Traits/ValueWrapper.php"
        ],
        "exclude-from-classmap": [
            "/Tests/"
        ]
    },
    "minimum-stability": "dev"
}<|MERGE_RESOLUTION|>--- conflicted
+++ resolved
@@ -30,11 +30,7 @@
     },
     "require-dev": {
         "cache/integration-tests": "dev-master",
-<<<<<<< HEAD
-        "doctrine/dbal": "^3.6",
-=======
-        "doctrine/dbal": "^2.13.1|^3|^4",
->>>>>>> 1333caf8
+        "doctrine/dbal": "^3.6|^4",
         "predis/predis": "^1.1|^2.0",
         "psr/simple-cache": "^1.0|^2.0|^3.0",
         "symfony/config": "^6.4|^7.0",
