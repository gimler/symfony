--- conflicted
+++ resolved
@@ -454,43 +454,6 @@
 
                 if (!flock($lock, $wouldBlock ? LOCK_SH : LOCK_EX)) {
                     fclose($lock);
-<<<<<<< HEAD
-                } else {
-                    $cache = new class($cachePath, $this->debug) extends ConfigCache {
-                        public $lock;
-
-                        public function write(string $content, array $metadata = null)
-                        {
-                            rewind($this->lock);
-                            ftruncate($this->lock, 0);
-                            fwrite($this->lock, $content);
-
-                            if (null !== $metadata) {
-                                file_put_contents($this->getPath().'.meta', serialize($metadata));
-                                @chmod($this->getPath().'.meta', 0666 & ~umask());
-                            }
-
-                            if (\function_exists('opcache_invalidate') && filter_var(ini_get('opcache.enable'), FILTER_VALIDATE_BOOLEAN)) {
-                                @opcache_invalidate($this->getPath(), true);
-                            }
-                        }
-
-                        public function release()
-                        {
-                            flock($this->lock, LOCK_UN);
-                            fclose($this->lock);
-                        }
-                    };
-                    $cache->lock = $lock;
-
-                    if (!\is_object($this->container = include $cachePath)) {
-                        $this->container = null;
-                    } elseif (!$oldContainer || \get_class($this->container) !== $oldContainer->name) {
-                        $this->container->set('kernel', $this);
-
-                        return;
-                    }
-=======
                     $lock = null;
                 } elseif (!\is_object($this->container = include $cachePath)) {
                     $this->container = null;
@@ -500,7 +463,6 @@
                     $this->container->set('kernel', $this);
 
                     return;
->>>>>>> 7f5d0171
                 }
             }
         } catch (\Throwable $e) {
