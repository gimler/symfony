<?php

/*
 * This file is part of the Symfony package.
 *
 * (c) Fabien Potencier <fabien@symfony.com>
 *
 * For the full copyright and license information, please view the LICENSE
 * file that was distributed with this source code.
 */

namespace Symfony\Component\HttpKernel;

use Symfony\Bridge\ProxyManager\LazyProxy\Instantiator\RuntimeInstantiator;
use Symfony\Bridge\ProxyManager\LazyProxy\PhpDumper\ProxyDumper;
use Symfony\Component\DependencyInjection\ContainerInterface;
use Symfony\Component\DependencyInjection\ContainerBuilder;
use Symfony\Component\DependencyInjection\Dumper\PhpDumper;
use Symfony\Component\DependencyInjection\ParameterBag\ParameterBag;
use Symfony\Component\DependencyInjection\Loader\XmlFileLoader;
use Symfony\Component\DependencyInjection\Loader\YamlFileLoader;
use Symfony\Component\DependencyInjection\Loader\IniFileLoader;
use Symfony\Component\DependencyInjection\Loader\PhpFileLoader;
use Symfony\Component\DependencyInjection\Loader\ClosureLoader;
use Symfony\Component\HttpFoundation\Request;
use Symfony\Component\HttpFoundation\Response;
use Symfony\Component\HttpKernel\Bundle\BundleInterface;
use Symfony\Component\HttpKernel\Config\FileLocator;
use Symfony\Component\HttpKernel\DependencyInjection\MergeExtensionConfigurationPass;
use Symfony\Component\HttpKernel\DependencyInjection\AddClassesToCachePass;
use Symfony\Component\Config\Loader\LoaderResolver;
use Symfony\Component\Config\Loader\DelegatingLoader;
use Symfony\Component\Config\ConfigCache;
use Symfony\Component\ClassLoader\ClassCollectionLoader;

/**
 * The Kernel is the heart of the Symfony system.
 *
 * It manages an environment made of bundles.
 *
 * @author Fabien Potencier <fabien@symfony.com>
 *
 * @api
 */
abstract class Kernel implements KernelInterface, TerminableInterface
{
    /**
     * @var BundleInterface[]
     */
    protected $bundles = array();

    protected $bundleMap;
    protected $container;
    protected $rootDir;
    protected $environment;
    protected $debug;
    protected $booted = false;
    protected $name;
    protected $startTime;
    protected $loadClassCache;

    const VERSION = '3.0.0-DEV';
    const VERSION_ID = '30000';
    const MAJOR_VERSION = '3';
    const MINOR_VERSION = '0';
    const RELEASE_VERSION = '0';
    const EXTRA_VERSION = 'DEV';

    /**
     * Constructor.
     *
     * @param string $environment The environment
     * @param bool   $debug       Whether to enable debugging or not
     *
     * @api
     */
    public function __construct($environment, $debug)
    {
        $this->environment = $environment;
        $this->debug = (bool) $debug;
        $this->rootDir = $this->getRootDir();
        $this->name = $this->getName();

        if ($this->debug) {
            $this->startTime = microtime(true);
        }
<<<<<<< HEAD
=======

        $defClass = new \ReflectionMethod($this, 'init');
        $defClass = $defClass->getDeclaringClass()->name;

        if (__CLASS__ !== $defClass) {
            trigger_error(sprintf('Calling %s::init() was deprecated in Symfony 2.3 and will be removed in 3.0. Move your logic to the constructor instead.', $defClass), E_USER_DEPRECATED);
            $this->init();
        }
    }

    /**
     * @deprecated Deprecated since version 2.3, to be removed in 3.0. Move your logic in the constructor instead.
     */
    public function init()
    {
>>>>>>> 64513844
    }

    public function __clone()
    {
        if ($this->debug) {
            $this->startTime = microtime(true);
        }

        $this->booted = false;
        $this->container = null;
    }

    /**
     * Boots the current kernel.
     *
     * @api
     */
    public function boot()
    {
        if (true === $this->booted) {
            return;
        }

        if ($this->loadClassCache) {
            $this->doLoadClassCache($this->loadClassCache[0], $this->loadClassCache[1]);
        }

        // init bundles
        $this->initializeBundles();

        // init container
        $this->initializeContainer();

        foreach ($this->getBundles() as $bundle) {
            $bundle->setContainer($this->container);
            $bundle->boot();
        }

        $this->booted = true;
    }

    /**
     * {@inheritdoc}
     *
     * @api
     */
    public function terminate(Request $request, Response $response)
    {
        if (false === $this->booted) {
            return;
        }

        if ($this->getHttpKernel() instanceof TerminableInterface) {
            $this->getHttpKernel()->terminate($request, $response);
        }
    }

    /**
     * {@inheritdoc}
     *
     * @api
     */
    public function shutdown()
    {
        if (false === $this->booted) {
            return;
        }

        $this->booted = false;

        foreach ($this->getBundles() as $bundle) {
            $bundle->shutdown();
            $bundle->setContainer(null);
        }

        $this->container = null;
    }

    /**
     * {@inheritdoc}
     *
     * @api
     */
    public function handle(Request $request, $type = HttpKernelInterface::MASTER_REQUEST, $catch = true)
    {
        if (false === $this->booted) {
            $this->boot();
        }

        return $this->getHttpKernel()->handle($request, $type, $catch);
    }

    /**
     * Gets a HTTP kernel from the container
     *
     * @return HttpKernel
     */
    protected function getHttpKernel()
    {
        return $this->container->get('http_kernel');
    }

    /**
     * {@inheritdoc}
     *
     * @api
     */
    public function getBundles()
    {
        return $this->bundles;
    }

    /**
     * {@inheritdoc}
     *
     * @api
     */
    public function getBundle($name, $first = true)
    {
        if (!isset($this->bundleMap[$name])) {
            throw new \InvalidArgumentException(sprintf('Bundle "%s" does not exist or it is not enabled. Maybe you forgot to add it in the registerBundles() method of your %s.php file?', $name, get_class($this)));
        }

        if (true === $first) {
            return $this->bundleMap[$name][0];
        }

        return $this->bundleMap[$name];
    }

    /**
     * Returns the file path for a given resource.
     *
     * A Resource can be a file or a directory.
     *
     * The resource name must follow the following pattern:
     *
     *     @<BundleName>/path/to/a/file.something
     *
     * where BundleName is the name of the bundle
     * and the remaining part is the relative path in the bundle.
     *
     * If $dir is passed, and the first segment of the path is "Resources",
     * this method will look for a file named:
     *
     *     $dir/<BundleName>/path/without/Resources
     *
     * before looking in the bundle resource folder.
     *
     * @param string $name  A resource name to locate
     * @param string $dir   A directory where to look for the resource first
     * @param bool   $first Whether to return the first path or paths for all matching bundles
     *
     * @return string|array The absolute path of the resource or an array if $first is false
     *
     * @throws \InvalidArgumentException if the file cannot be found or the name is not valid
     * @throws \RuntimeException         if the name contains invalid/unsafe
     * @throws \RuntimeException         if a custom resource is hidden by a resource in a derived bundle
     *
     * @api
     */
    public function locateResource($name, $dir = null, $first = true)
    {
        if ('@' !== $name[0]) {
            throw new \InvalidArgumentException(sprintf('A resource name must start with @ ("%s" given).', $name));
        }

        if (false !== strpos($name, '..')) {
            throw new \RuntimeException(sprintf('File name "%s" contains invalid characters (..).', $name));
        }

        $bundleName = substr($name, 1);
        $path = '';
        if (false !== strpos($bundleName, '/')) {
            list($bundleName, $path) = explode('/', $bundleName, 2);
        }

        $isResource = 0 === strpos($path, 'Resources') && null !== $dir;
        $overridePath = substr($path, 9);
        $resourceBundle = null;
        $bundles = $this->getBundle($bundleName, false);
        $files = array();

        foreach ($bundles as $bundle) {
            if ($isResource && file_exists($file = $dir.'/'.$bundle->getName().$overridePath)) {
                if (null !== $resourceBundle) {
                    throw new \RuntimeException(sprintf('"%s" resource is hidden by a resource from the "%s" derived bundle. Create a "%s" file to override the bundle resource.',
                        $file,
                        $resourceBundle,
                        $dir.'/'.$bundles[0]->getName().$overridePath
                    ));
                }

                if ($first) {
                    return $file;
                }
                $files[] = $file;
            }

            if (file_exists($file = $bundle->getPath().'/'.$path)) {
                if ($first && !$isResource) {
                    return $file;
                }
                $files[] = $file;
                $resourceBundle = $bundle->getName();
            }
        }

        if (count($files) > 0) {
            return $first && $isResource ? $files[0] : $files;
        }

        throw new \InvalidArgumentException(sprintf('Unable to find file "%s".', $name));
    }

    /**
     * {@inheritdoc}
     *
     * @api
     */
    public function getName()
    {
        if (null === $this->name) {
            $this->name = preg_replace('/[^a-zA-Z0-9_]+/', '', basename($this->rootDir));
        }

        return $this->name;
    }

    /**
     * {@inheritdoc}
     *
     * @api
     */
    public function getEnvironment()
    {
        return $this->environment;
    }

    /**
     * {@inheritdoc}
     *
     * @api
     */
    public function isDebug()
    {
        return $this->debug;
    }

    /**
     * {@inheritdoc}
     *
     * @api
     */
    public function getRootDir()
    {
        if (null === $this->rootDir) {
            $r = new \ReflectionObject($this);
            $this->rootDir = str_replace('\\', '/', dirname($r->getFileName()));
        }

        return $this->rootDir;
    }

    /**
     * {@inheritdoc}
     *
     * @api
     */
    public function getContainer()
    {
        return $this->container;
    }

    /**
     * Loads the PHP class cache.
     *
     * This methods only registers the fact that you want to load the cache classes.
     * The cache will actually only be loaded when the Kernel is booted.
     *
     * That optimization is mainly useful when using the HttpCache class in which
     * case the class cache is not loaded if the Response is in the cache.
     *
     * @param string $name      The cache name prefix
     * @param string $extension File extension of the resulting file
     */
    public function loadClassCache($name = 'classes', $extension = '.php')
    {
        $this->loadClassCache = array($name, $extension);
    }

    /**
     * Used internally.
     */
    public function setClassCache(array $classes)
    {
        file_put_contents($this->getCacheDir().'/classes.map', sprintf('<?php return %s;', var_export($classes, true)));
    }

    /**
     * {@inheritdoc}
     *
     * @api
     */
    public function getStartTime()
    {
        return $this->debug ? $this->startTime : -INF;
    }

    /**
     * {@inheritdoc}
     *
     * @api
     */
    public function getCacheDir()
    {
        return $this->rootDir.'/cache/'.$this->environment;
    }

    /**
     * {@inheritdoc}
     *
     * @api
     */
    public function getLogDir()
    {
        return $this->rootDir.'/logs';
    }

    /**
     * {@inheritdoc}
     *
     * @api
     */
    public function getCharset()
    {
        return 'UTF-8';
    }

    protected function doLoadClassCache($name, $extension)
    {
        if (!$this->booted && is_file($this->getCacheDir().'/classes.map')) {
            ClassCollectionLoader::load(include($this->getCacheDir().'/classes.map'), $this->getCacheDir(), $name, $this->debug, false, $extension);
        }
    }

    /**
     * Initializes the data structures related to the bundle management.
     *
     *  - the bundles property maps a bundle name to the bundle instance,
     *  - the bundleMap property maps a bundle name to the bundle inheritance hierarchy (most derived bundle first).
     *
     * @throws \LogicException if two bundles share a common name
     * @throws \LogicException if a bundle tries to extend a non-registered bundle
     * @throws \LogicException if a bundle tries to extend itself
     * @throws \LogicException if two bundles extend the same ancestor
     */
    protected function initializeBundles()
    {
        // init bundles
        $this->bundles = array();
        $topMostBundles = array();
        $directChildren = array();

        foreach ($this->registerBundles() as $bundle) {
            $name = $bundle->getName();
            if (isset($this->bundles[$name])) {
                throw new \LogicException(sprintf('Trying to register two bundles with the same name "%s"', $name));
            }
            $this->bundles[$name] = $bundle;

            if ($parentName = $bundle->getParent()) {
                if (isset($directChildren[$parentName])) {
                    throw new \LogicException(sprintf('Bundle "%s" is directly extended by two bundles "%s" and "%s".', $parentName, $name, $directChildren[$parentName]));
                }
                if ($parentName == $name) {
                    throw new \LogicException(sprintf('Bundle "%s" can not extend itself.', $name));
                }
                $directChildren[$parentName] = $name;
            } else {
                $topMostBundles[$name] = $bundle;
            }
        }

        // look for orphans
        if (!empty($directChildren) && count($diff = array_diff_key($directChildren, $this->bundles))) {
            $diff = array_keys($diff);

            throw new \LogicException(sprintf('Bundle "%s" extends bundle "%s", which is not registered.', $directChildren[$diff[0]], $diff[0]));
        }

        // inheritance
        $this->bundleMap = array();
        foreach ($topMostBundles as $name => $bundle) {
            $bundleMap = array($bundle);
            $hierarchy = array($name);

            while (isset($directChildren[$name])) {
                $name = $directChildren[$name];
                array_unshift($bundleMap, $this->bundles[$name]);
                $hierarchy[] = $name;
            }

            foreach ($hierarchy as $bundle) {
                $this->bundleMap[$bundle] = $bundleMap;
                array_pop($bundleMap);
            }
        }
    }

    /**
     * Gets the container class.
     *
     * @return string The container class
     */
    protected function getContainerClass()
    {
        return $this->name.ucfirst($this->environment).($this->debug ? 'Debug' : '').'ProjectContainer';
    }

    /**
     * Gets the container's base class.
     *
     * All names except Container must be fully qualified.
     *
     * @return string
     */
    protected function getContainerBaseClass()
    {
        return 'Container';
    }

    /**
     * Initializes the service container.
     *
     * The cached version of the service container is used when fresh, otherwise the
     * container is built.
     */
    protected function initializeContainer()
    {
        $class = $this->getContainerClass();
        $cache = new ConfigCache($this->getCacheDir().'/'.$class.'.php', $this->debug);
        $fresh = true;
        if (!$cache->isFresh()) {
            $container = $this->buildContainer();
            $container->compile();
            $this->dumpContainer($cache, $container, $class, $this->getContainerBaseClass());

            $fresh = false;
        }

        require_once $cache;

        $this->container = new $class();
        $this->container->set('kernel', $this);

        if (!$fresh && $this->container->has('cache_warmer')) {
            $this->container->get('cache_warmer')->warmUp($this->container->getParameter('kernel.cache_dir'));
        }
    }

    /**
     * Returns the kernel parameters.
     *
     * @return array An array of kernel parameters
     */
    protected function getKernelParameters()
    {
        $bundles = array();
        foreach ($this->bundles as $name => $bundle) {
            $bundles[$name] = get_class($bundle);
        }

        return array_merge(
            array(
                'kernel.root_dir' => realpath($this->rootDir) ?: $this->rootDir,
                'kernel.environment' => $this->environment,
                'kernel.debug' => $this->debug,
                'kernel.name' => $this->name,
                'kernel.cache_dir' => realpath($this->getCacheDir()) ?: $this->getCacheDir(),
                'kernel.logs_dir' => realpath($this->getLogDir()) ?: $this->getLogDir(),
                'kernel.bundles' => $bundles,
                'kernel.charset' => $this->getCharset(),
                'kernel.container_class' => $this->getContainerClass(),
            ),
            $this->getEnvParameters()
        );
    }

    /**
     * Gets the environment parameters.
     *
     * Only the parameters starting with "SYMFONY__" are considered.
     *
     * @return array An array of parameters
     */
    protected function getEnvParameters()
    {
        $parameters = array();
        foreach ($_SERVER as $key => $value) {
            if (0 === strpos($key, 'SYMFONY__')) {
                $parameters[strtolower(str_replace('__', '.', substr($key, 9)))] = $value;
            }
        }

        return $parameters;
    }

    /**
     * Builds the service container.
     *
     * @return ContainerBuilder The compiled service container
     *
     * @throws \RuntimeException
     */
    protected function buildContainer()
    {
        foreach (array('cache' => $this->getCacheDir(), 'logs' => $this->getLogDir()) as $name => $dir) {
            if (!is_dir($dir)) {
                if (false === @mkdir($dir, 0777, true)) {
                    throw new \RuntimeException(sprintf("Unable to create the %s directory (%s)\n", $name, $dir));
                }
            } elseif (!is_writable($dir)) {
                throw new \RuntimeException(sprintf("Unable to write in the %s directory (%s)\n", $name, $dir));
            }
        }

        $container = $this->getContainerBuilder();
        $container->addObjectResource($this);
        $this->prepareContainer($container);

        if (null !== $cont = $this->registerContainerConfiguration($this->getContainerLoader($container))) {
            $container->merge($cont);
        }

        $container->addCompilerPass(new AddClassesToCachePass($this));

        return $container;
    }

    /**
     * Prepares the ContainerBuilder before it is compiled.
     *
     * @param ContainerBuilder $container A ContainerBuilder instance
     */
    protected function prepareContainer(ContainerBuilder $container)
    {
        $extensions = array();
        foreach ($this->bundles as $bundle) {
            if ($extension = $bundle->getContainerExtension()) {
                $container->registerExtension($extension);
                $extensions[] = $extension->getAlias();
            }

            if ($this->debug) {
                $container->addObjectResource($bundle);
            }
        }
        foreach ($this->bundles as $bundle) {
            $bundle->build($container);
        }

        // ensure these extensions are implicitly loaded
        $container->getCompilerPassConfig()->setMergePass(new MergeExtensionConfigurationPass($extensions));
    }

    /**
     * Gets a new ContainerBuilder instance used to build the service container.
     *
     * @return ContainerBuilder
     */
    protected function getContainerBuilder()
    {
        $container = new ContainerBuilder(new ParameterBag($this->getKernelParameters()));

        if (class_exists('ProxyManager\Configuration')) {
            $container->setProxyInstantiator(new RuntimeInstantiator());
        }

        return $container;
    }

    /**
     * Dumps the service container to PHP code in the cache.
     *
     * @param ConfigCache      $cache     The config cache
     * @param ContainerBuilder $container The service container
     * @param string           $class     The name of the class to generate
     * @param string           $baseClass The name of the container's base class
     */
    protected function dumpContainer(ConfigCache $cache, ContainerBuilder $container, $class, $baseClass)
    {
        // cache the container
        $dumper = new PhpDumper($container);

        if (class_exists('ProxyManager\Configuration')) {
            $dumper->setProxyDumper(new ProxyDumper());
        }

        $content = $dumper->dump(array('class' => $class, 'base_class' => $baseClass, 'file' => (string) $cache));
        if (!$this->debug) {
            $content = static::stripComments($content);
        }

        $cache->write($content, $container->getResources());
    }

    /**
     * Returns a loader for the container.
     *
     * @param ContainerInterface $container The service container
     *
     * @return DelegatingLoader The loader
     */
    protected function getContainerLoader(ContainerInterface $container)
    {
        $locator = new FileLocator($this);
        $resolver = new LoaderResolver(array(
            new XmlFileLoader($container, $locator),
            new YamlFileLoader($container, $locator),
            new IniFileLoader($container, $locator),
            new PhpFileLoader($container, $locator),
            new ClosureLoader($container),
        ));

        return new DelegatingLoader($resolver);
    }

    /**
     * Removes comments from a PHP source string.
     *
     * We don't use the PHP php_strip_whitespace() function
     * as we want the content to be readable and well-formatted.
     *
     * @param string $source A PHP string
     *
     * @return string The PHP string with the comments removed
     */
    public static function stripComments($source)
    {
        if (!function_exists('token_get_all')) {
            return $source;
        }

        $rawChunk = '';
        $output = '';
        $tokens = token_get_all($source);
        $ignoreSpace = false;
        for (reset($tokens); false !== $token = current($tokens); next($tokens)) {
            if (is_string($token)) {
                $rawChunk .= $token;
            } elseif (T_START_HEREDOC === $token[0]) {
                $output .= $rawChunk.$token[1];
                do {
                    $token = next($tokens);
                    $output .= $token[1];
                } while ($token[0] !== T_END_HEREDOC);
                $rawChunk = '';
            } elseif (T_WHITESPACE === $token[0]) {
                if ($ignoreSpace) {
                    $ignoreSpace = false;

                    continue;
                }

                // replace multiple new lines with a single newline
                $rawChunk .= preg_replace(array('/\n{2,}/S'), "\n", $token[1]);
            } elseif (in_array($token[0], array(T_COMMENT, T_DOC_COMMENT))) {
                $ignoreSpace = true;
            } else {
                $rawChunk .= $token[1];

                // The PHP-open tag already has a new-line
                if (T_OPEN_TAG === $token[0]) {
                    $ignoreSpace = true;
                }
            }
        }

        $output .= $rawChunk;

        return $output;
    }

    public function serialize()
    {
        return serialize(array($this->environment, $this->debug));
    }

    public function unserialize($data)
    {
        list($environment, $debug) = unserialize($data);

        $this->__construct($environment, $debug);
    }
}<|MERGE_RESOLUTION|>--- conflicted
+++ resolved
@@ -84,24 +84,6 @@
         if ($this->debug) {
             $this->startTime = microtime(true);
         }
-<<<<<<< HEAD
-=======
-
-        $defClass = new \ReflectionMethod($this, 'init');
-        $defClass = $defClass->getDeclaringClass()->name;
-
-        if (__CLASS__ !== $defClass) {
-            trigger_error(sprintf('Calling %s::init() was deprecated in Symfony 2.3 and will be removed in 3.0. Move your logic to the constructor instead.', $defClass), E_USER_DEPRECATED);
-            $this->init();
-        }
-    }
-
-    /**
-     * @deprecated Deprecated since version 2.3, to be removed in 3.0. Move your logic in the constructor instead.
-     */
-    public function init()
-    {
->>>>>>> 64513844
     }
 
     public function __clone()
