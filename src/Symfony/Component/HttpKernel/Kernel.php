--- conflicted
+++ resolved
@@ -825,20 +825,10 @@
 
     public function __wakeup()
     {
-<<<<<<< HEAD
-=======
         if (\is_object($this->environment) || \is_object($this->debug)) {
             throw new \BadMethodCallException('Cannot unserialize '.__CLASS__);
         }
 
-        if (__CLASS__ !== $c = (new \ReflectionMethod($this, 'serialize'))->getDeclaringClass()->name) {
-            @trigger_error(sprintf('Implementing the "%s::serialize()" method is deprecated since Symfony 4.3.', $c), \E_USER_DEPRECATED);
-            $this->unserialize($this->serialized);
-            unset($this->serialized);
-
-            return;
-        }
->>>>>>> e6cfa099
         $this->__construct($this->environment, $this->debug);
     }
 }