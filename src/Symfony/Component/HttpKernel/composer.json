--- conflicted
+++ resolved
@@ -23,28 +23,15 @@
         "psr/log": "~1.0"
     },
     "require-dev": {
-<<<<<<< HEAD
         "symfony/browser-kit": "~3.4|~4.0",
         "symfony/config": "~3.4|~4.0",
         "symfony/console": "~3.4|~4.0",
         "symfony/css-selector": "~3.4|~4.0",
-        "symfony/dependency-injection": "~3.4|~4.0",
+        "symfony/dependency-injection": "^3.4.5|^4.0.5",
         "symfony/dom-crawler": "~3.4|~4.0",
         "symfony/expression-language": "~3.4|~4.0",
         "symfony/finder": "~3.4|~4.0",
         "symfony/process": "~3.4|~4.0",
-=======
-        "symfony/browser-kit": "~2.8|~3.0|~4.0",
-        "symfony/class-loader": "~2.8|~3.0",
-        "symfony/config": "~2.8|~3.0|~4.0",
-        "symfony/console": "~2.8|~3.0|~4.0",
-        "symfony/css-selector": "~2.8|~3.0|~4.0",
-        "symfony/dependency-injection": "^3.4.5|^4.0.5",
-        "symfony/dom-crawler": "~2.8|~3.0|~4.0",
-        "symfony/expression-language": "~2.8|~3.0|~4.0",
-        "symfony/finder": "~2.8|~3.0|~4.0",
-        "symfony/process": "~2.8|~3.0|~4.0",
->>>>>>> f5060c12
         "symfony/routing": "~3.4|~4.0",
         "symfony/stopwatch": "~3.4|~4.0",
         "symfony/templating": "~3.4|~4.0",
@@ -56,15 +43,9 @@
         "psr/log-implementation": "1.0"
     },
     "conflict": {
-<<<<<<< HEAD
         "symfony/config": "<3.4",
-        "symfony/dependency-injection": "<3.4",
+        "symfony/dependency-injection": "<3.4.5|<4.0.5,>=4",
         "symfony/var-dumper": "<3.4",
-=======
-        "symfony/config": "<2.8",
-        "symfony/dependency-injection": "<3.4.5|<4.0.5,>=4",
-        "symfony/var-dumper": "<3.3",
->>>>>>> f5060c12
         "twig/twig": "<1.34|<2.4,>=2"
     },
     "suggest": {
