<!DOCTYPE html>
<html dir="ltr" lang="en">
<head>
<<<<<<< HEAD
    <meta charset="UTF-8">
    <meta name="robots" content="noindex, nofollow, noarchive, nosnippet, noodp, notranslate, noimageindex">
=======
    <meta charset="UTF-8" />
    <meta name="robots" content="noindex,nofollow,noarchive,nosnippet,noodp,notranslate,noimageindex" />
>>>>>>> 6f21d072
    <title>Welcome to Symfony!</title>
    <link rel="icon" href="data:image/svg+xml,<svg xmlns=%22http://www.w3.org/2000/svg%22 viewBox=%220 0 128 128%22><text y=%221.2em%22 font-size=%2296%22>👋</text></svg>" />
    <style>
        :root {
            --hue: <?php echo random_int(0, 360); ?>;
            --light-color: hsl(var(--hue), 20%, 95%);
            --dark-color: hsl(var(--hue), 20%, 45%);
        }

        body {
            -webkit-text-size-adjust: 100%;
            background: var(--light-color);
            color: var(--dark-color);
            font-feature-settings: normal;
            font-family: ui-sans-serif,system-ui,-apple-system,BlinkMacSystemFont,Segoe UI,Roboto,Helvetica Neue,Arial,Noto Sans,sans-serif,Apple Color Emoji,Segoe UI Emoji,Segoe UI Symbol,Noto Color Emoji;
            margin: 0;
            padding: 0;
        }

        @keyframes stars{
            0% { transform: translateX(0) translateY(0px); }
            33% { transform: translateX(-20px)  translateY(-20px); }
            66% { transform: translateX(-40px) translateY(-40px); }
            100% { transform: translateX(0px)  translateY(0px); }
        }
        header a, main a { color: inherit; text-decoration: underline; text-decoration-thickness: 1px; text-underline-offset: 3px; }
        header a:hover, main a:hover { text-decoration-thickness: 3px; text-decoration-skip-ink: none; }
        header a:active, main a:active { position: relative; top: 1px; }
        header { background: radial-gradient(ellipse at bottom, var(--dark-color) 0%, hsl(var(--hue), 20%, 13%) 100%); background-attachment: fixed; color: var(--light-color); overflow: hidden; position: relative }
        header:before { content: ''; position: absolute; background: transparent; width: 100%; height: 100%; backdrop-filter: blur(1px); z-index: 1; }
        @media (prefers-reduced-motion) {
            header:after { animation: none !important; }
        }
        header:after { animation: stars 30s infinite; content: ""; position: absolute; height: 2px; width: 2px; top: -2px; left: 0; background: white; box-shadow: 778px 1019px 0 0 rgba(255, 255, 255, 0.826) , 1075px 1688px 0 0 rgba(255,255,255, 0.275) , 388px 1021px 0 0 rgba(255,255,255, 0.259) , 1238px 626px 0 0 rgba(255,255,255, 0.469) , 997px 904px 0 0 rgba(255,255,255, 0.925) , 921px 1345px 0 0 rgba(255,255,255, 0.698) , 337px 1236px 0 0 rgba(255,255,255, 0.838) , 460px 569px 0 0 rgba(255,255,255, 0.01) , 690px 1488px 0 0 rgba(255,255,255, 0.154) , 859px 926px 0 0 rgba(255,255,255, 0.515) , 1272px 791px 0 0 rgba(255,255,255, 1) , 238px 1256px 0 0 rgba(255,255,255, 0.633) , 1486px 897px 0 0 rgba(255,255,255, 0.88) , 667px 6px 0 0 rgba(255,255,255, 0.508) , 853px 504px 0 0 rgba(255,255,255, 0.248) , 1329px 1778px 0 0 rgba(255,255,255, 0.217) , 768px 1340px 0 0 rgba(255,255,255, 0.792) , 631px 1383px 0 0 rgba(255,255,255, 0.698) , 991px 1603px 0 0 rgba(255,255,255, 0.939) , 1778px 1767px 0 0 rgba(255,255,255, 0.784) , 285px 546px 0 0 rgba(255,255,255, 0.8) , 1224px 1333px 0 0 rgba(255,255,255, 0.676) , 1154px 397px 0 0 rgba(255,255,255, 0.974) , 1210px 1004px 0 0 rgba(255,255,255, 0.894) , 1632px 953px 0 0 rgba(255,255,255, 0.281) , 449px 1144px 0 0 rgba(255,255,255, 0.706) , 1426px 771px 0 0 rgba(255,255,255, 0.737) , 1438px 1634px 0 0 rgba(255,255,255, 0.984) , 806px 168px 0 0 rgba(255,255,255, 0.807) , 731px 1067px 0 0 rgba(255,255,255, 0.734) , 1731px 1785px 0 0 rgba(255,255,255, 0.528) , 23px 975px 0 0 rgba(255,255,255, 0.068) , 575px 1088px 0 0 rgba(255,255,255, 0.876) , 1205px 1668px 0 0 rgba(255,255,255, 0.601) , 18px 1457px 0 0 rgba(255,255,255, 0.176) , 252px 1163px 0 0 rgba(255,255,255, 0.416) , 1752px 1px 0 0 rgba(255,255,255, 0.374) , 382px 767px 0 0 rgba(255,255,255, 0.073) , 133px 1462px 0 0 rgba(255,255,255, 0.706) , 851px 1166px 0 0 rgba(255,255,255, 0.535) , 374px 921px 0 0 rgba(255,255,255, 0.548) , 554px 1598px 0 0 rgba(255,255,255, 0.062) , 314px 685px 0 0 rgba(255,255,255, 0.187) , 1443px 209px 0 0 rgba(255,255,255, 0.097) , 1774px 1625px 0 0 rgba(255,255,255, 0.32) , 58px 278px 0 0 rgba(255,255,255, 0.684) , 986px 338px 0 0 rgba(255,255,255, 0.272) , 718px 1357px 0 0 rgba(255,255,255, 0.317) , 722px 983px 0 0 rgba(255,255,255, 0.568) , 1124px 992px 0 0 rgba(255,255,255, 0.199) , 581px 619px 0 0 rgba(255,255,255, 0.44) , 1120px 285px 0 0 rgba(255,255,255, 0.425) , 702px 138px 0 0 rgba(255,255,255, 0.816) , 262px 767px 0 0 rgba(255,255,255, 0.92) , 1204px 38px 0 0 rgba(255,255,255, 0.197) , 1196px 410px 0 0 rgba(255,255,255, 0.453) , 707px 699px 0 0 rgba(255,255,255, 0.481) , 1590px 1488px 0 0 rgba(255,255,255, 0.559) , 879px 1763px 0 0 rgba(255,255,255, 0.241) , 106px 686px 0 0 rgba(255,255,255, 0.175) , 158px 569px 0 0 rgba(255,255,255, 0.549) , 711px 1219px 0 0 rgba(255,255,255, 0.476) , 1339px 53px 0 0 rgba(255,255,255, 0.275) , 1410px 172px 0 0 rgba(255,255,255, 0.449) , 1601px 1484px 0 0 rgba(255,255,255, 0.988) , 1328px 1752px 0 0 rgba(255,255,255, 0.827) , 1733px 1475px 0 0 rgba(255,255,255, 0.567) , 559px 742px 0 0 rgba(255,255,255, 0.423) , 772px 844px 0 0 rgba(255,255,255, 0.039) , 602px 520px 0 0 rgba(255,255,255, 0.284) , 1158px 1067px 0 0 rgba(255,255,255, 0.066) , 1562px 730px 0 0 rgba(255,255,255, 0.086) , 1792px 615px 0 0 rgba(255,255,255, 0.438) , 1085px 1191px 0 0 rgba(255,255,255, 0.157) , 1402px 1087px 0 0 rgba(255,255,255, 0.797) , 569px 1685px 0 0 rgba(255,255,255, 0.992) , 1608px 52px 0 0 rgba(255,255,255, 0.302) , 1697px 1246px 0 0 rgba(255,255,255, 0.295) , 899px 1490px 0 0 rgba(255,255,255, 0.73) , 993px 901px 0 0 rgba(255,255,255, 0.961) , 1193px 1023px 0 0 rgba(255,255,255, 0.671) , 1224px 176px 0 0 rgba(255,255,255, 0.786) , 721px 1308px 0 0 rgba(255,255,255, 0.691) , 1702px 730px 0 0 rgba(255,255,255, 0.841) , 1480px 1498px 0 0 rgba(255,255,255, 0.655) , 181px 1612px 0 0 rgba(255,255,255, 0.588) , 1776px 679px 0 0 rgba(255,255,255, 0.821) , 892px 706px 0 0 rgba(255,255,255, 0.056) , 859px 267px 0 0 rgba(255,255,255, 0.565) , 784px 1285px 0 0 rgba(255,255,255, 0.029) , 1561px 1198px 0 0 rgba(255,255,255, 0.315) , 205px 421px 0 0 rgba(255,255,255, 0.584) , 236px 406px 0 0 rgba(255,255,255, 0.166) , 1259px 689px 0 0 rgba(255,255,255, 0.321) , 448px 317px 0 0 rgba(255,255,255, 0.495) , 1318px 466px 0 0 rgba(255,255,255, 0.275) , 1053px 297px 0 0 rgba(255,255,255, 0.035) , 716px 538px 0 0 rgba(255,255,255, 0.764) , 381px 207px 0 0 rgba(255,255,255, 0.692) , 871px 1140px 0 0 rgba(255,255,255, 0.342) , 361px 53px 0 0 rgba(255,255,255, 0.984) , 1565px 1593px 0 0 rgba(255,255,255, 0.102) , 145px 277px 0 0 rgba(255,255,255, 0.866) , 220px 1503px 0 0 rgba(255,255,255, 0.936) , 1068px 1475px 0 0 rgba(255,255,255, 0.156) , 1548px 483px 0 0 rgba(255,255,255, 0.768) , 710px 103px 0 0 rgba(255,255,255, 0.809) , 1660px 921px 0 0 rgba(255,255,255, 0.952) , 462px 1252px 0 0 rgba(255,255,255, 0.825) , 1123px 1628px 0 0 rgba(255,255,255, 0.409) , 1274px 729px 0 0 rgba(255,255,255, 0.26) , 1739px 679px 0 0 rgba(255,255,255, 0.83) , 1550px 1518px 0 0 rgba(255,255,255, 0.25) , 1624px 346px 0 0 rgba(255,255,255, 0.557) , 1023px 579px 0 0 rgba(255,255,255, 0.854) , 217px 661px 0 0 rgba(255,255,255, 0.731) , 1504px 549px 0 0 rgba(255,255,255, 0.705) , 939px 5px 0 0 rgba(255,255,255, 0.389) , 284px 735px 0 0 rgba(255,255,255, 0.355) , 13px 1679px 0 0 rgba(255,255,255, 0.712) , 137px 1592px 0 0 rgba(255,255,255, 0.619) , 1113px 505px 0 0 rgba(255,255,255, 0.651) , 1584px 510px 0 0 rgba(255,255,255, 0.41) , 346px 913px 0 0 rgba(255,255,255, 0.09) , 198px 1490px 0 0 rgba(255,255,255, 0.103) , 447px 1128px 0 0 rgba(255,255,255, 0.314) , 1356px 324px 0 0 rgba(255,255,255, 0.324) , 648px 667px 0 0 rgba(255,255,255, 0.155) , 442px 260px 0 0 rgba(255,255,255, 0.22) , 210px 401px 0 0 rgba(255,255,255, 0.682) , 422px 1772px 0 0 rgba(255,255,255, 0.671) , 276px 349px 0 0 rgba(255,255,255, 0.683) , 131px 539px 0 0 rgba(255,255,255, 0.977) , 892px 94px 0 0 rgba(255,255,255, 0.081) , 1295px 222px 0 0 rgba(255,255,255, 0.961) , 5px 1727px 0 0 rgba(255,255,255, 0.311) , 714px 1148px 0 0 rgba(255,255,255, 0.846) , 1455px 1182px 0 0 rgba(255,255,255, 0.313) , 1370px 708px 0 0 rgba(255,255,255, 0.824) , 812px 433px 0 0 rgba(255,255,255, 0.75) , 1110px 558px 0 0 rgba(255,255,255, 0.709) , 1132px 1543px 0 0 rgba(255,255,255, 0.868) , 644px 610px 0 0 rgba(255,255,255, 0.166) , 269px 1481px 0 0 rgba(255,255,255, 0.889) , 1712px 590px 0 0 rgba(255,255,255, 0.139) , 1159px 599px 0 0 rgba(255,255,255, 0.992) , 1551px 209px 0 0 rgba(255,255,255, 0.033) , 1020px 1721px 0 0 rgba(255,255,255, 0.028) , 216px 373px 0 0 rgba(255,255,255, 0.665) , 877px 532px 0 0 rgba(255,255,255, 0.686) , 1326px 885px 0 0 rgba(255,255,255, 0.517) , 972px 1704px 0 0 rgba(255,255,255, 0.499) , 749px 181px 0 0 rgba(255,255,255, 0.712) , 1511px 1650px 0 0 rgba(255,255,255, 0.101) , 1432px 183px 0 0 rgba(255,255,255, 0.545) , 1541px 1338px 0 0 rgba(255,255,255, 0.71) , 513px 1406px 0 0 rgba(255,255,255, 0.17) , 1314px 1197px 0 0 rgba(255,255,255, 0.789) , 824px 1659px 0 0 rgba(255,255,255, 0.597) , 308px 298px 0 0 rgba(255,255,255, 0.917) , 1225px 659px 0 0 rgba(255,255,255, 0.229) , 1253px 257px 0 0 rgba(255,255,255, 0.631) , 1653px 185px 0 0 rgba(255,255,255, 0.113) , 336px 614px 0 0 rgba(255,255,255, 0.045) , 1093px 898px 0 0 rgba(255,255,255, 0.617) , 730px 5px 0 0 rgba(255,255,255, 0.11) , 785px 645px 0 0 rgba(255,255,255, 0.516) , 989px 678px 0 0 rgba(255,255,255, 0.917) , 1511px 1614px 0 0 rgba(255,255,255, 0.938) , 584px 1117px 0 0 rgba(255,255,255, 0.631) , 534px 1012px 0 0 rgba(255,255,255, 0.668) , 1325px 1778px 0 0 rgba(255,255,255, 0.293) , 1632px 754px 0 0 rgba(255,255,255, 0.26) , 78px 1258px 0 0 rgba(255,255,255, 0.52) , 779px 1691px 0 0 rgba(255,255,255, 0.878) , 253px 1706px 0 0 rgba(255,255,255, 0.75) , 1358px 245px 0 0 rgba(255,255,255, 0.027) , 361px 1629px 0 0 rgba(255,255,255, 0.238) , 1134px 232px 0 0 rgba(255,255,255, 0.387) , 1685px 777px 0 0 rgba(255,255,255, 0.156) , 515px 724px 0 0 rgba(255,255,255, 0.863) , 588px 1728px 0 0 rgba(255,255,255, 0.159) , 1132px 47px 0 0 rgba(255,255,255, 0.691) , 315px 1446px 0 0 rgba(255,255,255, 0.782) , 79px 233px 0 0 rgba(255,255,255, 0.317) , 1498px 1050px 0 0 rgba(255,255,255, 0.358) , 30px 1073px 0 0 rgba(255,255,255, 0.939) , 1637px 620px 0 0 rgba(255,255,255, 0.141) , 1736px 1683px 0 0 rgba(255,255,255, 0.682) , 1298px 1505px 0 0 rgba(255,255,255, 0.863) , 972px 85px 0 0 rgba(255,255,255, 0.941) , 349px 1356px 0 0 rgba(255,255,255, 0.672) , 1545px 1429px 0 0 rgba(255,255,255, 0.859) , 1076px 467px 0 0 rgba(255,255,255, 0.024) , 189px 1647px 0 0 rgba(255,255,255, 0.838) , 423px 1722px 0 0 rgba(255,255,255, 0.771) , 1691px 1719px 0 0 rgba(255,255,255, 0.676) , 1747px 658px 0 0 rgba(255,255,255, 0.255) , 149px 1492px 0 0 rgba(255,255,255, 0.911) , 1203px 1138px 0 0 rgba(255,255,255, 0.964) , 781px 1584px 0 0 rgba(255,255,255, 0.465) , 1609px 1595px 0 0 rgba(255,255,255, 0.688) , 447px 1655px 0 0 rgba(255,255,255, 0.166) , 914px 1153px 0 0 rgba(255,255,255, 0.085) , 600px 1058px 0 0 rgba(255,255,255, 0.821) , 804px 505px 0 0 rgba(255,255,255, 0.608) , 1506px 584px 0 0 rgba(255,255,255, 0.618) , 587px 1290px 0 0 rgba(255,255,255, 0.071) , 258px 600px 0 0 rgba(255,255,255, 0.243) , 328px 395px 0 0 rgba(255,255,255, 0.065) , 846px 783px 0 0 rgba(255,255,255, 0.995) , 1138px 1294px 0 0 rgba(255,255,255, 0.703) , 1668px 633px 0 0 rgba(255,255,255, 0.27) , 337px 103px 0 0 rgba(255,255,255, 0.202) , 132px 986px 0 0 rgba(255,255,255, 0.726) , 414px 757px 0 0 rgba(255,255,255, 0.752) , 8px 1311px 0 0 rgba(255,255,255, 0.307) , 1791px 910px 0 0 rgba(255,255,255, 0.346) , 844px 216px 0 0 rgba(255,255,255, 0.156) , 1547px 1723px 0 0 rgba(255,255,255, 0.73) , 1187px 398px 0 0 rgba(255,255,255, 0.698) , 1550px 1520px 0 0 rgba(255,255,255, 0.462) , 1346px 655px 0 0 rgba(255,255,255, 0.58) , 668px 770px 0 0 rgba(255,255,255, 0.422) , 1774px 1435px 0 0 rgba(255,255,255, 0.089) , 693px 1061px 0 0 rgba(255,255,255, 0.893) , 132px 1689px 0 0 rgba(255,255,255, 0.937) , 894px 1561px 0 0 rgba(255,255,255, 0.88) , 906px 1706px 0 0 rgba(255,255,255, 0.567) , 1140px 297px 0 0 rgba(255,255,255, 0.358) , 13px 1288px 0 0 rgba(255,255,255, 0.464) , 1744px 423px 0 0 rgba(255,255,255, 0.845) , 119px 1548px 0 0 rgba(255,255,255, 0.769) , 1249px 1321px 0 0 rgba(255,255,255, 0.29) , 123px 795px 0 0 rgba(255,255,255, 0.597) , 390px 1542px 0 0 rgba(255,255,255, 0.47) , 825px 667px 0 0 rgba(255,255,255, 0.049) , 1071px 875px 0 0 rgba(255,255,255, 0.06) , 1428px 1786px 0 0 rgba(255,255,255, 0.222) , 993px 696px 0 0 rgba(255,255,255, 0.399) , 1585px 247px 0 0 rgba(255,255,255, 0.094) , 1340px 1312px 0 0 rgba(255,255,255, 0.603) , 1640px 725px 0 0 rgba(255,255,255, 0.026) , 1161px 1397px 0 0 rgba(255,255,255, 0.222) , 966px 1132px 0 0 rgba(255,255,255, 0.69) , 1782px 1275px 0 0 rgba(255,255,255, 0.606) , 1117px 1533px 0 0 rgba(255,255,255, 0.248) , 1027px 959px 0 0 rgba(255,255,255, 0.46) , 459px 839px 0 0 rgba(255,255,255, 0.98) , 1192px 265px 0 0 rgba(255,255,255, 0.523) , 175px 501px 0 0 rgba(255,255,255, 0.371) , 626px 19px 0 0 rgba(255,255,255, 0.246) , 46px 1173px 0 0 rgba(255,255,255, 0.124) , 573px 925px 0 0 rgba(255,255,255, 0.621) , 1px 283px 0 0 rgba(255,255,255, 0.943) , 778px 1213px 0 0 rgba(255,255,255, 0.128) , 435px 593px 0 0 rgba(255,255,255, 0.378) , 32px 394px 0 0 rgba(255,255,255, 0.451) , 1019px 1055px 0 0 rgba(255,255,255, 0.685) , 1423px 1233px 0 0 rgba(255,255,255, 0.354) , 494px 841px 0 0 rgba(255,255,255, 0.322) , 667px 194px 0 0 rgba(255,255,255, 0.655) , 1671px 195px 0 0 rgba(255,255,255, 0.502) , 403px 1710px 0 0 rgba(255,255,255, 0.623) , 665px 1597px 0 0 rgba(255,255,255, 0.839) , 61px 1742px 0 0 rgba(255,255,255, 0.566) , 1490px 1654px 0 0 rgba(255,255,255, 0.646) , 1361px 1604px 0 0 rgba(255,255,255, 0.101) , 1191px 1023px 0 0 rgba(255,255,255, 0.881) , 550px 378px 0 0 rgba(255,255,255, 0.573) , 1332px 1234px 0 0 rgba(255,255,255, 0.922) , 760px 1205px 0 0 rgba(255,255,255, 0.992) , 1506px 1328px 0 0 rgba(255,255,255, 0.723) , 1126px 813px 0 0 rgba(255,255,255, 0.549) , 67px 240px 0 0 rgba(255,255,255, 0.901) , 125px 1301px 0 0 rgba(255,255,255, 0.464) , 643px 391px 0 0 rgba(255,255,255, 0.589) , 1114px 1756px 0 0 rgba(255,255,255, 0.321) , 1602px 699px 0 0 rgba(255,255,255, 0.274) , 510px 393px 0 0 rgba(255,255,255, 0.185) , 171px 1217px 0 0 rgba(255,255,255, 0.932) , 1202px 1362px 0 0 rgba(255,255,255, 0.726) , 1160px 1324px 0 0 rgba(255,255,255, 0.867) , 121px 319px 0 0 rgba(255,255,255, 0.992) , 1474px 835px 0 0 rgba(255,255,255, 0.89) , 357px 1213px 0 0 rgba(255,255,255, 0.91) , 783px 976px 0 0 rgba(255,255,255, 0.941) , 750px 1599px 0 0 rgba(255,255,255, 0.515) , 323px 450px 0 0 rgba(255,255,255, 0.966) , 1078px 282px 0 0 rgba(255,255,255, 0.947) , 1164px 46px 0 0 rgba(255,255,255, 0.296) , 1792px 705px 0 0 rgba(255,255,255, 0.485) , 880px 1287px 0 0 rgba(255,255,255, 0.894) , 60px 1402px 0 0 rgba(255,255,255, 0.816) , 752px 894px 0 0 rgba(255,255,255, 0.803) , 285px 1535px 0 0 rgba(255,255,255, 0.93) , 1528px 401px 0 0 rgba(255,255,255, 0.727) , 651px 1767px 0 0 rgba(255,255,255, 0.146) , 1498px 1190px 0 0 rgba(255,255,255, 0.042) , 394px 1786px 0 0 rgba(255,255,255, 0.159) , 1318px 9px 0 0 rgba(255,255,255, 0.575) , 1699px 1675px 0 0 rgba(255,255,255, 0.511) , 82px 986px 0 0 rgba(255,255,255, 0.906) , 940px 970px 0 0 rgba(255,255,255, 0.562) , 1624px 259px 0 0 rgba(255,255,255, 0.537) , 1782px 222px 0 0 rgba(255,255,255, 0.259) , 1572px 1725px 0 0 rgba(255,255,255, 0.716) , 1080px 1557px 0 0 rgba(255,255,255, 0.245) , 1727px 648px 0 0 rgba(255,255,255, 0.471) , 899px 231px 0 0 rgba(255,255,255, 0.445) , 1061px 1074px 0 0 rgba(255,255,255, 0.079) , 556px 478px 0 0 rgba(255,255,255, 0.524) , 343px 359px 0 0 rgba(255,255,255, 0.162) , 711px 1254px 0 0 rgba(255,255,255, 0.323) , 1335px 242px 0 0 rgba(255,255,255, 0.936) , 933px 39px 0 0 rgba(255,255,255, 0.784) , 1629px 908px 0 0 rgba(255,255,255, 0.289) , 1800px 229px 0 0 rgba(255,255,255, 0.399) , 1589px 926px 0 0 rgba(255,255,255, 0.709) , 976px 694px 0 0 rgba(255,255,255, 0.855) , 1163px 1240px 0 0 rgba(255,255,255, 0.754) , 1662px 1784px 0 0 rgba(255,255,255, 0.088) , 656px 1388px 0 0 rgba(255,255,255, 0.688) , 1190px 1100px 0 0 rgba(255,255,255, 0.769) , 33px 392px 0 0 rgba(255,255,255, 0.301) , 56px 1405px 0 0 rgba(255,255,255, 0.969) , 1491px 118px 0 0 rgba(255,255,255, 0.991) , 1216px 997px 0 0 rgba(255,255,255, 0.727) , 1617px 712px 0 0 rgba(255,255,255, 0.45) , 163px 553px 0 0 rgba(255,255,255, 0.977) , 103px 140px 0 0 rgba(255,255,255, 0.916) , 1099px 1404px 0 0 rgba(255,255,255, 0.167) , 1423px 587px 0 0 rgba(255,255,255, 0.792) , 1797px 309px 0 0 rgba(255,255,255, 0.526) , 381px 141px 0 0 rgba(255,255,255, 0.005) , 1214px 802px 0 0 rgba(255,255,255, 0.887) , 211px 829px 0 0 rgba(255,255,255, 0.72) , 1103px 1507px 0 0 rgba(255,255,255, 0.642) , 244px 1231px 0 0 rgba(255,255,255, 0.184) , 118px 1747px 0 0 rgba(255,255,255, 0.475) , 183px 1293px 0 0 rgba(255,255,255, 0.148) , 911px 1362px 0 0 rgba(255,255,255, 0.073) , 817px 457px 0 0 rgba(255,255,255, 0.459) , 756px 18px 0 0 rgba(255,255,255, 0.544) , 481px 1118px 0 0 rgba(255,255,255, 0.878) , 380px 138px 0 0 rgba(255,255,255, 0.132) , 320px 646px 0 0 rgba(255,255,255, 0.04) , 1724px 1716px 0 0 rgba(255,255,255, 0.381) , 978px 1269px 0 0 rgba(255,255,255, 0.431) , 1530px 255px 0 0 rgba(255,255,255, 0.31) , 664px 204px 0 0 rgba(255,255,255, 0.913) , 474px 703px 0 0 rgba(255,255,255, 0.832) , 1722px 1204px 0 0 rgba(255,255,255, 0.356) , 1453px 821px 0 0 rgba(255,255,255, 0.195) , 730px 1468px 0 0 rgba(255,255,255, 0.696) , 928px 1610px 0 0 rgba(255,255,255, 0.894) , 1036px 304px 0 0 rgba(255,255,255, 0.696) , 1590px 172px 0 0 rgba(255,255,255, 0.729) , 249px 1590px 0 0 rgba(255,255,255, 0.277) , 357px 81px 0 0 rgba(255,255,255, 0.526) , 726px 1261px 0 0 rgba(255,255,255, 0.149) , 643px 946px 0 0 rgba(255,255,255, 0.005) , 1263px 995px 0 0 rgba(255,255,255, 0.124) , 1564px 1107px 0 0 rgba(255,255,255, 0.789) , 388px 83px 0 0 rgba(255,255,255, 0.498) , 715px 681px 0 0 rgba(255,255,255, 0.655) , 1618px 1624px 0 0 rgba(255,255,255, 0.63) , 1423px 1576px 0 0 rgba(255,255,255, 0.52) , 564px 1786px 0 0 rgba(255,255,255, 0.482) , 1066px 735px 0 0 rgba(255,255,255, 0.276) , 714px 1179px 0 0 rgba(255,255,255, 0.395) , 967px 1006px 0 0 rgba(255,255,255, 0.923) , 1136px 1790px 0 0 rgba(255,255,255, 0.801) , 215px 1690px 0 0 rgba(255,255,255, 0.957) , 1500px 1338px 0 0 rgba(255,255,255, 0.541) , 1679px 1065px 0 0 rgba(255,255,255, 0.925) , 426px 1489px 0 0 rgba(255,255,255, 0.193) , 1273px 853px 0 0 rgba(255,255,255, 0.317) , 665px 1189px 0 0 rgba(255,255,255, 0.512) , 520px 552px 0 0 rgba(255,255,255, 0.925) , 253px 438px 0 0 rgba(255,255,255, 0.588) , 369px 1354px 0 0 rgba(255,255,255, 0.889) , 749px 205px 0 0 rgba(255,255,255, 0.243) , 820px 145px 0 0 rgba(255,255,255, 0.207) , 1739px 228px 0 0 rgba(255,255,255, 0.267) , 392px 495px 0 0 rgba(255,255,255, 0.504) , 721px 1044px 0 0 rgba(255,255,255, 0.823) , 833px 912px 0 0 rgba(255,255,255, 0.222) , 865px 1499px 0 0 rgba(255,255,255, 0.003) , 313px 756px 0 0 rgba(255,255,255, 0.727) , 439px 1187px 0 0 rgba(255,255,255, 0.572) , 6px 1238px 0 0 rgba(255,255,255, 0.676) , 1567px 11px 0 0 rgba(255,255,255, 0.701) , 1216px 757px 0 0 rgba(255,255,255, 0.87) , 916px 588px 0 0 rgba(255,255,255, 0.565) , 831px 215px 0 0 rgba(255,255,255, 0.597) , 1289px 697px 0 0 rgba(255,255,255, 0.964) , 307px 34px 0 0 rgba(255,255,255, 0.462) , 3px 1685px 0 0 rgba(255,255,255, 0.464) , 1115px 1421px 0 0 rgba(255,255,255, 0.303) , 1451px 473px 0 0 rgba(255,255,255, 0.142) , 1374px 1205px 0 0 rgba(255,255,255, 0.086) , 1564px 317px 0 0 rgba(255,255,255, 0.773) , 304px 1127px 0 0 rgba(255,255,255, 0.653) , 446px 214px 0 0 rgba(255,255,255, 0.135) , 1541px 459px 0 0 rgba(255,255,255, 0.725) , 1387px 880px 0 0 rgba(255,255,255, 0.157) , 1172px 224px 0 0 rgba(255,255,255, 0.088) , 1420px 637px 0 0 rgba(255,255,255, 0.916) , 1385px 932px 0 0 rgba(255,255,255, 0.225) , 174px 1472px 0 0 rgba(255,255,255, 0.649) , 252px 750px 0 0 rgba(255,255,255, 0.277) , 825px 1042px 0 0 rgba(255,255,255, 0.707) , 840px 703px 0 0 rgba(255,255,255, 0.948) , 1478px 1800px 0 0 rgba(255,255,255, 0.151) , 95px 1303px 0 0 rgba(255,255,255, 0.332) , 1198px 740px 0 0 rgba(255,255,255, 0.443) , 141px 312px 0 0 rgba(255,255,255, 0.04) , 291px 729px 0 0 rgba(255,255,255, 0.284) , 1209px 1506px 0 0 rgba(255,255,255, 0.741) , 1188px 307px 0 0 rgba(255,255,255, 0.141) , 958px 41px 0 0 rgba(255,255,255, 0.858) , 1311px 1484px 0 0 rgba(255,255,255, 0.097) , 846px 1153px 0 0 rgba(255,255,255, 0.862) , 1238px 1376px 0 0 rgba(255,255,255, 0.071) , 1499px 342px 0 0 rgba(255,255,255, 0.719) , 640px 833px 0 0 rgba(255,255,255, 0.966) , 712px 545px 0 0 rgba(255,255,255, 0.194) , 1655px 1542px 0 0 rgba(255,255,255, 0.82) , 616px 353px 0 0 rgba(255,255,255, 0.871) , 1591px 1631px 0 0 rgba(255,255,255, 0.61) , 1664px 591px 0 0 rgba(255,255,255, 0.35) , 934px 454px 0 0 rgba(255,255,255, 0.58) , 1175px 477px 0 0 rgba(255,255,255, 0.966) , 299px 914px 0 0 rgba(255,255,255, 0.839) , 534px 243px 0 0 rgba(255,255,255, 0.194) , 773px 1135px 0 0 rgba(255,255,255, 0.42) , 1696px 1472px 0 0 rgba(255,255,255, 0.552) , 125px 523px 0 0 rgba(255,255,255, 0.591) , 1195px 382px 0 0 rgba(255,255,255, 0.904) , 1609px 1374px 0 0 rgba(255,255,255, 0.579) , 843px 82px 0 0 rgba(255,255,255, 0.072) , 1604px 451px 0 0 rgba(255,255,255, 0.545) , 1322px 190px 0 0 rgba(255,255,255, 0.034) , 528px 228px 0 0 rgba(255,255,255, 0.146) , 1470px 1169px 0 0 rgba(255,255,255, 0.912) , 502px 1350px 0 0 rgba(255,255,255, 0.594) , 1031px 298px 0 0 rgba(255,255,255, 0.368) , 1100px 1427px 0 0 rgba(255,255,255, 0.79) , 979px 1105px 0 0 rgba(255,255,255, 0.973) , 643px 1184px 0 0 rgba(255,255,255, 0.813) , 1636px 1701px 0 0 rgba(255,255,255, 0.013) , 1004px 245px 0 0 rgba(255,255,255, 0.412) , 680px 740px 0 0 rgba(255,255,255, 0.967) , 1599px 562px 0 0 rgba(255,255,255, 0.66) , 256px 1617px 0 0 rgba(255,255,255, 0.463) , 314px 1092px 0 0 rgba(255,255,255, 0.734) , 870px 900px 0 0 rgba(255,255,255, 0.512) , 530px 60px 0 0 rgba(255,255,255, 0.198) , 1786px 896px 0 0 rgba(255,255,255, 0.392) , 636px 212px 0 0 rgba(255,255,255, 0.997) , 672px 540px 0 0 rgba(255,255,255, 0.632) , 1118px 1649px 0 0 rgba(255,255,255, 0.377) , 433px 647px 0 0 rgba(255,255,255, 0.902) , 1200px 1737px 0 0 rgba(255,255,255, 0.262) , 1258px 143px 0 0 rgba(255,255,255, 0.729) , 1603px 1364px 0 0 rgba(255,255,255, 0.192) , 66px 1756px 0 0 rgba(255,255,255, 0.681) , 946px 263px 0 0 rgba(255,255,255, 0.105) , 1216px 1082px 0 0 rgba(255,255,255, 0.287) , 6px 1143px 0 0 rgba(255,255,255, 0.017) , 1631px 126px 0 0 rgba(255,255,255, 0.449) , 357px 1565px 0 0 rgba(255,255,255, 0.163) , 1752px 261px 0 0 rgba(255,255,255, 0.423) , 1247px 1631px 0 0 rgba(255,255,255, 0.312) , 320px 671px 0 0 rgba(255,255,255, 0.695) , 1375px 596px 0 0 rgba(255,255,255, 0.856) , 1456px 1340px 0 0 rgba(255,255,255, 0.564) , 447px 1044px 0 0 rgba(255,255,255, 0.623) , 1732px 447px 0 0 rgba(255,255,255, 0.216) , 174px 1509px 0 0 rgba(255,255,255, 0.398) , 16px 861px 0 0 rgba(255,255,255, 0.904) , 878px 1296px 0 0 rgba(255,255,255, 0.205) , 1725px 1483px 0 0 rgba(255,255,255, 0.704) , 255px 48px 0 0 rgba(255,255,255, 0.7) , 610px 1669px 0 0 rgba(255,255,255, 0.865) , 1044px 1251px 0 0 rgba(255,255,255, 0.98) , 884px 862px 0 0 rgba(255,255,255, 0.198) , 986px 545px 0 0 rgba(255,255,255, 0.379) , 1620px 217px 0 0 rgba(255,255,255, 0.159) , 383px 1763px 0 0 rgba(255,255,255, 0.518) , 595px 974px 0 0 rgba(255,255,255, 0.347) , 359px 14px 0 0 rgba(255,255,255, 0.863) , 95px 1385px 0 0 rgba(255,255,255, 0.011) , 411px 1030px 0 0 rgba(255,255,255, 0.038) , 345px 789px 0 0 rgba(255,255,255, 0.771) , 421px 460px 0 0 rgba(255,255,255, 0.133) , 972px 1160px 0 0 rgba(255,255,255, 0.342) , 597px 1061px 0 0 rgba(255,255,255, 0.781) , 1017px 1092px 0 0 rgba(255,255,255, 0.437); }
        .wrapper { margin: 0 auto; max-width: 64rem; padding: 0 20px; position: relative; }
        .logo { display: flex; margin-top: 45px; }
        .logo svg { height: 48px; width: 48px; margin-right: 15px; }
        .logo h1 { font-size: 32px; line-height: 1; margin: 0; }
        .logo h1 small { display: block; font-size: 18px; }
        .info { padding-bottom: 60px; }
        .info ul { list-style: none; margin: 30px 0; padding: 0; }
        .info li { display: flex; }
        .info li + li { margin-top: 30px; }
        .info svg { height: 20px; width: 20px; margin-right: 10px; flex-shrink: 0; }
        .info code { display: block; font-family: ui-monospace, SFMono-Regular, SF Mono, Menlo, Consolas, Liberation Mono, monospace; font-size: .9em; margin-top: 5px; }
        .info .next-step { background: rgba(255, 255, 255, 0.2); border-radius: 4px; line-height: 1.5; margin: 0 0 20px; padding: 10px 15px; }
        .info .next-step strong { display: block; text-transform: uppercase; font-size: 90%; }
        .info .next-step svg { display: none; }
        .waves { color: #3a3a52; position: absolute; bottom: -5px; left: 0; right: 0; width: 100% }
        main article { padding: 30px 0 0; }
        main h2 { align-items: center; display: flex; font-size: 18px; font-weight: 600; margin: 0; }
        main h2 span { display: inline-flex; }
        main h2 svg { height: 28px; width: 28px; margin-right: 10px; }
        main article section + section { margin-top: 45px; }
        main article section ul { padding-left: 23px; }
        main article section li + li { margin-top: 15px; }
        header .wrapper, header .waves, .sf-toolbar {  z-index: 10; }

        @media (min-width: 768px) {
            @keyframes fade-in { 0% { opacity: 0; } 100% { opacity: 1; } }
            .sf-toolbar { opacity: 0; animation: fade-in 1s .2s forwards; z-index: 99999; }
            @media (prefers-reduced-motion) {
                .sf-toolbar { animation: none !important; opacity: 1; }
            }

            body { font-size: 18px; }
            .wrapper { padding: 0 30px; }
            .logo { margin-top: 75px; }
            .logo svg { height: 72px; width: 72px; margin-right: 30px; }
            .logo h1 { font-size: 48px; }
            .logo h1 small { font-size: 24px; }
            .info ul { margin: 45px 0; padding-left: 15px; }
            .info li + li { margin-top: 35px; }
            .info svg { height: 28px; width: 28px; margin-right: 13px; position: relative; top: -2px; }
            .info code { margin-top: 10px; }
            .info .next-step { display: flex; align-items: center; margin: 0 0 45px; padding: 15px; }
            .info .next-step svg { display: inline-flex; margin: 0 10px; top: 0; }
            main article { display: flex; justify-content: space-between; padding-top: 45px; }
            main article section + section { margin-top: 0; }
            main h2 { font-size: 21px; }
            main h2 svg { height: 36px; width: 36px; margin-right: 15px; }
            main article section ul { padding-left: 28px; }
            main article section li + li { margin-top: 20px; }
        }

        @media (min-width: 1280px) {
            body { font-size: 20px; }
            .logo { margin-top: 105px; }
            .logo svg { height: 96px; width: 96px; margin-right: 45px; }
            .logo h1 { font-size: 64px; }
            .logo h1 small { font-size: 36px; }
            .info ul { margin: 60px 0; padding-left: 30px; }
            .info li + li { margin-top: 45px; }
            .info svg { height: 32px; width: 32px; margin-right: 15px; position: relative; top: -4px; }
            .info .next-step { padding: 15px 30px; margin: 0 0 60px; }
            .info .next-step svg { margin: 0 15px; }
            main article { padding-top: 60px; }
            main h2 { align-items: flex-start; flex-direction: column; font-size: 24px; }
            main h2 svg { display: block; height: 48px; width: 48px; margin-bottom: 10px; margin-left: -4px; }
            main article section ul { padding-left: 20px; }
            main article section li + li { margin-top: 25px; }
        }
    </style>
</head>
<body>
    <header>
        <div class="wrapper">
            <section class="logo">
                <?php echo renderSymfonyLogoSvg(); ?>
                <h1>
                    <small>Welcome to</small>
                    <span translate="no" class="notranslate">Symfony</span> <?php echo explode('.', $version, 2)[0]; ?>
                </h1>
            </section>

            <section class="info">
                <ul>
                    <li>
                        <?php echo renderBoxIconSvg(); ?>
                        <span>You are using Symfony <strong><?php echo $version; ?></strong> version</span>
                    </li>

                    <li>
                        <?php echo renderFolderIconSvg(); ?>
                        <span>Your application is ready at: <code translate="no" class="notranslate project_dir_path"><?php echo $projectDir; ?></code></span>
                    </li>

                    <li>
                        <?php echo renderInfoIconSvg(); ?>
                        <span>You are seeing this page because the homepage URL is not configured and <a target="_blank" href="https://symfony.com/doc/<?php echo $docVersion; ?>/debug-mode">debug mode</a> is enabled.</span>
                    </li>
                </ul>

                <p class="next-step">
                    <strong>Next Step</strong>
                    <?php echo renderNextStepIconSvg(); ?>
                    <span>
                        <a href="https://symfony.com/doc/<?php echo $docVersion; ?>/page_creation.html">Create your first page</a>
                        to replace this placeholder page.
                    </span>
                </p>
            </section>
        </div>

        <section class="waves">
            <?php echo renderWavesSvg(); ?>
        </section>
    </header>

    <main>
        <div class="wrapper">
            <article>
                <section>
                    <h2>
                        <span><?php echo renderLearnIconSvg(); ?></span>
                        Learn
                    </h2>
                    <ul>
                        <li>
                            <a target="_blank" href="https://symfony.com/doc/<?php echo $docVersion; ?>">Read Symfony Docs</a>
                        </li>
                        <li>
                            <a target="_blank" href="https://symfonycasts.com/screencast/symfony">Watch Symfony Screencast</a>
                        </li>
                        <li>
                            <a target="_blank" href="https://symfony.com/book">Read Symfony Book</a>
                        </li>
                    </ul>
                </section>

                <section>
                    <h2>
                        <span><?php echo renderCommunityIconSvg(); ?></span>
                        Community & Support
                    </h2>
                    <ul>
                        <li>
                            <a target="_blank" href="https://symfony.com/support">Symfony Support</a>
                        </li>
                        <li>
                            <a target="_blank" href="https://symfony.com/community">Join the Symfony Community</a>
                        </li>
                        <li>
                            <a target="_blank" href="https://symfony.com/doc/current/contributing/index.html">Contribute to Symfony</a>
                        </li>
                    </ul>
                </section>

                <section>
                    <h2>
                        <span><?php echo renderUpdatesIconSvg(); ?></span>
                        Stay Updated
                    </h2>
                    <ul>
                        <li>
                            <a target="_blank" href="https://symfony.com/blog/">Symfony Blog</a>
                        </li>
                        <li>
                            <a target="_blank" href="https://symfony.com/community#interact">Follow Symfony</a>
                        </li>
                        <li>
                            <a target="_blank" href="https://symfony.com/events/">Attend Symfony Events</a>
                        </li>
                    </ul>
                </section>
            </article>
        </div>
    </main>

    <?php
        function renderSymfonyLogoSvg()
        {
            return <<<SVG
                <svg aria-hidden="true" focusable="false" height="48" width="48" xmlns="http://www.w3.org/2000/svg" viewBox="0 0 64.9 64.9"><path fill="currentColor" d="M32.5 0A32.5 32.5 0 0 0 0 32.5a32.5 32.5 0 0 0 32.5 32.4 32.5 32.5 0 0 0 32.4-32.4A32.5 32.5 0 0 0 32.5 0Zm14.1 12c3.3-.1 5.8 1.4 6 3.8 0 1-.6 3-2.6 3-1.5 0-2.6-.9-2.6-2.2 0-.5 0-1 .4-1.5.4-.6.4-.7.4-1 0-.9-1.3-.9-1.7-.9-4.8.2-6.1 6.8-7.2 12.1l-.5 2.8c2.8.4 4.8 0 6-.8 1.5-1-.5-2-.2-3.2a2.3 2.3 0 0 1 2.1-1.8c1.2 0 2 1.2 2 2.5 0 2-2.7 5-8.2 4.8l-2-.1-1 5.7c-.9 4.3-2.1 10.3-6.5 15.4a13.4 13.4 0 0 1-9.4 5.3c-3.2.1-5.4-1.6-5.4-3.9-.1-2.2 1.9-3.4 3.1-3.5 1.8 0 3 1.2 3 2.6 0 1.3-.6 1.6-1 1.9-.3.2-.7.4-.7 1 0 .1.2.6 1 .6 1.3 0 2.2-.7 2.9-1.2 3.1-2.6 4.3-7.1 5.9-15.4l.3-2c.6-2.8 1.2-5.8 2-8.8-2.1-1.6-3.5-3.7-6.4-4.5-2-.6-3.3-.1-4.2 1a3 3 0 0 0 .3 4l1.7 1.9c2 2.3 3.1 4.1 2.7 6.6-.7 3.9-5.3 6.9-10.9 5.2-4.7-1.4-5.6-4.8-5-6.6.5-1.6 1.8-2 3-1.6 1.4.5 2 2 1.5 3.3 0 .2 0 .4-.2.7l-.6 1c-.3 1 1 1.7 2 2 2.1.7 4.2-.4 4.7-2.1.5-1.6-.5-2.7-1-3.1l-2-2.1c-.8-1-2.8-3.9-1.9-7a6.8 6.8 0 0 1 2.4-3.5c2.4-1.8 5-2 7.6-1.3 3.2.9 4.8 3 6.8 4.7a28 28 0 0 1 5.1-9.3c2.2-2.6 5-4.4 8.3-4.5z"/></svg>
                SVG;
        }

        // SVG icons from the Tabler Icons project
        // MIT License - Copyright (c) 2020-2023 Paweł Kuna
        // https://github.com/tabler/tabler-icons/blob/master/LICENSE

        function renderBoxIconSvg()
        {
            return <<<SVG
                <svg xmlns="http://www.w3.org/2000/svg" class="icon icon-tabler icon-tabler-box" width="24" height="24" viewBox="0 0 24 24" stroke-width="1.5" stroke="currentColor" fill="none" stroke-linecap="round" stroke-linejoin="round">
                    <path stroke="none" d="M0 0h24v24H0z" fill="none"/>
                    <path d="M12 3l8 4.5l0 9l-8 4.5l-8 -4.5l0 -9l8 -4.5" />
                    <path d="M12 12l8 -4.5" />
                    <path d="M12 12l0 9" />
                    <path d="M12 12l-8 -4.5" />
                </svg>
            SVG;
        }

        function renderFolderIconSvg()
        {
            return <<<SVG
                <svg xmlns="http://www.w3.org/2000/svg" class="icon icon-tabler icon-tabler-folder-open" width="40" height="40" viewBox="0 0 24 24" stroke-width="1.5" stroke="currentColor" fill="none" stroke-linecap="round" stroke-linejoin="round">
                     <path stroke="none" d="M0 0h24v24H0z" fill="none"></path>
                     <path d="M5 19l2.757 -7.351a1 1 0 0 1 .936 -.649h12.307a1 1 0 0 1 .986 1.164l-.996 5.211a2 2 0 0 1 -1.964 1.625h-14.026a2 2 0 0 1 -2 -2v-11a2 2 0 0 1 2 -2h4l3 3h7a2 2 0 0 1 2 2v2"></path>
                </svg>
            SVG;
        }

        function renderInfoIconSvg()
        {
            return <<<SVG
                    <svg xmlns="http://www.w3.org/2000/svg" class="icon icon-tabler icon-tabler-info-circle" width="40" height="40" viewBox="0 0 24 24" stroke-width="1.5" stroke="currentColor" fill="none" stroke-linecap="round" stroke-linejoin="round">
                         <path stroke="none" d="M0 0h24v24H0z" fill="none"></path>
                         <path d="M3 12a9 9 0 1 0 18 0a9 9 0 0 0 -18 0"></path>
                         <path d="M12 9h.01"></path>
                         <path d="M11 12h1v4h1"></path>
                    </svg>
                SVG;
        }

        function renderNextStepIconSvg()
        {
            return <<<SVG
                <svg xmlns="http://www.w3.org/2000/svg" class="icon icon-tabler icon-tabler-square-chevrons-right" width="24" height="24" viewBox="0 0 24 24" stroke-width="1.5" stroke="currentColor" fill="none" stroke-linecap="round" stroke-linejoin="round">
                     <path stroke="none" d="M0 0h24v24H0z" fill="none"/>
                     <path d="M8 9l3 3l-3 3" />
                     <path d="M13 9l3 3l-3 3" />
                     <path d="M3 5a2 2 0 0 1 2 -2h14a2 2 0 0 1 2 2v14a2 2 0 0 1 -2 2h-14a2 2 0 0 1 -2 -2v-14z" />
                </svg>
            SVG;
        }

        function renderLearnIconSvg()
        {
            return <<<SVG
                <svg aria-hidden="true" focusable="false" xmlns="http://www.w3.org/2000/svg" class="icon icon-tabler icon-tabler-book" width="40" height="40" viewBox="0 0 24 24" stroke-width="1.5" stroke="currentColor" fill="none" stroke-linecap="round" stroke-linejoin="round">
                   <path stroke="none" d="M0 0h24v24H0z" fill="none"></path>
                   <path d="M3 19a9 9 0 0 1 9 0a9 9 0 0 1 9 0"></path>
                   <path d="M3 6a9 9 0 0 1 9 0a9 9 0 0 1 9 0"></path>
                   <path d="M3 6l0 13"></path>
                   <path d="M12 6l0 13"></path>
                   <path d="M21 6l0 13"></path>
                </svg>
            SVG;
        }

        function renderCommunityIconSvg()
        {
            return <<<SVG
                <svg aria-hidden="true" focusable="false" xmlns="http://www.w3.org/2000/svg" class="icon icon-tabler icon-tabler-users" width="40" height="40" viewBox="0 0 24 24" stroke-width="1.5" stroke="currentColor" fill="none" stroke-linecap="round" stroke-linejoin="round">
                   <path stroke="none" d="M0 0h24v24H0z" fill="none"></path>
                   <path d="M9 7m-4 0a4 4 0 1 0 8 0a4 4 0 1 0 -8 0"></path>
                   <path d="M3 21v-2a4 4 0 0 1 4 -4h4a4 4 0 0 1 4 4v2"></path>
                   <path d="M16 3.13a4 4 0 0 1 0 7.75"></path>
                   <path d="M21 21v-2a4 4 0 0 0 -3 -3.85"></path>
                </svg>
            SVG;
        }

        function renderUpdatesIconSvg()
        {
            return <<<SVG
                <svg aria-hidden="true" focusable="false" xmlns="http://www.w3.org/2000/svg" class="icon icon-tabler icon-tabler-bell-ringing" width="40" height="40" viewBox="0 0 24 24" stroke-width="1.5" stroke="currentColor" fill="none" stroke-linecap="round" stroke-linejoin="round">
                  <path stroke="none" d="M0 0h24v24H0z" fill="none"/>
                  <path d="M10 5a2 2 0 0 1 4 0a7 7 0 0 1 4 6v3a4 4 0 0 0 2 3h-16a4 4 0 0 0 2 -3v-3a7 7 0 0 1 4 -6" />
                  <path d="M9 17v1a3 3 0 0 0 6 0v-1" />
                  <path d="M21 6.727a11.05 11.05 0 0 0 -2.794 -3.727" />
                  <path d="M3 6.727a11.05 11.05 0 0 1 2.792 -3.727" />
                </svg>
            SVG;
        }

        function renderWavesSvg()
        {
            return <<<SVG
                <svg aria-hidden="true" focusable="false" style="pointer-events: none" class="wave" width="100%" height="50px" preserveAspectRatio="none" xmlns="http://www.w3.org/2000/svg" xmlns:xlink="http://www.w3.org/1999/xlink" viewBox="0 0 1920 75">
                <defs>
                    <style>
                        .a { fill: none; }
                        .b { clip-path: url(#a); }
                        .c, .d { fill: var(--light-color); }
                        .d { opacity: 0.5; isolation: isolate; }
                        @keyframes waveMotion {
                            0% { transform: scaleX(1) translateX(0); }
                            50% { transform: scaleX(1.5) translateX(-30%); }
                            0% { transform: scaleX(1) translateX(0); }
                        }

                        .b:nth-child(5) { animation: waveMotion 14s infinite alternate; }
                        .b:nth-child(2) { animation: waveMotion 12s infinite alternate; }
                        .b:nth-child(3) { animation: waveMotion 13s infinite alternate; }
                        .b:nth-child(4) { animation: waveMotion 8s infinite alternate; }

                        @media (prefers-reduced-motion) {
                            .b { animation: none !important; }
                        }
                    </style>
                    <clipPath id="a"><rect class="a" width="1920" height="75"></rect></clipPath>
                </defs>
                    <g class="b">
                        <path class="c" d="M1963,327H-105V65A2647.49,2647.49,0,0,1,431,19c217.7,3.5,239.6,30.8,470,36,297.3,6.7,367.5-36.2,642-28a2511.41,2511.41,0,0,1,420,48"></path>
                    </g>
                    <g class="b">
                        <path class="d" d="M-127,404H1963V44c-140.1-28-343.3-46.7-566,22-75.5,23.3-118.5,45.9-162,64-48.6,20.2-404.7,128-784,0C355.2,97.7,341.6,78.3,235,50,86.6,10.6-41.8,6.9-127,10"></path>
                    </g>
                    <g class="b">
                        <path class="d" d="M1979,462-155,446V106C251.8,20.2,576.6,15.9,805,30c167.4,10.3,322.3,32.9,680,56,207,13.4,378,20.3,494,24"></path>
                    </g>
                    <g class="b">
                        <path class="d" d="M1998,484H-243V100c445.8,26.8,794.2-4.1,1035-39,141-20.4,231.1-40.1,378-45,349.6-11.6,636.7,73.8,828,150"></path>
                    </g>
                </svg>
            SVG;
        }
            ?>
</body>
</html><|MERGE_RESOLUTION|>--- conflicted
+++ resolved
@@ -1,13 +1,8 @@
 <!DOCTYPE html>
 <html dir="ltr" lang="en">
 <head>
-<<<<<<< HEAD
-    <meta charset="UTF-8">
-    <meta name="robots" content="noindex, nofollow, noarchive, nosnippet, noodp, notranslate, noimageindex">
-=======
     <meta charset="UTF-8" />
-    <meta name="robots" content="noindex,nofollow,noarchive,nosnippet,noodp,notranslate,noimageindex" />
->>>>>>> 6f21d072
+    <meta name="robots" content="noindex, nofollow, noarchive, nosnippet, noodp, notranslate, noimageindex" />
     <title>Welcome to Symfony!</title>
     <link rel="icon" href="data:image/svg+xml,<svg xmlns=%22http://www.w3.org/2000/svg%22 viewBox=%220 0 128 128%22><text y=%221.2em%22 font-size=%2296%22>👋</text></svg>" />
     <style>
