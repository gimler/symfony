<?php

/*
 * This file is part of the Symfony package.
 *
 * (c) Fabien Potencier <fabien@symfony.com>
 *
 * For the full copyright and license information, please view the LICENSE
 * file that was distributed with this source code.
 */

namespace Symfony\Component\HttpKernel\Fragment;

use Symfony\Component\HttpFoundation\Request;
use Symfony\Component\HttpFoundation\Response;
use Symfony\Component\HttpKernel\Controller\ControllerReference;
use Symfony\Component\HttpKernel\Event\ExceptionEvent;
use Symfony\Component\HttpKernel\HttpCache\SubRequestHandler;
use Symfony\Component\HttpKernel\HttpKernelInterface;
use Symfony\Component\HttpKernel\KernelEvents;
use Symfony\Contracts\EventDispatcher\EventDispatcherInterface;

/**
 * Implements the inline rendering strategy where the Request is rendered by the current HTTP kernel.
 *
 * @author Fabien Potencier <fabien@symfony.com>
 */
class InlineFragmentRenderer extends RoutableFragmentRenderer
{
    private HttpKernelInterface $kernel;
    private ?EventDispatcherInterface $dispatcher;

    public function __construct(HttpKernelInterface $kernel, ?EventDispatcherInterface $dispatcher = null)
    {
        $this->kernel = $kernel;
        $this->dispatcher = $dispatcher;
    }

    /**
     * Additional available options:
     *
     *  * alt: an alternative URI to render in case of an error
     */
    public function render(string|ControllerReference $uri, Request $request, array $options = []): Response
    {
        $reference = null;
        if ($uri instanceof ControllerReference) {
            $reference = $uri;

            // Remove attributes from the generated URI because if not, the Symfony
            // routing system will use them to populate the Request attributes. We don't
            // want that as we want to preserve objects (so we manually set Request attributes
            // below instead)
            $attributes = $reference->attributes;
            $reference->attributes = [];

            // The request format and locale might have been overridden by the user
            foreach (['_format', '_locale'] as $key) {
                if (isset($attributes[$key])) {
                    $reference->attributes[$key] = $attributes[$key];
                }
            }

            $uri = $this->generateFragmentUri($uri, $request, false, false);

            $reference->attributes = array_merge($attributes, $reference->attributes);
        }

        $subRequest = $this->createSubRequest($uri, $request);

        // override Request attributes as they can be objects (which are not supported by the generated URI)
        if (null !== $reference) {
            $subRequest->attributes->add($reference->attributes);
        }

        $level = ob_get_level();
        try {
            return SubRequestHandler::handle($this->kernel, $subRequest, HttpKernelInterface::SUB_REQUEST, false);
        } catch (\Exception $e) {
            // we dispatch the exception event to trigger the logging
            // the response that comes back is ignored
            if (isset($options['ignore_errors']) && $options['ignore_errors'] && $this->dispatcher) {
                $event = new ExceptionEvent($this->kernel, $request, HttpKernelInterface::SUB_REQUEST, $e);

                $this->dispatcher->dispatch($event, KernelEvents::EXCEPTION);
            }

            // let's clean up the output buffers that were created by the sub-request
            Response::closeOutputBuffers($level, false);

            if (isset($options['alt'])) {
                $alt = $options['alt'];
                unset($options['alt']);

                return $this->render($alt, $request, $options);
            }

            if (!isset($options['ignore_errors']) || !$options['ignore_errors']) {
                throw $e;
            }

            return new Response();
        }
    }

    /**
     * @return Request
     */
    protected function createSubRequest(string $uri, Request $request)
    {
        $cookies = $request->cookies->all();
        $server = $request->server->all();

        unset($server['HTTP_IF_MODIFIED_SINCE']);
        unset($server['HTTP_IF_NONE_MATCH']);

        $subRequest = Request::create($uri, 'get', [], $cookies, [], $server);
        if ($request->headers->has('Surrogate-Capability')) {
            $subRequest->headers->set('Surrogate-Capability', $request->headers->get('Surrogate-Capability'));
        }

        static $setSession;

        $setSession ??= \Closure::bind(static function ($subRequest, $request) { $subRequest->session = $request->session; }, null, Request::class);
        $setSession($subRequest, $request);

        if ($request->get('_format')) {
            $subRequest->attributes->set('_format', $request->get('_format'));
        }
        if ($request->getDefaultLocale() !== $request->getLocale()) {
            $subRequest->setLocale($request->getLocale());
        }
        if ($request->attributes->has('_stateless')) {
            $subRequest->attributes->set('_stateless', $request->attributes->get('_stateless'));
        }
<<<<<<< HEAD
        if ($request->attributes->has('_check_controller_is_allowed')) {
            $subRequest->attributes->set('_check_controller_is_allowed', $request->attributes->get('_check_controller_is_allowed'));
        }
=======
>>>>>>> a44829e2

        return $subRequest;
    }

    public function getName(): string
    {
        return 'inline';
    }
}<|MERGE_RESOLUTION|>--- conflicted
+++ resolved
@@ -133,12 +133,9 @@
         if ($request->attributes->has('_stateless')) {
             $subRequest->attributes->set('_stateless', $request->attributes->get('_stateless'));
         }
-<<<<<<< HEAD
         if ($request->attributes->has('_check_controller_is_allowed')) {
             $subRequest->attributes->set('_check_controller_is_allowed', $request->attributes->get('_check_controller_is_allowed'));
         }
-=======
->>>>>>> a44829e2
 
         return $subRequest;
     }
