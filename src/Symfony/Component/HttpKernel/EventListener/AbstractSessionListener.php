<?php

/*
 * This file is part of the Symfony package.
 *
 * (c) Fabien Potencier <fabien@symfony.com>
 *
 * For the full copyright and license information, please view the LICENSE
 * file that was distributed with this source code.
 */

namespace Symfony\Component\HttpKernel\EventListener;

use Psr\Container\ContainerInterface;
use Symfony\Component\EventDispatcher\EventSubscriberInterface;
use Symfony\Component\HttpFoundation\Cookie;
use Symfony\Component\HttpFoundation\Session\Session;
use Symfony\Component\HttpFoundation\Session\SessionInterface;
use Symfony\Component\HttpFoundation\Session\SessionUtils;
use Symfony\Component\HttpKernel\Event\RequestEvent;
use Symfony\Component\HttpKernel\Event\ResponseEvent;
use Symfony\Component\HttpKernel\Exception\UnexpectedSessionUsageException;
use Symfony\Component\HttpKernel\KernelEvents;
use Symfony\Contracts\Service\ResetInterface;

/**
 * Sets the session onto the request on the "kernel.request" event and saves
 * it on the "kernel.response" event.
 *
 * In addition, if the session has been started it overrides the Cache-Control
 * header in such a way that all caching is disabled in that case.
 * If you have a scenario where caching responses with session information in
 * them makes sense, you can disable this behaviour by setting the header
 * AbstractSessionListener::NO_AUTO_CACHE_CONTROL_HEADER on the response.
 *
 * @author Johannes M. Schmitt <schmittjoh@gmail.com>
 * @author Tobias Schultze <http://tobion.de>
 *
 * @internal
 */
abstract class AbstractSessionListener implements EventSubscriberInterface, ResetInterface
{
    public const NO_AUTO_CACHE_CONTROL_HEADER = 'Symfony-Session-NoAutoCacheControl';

    protected $container;
    private bool $debug;

    /**
     * @var array<string, mixed>
     */
    private $sessionOptions;

    public function __construct(ContainerInterface $container = null, bool $debug = false, array $sessionOptions = [])
    {
        $this->container = $container;
        $this->debug = $debug;
        $this->sessionOptions = $sessionOptions;
    }

    public function onKernelRequest(RequestEvent $event)
    {
        if (!$event->isMainRequest()) {
            return;
        }

        $request = $event->getRequest();
        if (!$request->hasSession()) {
            // This variable prevents calling `$this->getSession()` twice in case the Request (and the below factory) is cloned
            $sess = null;
            $request->setSessionFactory(function () use (&$sess, $request) {
                if (!$sess) {
                    $sess = $this->getSession();
                }

                /*
                 * For supporting sessions in php runtime with runners like roadrunner or swoole the session
                 * cookie need read from the cookie bag and set on the session storage.
                 */
                if ($sess && !$sess->isStarted()) {
                    $sessionId = $request->cookies->get($sess->getName(), '');
                    $sess->setId($sessionId);
                }

                return $sess;
            });
        }
    }

    public function onKernelResponse(ResponseEvent $event)
    {
        if (!$event->isMainRequest()) {
            return;
        }

        $response = $event->getResponse();
        $autoCacheControl = !$response->headers->has(self::NO_AUTO_CACHE_CONTROL_HEADER);
        // Always remove the internal header if present
        $response->headers->remove(self::NO_AUTO_CACHE_CONTROL_HEADER);
        if (!$event->getRequest()->hasSession(true)) {
            return;
        }
        $session = $event->getRequest()->getSession();

        if ($session->isStarted()) {
            /*
             * Saves the session, in case it is still open, before sending the response/headers.
             *
             * This ensures several things in case the developer did not save the session explicitly:
             *
             *  * If a session save handler without locking is used, it ensures the data is available
             *    on the next request, e.g. after a redirect. PHPs auto-save at script end via
             *    session_register_shutdown is executed after fastcgi_finish_request. So in this case
             *    the data could be missing the next request because it might not be saved the moment
             *    the new request is processed.
             *  * A locking save handler (e.g. the native 'files') circumvents concurrency problems like
             *    the one above. But by saving the session before long-running things in the terminate event,
             *    we ensure the session is not blocked longer than needed.
             *  * When regenerating the session ID no locking is involved in PHPs session design. See
             *    https://bugs.php.net/61470 for a discussion. So in this case, the session must
             *    be saved anyway before sending the headers with the new session ID. Otherwise session
             *    data could get lost again for concurrent requests with the new ID. One result could be
             *    that you get logged out after just logging in.
             *
             * This listener should be executed as one of the last listeners, so that previous listeners
             * can still operate on the open session. This prevents the overhead of restarting it.
             * Listeners after closing the session can still work with the session as usual because
             * Symfonys session implementation starts the session on demand. So writing to it after
             * it is saved will just restart it.
             */
            $session->save();

            /*
             * For supporting sessions in php runtime with runners like roadrunner or swoole the session
             * cookie need to be written on the response object and should not be written by PHP itself.
             */
            $sessionName = $session->getName();
            $sessionId = $session->getId();
            $sessionOptions = $this->getSessionOptions($this->sessionOptions);
            $sessionCookiePath = $sessionOptions['cookie_path'] ?? '/';
            $sessionCookieDomain = $sessionOptions['cookie_domain'] ?? null;
            $sessionCookieSecure = $sessionOptions['cookie_secure'] ?? false;
            $sessionCookieHttpOnly = $sessionOptions['cookie_httponly'] ?? true;
            $sessionCookieSameSite = $sessionOptions['cookie_samesite'] ?? Cookie::SAMESITE_LAX;

            SessionUtils::popSessionCookie($sessionName, $sessionId);

            $request = $event->getRequest();
            $requestSessionCookieId = $request->cookies->get($sessionName);

            if ($requestSessionCookieId && ($session instanceof Session ? $session->isEmpty() : empty($session->all()))) {
                $response->headers->clearCookie(
                    $sessionName,
                    $sessionCookiePath,
                    $sessionCookieDomain,
                    $sessionCookieSecure,
                    $sessionCookieHttpOnly,
                    $sessionCookieSameSite
                );
            } elseif ($sessionId !== $requestSessionCookieId) {
                $expire = 0;
                $lifetime = $sessionOptions['cookie_lifetime'] ?? null;
                if ($lifetime) {
                    $expire = time() + $lifetime;
                }

                $response->headers->setCookie(
                    Cookie::create(
                        $sessionName,
                        $sessionId,
                        $expire,
                        $sessionCookiePath,
                        $sessionCookieDomain,
                        $sessionCookieSecure,
                        $sessionCookieHttpOnly,
                        false,
                        $sessionCookieSameSite
                    )
                );
            }
        }

        if ($session instanceof Session ? 0 === $session->getUsageIndex() : !$session->isStarted()) {
            return;
        }

        if ($autoCacheControl) {
            $response
                ->setExpires(new \DateTime())
                ->setPrivate()
                ->setMaxAge(0)
                ->headers->addCacheControlDirective('must-revalidate');
        }

        if (!$event->getRequest()->attributes->get('_stateless', false)) {
            return;
        }

        if ($this->debug) {
            throw new UnexpectedSessionUsageException('Session was used while the request was declared stateless.');
        }

        if ($this->container->has('logger')) {
            $this->container->get('logger')->warning('Session was used while the request was declared stateless.');
        }
    }

    public function onSessionUsage(): void
    {
        if (!$this->debug) {
            return;
        }

        if ($this->container && $this->container->has('session_collector')) {
            $this->container->get('session_collector')();
        }

        if (!$requestStack = $this->container && $this->container->has('request_stack') ? $this->container->get('request_stack') : null) {
            return;
        }

        $stateless = false;
        $clonedRequestStack = clone $requestStack;
        while (null !== ($request = $clonedRequestStack->pop()) && !$stateless) {
            $stateless = $request->attributes->get('_stateless');
        }

        if (!$stateless) {
            return;
        }

        if (!$session = $requestStack->getCurrentRequest()->getSession()) {
            return;
        }

        if ($session->isStarted()) {
            $session->save();
        }

        throw new UnexpectedSessionUsageException('Session was used while the request was declared stateless.');
    }

    public static function getSubscribedEvents(): array
    {
        return [
            KernelEvents::REQUEST => ['onKernelRequest', 128],
            // low priority to come after regular response listeners, but higher than StreamedResponseListener
            KernelEvents::RESPONSE => ['onKernelResponse', -1000],
        ];
    }

    public function reset(): void
    {
        if (\PHP_SESSION_ACTIVE === session_status()) {
            session_abort();
        }

        session_unset();
        $_SESSION = [];

        if (!headers_sent()) { // session id can only be reset when no headers were so we check for headers_sent first
            session_id('');
        }
    }

    /**
     * Gets the session object.
     */
<<<<<<< HEAD
    abstract protected function getSession(): ?SessionInterface;
=======
    abstract protected function getSession();

    private function getSessionOptions(array $sessionOptions): array
    {
        $mergedSessionOptions = [];

        foreach (session_get_cookie_params() as $key => $value) {
            $mergedSessionOptions['cookie_'.$key] = $value;
        }

        foreach ($sessionOptions as $key => $value) {
            // do the same logic as in the NativeSessionStorage
            if ('cookie_secure' === $key && 'auto' === $value) {
                continue;
            }
            $mergedSessionOptions[$key] = $value;
        }

        return $mergedSessionOptions;
    }
>>>>>>> bfbc5a66
}<|MERGE_RESOLUTION|>--- conflicted
+++ resolved
@@ -265,10 +265,7 @@
     /**
      * Gets the session object.
      */
-<<<<<<< HEAD
     abstract protected function getSession(): ?SessionInterface;
-=======
-    abstract protected function getSession();
 
     private function getSessionOptions(array $sessionOptions): array
     {
@@ -288,5 +285,4 @@
 
         return $mergedSessionOptions;
     }
->>>>>>> bfbc5a66
 }