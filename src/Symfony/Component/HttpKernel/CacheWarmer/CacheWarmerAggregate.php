<?php

/*
 * This file is part of the Symfony package.
 *
 * (c) Fabien Potencier <fabien@symfony.com>
 *
 * For the full copyright and license information, please view the LICENSE
 * file that was distributed with this source code.
 */

namespace Symfony\Component\HttpKernel\CacheWarmer;

/**
 * Aggregates several cache warmers into a single one.
 *
 * @author Fabien Potencier <fabien@symfony.com>
 *
 * @final
 */
class CacheWarmerAggregate implements CacheWarmerInterface
{
    private $warmers;
    private $debug;
    private $deprecationLogsFilepath;
    private $optionalsEnabled = false;
    private $onlyOptionalsEnabled = false;

    public function __construct(iterable $warmers = [], bool $debug = false, string $deprecationLogsFilepath = null)
    {
        $this->warmers = $warmers;
        $this->debug = $debug;
        $this->deprecationLogsFilepath = $deprecationLogsFilepath;
    }

    public function enableOptionalWarmers()
    {
        $this->optionalsEnabled = true;
    }

    public function enableOnlyOptionalWarmers()
    {
        $this->onlyOptionalsEnabled = $this->optionalsEnabled = true;
    }

    /**
     * Warms up the cache.
     *
     * @param string $cacheDir The cache directory
     */
    public function warmUp($cacheDir)
    {
        if ($collectDeprecations = $this->debug && !\defined('PHPUNIT_COMPOSER_INSTALL')) {
            $collectedLogs = [];
            $previousHandler = set_error_handler(function ($type, $message, $file, $line) use (&$collectedLogs, &$previousHandler) {
                if (E_USER_DEPRECATED !== $type && E_DEPRECATED !== $type) {
                    return $previousHandler ? $previousHandler($type, $message, $file, $line) : false;
                }

                if (isset($collectedLogs[$message])) {
                    ++$collectedLogs[$message]['count'];

                    return null;
                }

                $backtrace = debug_backtrace(DEBUG_BACKTRACE_IGNORE_ARGS, 3);
                // Clean the trace by removing first frames added by the error handler itself.
                for ($i = 0; isset($backtrace[$i]); ++$i) {
                    if (isset($backtrace[$i]['file'], $backtrace[$i]['line']) && $backtrace[$i]['line'] === $line && $backtrace[$i]['file'] === $file) {
                        $backtrace = \array_slice($backtrace, 1 + $i);
                        break;
                    }
                }

                $collectedLogs[$message] = [
                    'type' => $type,
                    'message' => $message,
                    'file' => $file,
                    'line' => $line,
                    'trace' => $backtrace,
                    'count' => 1,
                ];

                return null;
            });
        }

        try {
            foreach ($this->warmers as $warmer) {
                if (!$this->optionalsEnabled && $warmer->isOptional()) {
                    continue;
                }
                if ($this->onlyOptionalsEnabled && !$warmer->isOptional()) {
                    continue;
                }

                $warmer->warmUp($cacheDir);
            }
        } finally {
            if ($collectDeprecations) {
                restore_error_handler();

                if (file_exists($this->deprecationLogsFilepath)) {
                    $previousLogs = unserialize(file_get_contents($this->deprecationLogsFilepath));
                    $collectedLogs = array_merge($previousLogs, $collectedLogs);
                }

                file_put_contents($this->deprecationLogsFilepath, serialize(array_values($collectedLogs)));
            }
        }
    }

    /**
     * Checks whether this warmer is optional or not.
     *
     * @return bool always false
     */
    public function isOptional(): bool
    {
        return false;
    }
<<<<<<< HEAD
=======

    /**
     * @deprecated since version 3.4, to be removed in 4.0, inject the list of clearers as a constructor argument instead.
     */
    public function setWarmers(array $warmers)
    {
        @trigger_error(sprintf('The "%s()" method is deprecated since Symfony 3.4 and will be removed in 4.0, inject the list of clearers as a constructor argument instead.', __METHOD__), \E_USER_DEPRECATED);

        $this->warmers = [];
        foreach ($warmers as $warmer) {
            $this->add($warmer);
        }
    }

    /**
     * @deprecated since version 3.4, to be removed in 4.0, inject the list of clearers as a constructor argument instead.
     */
    public function add(CacheWarmerInterface $warmer)
    {
        if ($this->triggerDeprecation) {
            @trigger_error(sprintf('The "%s()" method is deprecated since Symfony 3.4 and will be removed in 4.0, inject the list of clearers as a constructor argument instead.', __METHOD__), \E_USER_DEPRECATED);
        }

        $this->warmers[] = $warmer;
    }
>>>>>>> 4351a706
}<|MERGE_RESOLUTION|>--- conflicted
+++ resolved
@@ -53,7 +53,7 @@
         if ($collectDeprecations = $this->debug && !\defined('PHPUNIT_COMPOSER_INSTALL')) {
             $collectedLogs = [];
             $previousHandler = set_error_handler(function ($type, $message, $file, $line) use (&$collectedLogs, &$previousHandler) {
-                if (E_USER_DEPRECATED !== $type && E_DEPRECATED !== $type) {
+                if (\E_USER_DEPRECATED !== $type && \E_DEPRECATED !== $type) {
                     return $previousHandler ? $previousHandler($type, $message, $file, $line) : false;
                 }
 
@@ -63,7 +63,7 @@
                     return null;
                 }
 
-                $backtrace = debug_backtrace(DEBUG_BACKTRACE_IGNORE_ARGS, 3);
+                $backtrace = debug_backtrace(\DEBUG_BACKTRACE_IGNORE_ARGS, 3);
                 // Clean the trace by removing first frames added by the error handler itself.
                 for ($i = 0; isset($backtrace[$i]); ++$i) {
                     if (isset($backtrace[$i]['file'], $backtrace[$i]['line']) && $backtrace[$i]['line'] === $line && $backtrace[$i]['file'] === $file) {
@@ -119,32 +119,4 @@
     {
         return false;
     }
-<<<<<<< HEAD
-=======
-
-    /**
-     * @deprecated since version 3.4, to be removed in 4.0, inject the list of clearers as a constructor argument instead.
-     */
-    public function setWarmers(array $warmers)
-    {
-        @trigger_error(sprintf('The "%s()" method is deprecated since Symfony 3.4 and will be removed in 4.0, inject the list of clearers as a constructor argument instead.', __METHOD__), \E_USER_DEPRECATED);
-
-        $this->warmers = [];
-        foreach ($warmers as $warmer) {
-            $this->add($warmer);
-        }
-    }
-
-    /**
-     * @deprecated since version 3.4, to be removed in 4.0, inject the list of clearers as a constructor argument instead.
-     */
-    public function add(CacheWarmerInterface $warmer)
-    {
-        if ($this->triggerDeprecation) {
-            @trigger_error(sprintf('The "%s()" method is deprecated since Symfony 3.4 and will be removed in 4.0, inject the list of clearers as a constructor argument instead.', __METHOD__), \E_USER_DEPRECATED);
-        }
-
-        $this->warmers[] = $warmer;
-    }
->>>>>>> 4351a706
 }