--- conflicted
+++ resolved
@@ -48,14 +48,7 @@
         $this->onlyOptionalsEnabled = $this->optionalsEnabled = true;
     }
 
-<<<<<<< HEAD
-    public function warmUp(string $cacheDir, string $buildDir = null, SymfonyStyle $io = null): array
-=======
-    /**
-     * @param string|null $buildDir
-     */
-    public function warmUp(string $cacheDir, string|SymfonyStyle|null $buildDir = null, ?SymfonyStyle $io = null): array
->>>>>>> 115fb5be
+    public function warmUp(string $cacheDir, ?string $buildDir = null, ?SymfonyStyle $io = null): array
     {
         if ($collectDeprecations = $this->debug && !\defined('PHPUNIT_COMPOSER_INSTALL')) {
             $collectedLogs = [];
