<?php

/*
 * This file is part of the Symfony package.
 *
 * (c) Fabien Potencier <fabien@symfony.com>
 *
 * For the full copyright and license information, please view the LICENSE
 * file that was distributed with this source code.
 */

namespace Symfony\Component\HttpKernel\CacheWarmer;

use Symfony\Component\Console\Style\SymfonyStyle;

/**
 * Aggregates several cache warmers into a single one.
 *
 * @author Fabien Potencier <fabien@symfony.com>
 *
 * @final
 */
class CacheWarmerAggregate implements CacheWarmerInterface
{
    private iterable $warmers;
    private bool $debug;
    private ?string $deprecationLogsFilepath;
    private bool $optionalsEnabled = false;
    private bool $onlyOptionalsEnabled = false;

    /**
     * @param iterable<mixed, CacheWarmerInterface> $warmers
     */
    public function __construct(iterable $warmers = [], bool $debug = false, ?string $deprecationLogsFilepath = null)
    {
        $this->warmers = $warmers;
        $this->debug = $debug;
        $this->deprecationLogsFilepath = $deprecationLogsFilepath;
    }

    public function enableOptionalWarmers(): void
    {
        $this->optionalsEnabled = true;
    }

    public function enableOnlyOptionalWarmers(): void
    {
        $this->onlyOptionalsEnabled = $this->optionalsEnabled = true;
    }

<<<<<<< HEAD
    /**
     * @param string|null $buildDir
     */
    public function warmUp(string $cacheDir, string|SymfonyStyle $buildDir = null, SymfonyStyle $io = null): array
=======
    public function warmUp(string $cacheDir, ?SymfonyStyle $io = null): array
>>>>>>> a44829e2
    {
        if ($buildDir instanceof SymfonyStyle) {
            trigger_deprecation('symfony/http-kernel', '6.4', 'Passing a "%s" as second argument of "%s()" is deprecated, pass it as third argument instead, after the build directory.', SymfonyStyle::class, __METHOD__);
            $io = $buildDir;
            $buildDir = null;
        }

        if ($collectDeprecations = $this->debug && !\defined('PHPUNIT_COMPOSER_INSTALL')) {
            $collectedLogs = [];
            $previousHandler = set_error_handler(function ($type, $message, $file, $line) use (&$collectedLogs, &$previousHandler) {
                if (\E_USER_DEPRECATED !== $type && \E_DEPRECATED !== $type) {
                    return $previousHandler ? $previousHandler($type, $message, $file, $line) : false;
                }

                if (isset($collectedLogs[$message])) {
                    ++$collectedLogs[$message]['count'];

                    return null;
                }

                $backtrace = debug_backtrace(\DEBUG_BACKTRACE_IGNORE_ARGS, 3);
                // Clean the trace by removing first frames added by the error handler itself.
                for ($i = 0; isset($backtrace[$i]); ++$i) {
                    if (isset($backtrace[$i]['file'], $backtrace[$i]['line']) && $backtrace[$i]['line'] === $line && $backtrace[$i]['file'] === $file) {
                        $backtrace = \array_slice($backtrace, 1 + $i);
                        break;
                    }
                }

                $collectedLogs[$message] = [
                    'type' => $type,
                    'message' => $message,
                    'file' => $file,
                    'line' => $line,
                    'trace' => $backtrace,
                    'count' => 1,
                ];

                return null;
            });
        }

        $preload = [];
        try {
            foreach ($this->warmers as $warmer) {
                if (!$this->optionalsEnabled && $warmer->isOptional()) {
                    continue;
                }
                if ($this->onlyOptionalsEnabled && !$warmer->isOptional()) {
                    continue;
                }

                $start = microtime(true);
<<<<<<< HEAD
                foreach ((array) $warmer->warmUp($cacheDir, $buildDir) as $item) {
                    if (is_dir($item) || (str_starts_with($item, \dirname($cacheDir)) && !is_file($item)) || ($buildDir && str_starts_with($item, \dirname($buildDir)) && !is_file($item))) {
=======
                foreach ((array) $warmer->warmUp($cacheDir) as $item) {
                    if (is_dir($item) || (str_starts_with($item, \dirname($cacheDir)) && !is_file($item))) {
>>>>>>> a44829e2
                        throw new \LogicException(sprintf('"%s::warmUp()" should return a list of files or classes but "%s" is none of them.', $warmer::class, $item));
                    }
                    $preload[] = $item;
                }

                if ($io?->isDebug()) {
                    $io->info(sprintf('"%s" completed in %0.2fms.', $warmer::class, 1000 * (microtime(true) - $start)));
                }
            }
        } finally {
            if ($collectDeprecations) {
                restore_error_handler();

                if (is_file($this->deprecationLogsFilepath)) {
                    $previousLogs = unserialize(file_get_contents($this->deprecationLogsFilepath));
                    if (\is_array($previousLogs)) {
                        $collectedLogs = array_merge($previousLogs, $collectedLogs);
                    }
                }

                file_put_contents($this->deprecationLogsFilepath, serialize(array_values($collectedLogs)));
            }
        }

        return array_values(array_unique($preload));
    }

    public function isOptional(): bool
    {
        return false;
    }
}<|MERGE_RESOLUTION|>--- conflicted
+++ resolved
@@ -48,14 +48,10 @@
         $this->onlyOptionalsEnabled = $this->optionalsEnabled = true;
     }
 
-<<<<<<< HEAD
     /**
      * @param string|null $buildDir
      */
-    public function warmUp(string $cacheDir, string|SymfonyStyle $buildDir = null, SymfonyStyle $io = null): array
-=======
-    public function warmUp(string $cacheDir, ?SymfonyStyle $io = null): array
->>>>>>> a44829e2
+    public function warmUp(string $cacheDir, string|SymfonyStyle|null $buildDir = null, ?SymfonyStyle $io = null): array
     {
         if ($buildDir instanceof SymfonyStyle) {
             trigger_deprecation('symfony/http-kernel', '6.4', 'Passing a "%s" as second argument of "%s()" is deprecated, pass it as third argument instead, after the build directory.', SymfonyStyle::class, __METHOD__);
@@ -109,13 +105,8 @@
                 }
 
                 $start = microtime(true);
-<<<<<<< HEAD
                 foreach ((array) $warmer->warmUp($cacheDir, $buildDir) as $item) {
                     if (is_dir($item) || (str_starts_with($item, \dirname($cacheDir)) && !is_file($item)) || ($buildDir && str_starts_with($item, \dirname($buildDir)) && !is_file($item))) {
-=======
-                foreach ((array) $warmer->warmUp($cacheDir) as $item) {
-                    if (is_dir($item) || (str_starts_with($item, \dirname($cacheDir)) && !is_file($item))) {
->>>>>>> a44829e2
                         throw new \LogicException(sprintf('"%s::warmUp()" should return a list of files or classes but "%s" is none of them.', $warmer::class, $item));
                     }
                     $preload[] = $item;
