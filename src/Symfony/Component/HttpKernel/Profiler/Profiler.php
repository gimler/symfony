<?php

/*
 * This file is part of the Symfony package.
 *
 * (c) Fabien Potencier <fabien@symfony.com>
 *
 * For the full copyright and license information, please view the LICENSE
 * file that was distributed with this source code.
 */

namespace Symfony\Component\HttpKernel\Profiler;

use Psr\Log\LoggerInterface;
use Symfony\Component\HttpFoundation\Exception\ConflictingHeadersException;
use Symfony\Component\HttpFoundation\Request;
use Symfony\Component\HttpFoundation\Response;
use Symfony\Component\HttpKernel\DataCollector\DataCollectorInterface;
use Symfony\Component\HttpKernel\DataCollector\LateDataCollectorInterface;
use Symfony\Contracts\Service\ResetInterface;

/**
 * Profiler.
 *
 * @author Fabien Potencier <fabien@symfony.com>
 */
class Profiler implements ResetInterface
{
    private ProfilerStorageInterface $storage;

    /**
     * @var DataCollectorInterface[]
     */
    private array $collectors = [];

    private ?LoggerInterface $logger;
    private bool $initiallyEnabled = true;
    private bool $enabled = true;

    public function __construct(ProfilerStorageInterface $storage, ?LoggerInterface $logger = null, bool $enable = true)
    {
        $this->storage = $storage;
        $this->logger = $logger;
        $this->initiallyEnabled = $this->enabled = $enable;
    }

    /**
     * Disables the profiler.
     *
     * @return void
     */
    public function disable()
    {
        $this->enabled = false;
    }

    /**
     * Enables the profiler.
     *
     * @return void
     */
    public function enable()
    {
        $this->enabled = true;
    }

    public function isEnabled(): bool
    {
        return $this->enabled;
    }

    /**
     * Loads the Profile for the given Response.
     */
    public function loadProfileFromResponse(Response $response): ?Profile
    {
        if (!$token = $response->headers->get('X-Debug-Token')) {
            return null;
        }

        return $this->loadProfile($token);
    }

    /**
     * Loads the Profile for the given token.
     */
    public function loadProfile(string $token): ?Profile
    {
        return $this->storage->read($token);
    }

    /**
     * Saves a Profile.
     */
    public function saveProfile(Profile $profile): bool
    {
        // late collect
        foreach ($profile->getCollectors() as $collector) {
            if ($collector instanceof LateDataCollectorInterface) {
                $collector->lateCollect();
            }
        }

        if (!($ret = $this->storage->write($profile)) && null !== $this->logger) {
            $this->logger->warning('Unable to store the profiler information.', ['configured_storage' => $this->storage::class]);
        }

        return $ret;
    }

    /**
     * Purges all data from the storage.
     *
     * @return void
     */
    public function purge()
    {
        $this->storage->purge();
    }

    /**
     * Finds profiler tokens for the given criteria.
     *
<<<<<<< HEAD
     * @param int|null      $limit  The maximum number of tokens to return
     * @param string|null   $start  The start date to search from
     * @param string|null   $end    The end date to search to
     * @param \Closure|null $filter A filter to apply on the list of tokens
     *
     * @see https://php.net/datetime.formats for the supported date/time formats
     */
    public function find(?string $ip, ?string $url, ?int $limit, ?string $method, ?string $start, ?string $end, string $statusCode = null/* , \Closure $filter = null */): array
=======
     * @param int|null    $limit The maximum number of tokens to return
     * @param string|null $start The start date to search from
     * @param string|null $end   The end date to search to
     *
     * @see https://php.net/datetime.formats for the supported date/time formats
     */
    public function find(?string $ip, ?string $url, ?int $limit, ?string $method, ?string $start, ?string $end, ?string $statusCode = null): array
>>>>>>> a44829e2
    {
        $filter = 7 < \func_num_args() ? func_get_arg(7) : null;

        return $this->storage->find($ip, $url, $limit, $method, $this->getTimestamp($start), $this->getTimestamp($end), $statusCode, $filter);
    }

    /**
     * Collects data for the given Response.
     */
<<<<<<< HEAD
    public function collect(Request $request, Response $response, \Throwable $exception = null): ?Profile
=======
    public function collect(Request $request, Response $response, ?\Throwable $exception = null): ?Profile
>>>>>>> a44829e2
    {
        if (false === $this->enabled) {
            return null;
        }

        $profile = new Profile(substr(hash('sha256', uniqid(mt_rand(), true)), 0, 6));
        $profile->setTime(time());
        $profile->setUrl($request->getUri());
        $profile->setMethod($request->getMethod());
        $profile->setStatusCode($response->getStatusCode());
        try {
            $profile->setIp($request->getClientIp());
        } catch (ConflictingHeadersException) {
            $profile->setIp('Unknown');
        }

        if ($request->attributes->has('_virtual_type')) {
            $profile->setVirtualType($request->attributes->get('_virtual_type'));
        }

        if ($prevToken = $response->headers->get('X-Debug-Token')) {
            $response->headers->set('X-Previous-Debug-Token', $prevToken);
        }

        $response->headers->set('X-Debug-Token', $profile->getToken());

        foreach ($this->collectors as $collector) {
            $collector->collect($request, $response, $exception);

            // we need to clone for sub-requests
            $profile->addCollector(clone $collector);
        }

        return $profile;
    }

    /**
     * @return void
     */
    public function reset()
    {
        foreach ($this->collectors as $collector) {
            $collector->reset();
        }
        $this->enabled = $this->initiallyEnabled;
    }

    /**
     * Gets the Collectors associated with this profiler.
     */
    public function all(): array
    {
        return $this->collectors;
    }

    /**
     * Sets the Collectors associated with this profiler.
     *
     * @param DataCollectorInterface[] $collectors An array of collectors
     *
     * @return void
     */
    public function set(array $collectors = [])
    {
        $this->collectors = [];
        foreach ($collectors as $collector) {
            $this->add($collector);
        }
    }

    /**
     * Adds a Collector.
     *
     * @return void
     */
    public function add(DataCollectorInterface $collector)
    {
        $this->collectors[$collector->getName()] = $collector;
    }

    /**
     * Returns true if a Collector for the given name exists.
     *
     * @param string $name A collector name
     */
    public function has(string $name): bool
    {
        return isset($this->collectors[$name]);
    }

    /**
     * Gets a Collector by name.
     *
     * @param string $name A collector name
     *
     * @throws \InvalidArgumentException if the collector does not exist
     */
    public function get(string $name): DataCollectorInterface
    {
        if (!isset($this->collectors[$name])) {
            throw new \InvalidArgumentException(sprintf('Collector "%s" does not exist.', $name));
        }

        return $this->collectors[$name];
    }

    private function getTimestamp(?string $value): ?int
    {
        if (null === $value || '' === $value) {
            return null;
        }

        try {
            $value = new \DateTimeImmutable(is_numeric($value) ? '@'.$value : $value);
        } catch (\Exception) {
            return null;
        }

        return $value->getTimestamp();
    }
}<|MERGE_RESOLUTION|>--- conflicted
+++ resolved
@@ -121,7 +121,6 @@
     /**
      * Finds profiler tokens for the given criteria.
      *
-<<<<<<< HEAD
      * @param int|null      $limit  The maximum number of tokens to return
      * @param string|null   $start  The start date to search from
      * @param string|null   $end    The end date to search to
@@ -129,16 +128,7 @@
      *
      * @see https://php.net/datetime.formats for the supported date/time formats
      */
-    public function find(?string $ip, ?string $url, ?int $limit, ?string $method, ?string $start, ?string $end, string $statusCode = null/* , \Closure $filter = null */): array
-=======
-     * @param int|null    $limit The maximum number of tokens to return
-     * @param string|null $start The start date to search from
-     * @param string|null $end   The end date to search to
-     *
-     * @see https://php.net/datetime.formats for the supported date/time formats
-     */
-    public function find(?string $ip, ?string $url, ?int $limit, ?string $method, ?string $start, ?string $end, ?string $statusCode = null): array
->>>>>>> a44829e2
+    public function find(?string $ip, ?string $url, ?int $limit, ?string $method, ?string $start, ?string $end, ?string $statusCode = null/* , \Closure $filter = null */): array
     {
         $filter = 7 < \func_num_args() ? func_get_arg(7) : null;
 
@@ -148,11 +138,7 @@
     /**
      * Collects data for the given Response.
      */
-<<<<<<< HEAD
-    public function collect(Request $request, Response $response, \Throwable $exception = null): ?Profile
-=======
     public function collect(Request $request, Response $response, ?\Throwable $exception = null): ?Profile
->>>>>>> a44829e2
     {
         if (false === $this->enabled) {
             return null;
