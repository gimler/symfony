--- conflicted
+++ resolved
@@ -25,13 +25,7 @@
      * This event allows you to create a response for a request before any
      * other code in the framework is executed.
      *
-<<<<<<< HEAD
      * @Event("Symfony\Component\HttpKernel\Event\GetResponseEvent")
-     *
-     * @var string
-=======
-     * @Event
->>>>>>> 9bc9474f
      */
     const REQUEST = 'kernel.request';
 
@@ -41,13 +35,7 @@
      * This event allows you to create a response for a thrown exception or
      * to modify the thrown exception.
      *
-<<<<<<< HEAD
      * @Event("Symfony\Component\HttpKernel\Event\GetResponseForExceptionEvent")
-     *
-     * @var string
-=======
-     * @Event
->>>>>>> 9bc9474f
      */
     const EXCEPTION = 'kernel.exception';
 
@@ -58,13 +46,7 @@
      * This event allows you to create a response for the return value of the
      * controller.
      *
-<<<<<<< HEAD
      * @Event("Symfony\Component\HttpKernel\Event\GetResponseForControllerResultEvent")
-     *
-     * @var string
-=======
-     * @Event
->>>>>>> 9bc9474f
      */
     const VIEW = 'kernel.view';
 
@@ -75,13 +57,7 @@
      * This event allows you to change the controller that will handle the
      * request.
      *
-<<<<<<< HEAD
      * @Event("Symfony\Component\HttpKernel\Event\FilterControllerEvent")
-     *
-     * @var string
-=======
-     * @Event
->>>>>>> 9bc9474f
      */
     const CONTROLLER = 'kernel.controller';
 
@@ -92,8 +68,6 @@
      * the controller.
      *
      * @Event("Symfony\Component\HttpKernel\Event\FilterControllerArgumentsEvent")
-     *
-     * @var string
      */
     const CONTROLLER_ARGUMENTS = 'kernel.controller_arguments';
 
@@ -104,13 +78,7 @@
      * This event allows you to modify or replace the response that will be
      * replied.
      *
-<<<<<<< HEAD
      * @Event("Symfony\Component\HttpKernel\Event\FilterResponseEvent")
-     *
-     * @var string
-=======
-     * @Event
->>>>>>> 9bc9474f
      */
     const RESPONSE = 'kernel.response';
 
@@ -119,13 +87,7 @@
      *
      * This event allows you to run expensive post-response jobs.
      *
-<<<<<<< HEAD
      * @Event("Symfony\Component\HttpKernel\Event\PostResponseEvent")
-     *
-     * @var string
-=======
-     * @Event
->>>>>>> 9bc9474f
      */
     const TERMINATE = 'kernel.terminate';
 
@@ -135,13 +97,7 @@
      * This event allows you to reset the global and environmental state of
      * the application, when it was changed during the request.
      *
-<<<<<<< HEAD
      * @Event("Symfony\Component\HttpKernel\Event\FinishRequestEvent")
-     *
-     * @var string
-=======
-     * @Event
->>>>>>> 9bc9474f
      */
     const FINISH_REQUEST = 'kernel.finish_request';
 }