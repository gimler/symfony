--- conflicted
+++ resolved
@@ -52,11 +52,7 @@
     /**
      * @param array<class-string, list<object>>|null $attributes
      */
-<<<<<<< HEAD
-    public function setController(callable $controller, array $attributes = null): void
-=======
     public function setController(callable $controller, ?array $attributes = null): void
->>>>>>> a44829e2
     {
         $this->controllerEvent->setController($controller, $attributes);
         unset($this->namedArguments);
@@ -98,7 +94,6 @@
     }
 
     /**
-<<<<<<< HEAD
      * @template T of class-string|null
      *
      * @param T $className
@@ -107,15 +102,8 @@
      *
      * @psalm-return (T is null ? array<class-string, list<object>> : list<object>)
      */
-    public function getAttributes(string $className = null): array
+    public function getAttributes(?string $className = null): array
     {
         return $this->controllerEvent->getAttributes($className);
-=======
-     * @return array<class-string, list<object>>
-     */
-    public function getAttributes(): array
-    {
-        return $this->controllerEvent->getAttributes();
->>>>>>> a44829e2
     }
 }