--- conflicted
+++ resolved
@@ -25,30 +25,6 @@
 {
     private $logger;
 
-    /**
-<<<<<<< HEAD
-     * Constructor.
-     *
-=======
-     * If the ...$arg functionality is available.
-     *
-     * Requires at least PHP 5.6.0 or HHVM 3.9.1
-     *
-     * @var bool
-     */
-    private $supportsVariadic;
-
-    /**
-     * If scalar types exists.
-     *
-     * @var bool
-     */
-    private $supportsScalarTypes;
-
-    /**
->>>>>>> fedcc91c
-     * @param LoggerInterface $logger A LoggerInterface instance
-     */
     public function __construct(LoggerInterface $logger = null)
     {
         $this->logger = $logger;
