<?php

/*
 * This file is part of the Symfony package.
 *
 * (c) Fabien Potencier <fabien@symfony.com>
 *
 * For the full copyright and license information, please view the LICENSE
 * file that was distributed with this source code.
 */

namespace Symfony\Component\HttpKernel\Controller;

use Psr\Container\ContainerInterface;
use Symfony\Component\HttpFoundation\Request;
use Symfony\Component\HttpKernel\Attribute\ValueResolver;
use Symfony\Component\HttpKernel\Controller\ArgumentResolver\DefaultValueResolver;
use Symfony\Component\HttpKernel\Controller\ArgumentResolver\RequestAttributeValueResolver;
use Symfony\Component\HttpKernel\Controller\ArgumentResolver\RequestValueResolver;
use Symfony\Component\HttpKernel\Controller\ArgumentResolver\SessionValueResolver;
use Symfony\Component\HttpKernel\Controller\ArgumentResolver\TraceableValueResolver;
use Symfony\Component\HttpKernel\Controller\ArgumentResolver\VariadicValueResolver;
use Symfony\Component\HttpKernel\ControllerMetadata\ArgumentMetadataFactory;
use Symfony\Component\HttpKernel\ControllerMetadata\ArgumentMetadataFactoryInterface;
use Symfony\Component\HttpKernel\Exception\ResolverNotFoundException;
use Symfony\Contracts\Service\ServiceProviderInterface;

/**
 * Responsible for resolving the arguments passed to an action.
 *
 * @author Iltar van der Berg <kjarli@gmail.com>
 */
final class ArgumentResolver implements ArgumentResolverInterface
{
    private ArgumentMetadataFactoryInterface $argumentMetadataFactory;
    private iterable $argumentValueResolvers;
    private ?ContainerInterface $namedResolvers;

    /**
     * @param iterable<mixed, ArgumentValueResolverInterface|ValueResolverInterface> $argumentValueResolvers
     */
    public function __construct(ArgumentMetadataFactoryInterface $argumentMetadataFactory = null, iterable $argumentValueResolvers = [], ContainerInterface $namedResolvers = null)
    {
        $this->argumentMetadataFactory = $argumentMetadataFactory ?? new ArgumentMetadataFactory();
        $this->argumentValueResolvers = $argumentValueResolvers ?: self::getDefaultArgumentValueResolvers();
        $this->namedResolvers = $namedResolvers;
    }

    public function getArguments(Request $request, callable $controller, \ReflectionFunctionAbstract $reflector = null): array
    {
        $arguments = [];

        foreach ($this->argumentMetadataFactory->createArgumentMetadata($controller, $reflector) as $metadata) {
            $argumentValueResolvers = $this->argumentValueResolvers;
            $disabledResolvers = [];

            if ($this->namedResolvers && $attributes = $metadata->getAttributesOfType(ValueResolver::class, $metadata::IS_INSTANCEOF)) {
                $resolverName = null;
                foreach ($attributes as $attribute) {
                    if ($attribute->disabled) {
                        $disabledResolvers[$attribute->resolver] = true;
                    } elseif ($resolverName) {
                        throw new \LogicException(sprintf('You can only pin one resolver per argument, but argument "$%s" of "%s()" has more.', $metadata->getName(), $this->getPrettyName($controller)));
                    } else {
                        $resolverName = $attribute->resolver;
                    }
                }

                if ($resolverName) {
                    if (!$this->namedResolvers->has($resolverName)) {
                        throw new ResolverNotFoundException($resolverName, $this->namedResolvers instanceof ServiceProviderInterface ? array_keys($this->namedResolvers->getProvidedServices()) : []);
                    }

                    $argumentValueResolvers = [$this->namedResolvers->get($resolverName)];
                }
            }

            foreach ($argumentValueResolvers as $name => $resolver) {
                if ((!$resolver instanceof ValueResolverInterface || $resolver instanceof TraceableValueResolver) && !$resolver->supports($request, $metadata)) {
                    continue;
                }
                if (isset($disabledResolvers[\is_int($name) ? $resolver::class : $name])) {
                    continue;
                }

                $count = 0;
                foreach ($resolver->resolve($request, $metadata) as $argument) {
                    ++$count;
                    $arguments[] = $argument;
                }

                if (1 < $count && !$metadata->isVariadic()) {
                    throw new \InvalidArgumentException(sprintf('"%s::resolve()" must yield at most one value for non-variadic arguments.', get_debug_type($resolver)));
                }

                if ($count) {
                    // continue to the next controller argument
                    continue 2;
                }

                if (!$resolver instanceof ValueResolverInterface) {
                    throw new \InvalidArgumentException(sprintf('"%s::resolve()" must yield at least one value.', get_debug_type($resolver)));
                }
            }

<<<<<<< HEAD
            throw new \RuntimeException(sprintf('Controller "%s" requires that you provide a value for the "$%s" argument. Either the argument is nullable and no null value has been provided, no default value has been provided or because there is a non optional argument after this one.', $this->getPrettyName($controller), $metadata->getName()));
=======
            $representative = $controller;

            if (\is_array($representative)) {
                $representative = sprintf('%s::%s()', \get_class($representative[0]), $representative[1]);
            } elseif (\is_object($representative)) {
                $representative = get_debug_type($representative);
            }

            throw new \RuntimeException(sprintf('Controller "%s" requires that you provide a value for the "$%s" argument. Either the argument is nullable and no null value has been provided, no default value has been provided or there is a non-optional argument after this one.', $representative, $metadata->getName()));
>>>>>>> 656749fb
        }

        return $arguments;
    }

    /**
     * @return iterable<int, ArgumentValueResolverInterface>
     */
    public static function getDefaultArgumentValueResolvers(): iterable
    {
        return [
            new RequestAttributeValueResolver(),
            new RequestValueResolver(),
            new SessionValueResolver(),
            new DefaultValueResolver(),
            new VariadicValueResolver(),
        ];
    }

    private function getPrettyName($controller): string
    {
        if (\is_array($controller)) {
            return $controller[0]::class.'::'.$controller[1];
        }

        if (\is_object($controller)) {
            return get_debug_type($controller);
        }

        return $controller;
    }
}<|MERGE_RESOLUTION|>--- conflicted
+++ resolved
@@ -103,19 +103,7 @@
                 }
             }
 
-<<<<<<< HEAD
-            throw new \RuntimeException(sprintf('Controller "%s" requires that you provide a value for the "$%s" argument. Either the argument is nullable and no null value has been provided, no default value has been provided or because there is a non optional argument after this one.', $this->getPrettyName($controller), $metadata->getName()));
-=======
-            $representative = $controller;
-
-            if (\is_array($representative)) {
-                $representative = sprintf('%s::%s()', \get_class($representative[0]), $representative[1]);
-            } elseif (\is_object($representative)) {
-                $representative = get_debug_type($representative);
-            }
-
-            throw new \RuntimeException(sprintf('Controller "%s" requires that you provide a value for the "$%s" argument. Either the argument is nullable and no null value has been provided, no default value has been provided or there is a non-optional argument after this one.', $representative, $metadata->getName()));
->>>>>>> 656749fb
+            throw new \RuntimeException(sprintf('Controller "%s" requires that you provide a value for the "$%s" argument. Either the argument is nullable and no null value has been provided, no default value has been provided or there is a non-optional argument after this one.', $this->getPrettyName($controller), $metadata->getName()));
         }
 
         return $arguments;
@@ -138,7 +126,11 @@
     private function getPrettyName($controller): string
     {
         if (\is_array($controller)) {
-            return $controller[0]::class.'::'.$controller[1];
+            if (\is_object($controller[0])) {
+                $controller[0] = get_debug_type($controller[0]);
+            }
+
+            return $controller[0].'::'.$controller[1];
         }
 
         if (\is_object($controller)) {
