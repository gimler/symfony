--- conflicted
+++ resolved
@@ -19,11 +19,7 @@
     /**
      * @param string $challenge WWW-Authenticate challenge string
      */
-<<<<<<< HEAD
-    public function __construct(string $challenge, string $message = '', \Throwable $previous = null, int $code = 0, array $headers = [])
-=======
-    public function __construct(string $challenge, ?string $message = '', ?\Throwable $previous = null, ?int $code = 0, array $headers = [])
->>>>>>> 2a31f2dd
+    public function __construct(string $challenge, string $message = '', ?\Throwable $previous = null, int $code = 0, array $headers = [])
     {
         $headers['WWW-Authenticate'] = $challenge;
 
