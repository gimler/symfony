--- conflicted
+++ resolved
@@ -106,21 +106,17 @@
             throw $exception;
         }
 
-<<<<<<< HEAD
-        $response = $this->handleThrowable($exception, $request, self::MAIN_REQUEST);
-=======
-        if ($pop = $request !== $this->requestStack->getMasterRequest()) {
+        if ($pop = $request !== $this->requestStack->getMainRequest()) {
             $this->requestStack->push($request);
         }
 
         try {
-            $response = $this->handleThrowable($exception, $request, self::MASTER_REQUEST);
+            $response = $this->handleThrowable($exception, $request, self::MAIN_REQUEST);
         } finally {
             if ($pop) {
                 $this->requestStack->pop();
             }
         }
->>>>>>> dffff8e3
 
         $response->sendHeaders();
         $response->sendContent();
