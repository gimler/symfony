<?php

/*
 * This file is part of the Symfony package.
 *
 * (c) Fabien Potencier <fabien@symfony.com>
 *
 * For the full copyright and license information, please view the LICENSE
 * file that was distributed with this source code.
 */

namespace Symfony\Component\HttpKernel\DataCollector;

use Symfony\Component\HttpFoundation\Request;
use Symfony\Component\HttpFoundation\Response;
use Symfony\Component\HttpKernel\KernelInterface;
use Symfony\Component\Stopwatch\Stopwatch;
use Symfony\Component\Stopwatch\StopwatchEvent;

/**
 * @author Fabien Potencier <fabien@symfony.com>
 *
 * @final
 */
class TimeDataCollector extends DataCollector implements LateDataCollectorInterface
{
    private ?KernelInterface $kernel;
    private ?Stopwatch $stopwatch;

    public function __construct(?KernelInterface $kernel = null, ?Stopwatch $stopwatch = null)
    {
        $this->kernel = $kernel;
        $this->stopwatch = $stopwatch;
        $this->data = ['events' => [], 'stopwatch_installed' => false, 'start_time' => 0];
    }

<<<<<<< HEAD
    public function collect(Request $request, Response $response, \Throwable $exception = null): void
=======
    public function collect(Request $request, Response $response, ?\Throwable $exception = null): void
>>>>>>> a44829e2
    {
        if (null !== $this->kernel) {
            $startTime = $this->kernel->getStartTime();
        } else {
            $startTime = $request->server->get('REQUEST_TIME_FLOAT');
        }

        $this->data = [
            'token' => $request->attributes->get('_stopwatch_token'),
            'start_time' => $startTime * 1000,
            'events' => [],
            'stopwatch_installed' => class_exists(Stopwatch::class, false),
        ];
    }

    public function reset(): void
    {
        $this->data = ['events' => [], 'stopwatch_installed' => false, 'start_time' => 0];

        $this->stopwatch?->reset();
    }

    public function lateCollect(): void
    {
        if (null !== $this->stopwatch && isset($this->data['token'])) {
            $this->setEvents($this->stopwatch->getSectionEvents($this->data['token']));
        }
        unset($this->data['token']);
    }

    /**
     * @param StopwatchEvent[] $events The request events
     */
    public function setEvents(array $events): void
    {
        foreach ($events as $event) {
            $event->ensureStopped();
        }

        $this->data['events'] = $events;
    }

    /**
     * @return StopwatchEvent[]
     */
    public function getEvents(): array
    {
        return $this->data['events'];
    }

    /**
     * Gets the request elapsed time.
     */
    public function getDuration(): float
    {
        if (!isset($this->data['events']['__section__'])) {
            return 0;
        }

        $lastEvent = $this->data['events']['__section__'];

        return $lastEvent->getOrigin() + $lastEvent->getDuration() - $this->getStartTime();
    }

    /**
     * Gets the initialization time.
     *
     * This is the time spent until the beginning of the request handling.
     */
    public function getInitTime(): float
    {
        if (!isset($this->data['events']['__section__'])) {
            return 0;
        }

        return $this->data['events']['__section__']->getOrigin() - $this->getStartTime();
    }

    public function getStartTime(): float
    {
        return $this->data['start_time'];
    }

    public function isStopwatchInstalled(): bool
    {
        return $this->data['stopwatch_installed'];
    }

    public function getName(): string
    {
        return 'time';
    }
}<|MERGE_RESOLUTION|>--- conflicted
+++ resolved
@@ -34,11 +34,7 @@
         $this->data = ['events' => [], 'stopwatch_installed' => false, 'start_time' => 0];
     }
 
-<<<<<<< HEAD
-    public function collect(Request $request, Response $response, \Throwable $exception = null): void
-=======
     public function collect(Request $request, Response $response, ?\Throwable $exception = null): void
->>>>>>> a44829e2
     {
         if (null !== $this->kernel) {
             $startTime = $this->kernel->getStartTime();
