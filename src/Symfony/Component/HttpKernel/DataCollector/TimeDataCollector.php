--- conflicted
+++ resolved
@@ -95,12 +95,9 @@
         return $this->data['events'];
     }
 
-<<<<<<< HEAD
-=======
     /**
      * Gets the request elapsed time.
      */
->>>>>>> fc479531
     public function getDuration(): float
     {
         if (!isset($this->data['events']['__section__'])) {
