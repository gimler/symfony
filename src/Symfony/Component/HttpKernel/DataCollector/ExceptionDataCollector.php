<?php

/*
 * This file is part of the Symfony package.
 *
 * (c) Fabien Potencier <fabien@symfony.com>
 *
 * For the full copyright and license information, please view the LICENSE
 * file that was distributed with this source code.
 */

namespace Symfony\Component\HttpKernel\DataCollector;

use Symfony\Component\ErrorHandler\Exception\FlattenException;
use Symfony\Component\HttpFoundation\Request;
use Symfony\Component\HttpFoundation\Response;

/**
 * @author Fabien Potencier <fabien@symfony.com>
 *
 * @final
 */
class ExceptionDataCollector extends DataCollector
{
<<<<<<< HEAD
    public function collect(Request $request, Response $response, \Throwable $exception = null): void
=======
    /**
     * {@inheritdoc}
     */
    public function collect(Request $request, Response $response, ?\Throwable $exception = null)
>>>>>>> 2a31f2dd
    {
        if (null !== $exception) {
            $this->data = [
                'exception' => FlattenException::createWithDataRepresentation($exception),
            ];
        }
    }

    public function reset(): void
    {
        $this->data = [];
    }

    public function hasException(): bool
    {
        return isset($this->data['exception']);
    }

    public function getException(): \Exception|FlattenException
    {
        return $this->data['exception'];
    }

    public function getMessage(): string
    {
        return $this->data['exception']->getMessage();
    }

    public function getCode(): int
    {
        return $this->data['exception']->getCode();
    }

    public function getStatusCode(): int
    {
        return $this->data['exception']->getStatusCode();
    }

    public function getTrace(): array
    {
        return $this->data['exception']->getTrace();
    }

    public function getName(): string
    {
        return 'exception';
    }
}<|MERGE_RESOLUTION|>--- conflicted
+++ resolved
@@ -22,14 +22,7 @@
  */
 class ExceptionDataCollector extends DataCollector
 {
-<<<<<<< HEAD
-    public function collect(Request $request, Response $response, \Throwable $exception = null): void
-=======
-    /**
-     * {@inheritdoc}
-     */
-    public function collect(Request $request, Response $response, ?\Throwable $exception = null)
->>>>>>> 2a31f2dd
+    public function collect(Request $request, Response $response, ?\Throwable $exception = null): void
     {
         if (null !== $exception) {
             $this->data = [
