--- conflicted
+++ resolved
@@ -44,11 +44,7 @@
      */
     public function __construct(string $fileLinkFormat = null, RequestStack $requestStack = null, string $baseDir = null, string|\Closure $urlFormat = null)
     {
-<<<<<<< HEAD
-        $fileLinkFormat = (self::FORMATS[$fileLinkFormat] ?? $fileLinkFormat) ?: ini_get('xdebug.file_link_format') ?: get_cfg_var('xdebug.file_link_format') ?: false;
-=======
-        $fileLinkFormat = (self::FORMATS[$fileLinkFormat] ?? $fileLinkFormat) ?: \ini_get('xdebug.file_link_format') ?: get_cfg_var('xdebug.file_link_format');
->>>>>>> b893a718
+        $fileLinkFormat = (self::FORMATS[$fileLinkFormat] ?? $fileLinkFormat) ?: \ini_get('xdebug.file_link_format') ?: get_cfg_var('xdebug.file_link_format') ?: false;
         if ($fileLinkFormat && !\is_array($fileLinkFormat)) {
             $i = strpos($f = $fileLinkFormat, '&', max(strrpos($f, '%f'), strrpos($f, '%l'))) ?: \strlen($f);
             $fileLinkFormat = [substr($f, 0, $i)] + preg_split('/&([^>]++)>/', substr($f, $i), -1, \PREG_SPLIT_DELIM_CAPTURE);
