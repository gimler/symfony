--- conflicted
+++ resolved
@@ -28,12 +28,8 @@
     /** @var \SplObjectStorage<Request, string> */
     private \SplObjectStorage $keyCache;
     /** @var array<string, resource> */
-<<<<<<< HEAD
     private array $locks = [];
-=======
-    private $locks = [];
-    private $options;
->>>>>>> 107a0e57
+    private array $options;
 
     /**
      * Constructor.
