<?php

/*
 * This file is part of the Symfony package.
 *
 * (c) Fabien Potencier <fabien@symfony.com>
 *
 * For the full copyright and license information, please view the LICENSE
 * file that was distributed with this source code.
 */

namespace Symfony\Component\HttpKernel\HttpCache;

use Symfony\Component\HttpFoundation\Request;
use Symfony\Component\HttpFoundation\Response;

/**
 * Esi implements the ESI capabilities to Request and Response instances.
 *
 * For more information, read the following W3C notes:
 *
 *  * ESI Language Specification 1.0 (http://www.w3.org/TR/esi-lang)
 *
 *  * Edge Architecture Specification (http://www.w3.org/TR/edge-arch)
 *
 * @author Fabien Potencier <fabien@symfony.com>
 */
class Esi extends AbstractSurrogate
{
    public function getName(): string
    {
        return 'esi';
    }

    /**
     * @return void
     */
    public function addSurrogateControl(Response $response)
    {
        if (str_contains($response->getContent(), '<esi:include')) {
            $response->headers->set('Surrogate-Control', 'content="ESI/1.0"');
        }
    }

<<<<<<< HEAD
    public function renderIncludeTag(string $uri, string $alt = null, bool $ignoreErrors = true, string $comment = ''): string
=======
    public function renderIncludeTag(string $uri, ?string $alt = null, bool $ignoreErrors = true, string $comment = ''): string
>>>>>>> a44829e2
    {
        $html = sprintf('<esi:include src="%s"%s%s />',
            $uri,
            $ignoreErrors ? ' onerror="continue"' : '',
            $alt ? sprintf(' alt="%s"', $alt) : ''
        );

        if (!empty($comment)) {
            return sprintf("<esi:comment text=\"%s\" />\n%s", $comment, $html);
        }

        return $html;
    }

    public function process(Request $request, Response $response): Response
    {
        $type = $response->headers->get('Content-Type');
        if (empty($type)) {
            $type = 'text/html';
        }

        $parts = explode(';', $type);
        if (!\in_array($parts[0], $this->contentTypes)) {
            return $response;
        }

        // we don't use a proper XML parser here as we can have ESI tags in a plain text response
        $content = $response->getContent();
        $content = preg_replace('#<esi\:remove>.*?</esi\:remove>#s', '', $content);
        $content = preg_replace('#<esi\:comment[^>]+>#s', '', $content);

        $boundary = self::generateBodyEvalBoundary();
        $chunks = preg_split('#<esi\:include\s+(.*?)\s*(?:/|</esi\:include)>#', $content, -1, \PREG_SPLIT_DELIM_CAPTURE);

        $i = 1;
        while (isset($chunks[$i])) {
            $options = [];
            preg_match_all('/(src|onerror|alt)="([^"]*?)"/', $chunks[$i], $matches, \PREG_SET_ORDER);
            foreach ($matches as $set) {
                $options[$set[1]] = $set[2];
            }

            if (!isset($options['src'])) {
                throw new \RuntimeException('Unable to process an ESI tag without a "src" attribute.');
            }

            $chunks[$i] = $boundary.$options['src']."\n".($options['alt'] ?? '')."\n".('continue' === ($options['onerror'] ?? ''))."\n";
            $i += 2;
        }
        $content = $boundary.implode('', $chunks).$boundary;

        $response->setContent($content);
        $response->headers->set('X-Body-Eval', 'ESI');

        // remove ESI/1.0 from the Surrogate-Control header
        $this->removeFromControl($response);

        return $response;
    }
}<|MERGE_RESOLUTION|>--- conflicted
+++ resolved
@@ -42,11 +42,7 @@
         }
     }
 
-<<<<<<< HEAD
-    public function renderIncludeTag(string $uri, string $alt = null, bool $ignoreErrors = true, string $comment = ''): string
-=======
     public function renderIncludeTag(string $uri, ?string $alt = null, bool $ignoreErrors = true, string $comment = ''): string
->>>>>>> a44829e2
     {
         $html = sprintf('<esi:include src="%s"%s%s />',
             $uri,
