--- conflicted
+++ resolved
@@ -63,7 +63,6 @@
         $this->assertSame($previous, $exception->getPrevious());
     }
 
-<<<<<<< HEAD
     /**
      * @dataProvider provideStatusCode
      */
@@ -96,10 +95,7 @@
         ];
     }
 
-    protected function createException(string $message = '', \Throwable $previous = null, int $code = 0, array $headers = []): HttpException
-=======
     protected function createException(string $message = '', ?\Throwable $previous = null, int $code = 0, array $headers = []): HttpException
->>>>>>> 6cd40eaa
     {
         return new HttpException(200, $message, $previous, $headers, $code);
     }
