--- conflicted
+++ resolved
@@ -30,11 +30,7 @@
         return $this->callController(...);
     }
 
-<<<<<<< HEAD
-    public function getArguments(Request $request, callable $controller, \ReflectionFunctionAbstract $reflector = null): array
-=======
     public function getArguments(Request $request, callable $controller, ?\ReflectionFunctionAbstract $reflector = null): array
->>>>>>> a44829e2
     {
         return [$request];
     }
