<?php

/*
 * This file is part of the Symfony package.
 *
 * (c) Fabien Potencier <fabien@symfony.com>
 *
 * For the full copyright and license information, please view the LICENSE
 * file that was distributed with this source code.
 */

namespace Symfony\Component\HttpKernel\Tests\Fragment;

use PHPUnit\Framework\TestCase;
use Symfony\Bridge\PhpUnit\ForwardCompatTestTrait;
use Symfony\Component\EventDispatcher\EventDispatcher;
use Symfony\Component\HttpFoundation\Request;
use Symfony\Component\HttpFoundation\RequestStack;
use Symfony\Component\HttpFoundation\Response;
use Symfony\Component\HttpKernel\Controller\ControllerReference;
use Symfony\Component\HttpKernel\Event\ExceptionEvent;
use Symfony\Component\HttpKernel\Fragment\InlineFragmentRenderer;
use Symfony\Component\HttpKernel\HttpKernel;
use Symfony\Component\HttpKernel\KernelEvents;
use Symfony\Contracts\EventDispatcher\EventDispatcherInterface;

class InlineFragmentRendererTest extends TestCase
{
    use ForwardCompatTestTrait;

    public function testRender()
    {
        $strategy = new InlineFragmentRenderer($this->getKernel($this->returnValue(new Response('foo'))));

        $this->assertEquals('foo', $strategy->render('/', Request::create('/'))->getContent());
    }

    public function testRenderWithControllerReference()
    {
        $strategy = new InlineFragmentRenderer($this->getKernel($this->returnValue(new Response('foo'))));

        $this->assertEquals('foo', $strategy->render(new ControllerReference('main_controller', [], []), Request::create('/'))->getContent());
    }

    public function testRenderWithObjectsAsAttributes()
    {
        $object = new \stdClass();

        $subRequest = Request::create('/_fragment?_path=_format%3Dhtml%26_locale%3Den%26_controller%3Dmain_controller');
        $subRequest->attributes->replace(['object' => $object, '_format' => 'html', '_controller' => 'main_controller', '_locale' => 'en']);
        $subRequest->headers->set('x-forwarded-for', ['127.0.0.1']);
        $subRequest->headers->set('forwarded', ['for="127.0.0.1";host="localhost";proto=http']);
        $subRequest->server->set('HTTP_X_FORWARDED_FOR', '127.0.0.1');
        $subRequest->server->set('HTTP_FORWARDED', 'for="127.0.0.1";host="localhost";proto=http');

        $strategy = new InlineFragmentRenderer($this->getKernelExpectingRequest($subRequest));

        $this->assertSame('foo', $strategy->render(new ControllerReference('main_controller', ['object' => $object], []), Request::create('/'))->getContent());
    }

    public function testRenderWithTrustedHeaderDisabled()
    {
        Request::setTrustedProxies([], 0);

        $expectedSubRequest = Request::create('/');
        $expectedSubRequest->headers->set('x-forwarded-for', ['127.0.0.1']);
        $expectedSubRequest->server->set('HTTP_X_FORWARDED_FOR', '127.0.0.1');

        $strategy = new InlineFragmentRenderer($this->getKernelExpectingRequest($expectedSubRequest));
        $this->assertSame('foo', $strategy->render('/', Request::create('/'))->getContent());

        Request::setTrustedProxies([], -1);
    }

    public function testRenderExceptionNoIgnoreErrors()
    {
<<<<<<< HEAD
        $dispatcher = $this->getMockBuilder(EventDispatcherInterface::class)->getMock();
=======
        $this->expectException('RuntimeException');
        $dispatcher = $this->getMockBuilder('Symfony\Component\EventDispatcher\EventDispatcherInterface')->getMock();
>>>>>>> 8173dafd
        $dispatcher->expects($this->never())->method('dispatch');

        $strategy = new InlineFragmentRenderer($this->getKernel($this->throwException(new \RuntimeException('foo'))), $dispatcher);

        $this->assertEquals('foo', $strategy->render('/', Request::create('/'))->getContent());
    }

    public function testRenderExceptionIgnoreErrors()
    {
        $exception = new \RuntimeException('foo');
        $kernel = $this->getKernel($this->throwException($exception));
        $request = Request::create('/');
        $expectedEvent = new ExceptionEvent($kernel, $request, $kernel::SUB_REQUEST, $exception);
        $dispatcher = $this->getMockBuilder(EventDispatcherInterface::class)->getMock();
        $dispatcher->expects($this->once())->method('dispatch')->with($expectedEvent, KernelEvents::EXCEPTION);

        $strategy = new InlineFragmentRenderer($kernel, $dispatcher);

        $this->assertEmpty($strategy->render('/', $request, ['ignore_errors' => true])->getContent());
    }

    public function testRenderExceptionIgnoreErrorsWithAlt()
    {
        $strategy = new InlineFragmentRenderer($this->getKernel($this->onConsecutiveCalls(
            $this->throwException(new \RuntimeException('foo')),
            $this->returnValue(new Response('bar'))
        )));

        $this->assertEquals('bar', $strategy->render('/', Request::create('/'), ['ignore_errors' => true, 'alt' => '/foo'])->getContent());
    }

    private function getKernel($returnValue)
    {
        $kernel = $this->getMockBuilder('Symfony\Component\HttpKernel\HttpKernelInterface')->getMock();
        $kernel
            ->expects($this->any())
            ->method('handle')
            ->will($returnValue)
        ;

        return $kernel;
    }

    public function testExceptionInSubRequestsDoesNotMangleOutputBuffers()
    {
        $controllerResolver = $this->getMockBuilder('Symfony\\Component\\HttpKernel\\Controller\\ControllerResolverInterface')->getMock();
        $controllerResolver
            ->expects($this->once())
            ->method('getController')
            ->willReturn(function () {
                ob_start();
                echo 'bar';
                throw new \RuntimeException();
            })
        ;

        $argumentResolver = $this->getMockBuilder('Symfony\\Component\\HttpKernel\\Controller\\ArgumentResolverInterface')->getMock();
        $argumentResolver
            ->expects($this->once())
            ->method('getArguments')
            ->willReturn([])
        ;

        $kernel = new HttpKernel(new EventDispatcher(), $controllerResolver, new RequestStack(), $argumentResolver);
        $renderer = new InlineFragmentRenderer($kernel);

        // simulate a main request with output buffering
        ob_start();
        echo 'Foo';

        // simulate a sub-request with output buffering and an exception
        $renderer->render('/', Request::create('/'), ['ignore_errors' => true]);

        $this->assertEquals('Foo', ob_get_clean());
    }

    public function testLocaleAndFormatAreIsKeptInSubrequest()
    {
        $expectedSubRequest = Request::create('/');
        $expectedSubRequest->attributes->set('_format', 'foo');
        $expectedSubRequest->setLocale('fr');
        if (Request::HEADER_X_FORWARDED_FOR & Request::getTrustedHeaderSet()) {
            $expectedSubRequest->headers->set('x-forwarded-for', ['127.0.0.1']);
            $expectedSubRequest->server->set('HTTP_X_FORWARDED_FOR', '127.0.0.1');
        }
        $expectedSubRequest->headers->set('forwarded', ['for="127.0.0.1";host="localhost";proto=http']);
        $expectedSubRequest->server->set('HTTP_FORWARDED', 'for="127.0.0.1";host="localhost";proto=http');

        $strategy = new InlineFragmentRenderer($this->getKernelExpectingRequest($expectedSubRequest));

        $request = Request::create('/');
        $request->attributes->set('_format', 'foo');
        $request->setLocale('fr');
        $strategy->render('/', $request);
    }

    public function testESIHeaderIsKeptInSubrequest()
    {
        $expectedSubRequest = Request::create('/');
        $expectedSubRequest->headers->set('Surrogate-Capability', 'abc="ESI/1.0"');

        if (Request::HEADER_X_FORWARDED_FOR & Request::getTrustedHeaderSet()) {
            $expectedSubRequest->headers->set('x-forwarded-for', ['127.0.0.1']);
            $expectedSubRequest->server->set('HTTP_X_FORWARDED_FOR', '127.0.0.1');
        }
        $expectedSubRequest->headers->set('forwarded', ['for="127.0.0.1";host="localhost";proto=http']);
        $expectedSubRequest->server->set('HTTP_FORWARDED', 'for="127.0.0.1";host="localhost";proto=http');

        $strategy = new InlineFragmentRenderer($this->getKernelExpectingRequest($expectedSubRequest));

        $request = Request::create('/');
        $request->headers->set('Surrogate-Capability', 'abc="ESI/1.0"');
        $strategy->render('/', $request);
    }

    public function testESIHeaderIsKeptInSubrequestWithTrustedHeaderDisabled()
    {
        Request::setTrustedProxies([], Request::HEADER_FORWARDED);

        $this->testESIHeaderIsKeptInSubrequest();

        Request::setTrustedProxies([], -1);
    }

    public function testHeadersPossiblyResultingIn304AreNotAssignedToSubrequest()
    {
        $expectedSubRequest = Request::create('/');
        $expectedSubRequest->headers->set('x-forwarded-for', ['127.0.0.1']);
        $expectedSubRequest->headers->set('forwarded', ['for="127.0.0.1";host="localhost";proto=http']);
        $expectedSubRequest->server->set('HTTP_X_FORWARDED_FOR', '127.0.0.1');
        $expectedSubRequest->server->set('HTTP_FORWARDED', 'for="127.0.0.1";host="localhost";proto=http');

        $strategy = new InlineFragmentRenderer($this->getKernelExpectingRequest($expectedSubRequest));
        $request = Request::create('/', 'GET', [], [], [], ['HTTP_IF_MODIFIED_SINCE' => 'Fri, 01 Jan 2016 00:00:00 GMT', 'HTTP_IF_NONE_MATCH' => '*']);
        $strategy->render('/', $request);
    }

    public function testFirstTrustedProxyIsSetAsRemote()
    {
        Request::setTrustedProxies(['1.1.1.1'], -1);

        $expectedSubRequest = Request::create('/');
        $expectedSubRequest->headers->set('Surrogate-Capability', 'abc="ESI/1.0"');
        $expectedSubRequest->server->set('REMOTE_ADDR', '127.0.0.1');
        $expectedSubRequest->headers->set('x-forwarded-for', ['127.0.0.1']);
        $expectedSubRequest->headers->set('forwarded', ['for="127.0.0.1";host="localhost";proto=http']);
        $expectedSubRequest->server->set('HTTP_X_FORWARDED_FOR', '127.0.0.1');
        $expectedSubRequest->server->set('HTTP_FORWARDED', 'for="127.0.0.1";host="localhost";proto=http');

        $strategy = new InlineFragmentRenderer($this->getKernelExpectingRequest($expectedSubRequest));

        $request = Request::create('/');
        $request->headers->set('Surrogate-Capability', 'abc="ESI/1.0"');
        $strategy->render('/', $request);

        Request::setTrustedProxies([], -1);
    }

    public function testIpAddressOfRangedTrustedProxyIsSetAsRemote()
    {
        $expectedSubRequest = Request::create('/');
        $expectedSubRequest->headers->set('Surrogate-Capability', 'abc="ESI/1.0"');
        $expectedSubRequest->server->set('REMOTE_ADDR', '127.0.0.1');
        $expectedSubRequest->headers->set('x-forwarded-for', ['127.0.0.1']);
        $expectedSubRequest->headers->set('forwarded', ['for="127.0.0.1";host="localhost";proto=http']);
        $expectedSubRequest->server->set('HTTP_X_FORWARDED_FOR', '127.0.0.1');
        $expectedSubRequest->server->set('HTTP_FORWARDED', 'for="127.0.0.1";host="localhost";proto=http');

        Request::setTrustedProxies(['1.1.1.1/24'], -1);

        $strategy = new InlineFragmentRenderer($this->getKernelExpectingRequest($expectedSubRequest));

        $request = Request::create('/');
        $request->headers->set('Surrogate-Capability', 'abc="ESI/1.0"');
        $strategy->render('/', $request);

        Request::setTrustedProxies([], -1);
    }

    /**
     * Creates a Kernel expecting a request equals to $request
     * Allows delta in comparison in case REQUEST_TIME changed by 1 second.
     */
    private function getKernelExpectingRequest(Request $request, $strict = false)
    {
        $kernel = $this->getMockBuilder('Symfony\Component\HttpKernel\HttpKernelInterface')->getMock();
        $kernel
            ->expects($this->once())
            ->method('handle')
            ->with($this->equalTo($request, 1))
            ->willReturn(new Response('foo'));

        return $kernel;
    }
}

class Bar
{
    public $bar = 'bar';

    public function getBar()
    {
        return $this->bar;
    }
}<|MERGE_RESOLUTION|>--- conflicted
+++ resolved
@@ -74,12 +74,8 @@
 
     public function testRenderExceptionNoIgnoreErrors()
     {
-<<<<<<< HEAD
+        $this->expectException('RuntimeException');
         $dispatcher = $this->getMockBuilder(EventDispatcherInterface::class)->getMock();
-=======
-        $this->expectException('RuntimeException');
-        $dispatcher = $this->getMockBuilder('Symfony\Component\EventDispatcher\EventDispatcherInterface')->getMock();
->>>>>>> 8173dafd
         $dispatcher->expects($this->never())->method('dispatch');
 
         $strategy = new InlineFragmentRenderer($this->getKernel($this->throwException(new \RuntimeException('foo'))), $dispatcher);
