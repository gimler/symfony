--- conflicted
+++ resolved
@@ -25,11 +25,7 @@
         $this->varToClone = $varToClone;
     }
 
-<<<<<<< HEAD
-    public function collect(Request $request, Response $response, \Throwable $exception = null): void
-=======
-    public function collect(Request $request, Response $response, ?\Throwable $exception = null)
->>>>>>> 998fa9d6
+    public function collect(Request $request, Response $response, ?\Throwable $exception = null): void
     {
         $this->data = $this->cloneVar($this->varToClone);
     }
