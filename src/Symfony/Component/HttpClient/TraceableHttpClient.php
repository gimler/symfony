<?php

/*
 * This file is part of the Symfony package.
 *
 * (c) Fabien Potencier <fabien@symfony.com>
 *
 * For the full copyright and license information, please view the LICENSE
 * file that was distributed with this source code.
 */

namespace Symfony\Component\HttpClient;

use Psr\Log\LoggerAwareInterface;
use Psr\Log\LoggerInterface;
use Symfony\Component\HttpClient\Response\ResponseStream;
use Symfony\Component\HttpClient\Response\TraceableResponse;
use Symfony\Component\Stopwatch\Stopwatch;
use Symfony\Contracts\HttpClient\HttpClientInterface;
use Symfony\Contracts\HttpClient\ResponseInterface;
use Symfony\Contracts\HttpClient\ResponseStreamInterface;
use Symfony\Contracts\Service\ResetInterface;

/**
 * @author Jérémy Romey <jeremy@free-agent.fr>
 */
final class TraceableHttpClient implements HttpClientInterface, ResetInterface, LoggerAwareInterface
{
    private HttpClientInterface $client;
    private ?Stopwatch $stopwatch;
    private \ArrayObject $tracedRequests;

    public function __construct(HttpClientInterface $client, ?Stopwatch $stopwatch = null)
    {
        $this->client = $client;
        $this->stopwatch = $stopwatch;
        $this->tracedRequests = new \ArrayObject();
    }

    public function request(string $method, string $url, array $options = []): ResponseInterface
    {
        $content = null;
        $traceInfo = [];
        $this->tracedRequests[] = [
            'method' => $method,
            'url' => $url,
            'options' => $options,
            'info' => &$traceInfo,
            'content' => &$content,
        ];
        $onProgress = $options['on_progress'] ?? null;

        if (false === ($options['extra']['trace_content'] ?? true)) {
            unset($content);
            $content = false;
        }

        $options['on_progress'] = function (int $dlNow, int $dlSize, array $info) use (&$traceInfo, $onProgress) {
            $traceInfo = $info;

            if (null !== $onProgress) {
                $onProgress($dlNow, $dlSize, $info);
            }
        };

        return new TraceableResponse($this->client, $this->client->request($method, $url, $options), $content, $this->stopwatch?->start("$method $url", 'http_client'));
    }

<<<<<<< HEAD
    public function stream(ResponseInterface|iterable $responses, float $timeout = null): ResponseStreamInterface
=======
    /**
     * {@inheritdoc}
     */
    public function stream($responses, ?float $timeout = null): ResponseStreamInterface
>>>>>>> 2a31f2dd
    {
        if ($responses instanceof TraceableResponse) {
            $responses = [$responses];
        }

        return new ResponseStream(TraceableResponse::stream($this->client, $responses, $timeout));
    }

    public function getTracedRequests(): array
    {
        return $this->tracedRequests->getArrayCopy();
    }

    public function reset(): void
    {
        if ($this->client instanceof ResetInterface) {
            $this->client->reset();
        }

        $this->tracedRequests->exchangeArray([]);
    }

    public function setLogger(LoggerInterface $logger): void
    {
        if ($this->client instanceof LoggerAwareInterface) {
            $this->client->setLogger($logger);
        }
    }

    public function withOptions(array $options): static
    {
        $clone = clone $this;
        $clone->client = $this->client->withOptions($options);

        return $clone;
    }
}<|MERGE_RESOLUTION|>--- conflicted
+++ resolved
@@ -66,14 +66,7 @@
         return new TraceableResponse($this->client, $this->client->request($method, $url, $options), $content, $this->stopwatch?->start("$method $url", 'http_client'));
     }
 
-<<<<<<< HEAD
-    public function stream(ResponseInterface|iterable $responses, float $timeout = null): ResponseStreamInterface
-=======
-    /**
-     * {@inheritdoc}
-     */
-    public function stream($responses, ?float $timeout = null): ResponseStreamInterface
->>>>>>> 2a31f2dd
+    public function stream(ResponseInterface|iterable $responses, ?float $timeout = null): ResponseStreamInterface
     {
         if ($responses instanceof TraceableResponse) {
             $responses = [$responses];
