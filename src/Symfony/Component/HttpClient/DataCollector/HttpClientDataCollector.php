--- conflicted
+++ resolved
@@ -38,11 +38,7 @@
         $this->clients[$name] = $client;
     }
 
-<<<<<<< HEAD
-    public function collect(Request $request, Response $response, \Throwable $exception = null): void
-=======
     public function collect(Request $request, Response $response, ?\Throwable $exception = null): void
->>>>>>> a44829e2
     {
         $this->lateCollect();
     }
