--- conflicted
+++ resolved
@@ -31,26 +31,12 @@
  */
 class TraceableResponse implements ResponseInterface, StreamableInterface
 {
-<<<<<<< HEAD
     public function __construct(
         private HttpClientInterface $client,
         private ResponseInterface $response,
         private mixed &$content,
         private ?StopwatchEvent $event = null,
     ) {
-=======
-    private HttpClientInterface $client;
-    private ResponseInterface $response;
-    private mixed $content;
-    private ?StopwatchEvent $event;
-
-    public function __construct(HttpClientInterface $client, ResponseInterface $response, &$content, ?StopwatchEvent $event = null)
-    {
-        $this->client = $client;
-        $this->response = $response;
-        $this->content = &$content;
-        $this->event = $event;
->>>>>>> 6cd40eaa
     }
 
     public function __sleep(): array
