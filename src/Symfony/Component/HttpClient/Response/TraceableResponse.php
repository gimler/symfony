--- conflicted
+++ resolved
@@ -134,11 +134,7 @@
         }
     }
 
-<<<<<<< HEAD
-    public function getInfo(string $type = null): mixed
-=======
     public function getInfo(?string $type = null): mixed
->>>>>>> a44829e2
     {
         return $this->response->getInfo($type);
     }
