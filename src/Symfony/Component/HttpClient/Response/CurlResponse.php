--- conflicted
+++ resolved
@@ -42,11 +42,7 @@
     /**
      * @internal
      */
-<<<<<<< HEAD
-    public function __construct(CurlClientState $multi, \CurlHandle|string $ch, array $options = null, LoggerInterface $logger = null, string $method = 'GET', callable $resolveRedirect = null, int $curlVersion = null, string $originalUrl = null)
-=======
-    public function __construct(CurlClientState $multi, $ch, ?array $options = null, ?LoggerInterface $logger = null, string $method = 'GET', ?callable $resolveRedirect = null, ?int $curlVersion = null)
->>>>>>> 2a31f2dd
+    public function __construct(CurlClientState $multi, \CurlHandle|string $ch, ?array $options = null, ?LoggerInterface $logger = null, string $method = 'GET', ?callable $resolveRedirect = null, ?int $curlVersion = null, ?string $originalUrl = null)
     {
         $this->multi = $multi;
 
@@ -197,14 +193,7 @@
         });
     }
 
-<<<<<<< HEAD
-    public function getInfo(string $type = null): mixed
-=======
-    /**
-     * {@inheritdoc}
-     */
-    public function getInfo(?string $type = null)
->>>>>>> 2a31f2dd
+    public function getInfo(?string $type = null): mixed
     {
         if (!$info = $this->finalInfo) {
             $info = array_merge($this->info, curl_getinfo($this->handle));
