--- conflicted
+++ resolved
@@ -37,11 +37,7 @@
      * @param string|array|null $subnets String or array of subnets using CIDR notation that will be used by IpUtils.
      *                                   If null is passed, the standard private subnets will be used.
      */
-<<<<<<< HEAD
-    public function __construct(HttpClientInterface $client, string|array $subnets = null)
-=======
     public function __construct(HttpClientInterface $client, string|array|null $subnets = null)
->>>>>>> a44829e2
     {
         if (!class_exists(IpUtils::class)) {
             throw new \LogicException(sprintf('You cannot use "%s" if the HttpFoundation component is not installed. Try running "composer require symfony/http-foundation".', __CLASS__));
@@ -76,11 +72,7 @@
         return $this->client->request($method, $url, $options);
     }
 
-<<<<<<< HEAD
-    public function stream(ResponseInterface|iterable $responses, float $timeout = null): ResponseStreamInterface
-=======
     public function stream(ResponseInterface|iterable $responses, ?float $timeout = null): ResponseStreamInterface
->>>>>>> a44829e2
     {
         return $this->client->stream($responses, $timeout);
     }
