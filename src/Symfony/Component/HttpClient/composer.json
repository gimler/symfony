--- conflicted
+++ resolved
@@ -23,11 +23,7 @@
     "require": {
         "php": ">=7.2.5",
         "psr/log": "^1.0",
-<<<<<<< HEAD
-        "symfony/http-client-contracts": "^2.2",
-=======
-        "symfony/http-client-contracts": "^1.1.11|~2.1.4|~2.2.1|~2.3.2|^2.4.1",
->>>>>>> bf30aa6f
+        "symfony/http-client-contracts": "~2.2.1|~2.3.2|^2.4.1",
         "symfony/polyfill-php73": "^1.11",
         "symfony/polyfill-php80": "^1.15",
         "symfony/service-contracts": "^1.0|^2"
