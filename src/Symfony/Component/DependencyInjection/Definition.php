<?php

/*
 * This file is part of the Symfony package.
 *
 * (c) Fabien Potencier <fabien@symfony.com>
 *
 * For the full copyright and license information, please view the LICENSE
 * file that was distributed with this source code.
 */

namespace Symfony\Component\DependencyInjection;

use Symfony\Component\DependencyInjection\Argument\BoundArgument;
use Symfony\Component\DependencyInjection\Exception\InvalidArgumentException;
use Symfony\Component\DependencyInjection\Exception\OutOfBoundsException;

/**
 * Definition represents a service definition.
 *
 * @author Fabien Potencier <fabien@symfony.com>
 */
class Definition
{
    private const DEFAULT_DEPRECATION_TEMPLATE = 'The "%service_id%" service is deprecated. You should stop using it, as it will be removed in the future.';

    private ?string $class = null;
    private ?string $file = null;
    private string|array|null $factory = null;
    private bool $shared = true;
    private array $deprecation = [];
    private array $properties = [];
    private array $calls = [];
    private array $instanceof = [];
    private bool $autoconfigured = false;
    private string|array|null $configurator = null;
    private array $tags = [];
    private bool $public = false;
    private bool $synthetic = false;
    private bool $abstract = false;
    private bool $lazy = false;
    private ?array $decoratedService = null;
    private bool $autowired = false;
    private array $changes = [];
    private array $bindings = [];
    private array $errors = [];

    protected $arguments = [];

    /**
     * @internal
     *
     * Used to store the name of the inner id when using service decoration together with autowiring
     */
    public ?string $innerServiceId = null;

    /**
     * @internal
     *
     * Used to store the behavior to follow when using service decoration and the decorated service is invalid
     */
    public ?int $decorationOnInvalid = null;

    public function __construct(?string $class = null, array $arguments = [])
    {
        if (null !== $class) {
            $this->setClass($class);
        }
        $this->arguments = $arguments;
    }

    /**
     * Returns all changes tracked for the Definition object.
     */
    public function getChanges(): array
    {
        return $this->changes;
    }

    /**
     * Sets the tracked changes for the Definition object.
     *
     * @param array $changes An array of changes for this Definition
     *
     * @return $this
     */
    public function setChanges(array $changes): static
    {
        $this->changes = $changes;

        return $this;
    }

    /**
     * Sets a factory.
     *
     * @param string|array|Reference|null $factory A PHP function, reference or an array containing a class/Reference and a method to call
     *
     * @return $this
     */
    public function setFactory(string|array|Reference|null $factory): static
    {
        $this->changes['factory'] = true;

        if (\is_string($factory) && str_contains($factory, '::')) {
            $factory = explode('::', $factory, 2);
        } elseif ($factory instanceof Reference) {
            $factory = [$factory, '__invoke'];
        }

        $this->factory = $factory;

        return $this;
    }

    /**
     * Gets the factory.
     *
     * @return string|array|null The PHP function or an array containing a class/Reference and a method to call
     */
    public function getFactory(): string|array|null
    {
        return $this->factory;
    }

    /**
     * Sets the service that this service is decorating.
     *
     * @param string|null $id        The decorated service id, use null to remove decoration
     * @param string|null $renamedId The new decorated service id
     *
     * @return $this
     *
     * @throws InvalidArgumentException in case the decorated service id and the new decorated service id are equals
     */
<<<<<<< HEAD
    public function setDecoratedService(?string $id, string $renamedId = null, int $priority = 0, int $invalidBehavior = ContainerInterface::EXCEPTION_ON_INVALID_REFERENCE): static
=======
    public function setDecoratedService(?string $id, ?string $renamedId = null, int $priority = 0, int $invalidBehavior = ContainerInterface::EXCEPTION_ON_INVALID_REFERENCE)
>>>>>>> 2a31f2dd
    {
        if ($renamedId && $id === $renamedId) {
            throw new InvalidArgumentException(sprintf('The decorated service inner name for "%s" must be different than the service name itself.', $id));
        }

        $this->changes['decorated_service'] = true;

        if (null === $id) {
            $this->decoratedService = null;
        } else {
            $this->decoratedService = [$id, $renamedId, $priority];

            if (ContainerInterface::EXCEPTION_ON_INVALID_REFERENCE !== $invalidBehavior) {
                $this->decoratedService[] = $invalidBehavior;
            }
        }

        return $this;
    }

    /**
     * Gets the service that this service is decorating.
     *
     * @return array|null An array composed of the decorated service id, the new id for it and the priority of decoration, null if no service is decorated
     */
    public function getDecoratedService(): ?array
    {
        return $this->decoratedService;
    }

    /**
     * Sets the service class.
     *
     * @return $this
     */
    public function setClass(?string $class): static
    {
        $this->changes['class'] = true;

        $this->class = $class;

        return $this;
    }

    /**
     * Gets the service class.
     */
    public function getClass(): ?string
    {
        return $this->class;
    }

    /**
     * Sets the arguments to pass to the service constructor/factory method.
     *
     * @return $this
     */
    public function setArguments(array $arguments): static
    {
        $this->arguments = $arguments;

        return $this;
    }

    /**
     * Sets the properties to define when creating the service.
     *
     * @return $this
     */
    public function setProperties(array $properties): static
    {
        $this->properties = $properties;

        return $this;
    }

    /**
     * Gets the properties to define when creating the service.
     */
    public function getProperties(): array
    {
        return $this->properties;
    }

    /**
     * Sets a specific property.
     *
     * @return $this
     */
    public function setProperty(string $name, mixed $value): static
    {
        $this->properties[$name] = $value;

        return $this;
    }

    /**
     * Adds an argument to pass to the service constructor/factory method.
     *
     * @return $this
     */
    public function addArgument(mixed $argument): static
    {
        $this->arguments[] = $argument;

        return $this;
    }

    /**
     * Replaces a specific argument.
     *
     * @return $this
     *
     * @throws OutOfBoundsException When the replaced argument does not exist
     */
    public function replaceArgument(int|string $index, mixed $argument): static
    {
        if (0 === \count($this->arguments)) {
            throw new OutOfBoundsException(sprintf('Cannot replace arguments for class "%s" if none have been configured yet.', $this->class));
        }

        if (\is_int($index) && ($index < 0 || $index > \count($this->arguments) - 1)) {
            throw new OutOfBoundsException(sprintf('The index "%d" is not in the range [0, %d] of the arguments of class "%s".', $index, \count($this->arguments) - 1, $this->class));
        }

        if (!\array_key_exists($index, $this->arguments)) {
            throw new OutOfBoundsException(sprintf('The argument "%s" doesn\'t exist in class "%s".', $index, $this->class));
        }

        $this->arguments[$index] = $argument;

        return $this;
    }

    /**
     * Sets a specific argument.
     *
     * @return $this
     */
    public function setArgument(int|string $key, mixed $value): static
    {
        $this->arguments[$key] = $value;

        return $this;
    }

    /**
     * Gets the arguments to pass to the service constructor/factory method.
     */
    public function getArguments(): array
    {
        return $this->arguments;
    }

    /**
     * Gets an argument to pass to the service constructor/factory method.
     *
     * @throws OutOfBoundsException When the argument does not exist
     */
    public function getArgument(int|string $index): mixed
    {
        if (!\array_key_exists($index, $this->arguments)) {
            throw new OutOfBoundsException(sprintf('The argument "%s" doesn\'t exist in class "%s".', $index, $this->class));
        }

        return $this->arguments[$index];
    }

    /**
     * Sets the methods to call after service initialization.
     *
     * @return $this
     */
    public function setMethodCalls(array $calls = []): static
    {
        $this->calls = [];
        foreach ($calls as $call) {
            $this->addMethodCall($call[0], $call[1], $call[2] ?? false);
        }

        return $this;
    }

    /**
     * Adds a method to call after service initialization.
     *
     * @param string $method       The method name to call
     * @param array  $arguments    An array of arguments to pass to the method call
     * @param bool   $returnsClone Whether the call returns the service instance or not
     *
     * @return $this
     *
     * @throws InvalidArgumentException on empty $method param
     */
    public function addMethodCall(string $method, array $arguments = [], bool $returnsClone = false): static
    {
        if (empty($method)) {
            throw new InvalidArgumentException('Method name cannot be empty.');
        }
        $this->calls[] = $returnsClone ? [$method, $arguments, true] : [$method, $arguments];

        return $this;
    }

    /**
     * Removes a method to call after service initialization.
     *
     * @return $this
     */
    public function removeMethodCall(string $method): static
    {
        foreach ($this->calls as $i => $call) {
            if ($call[0] === $method) {
                unset($this->calls[$i]);
            }
        }

        return $this;
    }

    /**
     * Check if the current definition has a given method to call after service initialization.
     */
    public function hasMethodCall(string $method): bool
    {
        foreach ($this->calls as $call) {
            if ($call[0] === $method) {
                return true;
            }
        }

        return false;
    }

    /**
     * Gets the methods to call after service initialization.
     */
    public function getMethodCalls(): array
    {
        return $this->calls;
    }

    /**
     * Sets the definition templates to conditionally apply on the current definition, keyed by parent interface/class.
     *
     * @param ChildDefinition[] $instanceof
     *
     * @return $this
     */
    public function setInstanceofConditionals(array $instanceof): static
    {
        $this->instanceof = $instanceof;

        return $this;
    }

    /**
     * Gets the definition templates to conditionally apply on the current definition, keyed by parent interface/class.
     *
     * @return ChildDefinition[]
     */
    public function getInstanceofConditionals(): array
    {
        return $this->instanceof;
    }

    /**
     * Sets whether or not instanceof conditionals should be prepended with a global set.
     *
     * @return $this
     */
    public function setAutoconfigured(bool $autoconfigured): static
    {
        $this->changes['autoconfigured'] = true;

        $this->autoconfigured = $autoconfigured;

        return $this;
    }

    public function isAutoconfigured(): bool
    {
        return $this->autoconfigured;
    }

    /**
     * Sets tags for this definition.
     *
     * @return $this
     */
    public function setTags(array $tags): static
    {
        $this->tags = $tags;

        return $this;
    }

    /**
     * Returns all tags.
     */
    public function getTags(): array
    {
        return $this->tags;
    }

    /**
     * Gets a tag by name.
     */
    public function getTag(string $name): array
    {
        return $this->tags[$name] ?? [];
    }

    /**
     * Adds a tag for this definition.
     *
     * @return $this
     */
    public function addTag(string $name, array $attributes = []): static
    {
        $this->tags[$name][] = $attributes;

        return $this;
    }

    /**
     * Whether this definition has a tag with the given name.
     */
    public function hasTag(string $name): bool
    {
        return isset($this->tags[$name]);
    }

    /**
     * Clears all tags for a given name.
     *
     * @return $this
     */
    public function clearTag(string $name): static
    {
        unset($this->tags[$name]);

        return $this;
    }

    /**
     * Clears the tags for this definition.
     *
     * @return $this
     */
    public function clearTags(): static
    {
        $this->tags = [];

        return $this;
    }

    /**
     * Sets a file to require before creating the service.
     *
     * @return $this
     */
    public function setFile(?string $file): static
    {
        $this->changes['file'] = true;

        $this->file = $file;

        return $this;
    }

    /**
     * Gets the file to require before creating the service.
     */
    public function getFile(): ?string
    {
        return $this->file;
    }

    /**
     * Sets if the service must be shared or not.
     *
     * @return $this
     */
    public function setShared(bool $shared): static
    {
        $this->changes['shared'] = true;

        $this->shared = $shared;

        return $this;
    }

    /**
     * Whether this service is shared.
     */
    public function isShared(): bool
    {
        return $this->shared;
    }

    /**
     * Sets the visibility of this service.
     *
     * @return $this
     */
    public function setPublic(bool $boolean): static
    {
        $this->changes['public'] = true;

        $this->public = $boolean;

        return $this;
    }

    /**
     * Whether this service is public facing.
     */
    public function isPublic(): bool
    {
        return $this->public;
    }

    /**
     * Whether this service is private.
     */
    public function isPrivate(): bool
    {
        return !$this->public;
    }

    /**
     * Sets the lazy flag of this service.
     *
     * @return $this
     */
    public function setLazy(bool $lazy): static
    {
        $this->changes['lazy'] = true;

        $this->lazy = $lazy;

        return $this;
    }

    /**
     * Whether this service is lazy.
     */
    public function isLazy(): bool
    {
        return $this->lazy;
    }

    /**
     * Sets whether this definition is synthetic, that is not constructed by the
     * container, but dynamically injected.
     *
     * @return $this
     */
    public function setSynthetic(bool $boolean): static
    {
        $this->synthetic = $boolean;

        if (!isset($this->changes['public'])) {
            $this->setPublic(true);
        }

        return $this;
    }

    /**
     * Whether this definition is synthetic, that is not constructed by the
     * container, but dynamically injected.
     */
    public function isSynthetic(): bool
    {
        return $this->synthetic;
    }

    /**
     * Whether this definition is abstract, that means it merely serves as a
     * template for other definitions.
     *
     * @return $this
     */
    public function setAbstract(bool $boolean): static
    {
        $this->abstract = $boolean;

        return $this;
    }

    /**
     * Whether this definition is abstract, that means it merely serves as a
     * template for other definitions.
     */
    public function isAbstract(): bool
    {
        return $this->abstract;
    }

    /**
     * Whether this definition is deprecated, that means it should not be called
     * anymore.
     *
     * @param string $package The name of the composer package that is triggering the deprecation
     * @param string $version The version of the package that introduced the deprecation
     * @param string $message The deprecation message to use
     *
     * @return $this
     *
     * @throws InvalidArgumentException when the message template is invalid
     */
    public function setDeprecated(string $package, string $version, string $message): static
    {
        if ('' !== $message) {
            if (preg_match('#[\r\n]|\*/#', $message)) {
                throw new InvalidArgumentException('Invalid characters found in deprecation template.');
            }

            if (!str_contains($message, '%service_id%')) {
                throw new InvalidArgumentException('The deprecation template must contain the "%service_id%" placeholder.');
            }
        }

        $this->changes['deprecated'] = true;
        $this->deprecation = ['package' => $package, 'version' => $version, 'message' => $message ?: self::DEFAULT_DEPRECATION_TEMPLATE];

        return $this;
    }

    /**
     * Whether this definition is deprecated, that means it should not be called
     * anymore.
     */
    public function isDeprecated(): bool
    {
        return (bool) $this->deprecation;
    }

    /**
     * @param string $id Service id relying on this definition
     */
    public function getDeprecation(string $id): array
    {
        return [
            'package' => $this->deprecation['package'],
            'version' => $this->deprecation['version'],
            'message' => str_replace('%service_id%', $id, $this->deprecation['message']),
        ];
    }

    /**
     * Sets a configurator to call after the service is fully initialized.
     *
     * @param string|array|Reference|null $configurator A PHP function, reference or an array containing a class/Reference and a method to call
     *
     * @return $this
     */
    public function setConfigurator(string|array|Reference|null $configurator): static
    {
        $this->changes['configurator'] = true;

        if (\is_string($configurator) && str_contains($configurator, '::')) {
            $configurator = explode('::', $configurator, 2);
        } elseif ($configurator instanceof Reference) {
            $configurator = [$configurator, '__invoke'];
        }

        $this->configurator = $configurator;

        return $this;
    }

    /**
     * Gets the configurator to call after the service is fully initialized.
     */
    public function getConfigurator(): string|array|null
    {
        return $this->configurator;
    }

    /**
     * Is the definition autowired?
     */
    public function isAutowired(): bool
    {
        return $this->autowired;
    }

    /**
     * Enables/disables autowiring.
     *
     * @return $this
     */
    public function setAutowired(bool $autowired): static
    {
        $this->changes['autowired'] = true;

        $this->autowired = $autowired;

        return $this;
    }

    /**
     * Gets bindings.
     *
     * @return BoundArgument[]
     */
    public function getBindings(): array
    {
        return $this->bindings;
    }

    /**
     * Sets bindings.
     *
     * Bindings map $named or FQCN arguments to values that should be
     * injected in the matching parameters (of the constructor, of methods
     * called and of controller actions).
     *
     * @return $this
     */
    public function setBindings(array $bindings): static
    {
        foreach ($bindings as $key => $binding) {
            if (0 < strpos($key, '$') && $key !== $k = preg_replace('/[ \t]*\$/', ' $', $key)) {
                unset($bindings[$key]);
                $bindings[$key = $k] = $binding;
            }
            if (!$binding instanceof BoundArgument) {
                $bindings[$key] = new BoundArgument($binding);
            }
        }

        $this->bindings = $bindings;

        return $this;
    }

    /**
     * Add an error that occurred when building this Definition.
     *
     * @return $this
     */
    public function addError(string|\Closure|Definition $error): static
    {
        if ($error instanceof self) {
            $this->errors = array_merge($this->errors, $error->errors);
        } else {
            $this->errors[] = $error;
        }

        return $this;
    }

    /**
     * Returns any errors that occurred while building this Definition.
     */
    public function getErrors(): array
    {
        foreach ($this->errors as $i => $error) {
            if ($error instanceof \Closure) {
                $this->errors[$i] = (string) $error();
            } elseif (!\is_string($error)) {
                $this->errors[$i] = (string) $error;
            }
        }

        return $this->errors;
    }

    public function hasErrors(): bool
    {
        return (bool) $this->errors;
    }
}<|MERGE_RESOLUTION|>--- conflicted
+++ resolved
@@ -133,11 +133,7 @@
      *
      * @throws InvalidArgumentException in case the decorated service id and the new decorated service id are equals
      */
-<<<<<<< HEAD
-    public function setDecoratedService(?string $id, string $renamedId = null, int $priority = 0, int $invalidBehavior = ContainerInterface::EXCEPTION_ON_INVALID_REFERENCE): static
-=======
-    public function setDecoratedService(?string $id, ?string $renamedId = null, int $priority = 0, int $invalidBehavior = ContainerInterface::EXCEPTION_ON_INVALID_REFERENCE)
->>>>>>> 2a31f2dd
+    public function setDecoratedService(?string $id, ?string $renamedId = null, int $priority = 0, int $invalidBehavior = ContainerInterface::EXCEPTION_ON_INVALID_REFERENCE): static
     {
         if ($renamedId && $id === $renamedId) {
             throw new InvalidArgumentException(sprintf('The decorated service inner name for "%s" must be different than the service name itself.', $id));
