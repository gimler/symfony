--- conflicted
+++ resolved
@@ -30,11 +30,7 @@
     /**
      * @return void
      */
-<<<<<<< HEAD
-    public function setContainer(ContainerInterface $container = null)
-=======
     public function setContainer(?ContainerInterface $container = null)
->>>>>>> a44829e2
     {
         if (1 > \func_num_args()) {
             trigger_deprecation('symfony/dependency-injection', '6.2', 'Calling "%s::%s()" without any arguments is deprecated, pass null explicitly instead.', __CLASS__, __FUNCTION__);
