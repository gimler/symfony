--- conflicted
+++ resolved
@@ -112,11 +112,7 @@
                 throw new InvalidArgumentException('Invalid characters found in deprecation template.');
             }
 
-<<<<<<< HEAD
-            if (false === strpos($message, '%alias_id%')) {
-=======
-            if (!str_contains($template, '%alias_id%')) {
->>>>>>> c7dc7f82
+            if (!str_contains($message, '%alias_id%')) {
                 throw new InvalidArgumentException('The deprecation template must contain the "%alias_id%" placeholder.');
             }
         }
