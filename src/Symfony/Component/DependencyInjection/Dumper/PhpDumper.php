--- conflicted
+++ resolved
@@ -270,16 +270,7 @@
         return $this->proxyDumper;
     }
 
-<<<<<<< HEAD
-    private function addServiceLocalTempVariables(string $cId, Definition $definition, array $inlinedDefinitions): string
-=======
-    /**
-     * Generates Service local temp variables.
-     *
-     * @return string
-     */
-    private function addServiceLocalTempVariables($cId, Definition $definition, \SplObjectStorage $inlinedDefinitions, \SplObjectStorage $allInlinedDefinitions)
->>>>>>> d90a3b50
+    private function addServiceLocalTempVariables(string $cId, Definition $definition, \SplObjectStorage $inlinedDefinitions, \SplObjectStorage $allInlinedDefinitions): string
     {
         $allCalls = $calls = $behavior = array();
 
@@ -318,13 +309,8 @@
         }
 
         if ('' !== $code) {
-<<<<<<< HEAD
-            if ($isNonLazyShared) {
+            if ($isPreInstance) {
                 $code .= sprintf(<<<'EOTXT'
-=======
-            if ($isPreInstance) {
-                $code .= <<<EOTXT
->>>>>>> d90a3b50
 
         if (isset($this->%s['%s'])) {
             return $this->%1$s['%2$s'];
@@ -412,16 +398,7 @@
         }
     }
 
-<<<<<<< HEAD
-    private function addServiceInclude(Definition $definition, array $inlinedDefinitions): string
-=======
-    /**
-     * Generates the require_once statement for service includes.
-     *
-     * @return string
-     */
-    private function addServiceInclude($cId, Definition $definition, \SplObjectStorage $inlinedDefinitions)
->>>>>>> d90a3b50
+    private function addServiceInclude(string $cId, Definition $definition, \SplObjectStorage $inlinedDefinitions): string
     {
         $code = '';
 
@@ -467,19 +444,10 @@
     /**
      * Generates the inline definition of a service.
      *
-<<<<<<< HEAD
      * @throws RuntimeException                  When the factory definition is incomplete
      * @throws ServiceCircularReferenceException When a circular reference is detected
      */
-    private function addServiceInlinedDefinitions(string $id, array $inlinedDefinitions): string
-=======
-     * @return string
-     *
-     * @throws RuntimeException                  When the factory definition is incomplete
-     * @throws ServiceCircularReferenceException When a circular reference is detected
-     */
-    private function addServiceInlinedDefinitions($id, Definition $definition, \SplObjectStorage $inlinedDefinitions, &$isSimpleInstance)
->>>>>>> d90a3b50
+    private function addServiceInlinedDefinitions(string $id, Definition $definition, \SplObjectStorage $inlinedDefinitions, bool &$isSimpleInstance): string
     {
         $code = '';
 
@@ -561,33 +529,7 @@
         return $code;
     }
 
-<<<<<<< HEAD
-    private function isSimpleInstance(string $id, Definition $definition, array $inlinedDefinitions): bool
-    {
-        foreach (array_merge(array($definition), $inlinedDefinitions) as $sDefinition) {
-            if ($definition !== $sDefinition && !$this->hasReference($id, $sDefinition->getMethodCalls())) {
-                continue;
-            }
-
-            if ($sDefinition->getMethodCalls() || $sDefinition->getProperties() || $sDefinition->getConfigurator()) {
-                return false;
-            }
-        }
-
-        return true;
-    }
-
     private function isTrivialInstance(Definition $definition): bool
-=======
-    /**
-     * Checks if the definition is a trivial instance.
-     *
-     * @param Definition $definition
-     *
-     * @return bool
-     */
-    private function isTrivialInstance(Definition $definition)
->>>>>>> d90a3b50
     {
         if ($definition->isSynthetic() || $definition->getFile() || $definition->getMethodCalls() || $definition->getProperties() || $definition->getConfigurator()) {
             return false;
@@ -655,19 +597,9 @@
     }
 
     /**
-<<<<<<< HEAD
      * @throws ServiceCircularReferenceException when the container contains a circular reference
      */
-    private function addServiceInlinedDefinitionsSetup(string $id, array $inlinedDefinitions, bool $isSimpleInstance): string
-=======
-     * Generates the inline definition setup.
-     *
-     * @return string
-     *
-     * @throws ServiceCircularReferenceException when the container contains a circular reference
-     */
-    private function addServiceInlinedDefinitionsSetup($id, Definition $definition, \SplObjectStorage $inlinedDefinitions, $isSimpleInstance)
->>>>>>> d90a3b50
+    private function addServiceInlinedDefinitionsSetup(string $id, Definition $definition, \SplObjectStorage $inlinedDefinitions, bool $isSimpleInstance): string
     {
         $this->referenceVariables[$id] = new Variable('instance');
 
@@ -1348,14 +1280,7 @@
         return implode(' && ', $conditions);
     }
 
-<<<<<<< HEAD
-    private function getServiceCallsFromArguments(array $arguments, array &$calls, array &$behavior, bool $isPreInstantiation, string $callerId)
-=======
-    /**
-     * Builds service calls from arguments.
-     */
-    private function getServiceCallsFromArguments(array $arguments, array &$calls, $isPreInstance, $callerId, array &$behavior = array(), $step = 1)
->>>>>>> d90a3b50
+    private function getServiceCallsFromArguments(array $arguments, array &$calls, bool $isPreInstance, string $callerId, array &$behavior = array(), int $step = 1)
     {
         foreach ($arguments as $argument) {
             if (is_array($argument)) {
@@ -1377,25 +1302,12 @@
         }
     }
 
-<<<<<<< HEAD
-    private function getInlinedDefinitions(Definition $definition): array
-=======
-    private function getDefinitionsFromArguments(array $arguments, \SplObjectStorage $definitions = null)
->>>>>>> d90a3b50
+    private function getDefinitionsFromArguments(array $arguments, \SplObjectStorage $definitions = null): \SplObjectStorage
     {
         if (null === $definitions) {
             $definitions = new \SplObjectStorage();
         }
 
-<<<<<<< HEAD
-        return $this->inlinedDefinitions->offsetGet($definition);
-    }
-
-    private function getDefinitionsFromArguments(array $arguments): array
-    {
-        $definitions = array();
-=======
->>>>>>> d90a3b50
         foreach ($arguments as $argument) {
             if (is_array($argument)) {
                 $this->getDefinitionsFromArguments($argument, $definitions);
