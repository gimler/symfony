--- conflicted
+++ resolved
@@ -30,12 +30,8 @@
 use Symfony\Component\DependencyInjection\Exception\LogicException;
 use Symfony\Component\DependencyInjection\Exception\RuntimeException;
 use Symfony\Component\DependencyInjection\ExpressionLanguage;
-<<<<<<< HEAD
-use Symfony\Component\DependencyInjection\LazyProxy\PhpDumper\DumperInterface as ProxyDumper;
+use Symfony\Component\DependencyInjection\LazyProxy\PhpDumper\DumperInterface;
 use Symfony\Component\DependencyInjection\LazyProxy\PhpDumper\LazyServiceDumper;
-=======
-use Symfony\Component\DependencyInjection\LazyProxy\PhpDumper\DumperInterface;
->>>>>>> bbd6e927
 use Symfony\Component\DependencyInjection\LazyProxy\PhpDumper\NullDumper;
 use Symfony\Component\DependencyInjection\Loader\FileLoader;
 use Symfony\Component\DependencyInjection\Parameter;
@@ -93,13 +89,9 @@
     private string $serviceLocatorTag;
     private array $exportedVariables = [];
     private string $baseClass;
-<<<<<<< HEAD
     private string $class;
-    private ProxyDumper $proxyDumper;
-=======
     private DumperInterface $proxyDumper;
-    private bool $hasProxyDumper = false;
->>>>>>> bbd6e927
+    private bool $hasProxyDumper = true;
 
     public function __construct(ContainerBuilder $container)
     {
@@ -1301,7 +1293,7 @@
         }
 
         foreach ($this->container->getDefinitions() as $definition) {
-            if (!$definition->isLazy() || $this->getProxyDumper() instanceof NullDumper) {
+            if (!$definition->isLazy() || !$this->hasProxyDumper) {
                 continue;
             }
 
@@ -1479,7 +1471,7 @@
         foreach ($hotPathServices as $id => $tags) {
             $definition = $this->container->getDefinition($id);
 
-            if ($definition->isLazy() && !$this->getProxyDumper() instanceof NullDumper) {
+            if ($definition->isLazy() && $this->hasProxyDumper) {
                 continue;
             }
 
@@ -2269,7 +2261,7 @@
     {
         $asGhostObject = false;
 
-        if (!$definition->isLazy() || ($proxyDumper = $this->getProxyDumper()) instanceof NullDumper) {
+        if (!$definition->isLazy() || !$this->hasProxyDumper) {
             return null;
         }
 
@@ -2278,6 +2270,6 @@
             ->setClass($bag->resolveValue($definition->getClass()))
             ->setTags(($definition->hasTag('proxy') ? ['proxy' => $bag->resolveValue($definition->getTag('proxy'))] : []) + $definition->getTags());
 
-        return $proxyDumper->isProxyCandidate($definition, $asGhostObject, $id) ? $definition : null;
+        return $this->getProxyDumper()->isProxyCandidate($definition, $asGhostObject, $id) ? $definition : null;
     }
 }