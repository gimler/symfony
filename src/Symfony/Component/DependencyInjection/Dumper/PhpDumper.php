<?php

/*
 * This file is part of the Symfony package.
 *
 * (c) Fabien Potencier <fabien@symfony.com>
 *
 * For the full copyright and license information, please view the LICENSE
 * file that was distributed with this source code.
 */

namespace Symfony\Component\DependencyInjection\Dumper;

use Composer\Autoload\ClassLoader;
use Symfony\Component\Debug\DebugClassLoader as LegacyDebugClassLoader;
use Symfony\Component\DependencyInjection\Argument\AbstractArgument;
use Symfony\Component\DependencyInjection\Argument\ArgumentInterface;
use Symfony\Component\DependencyInjection\Argument\IteratorArgument;
use Symfony\Component\DependencyInjection\Argument\ServiceClosureArgument;
use Symfony\Component\DependencyInjection\Argument\ServiceLocator;
use Symfony\Component\DependencyInjection\Argument\ServiceLocatorArgument;
use Symfony\Component\DependencyInjection\Compiler\AnalyzeServiceReferencesPass;
use Symfony\Component\DependencyInjection\Compiler\CheckCircularReferencesPass;
use Symfony\Component\DependencyInjection\Compiler\ServiceReferenceGraphEdge;
use Symfony\Component\DependencyInjection\Compiler\ServiceReferenceGraphNode;
use Symfony\Component\DependencyInjection\Container;
use Symfony\Component\DependencyInjection\ContainerBuilder;
use Symfony\Component\DependencyInjection\ContainerInterface;
use Symfony\Component\DependencyInjection\Definition;
use Symfony\Component\DependencyInjection\Exception\EnvParameterException;
use Symfony\Component\DependencyInjection\Exception\InvalidArgumentException;
use Symfony\Component\DependencyInjection\Exception\LogicException;
use Symfony\Component\DependencyInjection\Exception\RuntimeException;
use Symfony\Component\DependencyInjection\Exception\ServiceCircularReferenceException;
use Symfony\Component\DependencyInjection\ExpressionLanguage;
use Symfony\Component\DependencyInjection\LazyProxy\PhpDumper\DumperInterface as ProxyDumper;
use Symfony\Component\DependencyInjection\LazyProxy\PhpDumper\NullDumper;
use Symfony\Component\DependencyInjection\Loader\FileLoader;
use Symfony\Component\DependencyInjection\Parameter;
use Symfony\Component\DependencyInjection\Reference;
use Symfony\Component\DependencyInjection\ServiceLocator as BaseServiceLocator;
use Symfony\Component\DependencyInjection\TypedReference;
use Symfony\Component\DependencyInjection\Variable;
use Symfony\Component\ErrorHandler\DebugClassLoader;
use Symfony\Component\ExpressionLanguage\Expression;
use Symfony\Component\HttpKernel\Kernel;

/**
 * PhpDumper dumps a service container as a PHP class.
 *
 * @author Fabien Potencier <fabien@symfony.com>
 * @author Johannes M. Schmitt <schmittjoh@gmail.com>
 */
class PhpDumper extends Dumper
{
    /**
     * Characters that might appear in the generated variable name as first character.
     */
    const FIRST_CHARS = 'abcdefghijklmnopqrstuvwxyz';

    /**
     * Characters that might appear in the generated variable name as any but the first character.
     */
    const NON_FIRST_CHARS = 'abcdefghijklmnopqrstuvwxyz0123456789_';

    private $definitionVariables;
    private $referenceVariables;
    private $variableCount;
    private $inlinedDefinitions;
    private $serviceCalls;
    private $reservedVariables = ['instance', 'class', 'this'];
    private $expressionLanguage;
    private $targetDirRegex;
    private $targetDirMaxMatches;
    private $docStar;
    private $serviceIdToMethodNameMap;
    private $usedMethodNames;
    private $namespace;
    private $asFiles;
    private $hotPathTag;
    private $inlineFactories;
    private $inlineRequires;
    private $inlinedRequires = [];
    private $circularReferences = [];
    private $singleUsePrivateIds = [];
    private $addThrow = false;
    private $addGetService = false;
    private $locatedIds = [];
    private $serviceLocatorTag;
    private $exportedVariables = [];
    private $baseClass;

    /**
     * @var ProxyDumper
     */
    private $proxyDumper;

    /**
     * {@inheritdoc}
     */
    public function __construct(ContainerBuilder $container)
    {
        if (!$container->isCompiled()) {
            throw new LogicException('Cannot dump an uncompiled container.');
        }

        parent::__construct($container);
    }

    /**
     * Sets the dumper to be used when dumping proxies in the generated container.
     */
    public function setProxyDumper(ProxyDumper $proxyDumper)
    {
        $this->proxyDumper = $proxyDumper;
    }

    /**
     * Dumps the service container as a PHP class.
     *
     * Available options:
     *
     *  * class:      The class name
     *  * base_class: The base class name
     *  * namespace:  The class namespace
     *  * as_files:   To split the container in several files
     *
     * @return string|array A PHP class representing the service container or an array of PHP files if the "as_files" option is set
     *
     * @throws EnvParameterException When an env var exists but has not been dumped
     */
    public function dump(array $options = [])
    {
        $this->locatedIds = [];
        $this->targetDirRegex = null;
        $this->inlinedRequires = [];
        $this->exportedVariables = [];
        $options = array_merge([
            'class' => 'ProjectServiceContainer',
            'base_class' => 'Container',
            'namespace' => '',
            'as_files' => false,
            'debug' => true,
            'hot_path_tag' => 'container.hot_path',
            'inline_factories_parameter' => 'container.dumper.inline_factories',
            'inline_class_loader_parameter' => 'container.dumper.inline_class_loader',
            'service_locator_tag' => 'container.service_locator',
            'build_time' => time(),
        ], $options);

        $this->addThrow = $this->addGetService = false;
        $this->namespace = $options['namespace'];
        $this->asFiles = $options['as_files'];
        $this->hotPathTag = $options['hot_path_tag'];
        $this->inlineFactories = $this->asFiles && $options['inline_factories_parameter'] && (!$this->container->hasParameter($options['inline_factories_parameter']) || $this->container->getParameter($options['inline_factories_parameter']));
        $this->inlineRequires = $options['inline_class_loader_parameter'] && ($this->container->hasParameter($options['inline_class_loader_parameter']) ? $this->container->getParameter($options['inline_class_loader_parameter']) : (\PHP_VERSION_ID < 70400 || $options['debug']));
        $this->serviceLocatorTag = $options['service_locator_tag'];

        if (0 !== strpos($baseClass = $options['base_class'], '\\') && 'Container' !== $baseClass) {
            $baseClass = sprintf('%s\%s', $options['namespace'] ? '\\'.$options['namespace'] : '', $baseClass);
            $this->baseClass = $baseClass;
        } elseif ('Container' === $baseClass) {
            $this->baseClass = Container::class;
        } else {
            $this->baseClass = $baseClass;
        }

        $this->initializeMethodNamesMap('Container' === $baseClass ? Container::class : $baseClass);

        if ($this->getProxyDumper() instanceof NullDumper) {
            (new AnalyzeServiceReferencesPass(true, false))->process($this->container);
            try {
                (new CheckCircularReferencesPass())->process($this->container);
            } catch (ServiceCircularReferenceException $e) {
                $path = $e->getPath();
                end($path);
                $path[key($path)] .= '". Try running "composer require symfony/proxy-manager-bridge';

                throw new ServiceCircularReferenceException($e->getServiceId(), $path);
            }
        }

        (new AnalyzeServiceReferencesPass(false, !$this->getProxyDumper() instanceof NullDumper))->process($this->container);
        $checkedNodes = [];
        $this->circularReferences = [];
        $this->singleUsePrivateIds = [];
        foreach ($this->container->getCompiler()->getServiceReferenceGraph()->getNodes() as $id => $node) {
            if (!$node->getValue() instanceof Definition) {
                continue;
            }
            if (!isset($checkedNodes[$id])) {
                $this->analyzeCircularReferences($id, $node->getOutEdges(), $checkedNodes);
            }
            if ($this->isSingleUsePrivateNode($node)) {
                $this->singleUsePrivateIds[$id] = $id;
            }
        }
        $this->container->getCompiler()->getServiceReferenceGraph()->clear();
        $checkedNodes = [];
        $this->singleUsePrivateIds = array_diff_key($this->singleUsePrivateIds, $this->circularReferences);

        $this->docStar = $options['debug'] ? '*' : '';

        if (!empty($options['file']) && is_dir($dir = \dirname($options['file']))) {
            // Build a regexp where the first root dirs are mandatory,
            // but every other sub-dir is optional up to the full path in $dir
            // Mandate at least 1 root dir and not more than 5 optional dirs.

            $dir = explode(\DIRECTORY_SEPARATOR, realpath($dir));
            $i = \count($dir);

            if (2 + (int) ('\\' === \DIRECTORY_SEPARATOR) <= $i) {
                $regex = '';
                $lastOptionalDir = $i > 8 ? $i - 5 : (2 + (int) ('\\' === \DIRECTORY_SEPARATOR));
                $this->targetDirMaxMatches = $i - $lastOptionalDir;

                while (--$i >= $lastOptionalDir) {
                    $regex = sprintf('(%s%s)?', preg_quote(\DIRECTORY_SEPARATOR.$dir[$i], '#'), $regex);
                }

                do {
                    $regex = preg_quote(\DIRECTORY_SEPARATOR.$dir[$i], '#').$regex;
                } while (0 < --$i);

                $this->targetDirRegex = '#'.preg_quote($dir[0], '#').$regex.'#';
            }
        }

        $proxyClasses = $this->inlineFactories ? $this->generateProxyClasses() : null;

        $code =
            $this->startClass($options['class'], $baseClass, $preload).
            $this->addServices($services).
            $this->addDeprecatedAliases().
            $this->addDefaultParametersMethod()
        ;

        $proxyClasses = $proxyClasses ?? $this->generateProxyClasses();

        if ($this->addGetService) {
            $code = preg_replace(
                "/(\r?\n\r?\n    public function __construct.+?\\{\r?\n)/s",
                "\n    private \$getService;$1        \$this->getService = \\Closure::fromCallable([\$this, 'getService']);\n",
                $code,
                1
            );
        }

        if ($this->asFiles) {
            $fileStart = <<<EOF
<?php

use Symfony\Component\DependencyInjection\Argument\RewindableGenerator;
use Symfony\Component\DependencyInjection\Exception\RuntimeException;

// This file has been auto-generated by the Symfony Dependency Injection Component for internal use.

EOF;
            $files = [];

            $ids = $this->container->getRemovedIds();
            foreach ($this->container->getDefinitions() as $id => $definition) {
                if (!$definition->isPublic()) {
                    $ids[$id] = true;
                }
            }
            if ($ids = array_keys($ids)) {
                sort($ids);
                $c = "<?php\n\nreturn [\n";
                foreach ($ids as $id) {
                    $c .= '    '.$this->doExport($id)." => true,\n";
                }
                $files['removed-ids.php'] = $c."];\n";
            }

            if (!$this->inlineFactories) {
                foreach ($this->generateServiceFiles($services) as $file => $c) {
                    $files[$file] = $fileStart.$c;
                }
                foreach ($proxyClasses as $file => $c) {
                    $files[$file] = "<?php\n".$c;
                }
            }

            $code .= $this->endClass();

            if ($this->inlineFactories) {
                foreach ($proxyClasses as $c) {
                    $code .= $c;
                }
            }

            $files[$options['class'].'.php'] = $code;
            $hash = ucfirst(strtr(ContainerBuilder::hash($files), '._', 'xx'));
            $code = [];

            foreach ($files as $file => $c) {
                $code["Container{$hash}/{$file}"] = $c;
            }
            array_pop($code);
            $code["Container{$hash}/{$options['class']}.php"] = substr_replace($files[$options['class'].'.php'], "<?php\n\nnamespace Container{$hash};\n", 0, 6);
            $namespaceLine = $this->namespace ? "\nnamespace {$this->namespace};\n" : '';
            $time = $options['build_time'];
            $id = hash('crc32', $hash.$time);
            $this->asFiles = false;

            if ($preload && null !== $autoloadFile = $this->getAutoloadFile()) {
                $autoloadFile = substr($this->export($autoloadFile), 2, -1);

                $code[$options['class'].'.preload.php'] = <<<EOF
<?php

// This file has been auto-generated by the Symfony Dependency Injection Component
// You can reference it in the "opcache.preload" php.ini setting on PHP >= 7.4 when preloading is desired

use Symfony\Component\DependencyInjection\Dumper\Preloader;

require $autoloadFile;
require __DIR__.'/Container{$hash}/{$options['class']}.php';

\$classes = [];

EOF;

                foreach ($preload as $class) {
                    $code[$options['class'].'.preload.php'] .= sprintf("\$classes[] = '%s';\n", $class);
                }

                $code[$options['class'].'.preload.php'] .= <<<'EOF'

Preloader::preload($classes);

EOF;
            }

            $code[$options['class'].'.php'] = <<<EOF
<?php
{$namespaceLine}
// This file has been auto-generated by the Symfony Dependency Injection Component for internal use.

if (\\class_exists(\\Container{$hash}\\{$options['class']}::class, false)) {
    // no-op
} elseif (!include __DIR__.'/Container{$hash}/{$options['class']}.php') {
    touch(__DIR__.'/Container{$hash}.legacy');

    return;
}

if (!\\class_exists({$options['class']}::class, false)) {
    \\class_alias(\\Container{$hash}\\{$options['class']}::class, {$options['class']}::class, false);
}

return new \\Container{$hash}\\{$options['class']}([
    'container.build_hash' => '$hash',
    'container.build_id' => '$id',
    'container.build_time' => $time,
], __DIR__.\\DIRECTORY_SEPARATOR.'Container{$hash}');

EOF;
        } else {
            $code .= $this->endClass();
            foreach ($proxyClasses as $c) {
                $code .= $c;
            }
        }

        $this->targetDirRegex = null;
        $this->inlinedRequires = [];
        $this->circularReferences = [];
        $this->locatedIds = [];
        $this->exportedVariables = [];

        $unusedEnvs = [];
        foreach ($this->container->getEnvCounters() as $env => $use) {
            if (!$use) {
                $unusedEnvs[] = $env;
            }
        }
        if ($unusedEnvs) {
            throw new EnvParameterException($unusedEnvs, null, 'Environment variables "%s" are never used. Please, check your container\'s configuration.');
        }

        return $code;
    }

    /**
     * Retrieves the currently set proxy dumper or instantiates one.
     */
    private function getProxyDumper(): ProxyDumper
    {
        if (!$this->proxyDumper) {
            $this->proxyDumper = new NullDumper();
        }

        return $this->proxyDumper;
    }

    /**
     * @param ServiceReferenceGraphEdge[] $edges
     */
    private function analyzeCircularReferences(string $sourceId, array $edges, array &$checkedNodes, array &$currentPath = [], bool $byConstructor = true)
    {
        $checkedNodes[$sourceId] = true;
        $currentPath[$sourceId] = $byConstructor;

        foreach ($edges as $edge) {
            $node = $edge->getDestNode();
            $id = $node->getId();

            if (!$node->getValue() instanceof Definition || $sourceId === $id || $edge->isLazy() || $edge->isWeak()) {
                // no-op
            } elseif (isset($currentPath[$id])) {
                $this->addCircularReferences($id, $currentPath, $edge->isReferencedByConstructor());
            } elseif (!isset($checkedNodes[$id])) {
                $this->analyzeCircularReferences($id, $node->getOutEdges(), $checkedNodes, $currentPath, $edge->isReferencedByConstructor());
            } elseif (isset($this->circularReferences[$id])) {
                $this->connectCircularReferences($id, $currentPath, $edge->isReferencedByConstructor());
            }
        }
        unset($currentPath[$sourceId]);
    }

    private function connectCircularReferences(string $sourceId, array &$currentPath, bool $byConstructor, array &$subPath = [])
    {
        $currentPath[$sourceId] = $subPath[$sourceId] = $byConstructor;

        foreach ($this->circularReferences[$sourceId] as $id => $byConstructor) {
            if (isset($currentPath[$id])) {
                $this->addCircularReferences($id, $currentPath, $byConstructor);
            } elseif (!isset($subPath[$id]) && isset($this->circularReferences[$id])) {
                $this->connectCircularReferences($id, $currentPath, $byConstructor, $subPath);
            }
        }
        unset($currentPath[$sourceId], $subPath[$sourceId]);
    }

    private function addCircularReferences(string $id, array $currentPath, bool $byConstructor)
    {
        $currentPath[$id] = $byConstructor;
        $circularRefs = [];

        foreach (array_reverse($currentPath) as $parentId => $v) {
            $byConstructor = $byConstructor && $v;
            $circularRefs[] = $parentId;

            if ($parentId === $id) {
                break;
            }
        }

        $currentId = $id;
        foreach ($circularRefs as $parentId) {
            if (empty($this->circularReferences[$parentId][$currentId])) {
                $this->circularReferences[$parentId][$currentId] = $byConstructor;
            }

            $currentId = $parentId;
        }
    }

    private function collectLineage(string $class, array &$lineage)
    {
        if (isset($lineage[$class])) {
            return;
        }
        if (!$r = $this->container->getReflectionClass($class, false)) {
            return;
        }
        if (is_a($class, $this->baseClass, true)) {
            return;
        }
        $file = $r->getFileName();
        if (!$file || $this->doExport($file) === $exportedFile = $this->export($file)) {
            return;
        }

        $lineage[$class] = substr($exportedFile, 1, -1);

        if ($parent = $r->getParentClass()) {
            $this->collectLineage($parent->name, $lineage);
        }

        foreach ($r->getInterfaces() as $parent) {
            $this->collectLineage($parent->name, $lineage);
        }

        foreach ($r->getTraits() as $parent) {
            $this->collectLineage($parent->name, $lineage);
        }

        unset($lineage[$class]);
        $lineage[$class] = substr($exportedFile, 1, -1);
    }

    private function generateProxyClasses(): array
    {
        $proxyClasses = [];
        $alreadyGenerated = [];
        $definitions = $this->container->getDefinitions();
        $strip = '' === $this->docStar && method_exists('Symfony\Component\HttpKernel\Kernel', 'stripComments');
        $proxyDumper = $this->getProxyDumper();
        ksort($definitions);
        foreach ($definitions as $definition) {
            if (!$proxyDumper->isProxyCandidate($definition)) {
                continue;
            }
            if (isset($alreadyGenerated[$class = $definition->getClass()])) {
                continue;
            }
            $alreadyGenerated[$class] = true;
            // register class' reflector for resource tracking
            $this->container->getReflectionClass($class);
            if ("\n" === $proxyCode = "\n".$proxyDumper->getProxyCode($definition)) {
                continue;
            }

            if ($this->inlineRequires) {
                $lineage = [];
                $this->collectLineage($class, $lineage);

                $code = '';
                foreach (array_diff_key(array_flip($lineage), $this->inlinedRequires) as $file => $class) {
                    if ($this->inlineFactories) {
                        $this->inlinedRequires[$file] = true;
                    }
                    $code .= sprintf("include_once %s;\n", $file);
                }

                $proxyCode = $code.$proxyCode;
            }

            if ($strip) {
                $proxyCode = "<?php\n".$proxyCode;
                $proxyCode = substr(Kernel::stripComments($proxyCode), 5);
            }

            $proxyClasses[sprintf('%s.php', explode(' ', $this->inlineRequires ? substr($proxyCode, \strlen($code)) : $proxyCode, 3)[1])] = $proxyCode;
        }

        return $proxyClasses;
    }

    private function addServiceInclude(string $cId, Definition $definition): string
    {
        $code = '';

        if ($this->inlineRequires && (!$this->isHotPath($definition) || $this->getProxyDumper()->isProxyCandidate($definition))) {
            $lineage = [];
            foreach ($this->inlinedDefinitions as $def) {
                if (!$def->isDeprecated() && \is_string($class = \is_array($factory = $def->getFactory()) && \is_string($factory[0]) ? $factory[0] : $def->getClass())) {
                    $this->collectLineage($class, $lineage);
                }
            }

            foreach ($this->serviceCalls as $id => list($callCount, $behavior)) {
                if ('service_container' !== $id && $id !== $cId
                    && ContainerInterface::IGNORE_ON_UNINITIALIZED_REFERENCE !== $behavior
                    && $this->container->has($id)
                    && $this->isTrivialInstance($def = $this->container->findDefinition($id))
                    && \is_string($class = \is_array($factory = $def->getFactory()) && \is_string($factory[0]) ? $factory[0] : $def->getClass())
                ) {
                    $this->collectLineage($class, $lineage);
                }
            }

            foreach (array_diff_key(array_flip($lineage), $this->inlinedRequires) as $file => $class) {
                $code .= sprintf("        include_once %s;\n", $file);
            }
        }

        foreach ($this->inlinedDefinitions as $def) {
            if ($file = $def->getFile()) {
                $file = $this->dumpValue($file);
                $file = '(' === $file[0] ? substr($file, 1, -1) : $file;
                $code .= sprintf("        include_once %s;\n", $file);
            }
        }

        if ('' !== $code) {
            $code .= "\n";
        }

        return $code;
    }

    /**
     * @throws InvalidArgumentException
     * @throws RuntimeException
     */
    private function addServiceInstance(string $id, Definition $definition, bool $isSimpleInstance): string
    {
        $class = $this->dumpValue($definition->getClass());

        if (0 === strpos($class, "'") && false === strpos($class, '$') && !preg_match('/^\'(?:\\\{2})?[a-zA-Z_\x7f-\xff][a-zA-Z0-9_\x7f-\xff]*(?:\\\{2}[a-zA-Z_\x7f-\xff][a-zA-Z0-9_\x7f-\xff]*)*\'$/', $class)) {
            throw new InvalidArgumentException(sprintf('"%s" is not a valid class name for the "%s" service.', $class, $id));
        }

        $isProxyCandidate = $this->getProxyDumper()->isProxyCandidate($definition);
        $instantiation = '';

        $lastWitherIndex = null;
        foreach ($definition->getMethodCalls() as $k => $call) {
            if ($call[2] ?? false) {
                $lastWitherIndex = $k;
            }
        }

        if (!$isProxyCandidate && $definition->isShared() && !isset($this->singleUsePrivateIds[$id]) && null === $lastWitherIndex) {
            $instantiation = sprintf('$this->%s[%s] = %s', $this->container->getDefinition($id)->isPublic() ? 'services' : 'privates', $this->doExport($id), $isSimpleInstance ? '' : '$instance');
        } elseif (!$isSimpleInstance) {
            $instantiation = '$instance';
        }

        $return = '';
        if ($isSimpleInstance) {
            $return = 'return ';
        } else {
            $instantiation .= ' = ';
        }

        return $this->addNewInstance($definition, '        '.$return.$instantiation, $id);
    }

    private function isTrivialInstance(Definition $definition): bool
    {
        if ($definition->hasErrors()) {
            return true;
        }
        if ($definition->isSynthetic() || $definition->getFile() || $definition->getMethodCalls() || $definition->getProperties() || $definition->getConfigurator()) {
            return false;
        }
        if ($definition->isDeprecated() || $definition->isLazy() || $definition->getFactory() || 3 < \count($definition->getArguments())) {
            return false;
        }

        foreach ($definition->getArguments() as $arg) {
            if (!$arg || $arg instanceof Parameter) {
                continue;
            }
            if (\is_array($arg) && 3 >= \count($arg)) {
                foreach ($arg as $k => $v) {
                    if ($this->dumpValue($k) !== $this->dumpValue($k, false)) {
                        return false;
                    }
                    if (!$v || $v instanceof Parameter) {
                        continue;
                    }
                    if ($v instanceof Reference && $this->container->has($id = (string) $v) && $this->container->findDefinition($id)->isSynthetic()) {
                        continue;
                    }
                    if (!is_scalar($v) || $this->dumpValue($v) !== $this->dumpValue($v, false)) {
                        return false;
                    }
                }
            } elseif ($arg instanceof Reference && $this->container->has($id = (string) $arg) && $this->container->findDefinition($id)->isSynthetic()) {
                continue;
            } elseif (!is_scalar($arg) || $this->dumpValue($arg) !== $this->dumpValue($arg, false)) {
                return false;
            }
        }

        return true;
    }

    private function addServiceMethodCalls(Definition $definition, string $variableName, ?string $sharedNonLazyId): string
    {
        $lastWitherIndex = null;
        foreach ($definition->getMethodCalls() as $k => $call) {
            if ($call[2] ?? false) {
                $lastWitherIndex = $k;
            }
        }

        $calls = '';
        foreach ($definition->getMethodCalls() as $k => $call) {
            $arguments = [];
            foreach ($call[1] as $value) {
                $arguments[] = $this->dumpValue($value);
            }

            $witherAssignation = '';

            if ($call[2] ?? false) {
                if (null !== $sharedNonLazyId && $lastWitherIndex === $k) {
                    $witherAssignation = sprintf('$this->%s[\'%s\'] = ', $definition->isPublic() ? 'services' : 'privates', $sharedNonLazyId);
                }
                $witherAssignation .= sprintf('$%s = ', $variableName);
            }

            $calls .= $this->wrapServiceConditionals($call[1], sprintf("        %s\$%s->%s(%s);\n", $witherAssignation, $variableName, $call[0], implode(', ', $arguments)));
        }

        return $calls;
    }

    private function addServiceProperties(Definition $definition, string $variableName = 'instance'): string
    {
        $code = '';
        foreach ($definition->getProperties() as $name => $value) {
            $code .= sprintf("        \$%s->%s = %s;\n", $variableName, $name, $this->dumpValue($value));
        }

        return $code;
    }

    private function addServiceConfigurator(Definition $definition, string $variableName = 'instance'): string
    {
        if (!$callable = $definition->getConfigurator()) {
            return '';
        }

        if (\is_array($callable)) {
            if ($callable[0] instanceof Reference
                || ($callable[0] instanceof Definition && $this->definitionVariables->contains($callable[0]))
            ) {
                return sprintf("        %s->%s(\$%s);\n", $this->dumpValue($callable[0]), $callable[1], $variableName);
            }

            $class = $this->dumpValue($callable[0]);
            // If the class is a string we can optimize away
            if (0 === strpos($class, "'") && false === strpos($class, '$')) {
                return sprintf("        %s::%s(\$%s);\n", $this->dumpLiteralClass($class), $callable[1], $variableName);
            }

            if (0 === strpos($class, 'new ')) {
                return sprintf("        (%s)->%s(\$%s);\n", $this->dumpValue($callable[0]), $callable[1], $variableName);
            }

            return sprintf("        [%s, '%s'](\$%s);\n", $this->dumpValue($callable[0]), $callable[1], $variableName);
        }

        return sprintf("        %s(\$%s);\n", $callable, $variableName);
    }

    private function addService(string $id, Definition $definition): array
    {
        $this->definitionVariables = new \SplObjectStorage();
        $this->referenceVariables = [];
        $this->variableCount = 0;
        $this->referenceVariables[$id] = new Variable('instance');

        $return = [];

        if ($class = $definition->getClass()) {
            $class = $class instanceof Parameter ? '%'.$class.'%' : $this->container->resolveEnvPlaceholders($class);
            $return[] = sprintf(0 === strpos($class, '%') ? '@return object A %1$s instance' : '@return \%s', ltrim($class, '\\'));
        } elseif ($definition->getFactory()) {
            $factory = $definition->getFactory();
            if (\is_string($factory)) {
                $return[] = sprintf('@return object An instance returned by %s()', $factory);
            } elseif (\is_array($factory) && (\is_string($factory[0]) || $factory[0] instanceof Definition || $factory[0] instanceof Reference)) {
                $class = $factory[0] instanceof Definition ? $factory[0]->getClass() : (string) $factory[0];
                $class = $class instanceof Parameter ? '%'.$class.'%' : $this->container->resolveEnvPlaceholders($class);
                $return[] = sprintf('@return object An instance returned by %s::%s()', $class, $factory[1]);
            }
        }

        if ($definition->isDeprecated()) {
            if ($return && 0 === strpos($return[\count($return) - 1], '@return')) {
                $return[] = '';
            }

            $return[] = sprintf('@deprecated %s', $definition->getDeprecationMessage($id));
        }

        $return = str_replace("\n     * \n", "\n     *\n", implode("\n     * ", $return));
        $return = $this->container->resolveEnvPlaceholders($return);

        $shared = $definition->isShared() ? ' shared' : '';
        $public = $definition->isPublic() ? 'public' : 'private';
        $autowired = $definition->isAutowired() ? ' autowired' : '';

        if ($definition->isLazy()) {
            $lazyInitialization = '$lazyLoad = true';
        } else {
            $lazyInitialization = '';
        }

        $asFile = $this->asFiles && !$this->inlineFactories && !$this->isHotPath($definition);
        $methodName = $this->generateMethodName($id);
        if ($asFile) {
            $file = $methodName.'.php';
            $code = "        // Returns the $public '$id'$shared$autowired service.\n\n";
        } else {
            $file = null;
            $code = <<<EOF

    /*{$this->docStar}
     * Gets the $public '$id'$shared$autowired service.
     *
     * $return
EOF;
            $code = str_replace('*/', ' ', $code).<<<EOF

     */
    protected function {$methodName}($lazyInitialization)
    {

EOF;
        }

        if ($definition->hasErrors() && $e = $definition->getErrors()) {
            $this->addThrow = true;

<<<<<<< HEAD
        if ($definition->isDeprecated()) {
            $code .= sprintf("        trigger_deprecation('', '', %s);\n\n", $this->export($definition->getDeprecationMessage($id)));
        }
=======
            $code .= sprintf("        \$this->throw(%s);\n", $this->export(reset($e)));
        } else {
            $this->serviceCalls = [];
            $this->inlinedDefinitions = $this->getDefinitionsFromArguments([$definition], null, $this->serviceCalls);
>>>>>>> ac2c8f23

            if ($definition->isDeprecated()) {
                $code .= sprintf("        @trigger_error(%s, E_USER_DEPRECATED);\n\n", $this->export($definition->getDeprecationMessage($id)));
            }

            if ($this->getProxyDumper()->isProxyCandidate($definition)) {
                $factoryCode = $asFile ? ($definition->isShared() ? "\$this->load('%s.php', false)" : '$this->factories[%2$s](false)') : '$this->%s(false)';
                $code .= $this->getProxyDumper()->getProxyFactoryCode($definition, $id, sprintf($factoryCode, $methodName, $this->doExport($id)));
            }

            $code .= $this->addServiceInclude($id, $definition);
            $code .= $this->addInlineService($id, $definition);
        }

        if ($asFile) {
            $code = implode("\n", array_map(function ($line) { return $line ? substr($line, 8) : $line; }, explode("\n", $code)));
        } else {
            $code .= "    }\n";
        }

        $this->definitionVariables = $this->inlinedDefinitions = null;
        $this->referenceVariables = $this->serviceCalls = null;

        return [$file, $code];
    }

    private function addInlineVariables(string $id, Definition $definition, array $arguments, bool $forConstructor): string
    {
        $code = '';

        foreach ($arguments as $argument) {
            if (\is_array($argument)) {
                $code .= $this->addInlineVariables($id, $definition, $argument, $forConstructor);
            } elseif ($argument instanceof Reference) {
                $code .= $this->addInlineReference($id, $definition, $argument, $forConstructor);
            } elseif ($argument instanceof Definition) {
                $code .= $this->addInlineService($id, $definition, $argument, $forConstructor);
            }
        }

        return $code;
    }

    private function addInlineReference(string $id, Definition $definition, string $targetId, bool $forConstructor): string
    {
        while ($this->container->hasAlias($targetId)) {
            $targetId = (string) $this->container->getAlias($targetId);
        }

        list($callCount, $behavior) = $this->serviceCalls[$targetId];

        if ($id === $targetId) {
            return $this->addInlineService($id, $definition, $definition);
        }

        if ('service_container' === $targetId || isset($this->referenceVariables[$targetId])) {
            return '';
        }

        $hasSelfRef = isset($this->circularReferences[$id][$targetId]) && !isset($this->definitionVariables[$definition]);

        if ($hasSelfRef && !$forConstructor && !$forConstructor = !$this->circularReferences[$id][$targetId]) {
            $code = $this->addInlineService($id, $definition, $definition);
        } else {
            $code = '';
        }

        if (isset($this->referenceVariables[$targetId]) || (2 > $callCount && (!$hasSelfRef || !$forConstructor))) {
            return $code;
        }

        $name = $this->getNextVariableName();
        $this->referenceVariables[$targetId] = new Variable($name);

        $reference = ContainerInterface::EXCEPTION_ON_INVALID_REFERENCE >= $behavior ? new Reference($targetId, $behavior) : null;
        $code .= sprintf("        \$%s = %s;\n", $name, $this->getServiceCall($targetId, $reference));

        if (!$hasSelfRef || !$forConstructor) {
            return $code;
        }

        $code .= sprintf(<<<'EOTXT'

        if (isset($this->%s[%s])) {
            return $this->%1$s[%2$s];
        }

EOTXT
            ,
            $this->container->getDefinition($id)->isPublic() ? 'services' : 'privates',
            $this->doExport($id)
        );

        return $code;
    }

    private function addInlineService(string $id, Definition $definition, Definition $inlineDef = null, bool $forConstructor = true): string
    {
        $code = '';

        if ($isSimpleInstance = $isRootInstance = null === $inlineDef) {
            foreach ($this->serviceCalls as $targetId => list($callCount, $behavior, $byConstructor)) {
                if ($byConstructor && isset($this->circularReferences[$id][$targetId]) && !$this->circularReferences[$id][$targetId]) {
                    $code .= $this->addInlineReference($id, $definition, $targetId, $forConstructor);
                }
            }
        }

        if (isset($this->definitionVariables[$inlineDef = $inlineDef ?: $definition])) {
            return $code;
        }

        $arguments = [$inlineDef->getArguments(), $inlineDef->getFactory()];

        $code .= $this->addInlineVariables($id, $definition, $arguments, $forConstructor);

        if ($arguments = array_filter([$inlineDef->getProperties(), $inlineDef->getMethodCalls(), $inlineDef->getConfigurator()])) {
            $isSimpleInstance = false;
        } elseif ($definition !== $inlineDef && 2 > $this->inlinedDefinitions[$inlineDef]) {
            return $code;
        }

        if (isset($this->definitionVariables[$inlineDef])) {
            $isSimpleInstance = false;
        } else {
            $name = $definition === $inlineDef ? 'instance' : $this->getNextVariableName();
            $this->definitionVariables[$inlineDef] = new Variable($name);
            $code .= '' !== $code ? "\n" : '';

            if ('instance' === $name) {
                $code .= $this->addServiceInstance($id, $definition, $isSimpleInstance);
            } else {
                $code .= $this->addNewInstance($inlineDef, '        $'.$name.' = ', $id);
            }

            if ('' !== $inline = $this->addInlineVariables($id, $definition, $arguments, false)) {
                $code .= "\n".$inline."\n";
            } elseif ($arguments && 'instance' === $name) {
                $code .= "\n";
            }

            $code .= $this->addServiceProperties($inlineDef, $name);
            $code .= $this->addServiceMethodCalls($inlineDef, $name, !$this->getProxyDumper()->isProxyCandidate($inlineDef) && $inlineDef->isShared() && !isset($this->singleUsePrivateIds[$id]) ? $id : null);
            $code .= $this->addServiceConfigurator($inlineDef, $name);
        }

        if ($isRootInstance && !$isSimpleInstance) {
            $code .= "\n        return \$instance;\n";
        }

        return $code;
    }

    private function addServices(array &$services = null): string
    {
        $publicServices = $privateServices = '';
        $definitions = $this->container->getDefinitions();
        ksort($definitions);
        foreach ($definitions as $id => $definition) {
            $services[$id] = $definition->isSynthetic() ? null : $this->addService($id, $definition);
        }

        foreach ($definitions as $id => $definition) {
            if (!(list($file, $code) = $services[$id]) || null !== $file) {
                continue;
            }
            if ($definition->isPublic()) {
                $publicServices .= $code;
            } elseif (!$this->isTrivialInstance($definition) || isset($this->locatedIds[$id])) {
                $privateServices .= $code;
            }
        }

        return $publicServices.$privateServices;
    }

    private function generateServiceFiles(array $services): iterable
    {
        $definitions = $this->container->getDefinitions();
        ksort($definitions);
        foreach ($definitions as $id => $definition) {
            if ((list($file, $code) = $services[$id]) && null !== $file && ($definition->isPublic() || !$this->isTrivialInstance($definition) || isset($this->locatedIds[$id]))) {
                if (!$definition->isShared()) {
                    $i = strpos($code, "\n\ninclude_once ");
                    if (false !== $i && false !== $i = strpos($code, "\n\n", 2 + $i)) {
                        $code = [substr($code, 0, 2 + $i), substr($code, 2 + $i)];
                    } else {
                        $code = ["\n", $code];
                    }
                    $code[1] = implode("\n", array_map(function ($line) { return $line ? '    '.$line : $line; }, explode("\n", $code[1])));
                    $factory = sprintf('$this->factories%s[%s]', $definition->isPublic() ? '' : "['service_container']", $this->doExport($id));
                    $lazyloadInitialization = $definition->isLazy() ? '$lazyLoad = true' : '';

                    $code[1] = sprintf("%s = function (%s) {\n%s};\n\nreturn %1\$s();\n", $factory, $lazyloadInitialization, $code[1]);
                    $code = $code[0].$code[1];
                }

                yield $file => $code;
            }
        }
    }

    private function addNewInstance(Definition $definition, string $return = '', string $id = null): string
    {
        $tail = $return ? ";\n" : '';

        if (BaseServiceLocator::class === $definition->getClass() && $definition->hasTag($this->serviceLocatorTag)) {
            $arguments = [];
            foreach ($definition->getArgument(0) as $k => $argument) {
                $arguments[$k] = $argument->getValues()[0];
            }

            return $return.$this->dumpValue(new ServiceLocatorArgument($arguments)).$tail;
        }

        $arguments = [];
        foreach ($definition->getArguments() as $value) {
            $arguments[] = $this->dumpValue($value);
        }

        if (null !== $definition->getFactory()) {
            $callable = $definition->getFactory();

            if (\is_array($callable)) {
                if (!preg_match('/^[a-zA-Z_\x7f-\xff][a-zA-Z0-9_\x7f-\xff]*$/', $callable[1])) {
                    throw new RuntimeException(sprintf('Cannot dump definition because of invalid factory method (%s)', $callable[1] ?: 'n/a'));
                }

                if ($callable[0] instanceof Reference
                    || ($callable[0] instanceof Definition && $this->definitionVariables->contains($callable[0]))) {
                    return $return.sprintf('%s->%s(%s)', $this->dumpValue($callable[0]), $callable[1], $arguments ? implode(', ', $arguments) : '').$tail;
                }

                $class = $this->dumpValue($callable[0]);
                // If the class is a string we can optimize away
                if (0 === strpos($class, "'") && false === strpos($class, '$')) {
                    if ("''" === $class) {
                        throw new RuntimeException(sprintf('Cannot dump definition: %s service is defined to be created by a factory but is missing the service reference, did you forget to define the factory service id or class?', $id ? 'The "'.$id.'"' : 'inline'));
                    }

                    return $return.sprintf('%s::%s(%s)', $this->dumpLiteralClass($class), $callable[1], $arguments ? implode(', ', $arguments) : '').$tail;
                }

                if (0 === strpos($class, 'new ')) {
                    return $return.sprintf('(%s)->%s(%s)', $class, $callable[1], $arguments ? implode(', ', $arguments) : '').$tail;
                }

                return $return.sprintf("[%s, '%s'](%s)", $class, $callable[1], $arguments ? implode(', ', $arguments) : '').$tail;
            }

            return $return.sprintf('%s(%s)', $this->dumpLiteralClass($this->dumpValue($callable)), $arguments ? implode(', ', $arguments) : '').$tail;
        }

        if (null === $class = $definition->getClass()) {
            throw new RuntimeException('Cannot dump definitions which have no class nor factory.');
        }

        return $return.sprintf('new %s(%s)', $this->dumpLiteralClass($this->dumpValue($class)), implode(', ', $arguments)).$tail;
    }

    private function startClass(string $class, string $baseClass, ?array &$preload): string
    {
        $namespaceLine = !$this->asFiles && $this->namespace ? "\nnamespace {$this->namespace};\n" : '';

        $code = <<<EOF
<?php
$namespaceLine
use Symfony\Component\DependencyInjection\Argument\RewindableGenerator;
use Symfony\Component\DependencyInjection\ContainerInterface;
use Symfony\Component\DependencyInjection\Container;
use Symfony\Component\DependencyInjection\Exception\InvalidArgumentException;
use Symfony\Component\DependencyInjection\Exception\LogicException;
use Symfony\Component\DependencyInjection\Exception\RuntimeException;
use Symfony\Component\DependencyInjection\ParameterBag\FrozenParameterBag;
use Symfony\Component\DependencyInjection\ParameterBag\ParameterBagInterface;

/*{$this->docStar}
 * This class has been auto-generated
 * by the Symfony Dependency Injection Component.
 *
 * @final
 */
class $class extends $baseClass
{
    private \$parameters = [];

    public function __construct()
    {

EOF;
        if ($this->asFiles) {
            $code = str_replace('$parameters', "\$buildParameters;\n    private \$containerDir;\n    private \$parameters", $code);
            $code = str_replace('__construct()', '__construct(array $buildParameters = [], $containerDir = __DIR__)', $code);
            $code .= "        \$this->buildParameters = \$buildParameters;\n";
            $code .= "        \$this->containerDir = \$containerDir;\n";

            if (null !== $this->targetDirRegex) {
                $code = str_replace('$parameters', "\$targetDir;\n    private \$parameters", $code);
                $code .= '        $this->targetDir = \\dirname($containerDir);'."\n";
            }
        }

        if (Container::class !== $this->baseClass) {
            $r = $this->container->getReflectionClass($this->baseClass, false);
            if (null !== $r
                && (null !== $constructor = $r->getConstructor())
                && 0 === $constructor->getNumberOfRequiredParameters()
                && Container::class !== $constructor->getDeclaringClass()->name
            ) {
                $code .= "        parent::__construct();\n";
                $code .= "        \$this->parameterBag = null;\n\n";
            }
        }

        if ($this->container->getParameterBag()->all()) {
            $code .= "        \$this->parameters = \$this->getDefaultParameters();\n\n";
        }
        $code .= "        \$this->services = \$this->privates = [];\n";

        $code .= $this->addSyntheticIds();
        $code .= $this->addMethodMap();
        $code .= $this->asFiles && !$this->inlineFactories ? $this->addFileMap() : '';
        $code .= $this->addAliases();
        $code .= $this->addInlineRequires($preload);
        $code .= <<<EOF
    }

    public function compile(): void
    {
        throw new LogicException('You cannot compile a dumped container that was already compiled.');
    }

    public function isCompiled(): bool
    {
        return true;
    }

EOF;
        $code .= $this->addRemovedIds();

        if ($this->asFiles && !$this->inlineFactories) {
            $code .= <<<EOF

    protected function load(\$file, \$lazyLoad = true)
    {
        return require \$this->containerDir.\\DIRECTORY_SEPARATOR.\$file;
    }

EOF;
        }

        $proxyDumper = $this->getProxyDumper();
        foreach ($this->container->getDefinitions() as $definition) {
            if (!$proxyDumper->isProxyCandidate($definition)) {
                continue;
            }
            if ($this->asFiles && !$this->inlineFactories) {
                $proxyLoader = '$this->load("{$class}.php")';
            } elseif ($this->namespace || $this->inlineFactories) {
                $proxyLoader = 'class_alias(__NAMESPACE__."\\\\$class", $class, false)';
            } else {
                $proxyLoader = '';
            }
            if ($proxyLoader) {
                $proxyLoader = "class_exists(\$class, false) || {$proxyLoader};\n\n        ";
            }
            $code .= <<<EOF

    protected function createProxy(\$class, \Closure \$factory)
    {
        {$proxyLoader}return \$factory();
    }

EOF;
            break;
        }

        return $code;
    }

    private function addSyntheticIds(): string
    {
        $code = '';
        $definitions = $this->container->getDefinitions();
        ksort($definitions);
        foreach ($definitions as $id => $definition) {
            if ($definition->isSynthetic() && 'service_container' !== $id) {
                $code .= '            '.$this->doExport($id)." => true,\n";
            }
        }

        return $code ? "        \$this->syntheticIds = [\n{$code}        ];\n" : '';
    }

    private function addRemovedIds(): string
    {
        $ids = $this->container->getRemovedIds();
        foreach ($this->container->getDefinitions() as $id => $definition) {
            if (!$definition->isPublic()) {
                $ids[$id] = true;
            }
        }
        if (!$ids) {
            return '';
        }
        if ($this->asFiles) {
            $code = "require \$this->containerDir.\\DIRECTORY_SEPARATOR.'removed-ids.php'";
        } else {
            $code = '';
            $ids = array_keys($ids);
            sort($ids);
            foreach ($ids as $id) {
                if (preg_match(FileLoader::ANONYMOUS_ID_REGEXP, $id)) {
                    continue;
                }
                $code .= '            '.$this->doExport($id)." => true,\n";
            }

            $code = "[\n{$code}        ]";
        }

        return <<<EOF

    public function getRemovedIds(): array
    {
        return {$code};
    }

EOF;
    }

    private function addMethodMap(): string
    {
        $code = '';
        $definitions = $this->container->getDefinitions();
        ksort($definitions);
        foreach ($definitions as $id => $definition) {
            if (!$definition->isSynthetic() && $definition->isPublic() && (!$this->asFiles || $this->inlineFactories || $this->isHotPath($definition))) {
                $code .= '            '.$this->doExport($id).' => '.$this->doExport($this->generateMethodName($id)).",\n";
            }
        }

        $aliases = $this->container->getAliases();
        foreach ($aliases as $alias => $id) {
            if (!$id->isDeprecated()) {
                continue;
            }
            $code .= '            '.$this->doExport($alias).' => '.$this->doExport($this->generateMethodName($alias)).",\n";
        }

        return $code ? "        \$this->methodMap = [\n{$code}        ];\n" : '';
    }

    private function addFileMap(): string
    {
        $code = '';
        $definitions = $this->container->getDefinitions();
        ksort($definitions);
        foreach ($definitions as $id => $definition) {
            if (!$definition->isSynthetic() && $definition->isPublic() && !$this->isHotPath($definition)) {
                $code .= sprintf("            %s => '%s.php',\n", $this->doExport($id), $this->generateMethodName($id));
            }
        }

        return $code ? "        \$this->fileMap = [\n{$code}        ];\n" : '';
    }

    private function addAliases(): string
    {
        if (!$aliases = $this->container->getAliases()) {
            return "\n        \$this->aliases = [];\n";
        }

        $code = "        \$this->aliases = [\n";
        ksort($aliases);
        foreach ($aliases as $alias => $id) {
            if ($id->isDeprecated()) {
                continue;
            }

            $id = (string) $id;
            while (isset($aliases[$id])) {
                $id = (string) $aliases[$id];
            }
            $code .= '            '.$this->doExport($alias).' => '.$this->doExport($id).",\n";
        }

        return $code."        ];\n";
    }

    private function addDeprecatedAliases(): string
    {
        $code = '';
        $aliases = $this->container->getAliases();
        foreach ($aliases as $alias => $definition) {
            if (!$definition->isDeprecated()) {
                continue;
            }
            $public = $definition->isPublic() ? 'public' : 'private';
            $id = (string) $definition;
            $methodNameAlias = $this->generateMethodName($alias);
            $idExported = $this->export($id);
            $messageExported = $this->export($definition->getDeprecationMessage($alias));
            $code .= <<<EOF

    /*{$this->docStar}
     * Gets the $public '$alias' alias.
     *
     * @return object The "$id" service.
     */
    protected function {$methodNameAlias}()
    {
        trigger_deprecation('', '', $messageExported);

        return \$this->get($idExported);
    }

EOF;
        }

        return $code;
    }

    private function addInlineRequires(?array &$preload): string
    {
        if (!$this->hotPathTag || !$this->inlineRequires) {
            return '';
        }

        $lineage = [];

        foreach ($this->container->findTaggedServiceIds($this->hotPathTag) as $id => $tags) {
            $definition = $this->container->getDefinition($id);

            if ($this->getProxyDumper()->isProxyCandidate($definition)) {
                continue;
            }

            $inlinedDefinitions = $this->getDefinitionsFromArguments([$definition]);

            foreach ($inlinedDefinitions as $def) {
                if (\is_string($class = \is_array($factory = $def->getFactory()) && \is_string($factory[0]) ? $factory[0] : $def->getClass())) {
                    $preload[$class] = $class;
                    $this->collectLineage($class, $lineage);
                }
            }
        }

        $code = '';

        foreach ($lineage as $file) {
            if (!isset($this->inlinedRequires[$file])) {
                $this->inlinedRequires[$file] = true;
                $code .= sprintf("\n            include_once %s;", $file);
            }
        }

        return $code ? sprintf("\n        \$this->privates['service_container'] = function () {%s\n        };\n", $code) : '';
    }

    private function addDefaultParametersMethod(): string
    {
        if (!$this->container->getParameterBag()->all()) {
            return '';
        }

        $php = [];
        $dynamicPhp = [];

        foreach ($this->container->getParameterBag()->all() as $key => $value) {
            if ($key !== $resolvedKey = $this->container->resolveEnvPlaceholders($key)) {
                throw new InvalidArgumentException(sprintf('Parameter name cannot use env parameters: %s.', $resolvedKey));
            }
            $export = $this->exportParameters([$value]);
            $export = explode('0 => ', substr(rtrim($export, " ]\n"), 2, -1), 2);

            if (preg_match("/\\\$this->(?:getEnv\('(?:\w++:)*+\w++'\)|targetDir\.'')/", $export[1])) {
                $dynamicPhp[$key] = sprintf('%scase %s: $value = %s; break;', $export[0], $this->export($key), $export[1]);
            } else {
                $php[] = sprintf('%s%s => %s,', $export[0], $this->export($key), $export[1]);
            }
        }
        $parameters = sprintf("[\n%s\n%s]", implode("\n", $php), str_repeat(' ', 8));

        $code = <<<'EOF'

    public function getParameter(string $name)
    {
        if (isset($this->buildParameters[$name])) {
            return $this->buildParameters[$name];
        }

        if (!(isset($this->parameters[$name]) || isset($this->loadedDynamicParameters[$name]) || \array_key_exists($name, $this->parameters))) {
            throw new InvalidArgumentException(sprintf('The parameter "%s" must be defined.', $name));
        }
        if (isset($this->loadedDynamicParameters[$name])) {
            return $this->loadedDynamicParameters[$name] ? $this->dynamicParameters[$name] : $this->getDynamicParameter($name);
        }

        return $this->parameters[$name];
    }

    public function hasParameter(string $name): bool
    {
        if (isset($this->buildParameters[$name])) {
            return true;
        }

        return isset($this->parameters[$name]) || isset($this->loadedDynamicParameters[$name]) || \array_key_exists($name, $this->parameters);
    }

    public function setParameter(string $name, $value): void
    {
        throw new LogicException('Impossible to call set() on a frozen ParameterBag.');
    }

    public function getParameterBag(): ParameterBagInterface
    {
        if (null === $this->parameterBag) {
            $parameters = $this->parameters;
            foreach ($this->loadedDynamicParameters as $name => $loaded) {
                $parameters[$name] = $loaded ? $this->dynamicParameters[$name] : $this->getDynamicParameter($name);
            }
            foreach ($this->buildParameters as $name => $value) {
                $parameters[$name] = $value;
            }
            $this->parameterBag = new FrozenParameterBag($parameters);
        }

        return $this->parameterBag;
    }

EOF;
        if (!$this->asFiles) {
            $code = preg_replace('/^.*buildParameters.*\n.*\n.*\n\n?/m', '', $code);
        }

        if ($dynamicPhp) {
            $loadedDynamicParameters = $this->exportParameters(array_combine(array_keys($dynamicPhp), array_fill(0, \count($dynamicPhp), false)), '', 8);
            $getDynamicParameter = <<<'EOF'
        switch ($name) {
%s
            default: throw new InvalidArgumentException(sprintf('The dynamic parameter "%%s" must be defined.', $name));
        }
        $this->loadedDynamicParameters[$name] = true;

        return $this->dynamicParameters[$name] = $value;
EOF;
            $getDynamicParameter = sprintf($getDynamicParameter, implode("\n", $dynamicPhp));
        } else {
            $loadedDynamicParameters = '[]';
            $getDynamicParameter = str_repeat(' ', 8).'throw new InvalidArgumentException(sprintf(\'The dynamic parameter "%s" must be defined.\', $name));';
        }

        $code .= <<<EOF

    private \$loadedDynamicParameters = {$loadedDynamicParameters};
    private \$dynamicParameters = [];

    private function getDynamicParameter(string \$name)
    {
{$getDynamicParameter}
    }

    protected function getDefaultParameters(): array
    {
        return $parameters;
    }

EOF;

        return $code;
    }

    /**
     * @throws InvalidArgumentException
     */
    private function exportParameters(array $parameters, string $path = '', int $indent = 12): string
    {
        $php = [];
        foreach ($parameters as $key => $value) {
            if (\is_array($value)) {
                $value = $this->exportParameters($value, $path.'/'.$key, $indent + 4);
            } elseif ($value instanceof ArgumentInterface) {
                throw new InvalidArgumentException(sprintf('You cannot dump a container with parameters that contain special arguments. "%s" found in "%s".', \get_class($value), $path.'/'.$key));
            } elseif ($value instanceof Variable) {
                throw new InvalidArgumentException(sprintf('You cannot dump a container with parameters that contain variable references. Variable "%s" found in "%s".', $value, $path.'/'.$key));
            } elseif ($value instanceof Definition) {
                throw new InvalidArgumentException(sprintf('You cannot dump a container with parameters that contain service definitions. Definition for "%s" found in "%s".', $value->getClass(), $path.'/'.$key));
            } elseif ($value instanceof Reference) {
                throw new InvalidArgumentException(sprintf('You cannot dump a container with parameters that contain references to other services (reference to service "%s" found in "%s").', $value, $path.'/'.$key));
            } elseif ($value instanceof Expression) {
                throw new InvalidArgumentException(sprintf('You cannot dump a container with parameters that contain expressions. Expression "%s" found in "%s".', $value, $path.'/'.$key));
            } else {
                $value = $this->export($value);
            }

            $php[] = sprintf('%s%s => %s,', str_repeat(' ', $indent), $this->export($key), $value);
        }

        return sprintf("[\n%s\n%s]", implode("\n", $php), str_repeat(' ', $indent - 4));
    }

    private function endClass(): string
    {
        if ($this->addThrow) {
            return <<<'EOF'

    protected function throw($message)
    {
        throw new RuntimeException($message);
    }
}

EOF;
        }

        return <<<'EOF'
}

EOF;
    }

    private function wrapServiceConditionals($value, string $code): string
    {
        if (!$condition = $this->getServiceConditionals($value)) {
            return $code;
        }

        // re-indent the wrapped code
        $code = implode("\n", array_map(function ($line) { return $line ? '    '.$line : $line; }, explode("\n", $code)));

        return sprintf("        if (%s) {\n%s        }\n", $condition, $code);
    }

    private function getServiceConditionals($value): string
    {
        $conditions = [];
        foreach (ContainerBuilder::getInitializedConditionals($value) as $service) {
            if (!$this->container->hasDefinition($service)) {
                return 'false';
            }
            $conditions[] = sprintf('isset($this->%s[%s])', $this->container->getDefinition($service)->isPublic() ? 'services' : 'privates', $this->doExport($service));
        }
        foreach (ContainerBuilder::getServiceConditionals($value) as $service) {
            if ($this->container->hasDefinition($service) && !$this->container->getDefinition($service)->isPublic()) {
                continue;
            }

            $conditions[] = sprintf('$this->has(%s)', $this->doExport($service));
        }

        if (!$conditions) {
            return '';
        }

        return implode(' && ', $conditions);
    }

    private function getDefinitionsFromArguments(array $arguments, \SplObjectStorage $definitions = null, array &$calls = [], bool $byConstructor = null): \SplObjectStorage
    {
        if (null === $definitions) {
            $definitions = new \SplObjectStorage();
        }

        foreach ($arguments as $argument) {
            if (\is_array($argument)) {
                $this->getDefinitionsFromArguments($argument, $definitions, $calls, $byConstructor);
            } elseif ($argument instanceof Reference) {
                $id = (string) $argument;

                while ($this->container->hasAlias($id)) {
                    $id = (string) $this->container->getAlias($id);
                }

                if (!isset($calls[$id])) {
                    $calls[$id] = [0, $argument->getInvalidBehavior(), $byConstructor];
                } else {
                    $calls[$id][1] = min($calls[$id][1], $argument->getInvalidBehavior());
                }

                ++$calls[$id][0];
            } elseif (!$argument instanceof Definition) {
                // no-op
            } elseif (isset($definitions[$argument])) {
                $definitions[$argument] = 1 + $definitions[$argument];
            } else {
                $definitions[$argument] = 1;
                $arguments = [$argument->getArguments(), $argument->getFactory()];
                $this->getDefinitionsFromArguments($arguments, $definitions, $calls, null === $byConstructor || $byConstructor);
                $arguments = [$argument->getProperties(), $argument->getMethodCalls(), $argument->getConfigurator()];
                $this->getDefinitionsFromArguments($arguments, $definitions, $calls, null !== $byConstructor && $byConstructor);
            }
        }

        return $definitions;
    }

    /**
     * @throws RuntimeException
     */
    private function dumpValue($value, bool $interpolate = true): string
    {
        if (\is_array($value)) {
            if ($value && $interpolate && false !== $param = array_search($value, $this->container->getParameterBag()->all(), true)) {
                return $this->dumpValue("%$param%");
            }
            $code = [];
            foreach ($value as $k => $v) {
                $code[] = sprintf('%s => %s', $this->dumpValue($k, $interpolate), $this->dumpValue($v, $interpolate));
            }

            return sprintf('[%s]', implode(', ', $code));
        } elseif ($value instanceof ArgumentInterface) {
            $scope = [$this->definitionVariables, $this->referenceVariables];
            $this->definitionVariables = $this->referenceVariables = null;

            try {
                if ($value instanceof ServiceClosureArgument) {
                    $value = $value->getValues()[0];
                    $code = $this->dumpValue($value, $interpolate);

                    $returnedType = '';
                    if ($value instanceof TypedReference) {
                        $returnedType = sprintf(': %s\%s', ContainerInterface::EXCEPTION_ON_INVALID_REFERENCE >= $value->getInvalidBehavior() ? '' : '?', $value->getType());
                    }

                    $code = sprintf('return %s;', $code);

                    return sprintf("function ()%s {\n            %s\n        }", $returnedType, $code);
                }

                if ($value instanceof IteratorArgument) {
                    $operands = [0];
                    $code = [];
                    $code[] = 'new RewindableGenerator(function () {';

                    if (!$values = $value->getValues()) {
                        $code[] = '            return new \EmptyIterator();';
                    } else {
                        $countCode = [];
                        $countCode[] = 'function () {';

                        foreach ($values as $k => $v) {
                            ($c = $this->getServiceConditionals($v)) ? $operands[] = "(int) ($c)" : ++$operands[0];
                            $v = $this->wrapServiceConditionals($v, sprintf("        yield %s => %s;\n", $this->dumpValue($k, $interpolate), $this->dumpValue($v, $interpolate)));
                            foreach (explode("\n", $v) as $v) {
                                if ($v) {
                                    $code[] = '    '.$v;
                                }
                            }
                        }

                        $countCode[] = sprintf('            return %s;', implode(' + ', $operands));
                        $countCode[] = '        }';
                    }

                    $code[] = sprintf('        }, %s)', \count($operands) > 1 ? implode("\n", $countCode) : $operands[0]);

                    return implode("\n", $code);
                }

                if ($value instanceof ServiceLocatorArgument) {
                    $serviceMap = '';
                    $serviceTypes = '';
                    foreach ($value->getValues() as $k => $v) {
                        if (!$v) {
                            continue;
                        }
                        $definition = $this->container->findDefinition($id = (string) $v);
                        $load = !($definition->hasErrors() && $e = $definition->getErrors()) ? $this->asFiles && !$this->inlineFactories && !$this->isHotPath($definition) : reset($e);
                        $serviceMap .= sprintf("\n            %s => [%s, %s, %s, %s],",
                            $this->export($k),
                            $this->export($definition->isShared() ? ($definition->isPublic() ? 'services' : 'privates') : false),
                            $this->doExport($id),
                            $this->export(ContainerInterface::IGNORE_ON_UNINITIALIZED_REFERENCE !== $v->getInvalidBehavior() && !\is_string($load) ? $this->generateMethodName($id).($load ? '.php' : '') : null),
                            $this->export($load)
                        );
                        $serviceTypes .= sprintf("\n            %s => %s,", $this->export($k), $this->export($v instanceof TypedReference ? $v->getType() : '?'));
                        $this->locatedIds[$id] = true;
                    }
                    $this->addGetService = true;

                    return sprintf('new \%s($this->getService, [%s%s], [%s%s])', ServiceLocator::class, $serviceMap, $serviceMap ? "\n        " : '', $serviceTypes, $serviceTypes ? "\n        " : '');
                }
            } finally {
                list($this->definitionVariables, $this->referenceVariables) = $scope;
            }
        } elseif ($value instanceof Definition) {
            if ($value->hasErrors() && $e = $value->getErrors()) {
                $this->addThrow = true;

                return sprintf('$this->throw(%s)', $this->export(reset($e)));
            }
            if (null !== $this->definitionVariables && $this->definitionVariables->contains($value)) {
                return $this->dumpValue($this->definitionVariables[$value], $interpolate);
            }
            if ($value->getMethodCalls()) {
                throw new RuntimeException('Cannot dump definitions which have method calls.');
            }
            if ($value->getProperties()) {
                throw new RuntimeException('Cannot dump definitions which have properties.');
            }
            if (null !== $value->getConfigurator()) {
                throw new RuntimeException('Cannot dump definitions which have a configurator.');
            }

            return $this->addNewInstance($value);
        } elseif ($value instanceof Variable) {
            return '$'.$value;
        } elseif ($value instanceof Reference) {
            $id = (string) $value;

            while ($this->container->hasAlias($id)) {
                $id = (string) $this->container->getAlias($id);
            }

            if (null !== $this->referenceVariables && isset($this->referenceVariables[$id])) {
                return $this->dumpValue($this->referenceVariables[$id], $interpolate);
            }

            return $this->getServiceCall($id, $value);
        } elseif ($value instanceof Expression) {
            return $this->getExpressionLanguage()->compile((string) $value, ['this' => 'container']);
        } elseif ($value instanceof Parameter) {
            return $this->dumpParameter($value);
        } elseif (true === $interpolate && \is_string($value)) {
            if (preg_match('/^%([^%]+)%$/', $value, $match)) {
                // we do this to deal with non string values (Boolean, integer, ...)
                // the preg_replace_callback converts them to strings
                return $this->dumpParameter($match[1]);
            } else {
                $replaceParameters = function ($match) {
                    return "'.".$this->dumpParameter($match[2]).".'";
                };

                $code = str_replace('%%', '%', preg_replace_callback('/(?<!%)(%)([^%]+)\1/', $replaceParameters, $this->export($value)));

                return $code;
            }
        } elseif ($value instanceof AbstractArgument) {
            throw new RuntimeException(sprintf('Argument "%s" of service "%s" is abstract%s, did you forget to define it?', $value->getArgumentKey(), $value->getServiceId(), $value->getText() ? ' ('.$value->getText().')' : ''));
        } elseif (\is_object($value) || \is_resource($value)) {
            throw new RuntimeException('Unable to dump a service container if a parameter is an object or a resource.');
        }

        return $this->export($value);
    }

    /**
     * Dumps a string to a literal (aka PHP Code) class value.
     *
     * @throws RuntimeException
     */
    private function dumpLiteralClass(string $class): string
    {
        if (false !== strpos($class, '$')) {
            return sprintf('${($_ = %s) && false ?: "_"}', $class);
        }
        if (0 !== strpos($class, "'") || !preg_match('/^\'(?:\\\{2})?[a-zA-Z_\x7f-\xff][a-zA-Z0-9_\x7f-\xff]*(?:\\\{2}[a-zA-Z_\x7f-\xff][a-zA-Z0-9_\x7f-\xff]*)*\'$/', $class)) {
            throw new RuntimeException(sprintf('Cannot dump definition because of invalid class name (%s)', $class ?: 'n/a'));
        }

        $class = substr(str_replace('\\\\', '\\', $class), 1, -1);

        return 0 === strpos($class, '\\') ? $class : '\\'.$class;
    }

    private function dumpParameter(string $name): string
    {
        if ($this->container->hasParameter($name)) {
            $value = $this->container->getParameter($name);
            $dumpedValue = $this->dumpValue($value, false);

            if (!$value || !\is_array($value)) {
                return $dumpedValue;
            }

            if (!preg_match("/\\\$this->(?:getEnv\('(?:\w++:)*+\w++'\)|targetDir\.'')/", $dumpedValue)) {
                return sprintf('$this->parameters[%s]', $this->doExport($name));
            }
        }

        return sprintf('$this->getParameter(%s)', $this->doExport($name));
    }

    private function getServiceCall(string $id, Reference $reference = null): string
    {
        while ($this->container->hasAlias($id)) {
            $id = (string) $this->container->getAlias($id);
        }

        if ('service_container' === $id) {
            return '$this';
        }

        if ($this->container->hasDefinition($id) && $definition = $this->container->getDefinition($id)) {
            if ($definition->isSynthetic()) {
                $code = sprintf('$this->get(%s%s)', $this->doExport($id), null !== $reference ? ', '.$reference->getInvalidBehavior() : '');
            } elseif (null !== $reference && ContainerInterface::IGNORE_ON_UNINITIALIZED_REFERENCE === $reference->getInvalidBehavior()) {
                $code = 'null';
                if (!$definition->isShared()) {
                    return $code;
                }
            } elseif ($this->isTrivialInstance($definition)) {
                if ($definition->hasErrors() && $e = $definition->getErrors()) {
                    $this->addThrow = true;

                    return sprintf('$this->throw(%s)', $this->export(reset($e)));
                }
                $code = $this->addNewInstance($definition, '', $id);
                if ($definition->isShared() && !isset($this->singleUsePrivateIds[$id])) {
                    $code = sprintf('$this->%s[%s] = %s', $definition->isPublic() ? 'services' : 'privates', $this->doExport($id), $code);
                }
                $code = "($code)";
            } elseif ($this->asFiles && !$this->inlineFactories && !$this->isHotPath($definition)) {
                $code = sprintf("\$this->load('%s.php')", $this->generateMethodName($id));
                if (!$definition->isShared()) {
                    $factory = sprintf('$this->factories%s[%s]', $definition->isPublic() ? '' : "['service_container']", $this->doExport($id));
                    $code = sprintf('(isset(%s) ? %1$s() : %s)', $factory, $code);
                }
            } else {
                $code = sprintf('$this->%s()', $this->generateMethodName($id));
            }
            if ($definition->isShared() && !isset($this->singleUsePrivateIds[$id])) {
                $code = sprintf('($this->%s[%s] ?? %s)', $definition->isPublic() ? 'services' : 'privates', $this->doExport($id), $code);
            }

            return $code;
        }
        if (null !== $reference && ContainerInterface::IGNORE_ON_UNINITIALIZED_REFERENCE === $reference->getInvalidBehavior()) {
            return 'null';
        }
        if (null !== $reference && ContainerInterface::EXCEPTION_ON_INVALID_REFERENCE < $reference->getInvalidBehavior()) {
            $code = sprintf('$this->get(%s, /* ContainerInterface::NULL_ON_INVALID_REFERENCE */ %d)', $this->doExport($id), ContainerInterface::NULL_ON_INVALID_REFERENCE);
        } else {
            $code = sprintf('$this->get(%s)', $this->doExport($id));
        }

        return sprintf('($this->services[%s] ?? %s)', $this->doExport($id), $code);
    }

    /**
     * Initializes the method names map to avoid conflicts with the Container methods.
     */
    private function initializeMethodNamesMap(string $class)
    {
        $this->serviceIdToMethodNameMap = [];
        $this->usedMethodNames = [];

        if ($reflectionClass = $this->container->getReflectionClass($class)) {
            foreach ($reflectionClass->getMethods() as $method) {
                $this->usedMethodNames[strtolower($method->getName())] = true;
            }
        }
    }

    /**
     * @throws InvalidArgumentException
     */
    private function generateMethodName(string $id): string
    {
        if (isset($this->serviceIdToMethodNameMap[$id])) {
            return $this->serviceIdToMethodNameMap[$id];
        }

        $i = strrpos($id, '\\');
        $name = Container::camelize(false !== $i && isset($id[1 + $i]) ? substr($id, 1 + $i) : $id);
        $name = preg_replace('/[^a-zA-Z0-9_\x7f-\xff]/', '', $name);
        $methodName = 'get'.$name.'Service';
        $suffix = 1;

        while (isset($this->usedMethodNames[strtolower($methodName)])) {
            ++$suffix;
            $methodName = 'get'.$name.$suffix.'Service';
        }

        $this->serviceIdToMethodNameMap[$id] = $methodName;
        $this->usedMethodNames[strtolower($methodName)] = true;

        return $methodName;
    }

    private function getNextVariableName(): string
    {
        $firstChars = self::FIRST_CHARS;
        $firstCharsLength = \strlen($firstChars);
        $nonFirstChars = self::NON_FIRST_CHARS;
        $nonFirstCharsLength = \strlen($nonFirstChars);

        while (true) {
            $name = '';
            $i = $this->variableCount;

            if ('' === $name) {
                $name .= $firstChars[$i % $firstCharsLength];
                $i = (int) ($i / $firstCharsLength);
            }

            while ($i > 0) {
                --$i;
                $name .= $nonFirstChars[$i % $nonFirstCharsLength];
                $i = (int) ($i / $nonFirstCharsLength);
            }

            ++$this->variableCount;

            // check that the name is not reserved
            if (\in_array($name, $this->reservedVariables, true)) {
                continue;
            }

            return $name;
        }
    }

    private function getExpressionLanguage(): ExpressionLanguage
    {
        if (null === $this->expressionLanguage) {
            if (!class_exists('Symfony\Component\ExpressionLanguage\ExpressionLanguage')) {
                throw new LogicException('Unable to use expressions as the Symfony ExpressionLanguage component is not installed.');
            }
            $providers = $this->container->getExpressionLanguageProviders();
            $this->expressionLanguage = new ExpressionLanguage(null, $providers, function ($arg) {
                $id = '""' === substr_replace($arg, '', 1, -1) ? stripcslashes(substr($arg, 1, -1)) : null;

                if (null !== $id && ($this->container->hasAlias($id) || $this->container->hasDefinition($id))) {
                    return $this->getServiceCall($id);
                }

                return sprintf('$this->get(%s)', $arg);
            });

            if ($this->container->isTrackingResources()) {
                foreach ($providers as $provider) {
                    $this->container->addObjectResource($provider);
                }
            }
        }

        return $this->expressionLanguage;
    }

    private function isHotPath(Definition $definition): bool
    {
        return $this->hotPathTag && $definition->hasTag($this->hotPathTag) && !$definition->isDeprecated();
    }

    private function isSingleUsePrivateNode(ServiceReferenceGraphNode $node): bool
    {
        if ($node->getValue()->isPublic()) {
            return false;
        }
        $ids = [];
        foreach ($node->getInEdges() as $edge) {
            if (!$value = $edge->getSourceNode()->getValue()) {
                continue;
            }
            if ($edge->isLazy() || !$value instanceof Definition || !$value->isShared()) {
                return false;
            }
            $ids[$edge->getSourceNode()->getId()] = true;
        }

        return 1 === \count($ids);
    }

    /**
     * @return mixed
     */
    private function export($value)
    {
        if (null !== $this->targetDirRegex && \is_string($value) && preg_match($this->targetDirRegex, $value, $matches, PREG_OFFSET_CAPTURE)) {
            $prefix = $matches[0][1] ? $this->doExport(substr($value, 0, $matches[0][1]), true).'.' : '';
            $suffix = $matches[0][1] + \strlen($matches[0][0]);
            $suffix = isset($value[$suffix]) ? '.'.$this->doExport(substr($value, $suffix), true) : '';
            $dirname = $this->asFiles ? '$this->containerDir' : '__DIR__';
            $offset = 1 + $this->targetDirMaxMatches - \count($matches);

            if (0 < $offset) {
                $dirname = sprintf('\dirname(__DIR__, %d)', $offset + (int) $this->asFiles);
            } elseif ($this->asFiles) {
                $dirname = "\$this->targetDir.''"; // empty string concatenation on purpose
            }

            if ($prefix || $suffix) {
                return sprintf('(%s%s%s)', $prefix, $dirname, $suffix);
            }

            return $dirname;
        }

        return $this->doExport($value, true);
    }

    /**
     * @return mixed
     */
    private function doExport($value, bool $resolveEnv = false)
    {
        $shouldCacheValue = $resolveEnv && \is_string($value);
        if ($shouldCacheValue && isset($this->exportedVariables[$value])) {
            return $this->exportedVariables[$value];
        }
        if (\is_string($value) && false !== strpos($value, "\n")) {
            $cleanParts = explode("\n", $value);
            $cleanParts = array_map(function ($part) { return var_export($part, true); }, $cleanParts);
            $export = implode('."\n".', $cleanParts);
        } else {
            $export = var_export($value, true);
        }

        if ($resolveEnv && "'" === $export[0] && $export !== $resolvedExport = $this->container->resolveEnvPlaceholders($export, "'.\$this->getEnv('string:%s').'")) {
            $export = $resolvedExport;
            if (".''" === substr($export, -3)) {
                $export = substr($export, 0, -3);
                if ("'" === $export[1]) {
                    $export = substr_replace($export, '', 18, 7);
                }
            }
            if ("'" === $export[1]) {
                $export = substr($export, 3);
            }
        }

        if ($shouldCacheValue) {
            $this->exportedVariables[$value] = $export;
        }

        return $export;
    }

    private function getAutoloadFile(): ?string
    {
        if (null === $this->targetDirRegex) {
            return null;
        }

        foreach (spl_autoload_functions() as $autoloader) {
            if (!\is_array($autoloader)) {
                continue;
            }

            if ($autoloader[0] instanceof DebugClassLoader || $autoloader[0] instanceof LegacyDebugClassLoader) {
                $autoloader = $autoloader[0]->getClassLoader();
            }

            if (!\is_array($autoloader) || !$autoloader[0] instanceof ClassLoader || !$autoloader[0]->findFile(__CLASS__)) {
                continue;
            }

            foreach (get_declared_classes() as $class) {
                if (0 === strpos($class, 'ComposerAutoloaderInit') && $class::getLoader() === $autoloader[0]) {
                    $file = \dirname((new \ReflectionClass($class))->getFileName(), 2).'/autoload.php';

                    if (preg_match($this->targetDirRegex.'A', $file)) {
                        return $file;
                    }
                }
            }
        }

        return null;
    }
}<|MERGE_RESOLUTION|>--- conflicted
+++ resolved
@@ -802,19 +802,13 @@
         if ($definition->hasErrors() && $e = $definition->getErrors()) {
             $this->addThrow = true;
 
-<<<<<<< HEAD
-        if ($definition->isDeprecated()) {
-            $code .= sprintf("        trigger_deprecation('', '', %s);\n\n", $this->export($definition->getDeprecationMessage($id)));
-        }
-=======
             $code .= sprintf("        \$this->throw(%s);\n", $this->export(reset($e)));
         } else {
             $this->serviceCalls = [];
             $this->inlinedDefinitions = $this->getDefinitionsFromArguments([$definition], null, $this->serviceCalls);
->>>>>>> ac2c8f23
 
             if ($definition->isDeprecated()) {
-                $code .= sprintf("        @trigger_error(%s, E_USER_DEPRECATED);\n\n", $this->export($definition->getDeprecationMessage($id)));
+                $code .= sprintf("        trigger_deprecation('', '', %s);\n\n", $this->export($definition->getDeprecationMessage($id)));
             }
 
             if ($this->getProxyDumper()->isProxyCandidate($definition)) {
