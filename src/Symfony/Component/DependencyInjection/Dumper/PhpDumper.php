<?php

/*
 * This file is part of the Symfony package.
 *
 * (c) Fabien Potencier <fabien@symfony.com>
 *
 * For the full copyright and license information, please view the LICENSE
 * file that was distributed with this source code.
 */

namespace Symfony\Component\DependencyInjection\Dumper;

use Symfony\Component\DependencyInjection\Argument\ArgumentInterface;
use Symfony\Component\DependencyInjection\Argument\IteratorArgument;
use Symfony\Component\DependencyInjection\Argument\ServiceClosureArgument;
use Symfony\Component\DependencyInjection\Variable;
use Symfony\Component\DependencyInjection\Definition;
use Symfony\Component\DependencyInjection\ContainerBuilder;
use Symfony\Component\DependencyInjection\Container;
use Symfony\Component\DependencyInjection\ContainerInterface;
use Symfony\Component\DependencyInjection\Reference;
use Symfony\Component\DependencyInjection\TypedReference;
use Symfony\Component\DependencyInjection\Parameter;
use Symfony\Component\DependencyInjection\Exception\EnvParameterException;
use Symfony\Component\DependencyInjection\Exception\InvalidArgumentException;
use Symfony\Component\DependencyInjection\Exception\RuntimeException;
use Symfony\Component\DependencyInjection\Exception\ServiceCircularReferenceException;
use Symfony\Component\DependencyInjection\LazyProxy\PhpDumper\DumperInterface as ProxyDumper;
use Symfony\Component\DependencyInjection\LazyProxy\PhpDumper\NullDumper;
use Symfony\Component\DependencyInjection\ExpressionLanguage;
use Symfony\Component\ExpressionLanguage\Expression;
use Symfony\Component\HttpKernel\Kernel;

/**
 * PhpDumper dumps a service container as a PHP class.
 *
 * @author Fabien Potencier <fabien@symfony.com>
 * @author Johannes M. Schmitt <schmittjoh@gmail.com>
 */
class PhpDumper extends Dumper
{
    /**
     * Characters that might appear in the generated variable name as first character.
     *
     * @var string
     */
    const FIRST_CHARS = 'abcdefghijklmnopqrstuvwxyz';

    /**
     * Characters that might appear in the generated variable name as any but the first character.
     *
     * @var string
     */
    const NON_FIRST_CHARS = 'abcdefghijklmnopqrstuvwxyz0123456789_';

    private $inlinedDefinitions;
    private $definitionVariables;
    private $referenceVariables;
    private $variableCount;
    private $reservedVariables = array('instance', 'class');
    private $expressionLanguage;
    private $targetDirRegex;
    private $targetDirMaxMatches;
    private $docStar;
    private $serviceIdToMethodNameMap;
    private $usedMethodNames;
    private $namespace;
    private $asFiles;

    /**
     * @var \Symfony\Component\DependencyInjection\LazyProxy\PhpDumper\DumperInterface
     */
    private $proxyDumper;

    /**
     * {@inheritdoc}
     */
    public function __construct(ContainerBuilder $container)
    {
        if (!$container->isCompiled()) {
            @trigger_error('Dumping an uncompiled ContainerBuilder is deprecated since version 3.3 and will not be supported anymore in 4.0. Compile the container beforehand.', E_USER_DEPRECATED);
        }

        parent::__construct($container);

        $this->inlinedDefinitions = new \SplObjectStorage();
    }

    /**
     * Sets the dumper to be used when dumping proxies in the generated container.
     *
     * @param ProxyDumper $proxyDumper
     */
    public function setProxyDumper(ProxyDumper $proxyDumper)
    {
        $this->proxyDumper = $proxyDumper;
    }

    /**
     * Dumps the service container as a PHP class.
     *
     * Available options:
     *
     *  * class:      The class name
     *  * base_class: The base class name
     *  * namespace:  The class namespace
     *  * as_files:   To split the container in several files
     *
     * @param array $options An array of options
     *
     * @return string|array A PHP class representing the service container or an array of PHP files if the "as_files" option is set
     *
     * @throws EnvParameterException When an env var exists but has not been dumped
     */
    public function dump(array $options = array())
    {
        $this->targetDirRegex = null;
        $options = array_merge(array(
            'class' => 'ProjectServiceContainer',
            'base_class' => 'Container',
            'namespace' => '',
            'as_files' => false,
            'debug' => true,
        ), $options);

        $this->namespace = $options['namespace'];
        $this->asFiles = $options['as_files'];
        $this->initializeMethodNamesMap($options['base_class']);

        $this->docStar = $options['debug'] ? '*' : '';

        if (!empty($options['file']) && is_dir($dir = dirname($options['file']))) {
            // Build a regexp where the first root dirs are mandatory,
            // but every other sub-dir is optional up to the full path in $dir
            // Mandate at least 2 root dirs and not more that 5 optional dirs.

            $dir = explode(DIRECTORY_SEPARATOR, realpath($dir));
            $i = count($dir);

            if (3 <= $i) {
                $regex = '';
                $lastOptionalDir = $i > 8 ? $i - 5 : 3;
                $this->targetDirMaxMatches = $i - $lastOptionalDir;

                while (--$i >= $lastOptionalDir) {
                    $regex = sprintf('(%s%s)?', preg_quote(DIRECTORY_SEPARATOR.$dir[$i], '#'), $regex);
                }

                do {
                    $regex = preg_quote(DIRECTORY_SEPARATOR.$dir[$i], '#').$regex;
                } while (0 < --$i);

                $this->targetDirRegex = '#'.preg_quote($dir[0], '#').$regex.'#';
            }
        }

        $code =
            $this->startClass($options['class'], $options['base_class']).
            $this->addServices().
            $this->addDefaultParametersMethod().
            $this->endClass()
        ;

        if ($this->asFiles) {
            $fileStart = <<<EOF
<?php

use Symfony\Component\DependencyInjection\Argument\RewindableGenerator;

// This file has been auto-generated by the Symfony Dependency Injection Component for internal use.

EOF;
            $files = array();
            foreach ($this->generateServiceFiles() as $file => $c) {
                $files[$file] = $fileStart.$c;
            }
            foreach ($this->generateProxyClasses() as $file => $c) {
                $files[$file] = "<?php\n".$c;
            }
            $files['Container.php'] = $code;
            $hash = ucfirst(strtr(ContainerBuilder::hash($files), '._', 'xx'));
            $code = array();

            foreach ($files as $file => $c) {
                $code["Container{$hash}/{$file}"] = $c;
            }
            array_pop($code);
            $code["Container{$hash}/Container.php"] = implode("\nclass Container{$hash}", explode("\nclass {$options['class']}", $files['Container.php'], 2));
            $namespaceLine = $this->namespace ? "\nnamespace {$this->namespace};\n" : '';

            $code[$options['class'].'.php'] = <<<EOF
<?php
{$namespaceLine}
// This file has been auto-generated by the Symfony Dependency Injection Component for internal use.

if (!class_exists(Container{$hash}::class, false)) {
    require __DIR__.'/Container{$hash}/Container.php';
}

if (!class_exists({$options['class']}::class, false)) {
    class_alias(Container{$hash}::class, {$options['class']}::class, false);
}

return new Container{$hash}();

EOF;
        } else {
            foreach ($this->generateProxyClasses() as $c) {
                $code .= $c;
            }
        }

        $this->targetDirRegex = null;

        $unusedEnvs = array();
        foreach ($this->container->getEnvCounters() as $env => $use) {
            if (!$use) {
                $unusedEnvs[] = $env;
            }
        }
        if ($unusedEnvs) {
            throw new EnvParameterException($unusedEnvs, null, 'Environment variables "%s" are never used. Please, check your container\'s configuration.');
        }

        return $code;
    }

    /**
     * Retrieves the currently set proxy dumper or instantiates one.
     *
     * @return ProxyDumper
     */
    private function getProxyDumper()
    {
        if (!$this->proxyDumper) {
            $this->proxyDumper = new NullDumper();
        }

        return $this->proxyDumper;
    }

    /**
     * Generates Service local temp variables.
     *
     * @param string     $cId
     * @param Definition $definition
     * @param array      $inlinedDefinitions
     *
     * @return string
     */
    private function addServiceLocalTempVariables($cId, Definition $definition, array $inlinedDefinitions)
    {
        static $template = "        \$%s = %s;\n";

        array_unshift($inlinedDefinitions, $definition);

        $calls = $behavior = array();
        foreach ($inlinedDefinitions as $iDefinition) {
            $this->getServiceCallsFromArguments($iDefinition->getArguments(), $calls, $behavior);
            $this->getServiceCallsFromArguments($iDefinition->getMethodCalls(), $calls, $behavior);
            $this->getServiceCallsFromArguments($iDefinition->getProperties(), $calls, $behavior);
            $this->getServiceCallsFromArguments(array($iDefinition->getConfigurator()), $calls, $behavior);
            $this->getServiceCallsFromArguments(array($iDefinition->getFactory()), $calls, $behavior);
        }

        $code = '';
        foreach ($calls as $id => $callCount) {
            if ('service_container' === $id || $id === $cId) {
                continue;
            }

            if ($callCount > 1) {
                $name = $this->getNextVariableName();
                $this->referenceVariables[$id] = new Variable($name);

                if (ContainerInterface::EXCEPTION_ON_INVALID_REFERENCE === $behavior[$id]) {
                    $code .= sprintf($template, $name, $this->getServiceCall($id));
                } else {
                    $code .= sprintf($template, $name, $this->getServiceCall($id, new Reference($id, $behavior[$id])));
                }
            }
        }

        if ('' !== $code) {
            $code .= "\n";
        }

        return $code;
    }

    /**
     * Generates code for the proxies.
     *
     * @return string
     */
    private function generateProxyClasses()
    {
        $definitions = $this->container->getDefinitions();
        $strip = '' === $this->docStar && method_exists('Symfony\Component\HttpKernel\Kernel', 'stripComments');
        $proxyDumper = $this->getProxyDumper();
        ksort($definitions);
        foreach ($definitions as $definition) {
            if (!$proxyDumper->isProxyCandidate($definition)) {
                continue;
            }
            $proxyCode = "\n".$proxyDumper->getProxyCode($definition);
            if ($strip) {
                $proxyCode = "<?php\n".$proxyCode;
                $proxyCode = substr(Kernel::stripComments($proxyCode), 5);
            }
            yield sprintf('%s.php', explode(' ', $proxyCode, 3)[1]) => $proxyCode;
        }
    }

    /**
     * Generates the require_once statement for service includes.
     *
     * @param Definition $definition
     * @param array      $inlinedDefinitions
     *
     * @return string
     */
    private function addServiceInclude(Definition $definition, array $inlinedDefinitions)
    {
        $template = "        require_once %s;\n";
        $code = '';

        if (null !== $file = $definition->getFile()) {
            $code .= sprintf($template, $this->dumpValue($file));
        }

        foreach ($inlinedDefinitions as $definition) {
            if (null !== $file = $definition->getFile()) {
                $code .= sprintf($template, $this->dumpValue($file));
            }
        }

        if ('' !== $code) {
            $code .= "\n";
        }

        return $code;
    }

    /**
     * Generates the inline definition of a service.
     *
     * @param string $id
     * @param array  $inlinedDefinitions
     *
     * @return string
     *
     * @throws RuntimeException                  When the factory definition is incomplete
     * @throws ServiceCircularReferenceException When a circular reference is detected
     */
    private function addServiceInlinedDefinitions($id, array $inlinedDefinitions)
    {
        $code = '';
        $variableMap = $this->definitionVariables;
        $nbOccurrences = new \SplObjectStorage();
        $processed = new \SplObjectStorage();

        foreach ($inlinedDefinitions as $definition) {
            if (false === $nbOccurrences->contains($definition)) {
                $nbOccurrences->offsetSet($definition, 1);
            } else {
                $i = $nbOccurrences->offsetGet($definition);
                $nbOccurrences->offsetSet($definition, $i + 1);
            }
        }

        foreach ($inlinedDefinitions as $sDefinition) {
            if ($processed->contains($sDefinition)) {
                continue;
            }
            $processed->offsetSet($sDefinition);

            $class = $this->dumpValue($sDefinition->getClass());
            if ($nbOccurrences->offsetGet($sDefinition) > 1 || $sDefinition->getMethodCalls() || $sDefinition->getProperties() || null !== $sDefinition->getConfigurator() || false !== strpos($class, '$')) {
                $name = $this->getNextVariableName();
                $variableMap->offsetSet($sDefinition, new Variable($name));

                // a construct like:
                // $a = new ServiceA(ServiceB $b); $b = new ServiceB(ServiceA $a);
                // this is an indication for a wrong implementation, you can circumvent this problem
                // by setting up your service structure like this:
                // $b = new ServiceB();
                // $a = new ServiceA(ServiceB $b);
                // $b->setServiceA(ServiceA $a);
                if ($this->hasReference($id, $sDefinition->getArguments())) {
                    throw new ServiceCircularReferenceException($id, array($id));
                }

                $code .= $this->addNewInstance($sDefinition, '$'.$name, ' = ', $id);

                if (!$this->hasReference($id, $sDefinition->getMethodCalls(), true) && !$this->hasReference($id, $sDefinition->getProperties(), true)) {
                    $code .= $this->addServiceProperties($sDefinition, $name);
                    $code .= $this->addServiceMethodCalls($sDefinition, $name);
                    $code .= $this->addServiceConfigurator($sDefinition, $name);
                }

                $code .= "\n";
            }
        }

        return $code;
    }

    /**
     * Generates the service instance.
     *
     * @param string     $id
     * @param Definition $definition
     * @param bool       $isSimpleInstance
     *
     * @return string
     *
     * @throws InvalidArgumentException
     * @throws RuntimeException
     */
    private function addServiceInstance($id, Definition $definition, $isSimpleInstance)
    {
        $class = $this->dumpValue($definition->getClass());

        if (0 === strpos($class, "'") && false === strpos($class, '$') && !preg_match('/^\'(?:\\\{2})?[a-zA-Z_\x7f-\xff][a-zA-Z0-9_\x7f-\xff]*(?:\\\{2}[a-zA-Z_\x7f-\xff][a-zA-Z0-9_\x7f-\xff]*)*\'$/', $class)) {
            throw new InvalidArgumentException(sprintf('"%s" is not a valid class name for the "%s" service.', $class, $id));
        }

        $isProxyCandidate = $this->getProxyDumper()->isProxyCandidate($definition);
        $instantiation = '';

        if (!$isProxyCandidate && $definition->isShared()) {
            $instantiation = "\$this->services['$id'] = ".($isSimpleInstance ? '' : '$instance');
        } elseif (!$isSimpleInstance) {
            $instantiation = '$instance';
        }

        $return = '';
        if ($isSimpleInstance) {
            $return = 'return ';
        } else {
            $instantiation .= ' = ';
        }

        $code = $this->addNewInstance($definition, $return, $instantiation, $id);

        if (!$isSimpleInstance) {
            $code .= "\n";
        }

        return $code;
    }

    /**
     * Checks if the definition is a simple instance.
     *
     * @param string     $id
     * @param Definition $definition
     *
     * @return bool
     */
    private function isSimpleInstance($id, Definition $definition)
    {
        foreach (array_merge(array($definition), $this->getInlinedDefinitions($definition)) as $sDefinition) {
            if ($definition !== $sDefinition && !$this->hasReference($id, $sDefinition->getMethodCalls())) {
                continue;
            }

            if ($sDefinition->getMethodCalls() || $sDefinition->getProperties() || $sDefinition->getConfigurator()) {
                return false;
            }
        }

        return true;
    }

    /**
     * Checks if the definition is a trivial instance.
     *
     * @param Definition $definition
     *
     * @return bool
     */
    private function isTrivialInstance(Definition $definition)
    {
        if ($definition->isSynthetic() || $definition->getFile() || $definition->getMethodCalls() || $definition->getProperties() || $definition->getConfigurator()) {
            return false;
        }
        if ($definition->isDeprecated() || $definition->isLazy() || $definition->getFactory() || 3 < count($definition->getArguments())) {
            return false;
        }

        foreach ($definition->getArguments() as $arg) {
            if (!$arg || ($arg instanceof Reference && 'service_container' !== (string) $arg)) {
                continue;
            }
            if (is_array($arg) && 3 >= count($arg)) {
                foreach ($arg as $k => $v) {
                    if ($this->dumpValue($k) !== $this->dumpValue($k, false)) {
                        return false;
                    }
                    if (!$v || ($v instanceof Reference && 'service_container' !== (string) $v)) {
                        continue;
                    }
                    if (!is_scalar($v) || $this->dumpValue($v) !== $this->dumpValue($v, false)) {
                        return false;
                    }
                }
            } elseif (!is_scalar($arg) || $this->dumpValue($arg) !== $this->dumpValue($arg, false)) {
                return false;
            }
        }

        if (false !== strpos($this->dumpLiteralClass($this->dumpValue($definition->getClass())), '$')) {
            return false;
        }

        return true;
    }

    /**
     * Adds method calls to a service definition.
     *
     * @param Definition $definition
     * @param string     $variableName
     *
     * @return string
     */
    private function addServiceMethodCalls(Definition $definition, $variableName = 'instance')
    {
        $calls = '';
        foreach ($definition->getMethodCalls() as $call) {
            $arguments = array();
            foreach ($call[1] as $value) {
                $arguments[] = $this->dumpValue($value);
            }

            $calls .= $this->wrapServiceConditionals($call[1], sprintf("        \$%s->%s(%s);\n", $variableName, $call[0], implode(', ', $arguments)));
        }

        return $calls;
    }

    private function addServiceProperties(Definition $definition, $variableName = 'instance')
    {
        $code = '';
        foreach ($definition->getProperties() as $name => $value) {
            $code .= sprintf("        \$%s->%s = %s;\n", $variableName, $name, $this->dumpValue($value));
        }

        return $code;
    }

    /**
     * Generates the inline definition setup.
     *
     * @param string $id
     * @param array  $inlinedDefinitions
     * @param bool   $isSimpleInstance
     *
     * @return string
     *
     * @throws ServiceCircularReferenceException when the container contains a circular reference
     */
    private function addServiceInlinedDefinitionsSetup($id, array $inlinedDefinitions, $isSimpleInstance)
    {
        $this->referenceVariables[$id] = new Variable('instance');

        $code = '';
        $processed = new \SplObjectStorage();
        foreach ($inlinedDefinitions as $iDefinition) {
            if ($processed->contains($iDefinition)) {
                continue;
            }
            $processed->offsetSet($iDefinition);

            if (!$this->hasReference($id, $iDefinition->getMethodCalls(), true) && !$this->hasReference($id, $iDefinition->getProperties(), true)) {
                continue;
            }

            // if the instance is simple, the return statement has already been generated
            // so, the only possible way to get there is because of a circular reference
            if ($isSimpleInstance) {
                throw new ServiceCircularReferenceException($id, array($id));
            }

            $name = (string) $this->definitionVariables->offsetGet($iDefinition);
            $code .= $this->addServiceProperties($iDefinition, $name);
            $code .= $this->addServiceMethodCalls($iDefinition, $name);
            $code .= $this->addServiceConfigurator($iDefinition, $name);
        }

        if ('' !== $code) {
            $code .= "\n";
        }

        return $code;
    }

    /**
     * Adds configurator definition.
     *
     * @param Definition $definition
     * @param string     $variableName
     *
     * @return string
     */
    private function addServiceConfigurator(Definition $definition, $variableName = 'instance')
    {
        if (!$callable = $definition->getConfigurator()) {
            return '';
        }

        if (is_array($callable)) {
            if ($callable[0] instanceof Reference
                || ($callable[0] instanceof Definition && $this->definitionVariables->contains($callable[0]))) {
                return sprintf("        %s->%s(\$%s);\n", $this->dumpValue($callable[0]), $callable[1], $variableName);
            }

            $class = $this->dumpValue($callable[0]);
            // If the class is a string we can optimize call_user_func away
            if (0 === strpos($class, "'") && false === strpos($class, '$')) {
                return sprintf("        %s::%s(\$%s);\n", $this->dumpLiteralClass($class), $callable[1], $variableName);
            }

            if (0 === strpos($class, 'new ')) {
                return sprintf("        (%s)->%s(\$%s);\n", $this->dumpValue($callable[0]), $callable[1], $variableName);
            }

            return sprintf("        call_user_func(array(%s, '%s'), \$%s);\n", $this->dumpValue($callable[0]), $callable[1], $variableName);
        }

        return sprintf("        %s(\$%s);\n", $callable, $variableName);
    }

    /**
     * Adds a service.
     *
     * @param string     $id
     * @param Definition $definition
     * @param string     &$file
     *
     * @return string
     */
    private function addService($id, Definition $definition, &$file = null)
    {
        $this->definitionVariables = new \SplObjectStorage();
        $this->referenceVariables = array();
        $this->variableCount = 0;

        $return = array();

        if ($class = $definition->getClass()) {
            $class = $this->container->resolveEnvPlaceholders($class);
            $return[] = sprintf(0 === strpos($class, '%') ? '@return object A %1$s instance' : '@return \%s', ltrim($class, '\\'));
        } elseif ($definition->getFactory()) {
            $factory = $definition->getFactory();
            if (is_string($factory)) {
                $return[] = sprintf('@return object An instance returned by %s()', $factory);
            } elseif (is_array($factory) && (is_string($factory[0]) || $factory[0] instanceof Definition || $factory[0] instanceof Reference)) {
                if (is_string($factory[0]) || $factory[0] instanceof Reference) {
                    $return[] = sprintf('@return object An instance returned by %s::%s()', (string) $factory[0], $factory[1]);
                } elseif ($factory[0] instanceof Definition) {
                    $return[] = sprintf('@return object An instance returned by %s::%s()', $factory[0]->getClass(), $factory[1]);
                }
            }
        }

        if ($definition->isDeprecated()) {
            if ($return && 0 === strpos($return[count($return) - 1], '@return')) {
                $return[] = '';
            }

            $return[] = sprintf('@deprecated %s', $definition->getDeprecationMessage($id));
        }

        $return = str_replace("\n     * \n", "\n     *\n", implode("\n     * ", $return));
        $return = $this->container->resolveEnvPlaceholders($return);

        $shared = $definition->isShared() ? ' shared' : '';
        $public = $definition->isPublic() ? 'public' : 'private';
        $autowired = $definition->isAutowired() ? ' autowired' : '';

        if ($definition->isLazy()) {
            $lazyInitialization = '$lazyLoad = true';
        } else {
            $lazyInitialization = '';
        }

        $asFile = $this->asFiles && $definition->isShared();
        $methodName = $this->generateMethodName($id);
        if ($asFile) {
            $file = $methodName.'.php';
            $code = "        // Returns the $public '$id'$shared$autowired service.\n\n";
        } else {
            $code = <<<EOF

    /*{$this->docStar}
     * Gets the $public '$id'$shared$autowired service.
     *
     * $return
     */
    protected function {$methodName}($lazyInitialization)
    {

EOF;
        }

        if ($this->getProxyDumper()->isProxyCandidate($definition)) {
            $factoryCode = $asFile ? "\$this->load(__DIR__.'/%s.php', false)" : '$this->%s(false)';
            $code .= $this->getProxyDumper()->getProxyFactoryCode($definition, $id, sprintf($factoryCode, $methodName));
        }

        if ($definition->isDeprecated()) {
            $code .= sprintf("        @trigger_error(%s, E_USER_DEPRECATED);\n\n", $this->export($definition->getDeprecationMessage($id)));
        }

        $inlinedDefinitions = $this->getInlinedDefinitions($definition);
        $isSimpleInstance = $this->isSimpleInstance($id, $definition, $inlinedDefinitions);

        $code .=
            $this->addServiceInclude($definition, $inlinedDefinitions).
            $this->addServiceLocalTempVariables($id, $definition, $inlinedDefinitions).
            $this->addServiceInlinedDefinitions($id, $inlinedDefinitions).
            $this->addServiceInstance($id, $definition, $isSimpleInstance).
            $this->addServiceInlinedDefinitionsSetup($id, $inlinedDefinitions, $isSimpleInstance).
            $this->addServiceProperties($definition).
            $this->addServiceMethodCalls($definition).
            $this->addServiceConfigurator($definition).
            (!$isSimpleInstance ? "\n        return \$instance;\n" : '')
        ;

        if ($asFile) {
            $code = implode("\n", array_map(function ($line) { return $line ? substr($line, 8) : $line; }, explode("\n", $code)));
        } else {
            $code .= "    }\n";
        }

        $this->definitionVariables = null;
        $this->referenceVariables = null;

        return $code;
    }

    /**
     * Adds multiple services.
     *
     * @return string
     */
    private function addServices()
    {
        $publicServices = $privateServices = '';
        $definitions = $this->container->getDefinitions();
        ksort($definitions);
        foreach ($definitions as $id => $definition) {
            if ($definition->isSynthetic() || ($this->asFiles && $definition->isShared())) {
                continue;
            }
            if ($definition->isPublic()) {
                $publicServices .= $this->addService($id, $definition);
            } else {
                $privateServices .= $this->addService($id, $definition);
            }
        }

        return $publicServices.$privateServices;
    }

    private function generateServiceFiles()
    {
        $definitions = $this->container->getDefinitions();
        ksort($definitions);
        foreach ($definitions as $id => $definition) {
            if (!$definition->isSynthetic() && $definition->isShared()) {
                $code = $this->addService($id, $definition, $file);
                yield $file => $code;
            }
        }
    }

    private function addNewInstance(Definition $definition, $return, $instantiation, $id)
    {
        $class = $this->dumpValue($definition->getClass());

        $arguments = array();
        foreach ($definition->getArguments() as $value) {
            $arguments[] = $this->dumpValue($value);
        }

        if (null !== $definition->getFactory()) {
            $callable = $definition->getFactory();
            if (is_array($callable)) {
                if (!preg_match('/^[a-zA-Z_\x7f-\xff][a-zA-Z0-9_\x7f-\xff]*$/', $callable[1])) {
                    throw new RuntimeException(sprintf('Cannot dump definition because of invalid factory method (%s)', $callable[1] ?: 'n/a'));
                }

                if ($callable[0] instanceof Reference
                    || ($callable[0] instanceof Definition && $this->definitionVariables->contains($callable[0]))) {
                    return sprintf("        $return{$instantiation}%s->%s(%s);\n", $this->dumpValue($callable[0]), $callable[1], $arguments ? implode(', ', $arguments) : '');
                }

                $class = $this->dumpValue($callable[0]);
                // If the class is a string we can optimize call_user_func away
                if (0 === strpos($class, "'") && false === strpos($class, '$')) {
                    if ("''" === $class) {
                        throw new RuntimeException(sprintf('Cannot dump definition: The "%s" service is defined to be created by a factory but is missing the service reference, did you forget to define the factory service id or class?', $id));
                    }

                    return sprintf("        $return{$instantiation}%s::%s(%s);\n", $this->dumpLiteralClass($class), $callable[1], $arguments ? implode(', ', $arguments) : '');
                }

                if (0 === strpos($class, 'new ')) {
                    return sprintf("        $return{$instantiation}(%s)->%s(%s);\n", $this->dumpValue($callable[0]), $callable[1], $arguments ? implode(', ', $arguments) : '');
                }

                return sprintf("        $return{$instantiation}call_user_func(array(%s, '%s')%s);\n", $this->dumpValue($callable[0]), $callable[1], $arguments ? ', '.implode(', ', $arguments) : '');
            }

            return sprintf("        $return{$instantiation}%s(%s);\n", $this->dumpLiteralClass($this->dumpValue($callable)), $arguments ? implode(', ', $arguments) : '');
        }

        if (false !== strpos($class, '$')) {
            return sprintf("        \$class = %s;\n\n        $return{$instantiation}new \$class(%s);\n", $class, implode(', ', $arguments));
        }

        return sprintf("        $return{$instantiation}new %s(%s);\n", $this->dumpLiteralClass($class), implode(', ', $arguments));
    }

    /**
     * Adds the class headers.
     *
     * @param string $class     Class name
     * @param string $baseClass The name of the base class
     *
     * @return string
     */
    private function startClass($class, $baseClass)
    {
        $bagClass = $this->container->isCompiled() ? 'use Symfony\Component\DependencyInjection\ParameterBag\FrozenParameterBag;' : 'use Symfony\Component\DependencyInjection\ParameterBag\\ParameterBag;';
        $namespaceLine = $this->namespace ? "\nnamespace {$this->namespace};\n" : '';

        $code = <<<EOF
<?php
$namespaceLine
use Symfony\Component\DependencyInjection\Argument\RewindableGenerator;
use Symfony\Component\DependencyInjection\ContainerInterface;
use Symfony\Component\DependencyInjection\Container;
use Symfony\Component\DependencyInjection\Exception\InvalidArgumentException;
use Symfony\Component\DependencyInjection\Exception\LogicException;
use Symfony\Component\DependencyInjection\Exception\RuntimeException;
$bagClass

/*{$this->docStar}
 * This class has been auto-generated
 * by the Symfony Dependency Injection Component.
 *
 * @final since Symfony 3.3
 */
class $class extends $baseClass
{
    private \$parameters;
    private \$targetDirs = array();

<<<<<<< HEAD
    /*{$this->docStar}
     * Constructor.
     */
=======
EOF;
    }

    /**
     * Adds the constructor.
     *
     * @return string
     */
    private function addConstructor()
    {
        $targetDirs = $this->exportTargetDirs();
        $arguments = $this->container->getParameterBag()->all() ? 'new ParameterBag($this->getDefaultParameters())' : null;

        $code = <<<EOF

>>>>>>> a707bbf0
    public function __construct()
    {

EOF;
        if (null !== $this->targetDirRegex) {
            $dir = $this->asFiles ? '$this->targetDirs[0] = dirname(__DIR__)' : '__DIR__';
            $code .= <<<EOF
        \$dir = {$dir};
        for (\$i = 1; \$i <= {$this->targetDirMaxMatches}; ++\$i) {
            \$this->targetDirs[\$i] = \$dir = dirname(\$dir);
        }

<<<<<<< HEAD
=======
    public function __construct()
    {{$targetDirs}
>>>>>>> a707bbf0
EOF;
        }

        if ($this->container->isCompiled()) {
            if ($this->container->getParameterBag()->all()) {
                $code .= "        \$this->parameters = \$this->getDefaultParameters();\n\n";
            }
            $code .= "        \$this->services = array();\n";
        } else {
            $arguments = $this->container->getParameterBag()->all() ? 'new ParameterBag($this->getDefaultParameters())' : null;
            $code .= "        parent::__construct($arguments);\n";
        }

        $code .= $this->addNormalizedIds();
        $code .= $this->addMethodMap();
        $code .= $this->asFiles ? $this->addFileMap() : '';
        $code .= $this->addPrivateServices();
        $code .= $this->addAliases();
        $code .= <<<'EOF'
    }

EOF;
        if ($this->container->isCompiled()) {
            $code .= <<<EOF

    /*{$this->docStar}
     * {@inheritdoc}
     */
    public function compile()
    {
        throw new LogicException('You cannot compile a dumped container that was already compiled.');
    }

    /*{$this->docStar}
     * {@inheritdoc}
     */
    public function isCompiled()
    {
        return true;
    }

    /*{$this->docStar}
     * {@inheritdoc}
     */
    public function isFrozen()
    {
        @trigger_error(sprintf('The %s() method is deprecated since version 3.3 and will be removed in 4.0. Use the isCompiled() method instead.', __METHOD__), E_USER_DEPRECATED);

        return true;
    }

EOF;
        }

        if ($this->asFiles) {
            $code .= <<<EOF

    /*{$this->docStar}
     * {@inheritdoc}
     */
    protected function load(\$file, \$lazyLoad = true)
    {
        return require \$file;
    }

EOF;
        }

        $proxyDumper = $this->getProxyDumper();
        foreach ($this->container->getDefinitions() as $definition) {
            if (!$proxyDumper->isProxyCandidate($definition)) {
                continue;
            }
            if ($this->asFiles) {
                $proxyLoader = '$this->load(__DIR__."/{$class}.php")';
            } elseif ($this->namespace) {
                $proxyLoader = 'class_alias("'.$this->namespace.'\\\\{$class}", $class, false)';
            } else {
                $proxyLoader = '';
            }
            if ($proxyLoader) {
                $proxyLoader = "class_exists(\$class, false) || {$proxyLoader};\n\n        ";
            }
            $code .= <<<EOF

protected function createProxy(\$class, \Closure \$factory)
{
    {$proxyLoader}return \$factory();
}

EOF;
            break;
        }

        return $code;
    }

    /**
     * Adds the normalizedIds property definition.
     *
     * @return string
     */
    private function addNormalizedIds()
    {
        $code = '';
        $normalizedIds = $this->container->getNormalizedIds();
        ksort($normalizedIds);
        foreach ($normalizedIds as $id => $normalizedId) {
            if ($this->container->has($normalizedId)) {
                $code .= '            '.$this->export($id).' => '.$this->export($normalizedId).",\n";
            }
        }

        return $code ? "        \$this->normalizedIds = array(\n".$code."        );\n" : '';
    }

    /**
     * Adds the methodMap property definition.
     *
     * @return string
     */
    private function addMethodMap()
    {
        $code = '';
        $definitions = $this->container->getDefinitions();
        ksort($definitions);
        foreach ($definitions as $id => $definition) {
            if (!$definition->isSynthetic() && (!$this->asFiles || !$definition->isShared())) {
                $code .= '            '.$this->export($id).' => '.$this->export($this->generateMethodName($id)).",\n";
            }
        }

        return $code ? "        \$this->methodMap = array(\n{$code}        );\n" : '';
    }

    /**
     * Adds the fileMap property definition.
     *
     * @return string
     */
    private function addFileMap()
    {
        $code = '';
        $definitions = $this->container->getDefinitions();
        ksort($definitions);
        foreach ($definitions as $id => $definition) {
            if (!$definition->isSynthetic() && $definition->isShared()) {
                $code .= sprintf("            %s => __DIR__.'/%s.php',\n", $this->export($id), $this->generateMethodName($id));
            }
        }

        return $code ? "        \$this->fileMap = array(\n{$code}        );\n" : '';
    }

    /**
     * Adds the privates property definition.
     *
     * @return string
     */
    private function addPrivateServices()
    {
        $code = '';

        $aliases = $this->container->getAliases();
        ksort($aliases);
        foreach ($aliases as $id => $alias) {
            if ($alias->isPrivate()) {
                $code .= '            '.$this->export($id)." => true,\n";
            }
        }

        $definitions = $this->container->getDefinitions();
        ksort($definitions);
        foreach ($definitions as $id => $definition) {
            if (!$definition->isPublic()) {
                $code .= '            '.$this->export($id)." => true,\n";
            }
        }

        if (empty($code)) {
            return '';
        }

        $out = "        \$this->privates = array(\n";
        $out .= $code;
        $out .= "        );\n";

        return $out;
    }

    /**
     * Adds the aliases property definition.
     *
     * @return string
     */
    private function addAliases()
    {
        if (!$aliases = $this->container->getAliases()) {
            return $this->container->isCompiled() ? "\n        \$this->aliases = array();\n" : '';
        }

        $code = "        \$this->aliases = array(\n";
        ksort($aliases);
        foreach ($aliases as $alias => $id) {
            $id = (string) $id;
            while (isset($aliases[$id])) {
                $id = (string) $aliases[$id];
            }
            $code .= '            '.$this->export($alias).' => '.$this->export($id).",\n";
        }

        return $code."        );\n";
    }

    /**
     * Adds default parameters method.
     *
     * @return string
     */
    private function addDefaultParametersMethod()
    {
        if (!$this->container->getParameterBag()->all()) {
            return '';
        }

        $php = array();
        $dynamicPhp = array();
        $normalizedParams = array();

        foreach ($this->container->getParameterBag()->all() as $key => $value) {
            if ($key !== $resolvedKey = $this->container->resolveEnvPlaceholders($key)) {
                throw new InvalidArgumentException(sprintf('Parameter name cannot use env parameters: %s.', $resolvedKey));
            }
            if ($key !== $lcKey = strtolower($key)) {
                $normalizedParams[] = sprintf('        %s => %s,', $this->export($lcKey), $this->export($key));
            }
            $export = $this->exportParameters(array($value));
            $export = explode('0 => ', substr(rtrim($export, " )\n"), 7, -1), 2);

            if (preg_match("/\\\$this->(?:getEnv\('(?:\w++:)*+\w++'\)|targetDirs\[\d++\])/", $export[1])) {
                $dynamicPhp[$key] = sprintf('%scase %s: $value = %s; break;', $export[0], $this->export($key), $export[1]);
            } else {
                $php[] = sprintf('%s%s => %s,', $export[0], $this->export($key), $export[1]);
            }
        }
        $parameters = sprintf("array(\n%s\n%s)", implode("\n", $php), str_repeat(' ', 8));

        $code = '';
        if ($this->container->isCompiled()) {
            $code .= <<<'EOF'

    /**
     * {@inheritdoc}
     */
    public function getParameter($name)
    {
        if (!(isset($this->parameters[$name]) || isset($this->loadedDynamicParameters[$name]) || array_key_exists($name, $this->parameters))) {
            $name = $this->normalizeParameterName($name);

            if (!(isset($this->parameters[$name]) || isset($this->loadedDynamicParameters[$name]) || array_key_exists($name, $this->parameters))) {
                throw new InvalidArgumentException(sprintf('The parameter "%s" must be defined.', $name));
            }
        }
        if (isset($this->loadedDynamicParameters[$name])) {
            return $this->loadedDynamicParameters[$name] ? $this->dynamicParameters[$name] : $this->getDynamicParameter($name);
        }

        return $this->parameters[$name];
    }

    /**
     * {@inheritdoc}
     */
    public function hasParameter($name)
    {
        $name = $this->normalizeParameterName($name);

        return isset($this->parameters[$name]) || isset($this->loadedDynamicParameters[$name]) || array_key_exists($name, $this->parameters);
    }

    /**
     * {@inheritdoc}
     */
    public function setParameter($name, $value)
    {
        throw new LogicException('Impossible to call set() on a frozen ParameterBag.');
    }

    /**
     * {@inheritdoc}
     */
    public function getParameterBag()
    {
        if (null === $this->parameterBag) {
            $parameters = $this->parameters;
            foreach ($this->loadedDynamicParameters as $name => $loaded) {
                $parameters[$name] = $loaded ? $this->dynamicParameters[$name] : $this->getDynamicParameter($name);
            }
            $this->parameterBag = new FrozenParameterBag($parameters);
        }

        return $this->parameterBag;
    }

EOF;
            if ('' === $this->docStar) {
                $code = str_replace('/**', '/*', $code);
            }

            if ($dynamicPhp) {
                $loadedDynamicParameters = $this->exportParameters(array_combine(array_keys($dynamicPhp), array_fill(0, count($dynamicPhp), false)), '', 8);
                $getDynamicParameter = <<<'EOF'
        switch ($name) {
%s
            default: throw new InvalidArgumentException(sprintf('The dynamic parameter "%%s" must be defined.', $name));
        }
        $this->loadedDynamicParameters[$name] = true;

        return $this->dynamicParameters[$name] = $value;
EOF;
                $getDynamicParameter = sprintf($getDynamicParameter, implode("\n", $dynamicPhp));
            } else {
                $loadedDynamicParameters = 'array()';
                $getDynamicParameter = str_repeat(' ', 8).'throw new InvalidArgumentException(sprintf(\'The dynamic parameter "%s" must be defined.\', $name));';
            }

            $code .= <<<EOF

    private \$loadedDynamicParameters = {$loadedDynamicParameters};
    private \$dynamicParameters = array();

    /*{$this->docStar}
     * Computes a dynamic parameter.
     *
     * @param string The name of the dynamic parameter to load
     *
     * @return mixed The value of the dynamic parameter
     *
     * @throws InvalidArgumentException When the dynamic parameter does not exist
     */
    private function getDynamicParameter(\$name)
    {
{$getDynamicParameter}
    }


EOF;

            $code .= '    private $normalizedParameterNames = '.($normalizedParams ? sprintf("array(\n%s\n    );", implode("\n", $normalizedParams)) : 'array();')."\n";
            $code .= <<<'EOF'

    private function normalizeParameterName($name)
    {
        if (isset($this->normalizedParameterNames[$normalizedName = strtolower($name)]) || isset($this->parameters[$normalizedName]) || array_key_exists($normalizedName, $this->parameters)) {
            $normalizedName = isset($this->normalizedParameterNames[$normalizedName]) ? $this->normalizedParameterNames[$normalizedName] : $normalizedName;
            if ((string) $name !== $normalizedName) {
                @trigger_error(sprintf('Parameter names will be made case sensitive in Symfony 4.0. Using "%s" instead of "%s" is deprecated since version 3.4.', $name, $normalizedName), E_USER_DEPRECATED);
            }
        } else {
            $normalizedName = $this->normalizedParameterNames[$normalizedName] = (string) $name;
        }

        return $normalizedName;
    }

EOF;
        } elseif ($dynamicPhp) {
            throw new RuntimeException('You cannot dump a not-frozen container with dynamic parameters.');
        }

        $code .= <<<EOF

    /*{$this->docStar}
     * Gets the default parameters.
     *
     * @return array An array of the default parameters
     */
    protected function getDefaultParameters()
    {
        return $parameters;
    }

EOF;

        return $code;
    }

    /**
     * Exports parameters.
     *
     * @param array  $parameters
     * @param string $path
     * @param int    $indent
     *
     * @return string
     *
     * @throws InvalidArgumentException
     */
    private function exportParameters(array $parameters, $path = '', $indent = 12)
    {
        $php = array();
        foreach ($parameters as $key => $value) {
            if (is_array($value)) {
                $value = $this->exportParameters($value, $path.'/'.$key, $indent + 4);
            } elseif ($value instanceof ArgumentInterface) {
                throw new InvalidArgumentException(sprintf('You cannot dump a container with parameters that contain special arguments. "%s" found in "%s".', get_class($value), $path.'/'.$key));
            } elseif ($value instanceof Variable) {
                throw new InvalidArgumentException(sprintf('You cannot dump a container with parameters that contain variable references. Variable "%s" found in "%s".', $value, $path.'/'.$key));
            } elseif ($value instanceof Definition) {
                throw new InvalidArgumentException(sprintf('You cannot dump a container with parameters that contain service definitions. Definition for "%s" found in "%s".', $value->getClass(), $path.'/'.$key));
            } elseif ($value instanceof Reference) {
                throw new InvalidArgumentException(sprintf('You cannot dump a container with parameters that contain references to other services (reference to service "%s" found in "%s").', $value, $path.'/'.$key));
            } elseif ($value instanceof Expression) {
                throw new InvalidArgumentException(sprintf('You cannot dump a container with parameters that contain expressions. Expression "%s" found in "%s".', $value, $path.'/'.$key));
            } else {
                $value = $this->export($value);
            }

            $php[] = sprintf('%s%s => %s,', str_repeat(' ', $indent), $this->export($key), $value);
        }

        return sprintf("array(\n%s\n%s)", implode("\n", $php), str_repeat(' ', $indent - 4));
    }

    /**
     * Ends the class definition.
     *
     * @return string
     */
    private function endClass()
    {
        return <<<'EOF'
}

EOF;
    }

    /**
     * Wraps the service conditionals.
     *
     * @param string $value
     * @param string $code
     *
     * @return string
     */
    private function wrapServiceConditionals($value, $code)
    {
        if (!$condition = $this->getServiceConditionals($value)) {
            return $code;
        }

        // re-indent the wrapped code
        $code = implode("\n", array_map(function ($line) { return $line ? '    '.$line : $line; }, explode("\n", $code)));

        return sprintf("        if (%s) {\n%s        }\n", $condition, $code);
    }

    /**
     * Get the conditions to execute for conditional services.
     *
     * @param string $value
     *
     * @return null|string
     */
    private function getServiceConditionals($value)
    {
        $conditions = array();
        foreach (ContainerBuilder::getInitializedConditionals($value) as $service) {
            if (!$this->container->hasDefinition($service)) {
                return 'false';
            }
            $conditions[] = sprintf("isset(\$this->services['%s'])", $service);
        }
        foreach (ContainerBuilder::getServiceConditionals($value) as $service) {
            if ($this->container->hasDefinition($service) && !$this->container->getDefinition($service)->isPublic()) {
                continue;
            }

            $conditions[] = sprintf("\$this->has('%s')", $service);
        }

        if (!$conditions) {
            return '';
        }

        return implode(' && ', $conditions);
    }

    /**
     * Builds service calls from arguments.
     *
     * @param array $arguments
     * @param array &$calls    By reference
     * @param array &$behavior By reference
     */
    private function getServiceCallsFromArguments(array $arguments, array &$calls, array &$behavior)
    {
        foreach ($arguments as $argument) {
            if (is_array($argument)) {
                $this->getServiceCallsFromArguments($argument, $calls, $behavior);
            } elseif ($argument instanceof Reference) {
                $id = (string) $argument;

                if (!isset($calls[$id])) {
                    $calls[$id] = 0;
                }
                if (!isset($behavior[$id])) {
                    $behavior[$id] = $argument->getInvalidBehavior();
                } else {
                    $behavior[$id] = min($behavior[$id], $argument->getInvalidBehavior());
                }

                ++$calls[$id];
            }
        }
    }

    /**
     * Returns the inline definition.
     *
     * @param Definition $definition
     *
     * @return array
     */
    private function getInlinedDefinitions(Definition $definition)
    {
        if (false === $this->inlinedDefinitions->contains($definition)) {
            $definitions = array_merge(
                $this->getDefinitionsFromArguments($definition->getArguments()),
                $this->getDefinitionsFromArguments($definition->getMethodCalls()),
                $this->getDefinitionsFromArguments($definition->getProperties()),
                $this->getDefinitionsFromArguments(array($definition->getConfigurator())),
                $this->getDefinitionsFromArguments(array($definition->getFactory()))
            );

            $this->inlinedDefinitions->offsetSet($definition, $definitions);

            return $definitions;
        }

        return $this->inlinedDefinitions->offsetGet($definition);
    }

    /**
     * Gets the definition from arguments.
     *
     * @param array $arguments
     *
     * @return array
     */
    private function getDefinitionsFromArguments(array $arguments)
    {
        $definitions = array();
        foreach ($arguments as $argument) {
            if (is_array($argument)) {
                $definitions = array_merge($definitions, $this->getDefinitionsFromArguments($argument));
            } elseif ($argument instanceof Definition) {
                $definitions = array_merge(
                    $definitions,
                    $this->getInlinedDefinitions($argument),
                    array($argument)
                );
            }
        }

        return $definitions;
    }

    /**
     * Checks if a service id has a reference.
     *
     * @param string $id
     * @param array  $arguments
     * @param bool   $deep
     * @param array  $visited
     *
     * @return bool
     */
    private function hasReference($id, array $arguments, $deep = false, array &$visited = array())
    {
        foreach ($arguments as $argument) {
            if (is_array($argument)) {
                if ($this->hasReference($id, $argument, $deep, $visited)) {
                    return true;
                }
            } elseif ($argument instanceof Reference) {
                $argumentId = (string) $argument;
                if ($id === $argumentId) {
                    return true;
                }

                if ($deep && !isset($visited[$argumentId]) && 'service_container' !== $argumentId) {
                    $visited[$argumentId] = true;

                    $service = $this->container->getDefinition($argumentId);

                    // if the proxy manager is enabled, disable searching for references in lazy services,
                    // as these services will be instantiated lazily and don't have direct related references.
                    if ($service->isLazy() && !$this->getProxyDumper() instanceof NullDumper) {
                        continue;
                    }

                    $arguments = array_merge($service->getMethodCalls(), $service->getArguments(), $service->getProperties());

                    if ($this->hasReference($id, $arguments, $deep, $visited)) {
                        return true;
                    }
                }
            }
        }

        return false;
    }

    /**
     * Dumps values.
     *
     * @param mixed $value
     * @param bool  $interpolate
     *
     * @return string
     *
     * @throws RuntimeException
     */
    private function dumpValue($value, $interpolate = true)
    {
        if (is_array($value)) {
            if ($value && $interpolate && false !== $param = array_search($value, $this->container->getParameterBag()->all(), true)) {
                return $this->dumpValue("%$param%");
            }
            $code = array();
            foreach ($value as $k => $v) {
                $code[] = sprintf('%s => %s', $this->dumpValue($k, $interpolate), $this->dumpValue($v, $interpolate));
            }

            return sprintf('array(%s)', implode(', ', $code));
        } elseif ($value instanceof ArgumentInterface) {
            $scope = array($this->definitionVariables, $this->referenceVariables, $this->variableCount);
            $this->definitionVariables = $this->referenceVariables = null;

            try {
                if ($value instanceof ServiceClosureArgument) {
                    $value = $value->getValues()[0];
                    $code = $this->dumpValue($value, $interpolate);

                    if ($value instanceof TypedReference) {
                        $code = sprintf('$f = function (\\%s $v%s) { return $v; }; return $f(%s);', $value->getType(), ContainerInterface::EXCEPTION_ON_INVALID_REFERENCE !== $value->getInvalidBehavior() ? ' = null' : '', $code);
                    } else {
                        $code = sprintf('return %s;', $code);
                    }

                    return sprintf("function () {\n            %s\n        }", $code);
                }

                if ($value instanceof IteratorArgument) {
                    $operands = array(0);
                    $code = array();
                    $code[] = 'new RewindableGenerator(function () {';

                    if (!$values = $value->getValues()) {
                        $code[] = '            return new \EmptyIterator();';
                    } else {
                        $countCode = array();
                        $countCode[] = 'function () {';

                        foreach ($values as $k => $v) {
                            ($c = $this->getServiceConditionals($v)) ? $operands[] = "(int) ($c)" : ++$operands[0];
                            $v = $this->wrapServiceConditionals($v, sprintf("        yield %s => %s;\n", $this->dumpValue($k, $interpolate), $this->dumpValue($v, $interpolate)));
                            foreach (explode("\n", $v) as $v) {
                                if ($v) {
                                    $code[] = '    '.$v;
                                }
                            }
                        }

                        $countCode[] = sprintf('            return %s;', implode(' + ', $operands));
                        $countCode[] = '        }';
                    }

                    $code[] = sprintf('        }, %s)', count($operands) > 1 ? implode("\n", $countCode) : $operands[0]);

                    return implode("\n", $code);
                }
            } finally {
                list($this->definitionVariables, $this->referenceVariables, $this->variableCount) = $scope;
            }
        } elseif ($value instanceof Definition) {
            if (null !== $this->definitionVariables && $this->definitionVariables->contains($value)) {
                return $this->dumpValue($this->definitionVariables->offsetGet($value), $interpolate);
            }
            if ($value->getMethodCalls()) {
                throw new RuntimeException('Cannot dump definitions which have method calls.');
            }
            if ($value->getProperties()) {
                throw new RuntimeException('Cannot dump definitions which have properties.');
            }
            if (null !== $value->getConfigurator()) {
                throw new RuntimeException('Cannot dump definitions which have a configurator.');
            }

            $arguments = array();
            foreach ($value->getArguments() as $argument) {
                $arguments[] = $this->dumpValue($argument);
            }

            if (null !== $value->getFactory()) {
                $factory = $value->getFactory();

                if (is_string($factory)) {
                    return sprintf('%s(%s)', $this->dumpLiteralClass($this->dumpValue($factory)), implode(', ', $arguments));
                }

                if (is_array($factory)) {
                    if (!preg_match('/^[a-zA-Z_\x7f-\xff][a-zA-Z0-9_\x7f-\xff]*$/', $factory[1])) {
                        throw new RuntimeException(sprintf('Cannot dump definition because of invalid factory method (%s)', $factory[1] ?: 'n/a'));
                    }

                    if (is_string($factory[0])) {
                        return sprintf('%s::%s(%s)', $this->dumpLiteralClass($this->dumpValue($factory[0])), $factory[1], implode(', ', $arguments));
                    }

                    if ($factory[0] instanceof Definition) {
                        return sprintf("call_user_func(array(%s, '%s')%s)", $this->dumpValue($factory[0]), $factory[1], count($arguments) > 0 ? ', '.implode(', ', $arguments) : '');
                    }

                    if ($factory[0] instanceof Reference) {
                        return sprintf('%s->%s(%s)', $this->dumpValue($factory[0]), $factory[1], implode(', ', $arguments));
                    }
                }

                throw new RuntimeException('Cannot dump definition because of invalid factory');
            }

            $class = $value->getClass();
            if (null === $class) {
                throw new RuntimeException('Cannot dump definitions which have no class nor factory.');
            }

            return sprintf('new %s(%s)', $this->dumpLiteralClass($this->dumpValue($class)), implode(', ', $arguments));
        } elseif ($value instanceof Variable) {
            return '$'.$value;
        } elseif ($value instanceof Reference) {
            if (null !== $this->referenceVariables && isset($this->referenceVariables[$id = (string) $value])) {
                return $this->dumpValue($this->referenceVariables[$id], $interpolate);
            }

            return $this->getServiceCall((string) $value, $value);
        } elseif ($value instanceof Expression) {
            return $this->getExpressionLanguage()->compile((string) $value, array('this' => 'container'));
        } elseif ($value instanceof Parameter) {
            return $this->dumpParameter($value);
        } elseif (true === $interpolate && is_string($value)) {
            if (preg_match('/^%([^%]+)%$/', $value, $match)) {
                // we do this to deal with non string values (Boolean, integer, ...)
                // the preg_replace_callback converts them to strings
                return $this->dumpParameter($match[1]);
            } else {
                $replaceParameters = function ($match) {
                    return "'.".$this->dumpParameter($match[2]).".'";
                };

                $code = str_replace('%%', '%', preg_replace_callback('/(?<!%)(%)([^%]+)\1/', $replaceParameters, $this->export($value)));

                return $code;
            }
        } elseif (is_object($value) || is_resource($value)) {
            throw new RuntimeException('Unable to dump a service container if a parameter is an object or a resource.');
        }

        return $this->export($value);
    }

    /**
     * Dumps a string to a literal (aka PHP Code) class value.
     *
     * @param string $class
     *
     * @return string
     *
     * @throws RuntimeException
     */
    private function dumpLiteralClass($class)
    {
        if (false !== strpos($class, '$')) {
            return sprintf('${($_ = %s) && false ?: "_"}', $class);
        }
        if (0 !== strpos($class, "'") || !preg_match('/^\'(?:\\\{2})?[a-zA-Z_\x7f-\xff][a-zA-Z0-9_\x7f-\xff]*(?:\\\{2}[a-zA-Z_\x7f-\xff][a-zA-Z0-9_\x7f-\xff]*)*\'$/', $class)) {
            throw new RuntimeException(sprintf('Cannot dump definition because of invalid class name (%s)', $class ?: 'n/a'));
        }

        $class = substr(str_replace('\\\\', '\\', $class), 1, -1);

        return 0 === strpos($class, '\\') ? $class : '\\'.$class;
    }

    /**
     * Dumps a parameter.
     *
     * @param string $name
     *
     * @return string
     */
    private function dumpParameter($name)
    {
        if ($this->container->isCompiled() && $this->container->hasParameter($name)) {
            $value = $this->container->getParameter($name);
            $dumpedValue = $this->dumpValue($value, false);

            if (!$value || !is_array($value)) {
                return $dumpedValue;
            }

            if (!preg_match("/\\\$this->(?:getEnv\('(?:\w++:)*+\w++'\)|targetDirs\[\d++\])/", $dumpedValue)) {
                return sprintf("\$this->parameters['%s']", $name);
            }
        }

        return sprintf("\$this->getParameter('%s')", $name);
    }

    /**
     * Gets a service call.
     *
     * @param string    $id
     * @param Reference $reference
     *
     * @return string
     */
    private function getServiceCall($id, Reference $reference = null)
    {
        while ($this->container->hasAlias($id)) {
            $id = (string) $this->container->getAlias($id);
        }

        if ('service_container' === $id) {
            return '$this';
        }

        if ($this->container->hasDefinition($id)) {
            $definition = $this->container->getDefinition($id);

            if (null !== $reference && ContainerInterface::IGNORE_ON_UNINITIALIZED_REFERENCE === $reference->getInvalidBehavior()) {
                $code = 'null';
            } elseif ($this->isTrivialInstance($definition)) {
                $code = substr($this->addNewInstance($definition, '', '', $id), 8, -2);
                if ($definition->isShared()) {
                    $code = sprintf('$this->services[\'%s\'] = %s', $id, $code);
                }
            } elseif ($this->asFiles && $definition->isShared()) {
                $code = sprintf("\$this->load(__DIR__.'/%s.php')", $this->generateMethodName($id));
            } else {
                $code = sprintf('$this->%s()', $this->generateMethodName($id));
            }
        } elseif (null !== $reference && ContainerInterface::IGNORE_ON_UNINITIALIZED_REFERENCE === $reference->getInvalidBehavior()) {
            return 'null';
        } elseif (null !== $reference && ContainerInterface::EXCEPTION_ON_INVALID_REFERENCE !== $reference->getInvalidBehavior()) {
            $code = sprintf('$this->get(\'%s\', ContainerInterface::NULL_ON_INVALID_REFERENCE)', $id);
        } else {
            $code = sprintf('$this->get(\'%s\')', $id);
        }

        // The following is PHP 5.5 syntax for what could be written as "(\$this->services['$id'] ?? $code)" on PHP>=7.0

        return "\${(\$_ = isset(\$this->services['$id']) ? \$this->services['$id'] : $code) && false ?: '_'}";
    }

    /**
     * Initializes the method names map to avoid conflicts with the Container methods.
     *
     * @param string $class the container base class
     */
    private function initializeMethodNamesMap($class)
    {
        $this->serviceIdToMethodNameMap = array();
        $this->usedMethodNames = array();

        if ($reflectionClass = $this->container->getReflectionClass($class)) {
            foreach ($reflectionClass->getMethods() as $method) {
                $this->usedMethodNames[strtolower($method->getName())] = true;
            }
        }
    }

    /**
     * Convert a service id to a valid PHP method name.
     *
     * @param string $id
     *
     * @return string
     *
     * @throws InvalidArgumentException
     */
    private function generateMethodName($id)
    {
        if (isset($this->serviceIdToMethodNameMap[$id])) {
            return $this->serviceIdToMethodNameMap[$id];
        }

        $i = strrpos($id, '\\');
        $name = Container::camelize(false !== $i && isset($id[1 + $i]) ? substr($id, 1 + $i) : $id);
        $name = preg_replace('/[^a-zA-Z0-9_\x7f-\xff]/', '', $name);
        $methodName = 'get'.$name.'Service';
        $suffix = 1;

        while (isset($this->usedMethodNames[strtolower($methodName)])) {
            ++$suffix;
            $methodName = 'get'.$name.$suffix.'Service';
        }

        $this->serviceIdToMethodNameMap[$id] = $methodName;
        $this->usedMethodNames[strtolower($methodName)] = true;

        return $methodName;
    }

    /**
     * Returns the next name to use.
     *
     * @return string
     */
    private function getNextVariableName()
    {
        $firstChars = self::FIRST_CHARS;
        $firstCharsLength = strlen($firstChars);
        $nonFirstChars = self::NON_FIRST_CHARS;
        $nonFirstCharsLength = strlen($nonFirstChars);

        while (true) {
            $name = '';
            $i = $this->variableCount;

            if ('' === $name) {
                $name .= $firstChars[$i % $firstCharsLength];
                $i = (int) ($i / $firstCharsLength);
            }

            while ($i > 0) {
                --$i;
                $name .= $nonFirstChars[$i % $nonFirstCharsLength];
                $i = (int) ($i / $nonFirstCharsLength);
            }

            ++$this->variableCount;

            // check that the name is not reserved
            if (in_array($name, $this->reservedVariables, true)) {
                continue;
            }

            return $name;
        }
    }

    private function getExpressionLanguage()
    {
        if (null === $this->expressionLanguage) {
            if (!class_exists('Symfony\Component\ExpressionLanguage\ExpressionLanguage')) {
                throw new RuntimeException('Unable to use expressions as the Symfony ExpressionLanguage component is not installed.');
            }
            $providers = $this->container->getExpressionLanguageProviders();
            $this->expressionLanguage = new ExpressionLanguage(null, $providers, function ($arg) {
                $id = '""' === substr_replace($arg, '', 1, -1) ? stripcslashes(substr($arg, 1, -1)) : null;

                if (null !== $id && ($this->container->hasAlias($id) || $this->container->hasDefinition($id))) {
                    return $this->getServiceCall($id);
                }

                return sprintf('$this->get(%s)', $arg);
            });

            if ($this->container->isTrackingResources()) {
                foreach ($providers as $provider) {
                    $this->container->addObjectResource($provider);
                }
            }
        }

        return $this->expressionLanguage;
    }

    private function export($value)
    {
        if (null !== $this->targetDirRegex && is_string($value) && preg_match($this->targetDirRegex, $value, $matches, PREG_OFFSET_CAPTURE)) {
            $prefix = $matches[0][1] ? $this->doExport(substr($value, 0, $matches[0][1])).'.' : '';
            $suffix = $matches[0][1] + strlen($matches[0][0]);
            $suffix = isset($value[$suffix]) ? '.'.$this->doExport(substr($value, $suffix)) : '';
            $dirname = '__DIR__';
            $offset = 1 + $this->targetDirMaxMatches - count($matches);

            if ($this->asFiles || 0 < $offset) {
                $dirname = sprintf('$this->targetDirs[%d]', $offset);
            }

            if ($prefix || $suffix) {
                return sprintf('(%s%s%s)', $prefix, $dirname, $suffix);
            }

            return $dirname;
        }

        return $this->doExport($value);
    }

    private function doExport($value)
    {
        $export = var_export($value, true);

        if ("'" === $export[0] && $export !== $resolvedExport = $this->container->resolveEnvPlaceholders($export, "'.\$this->getEnv('string:%s').'")) {
            $export = $resolvedExport;
            if (".''" === substr($export, -3)) {
                $export = substr($export, 0, -3);
                if ("'" === $export[1]) {
                    $export = substr_replace($export, '', 18, 7);
                }
            }
            if ("'" === $export[1]) {
                $export = substr($export, 3);
            }
        }

        return $export;
    }
}<|MERGE_RESOLUTION|>--- conflicted
+++ resolved
@@ -862,27 +862,6 @@
     private \$parameters;
     private \$targetDirs = array();
 
-<<<<<<< HEAD
-    /*{$this->docStar}
-     * Constructor.
-     */
-=======
-EOF;
-    }
-
-    /**
-     * Adds the constructor.
-     *
-     * @return string
-     */
-    private function addConstructor()
-    {
-        $targetDirs = $this->exportTargetDirs();
-        $arguments = $this->container->getParameterBag()->all() ? 'new ParameterBag($this->getDefaultParameters())' : null;
-
-        $code = <<<EOF
-
->>>>>>> a707bbf0
     public function __construct()
     {
 
@@ -895,11 +874,6 @@
             \$this->targetDirs[\$i] = \$dir = dirname(\$dir);
         }
 
-<<<<<<< HEAD
-=======
-    public function __construct()
-    {{$targetDirs}
->>>>>>> a707bbf0
 EOF;
         }
 
