--- conflicted
+++ resolved
@@ -1089,7 +1089,6 @@
      */
     private function addRemovedIds()
     {
-<<<<<<< HEAD
         if (!$ids = $this->container->getRemovedIds()) {
             return '';
         }
@@ -1102,9 +1101,6 @@
             foreach ($ids as $id) {
                 $code .= '            '.$this->doExport($id)." => true,\n";
             }
-=======
-        @trigger_error(sprintf('The %s() method is deprecated since Symfony 3.3 and will be removed in 4.0. Use the isCompiled() method instead.', __METHOD__), E_USER_DEPRECATED);
->>>>>>> d6a6b28a
 
             $code = "array(\n{$code}        )";
         }
