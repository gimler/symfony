--- conflicted
+++ resolved
@@ -358,7 +358,6 @@
         $proxyDumper = $this->getProxyDumper();
         ksort($definitions);
         foreach ($definitions as $definition) {
-<<<<<<< HEAD
             if (!$proxyDumper->isProxyCandidate($definition)) {
                 continue;
             }
@@ -368,12 +367,9 @@
             $alreadyGenerated[$class] = true;
             // register class' reflector for resource tracking
             $this->container->getReflectionClass($class);
-            $proxyCode = "\n".$proxyDumper->getProxyCode($definition);
-=======
-            if ("\n" === $proxyCode = "\n".$this->getProxyDumper()->getProxyCode($definition)) {
+            if ("\n" === $proxyCode = "\n".$proxyDumper->getProxyCode($definition)) {
                 continue;
             }
->>>>>>> 0c6f671e
             if ($strip) {
                 $proxyCode = "<?php\n".$proxyCode;
                 $proxyCode = substr(Kernel::stripComments($proxyCode), 5);
