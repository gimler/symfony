<?php

/*
 * This file is part of the Symfony package.
 *
 * (c) Fabien Potencier <fabien@symfony.com>
 *
 * For the full copyright and license information, please view the LICENSE
 * file that was distributed with this source code.
 */

namespace Symfony\Component\DependencyInjection\Dumper;

use Composer\Autoload\ClassLoader;
use Symfony\Component\Debug\DebugClassLoader as LegacyDebugClassLoader;
use Symfony\Component\DependencyInjection\Argument\AbstractArgument;
use Symfony\Component\DependencyInjection\Argument\ArgumentInterface;
use Symfony\Component\DependencyInjection\Argument\IteratorArgument;
use Symfony\Component\DependencyInjection\Argument\ServiceClosureArgument;
use Symfony\Component\DependencyInjection\Argument\ServiceLocator;
use Symfony\Component\DependencyInjection\Argument\ServiceLocatorArgument;
use Symfony\Component\DependencyInjection\Compiler\AnalyzeServiceReferencesPass;
use Symfony\Component\DependencyInjection\Compiler\CheckCircularReferencesPass;
use Symfony\Component\DependencyInjection\Compiler\ServiceReferenceGraphNode;
use Symfony\Component\DependencyInjection\Container;
use Symfony\Component\DependencyInjection\ContainerBuilder;
use Symfony\Component\DependencyInjection\ContainerInterface;
use Symfony\Component\DependencyInjection\Definition;
use Symfony\Component\DependencyInjection\Exception\EnvParameterException;
use Symfony\Component\DependencyInjection\Exception\InvalidArgumentException;
use Symfony\Component\DependencyInjection\Exception\LogicException;
use Symfony\Component\DependencyInjection\Exception\RuntimeException;
use Symfony\Component\DependencyInjection\Exception\ServiceCircularReferenceException;
use Symfony\Component\DependencyInjection\ExpressionLanguage;
use Symfony\Component\DependencyInjection\LazyProxy\PhpDumper\DumperInterface as ProxyDumper;
use Symfony\Component\DependencyInjection\LazyProxy\PhpDumper\NullDumper;
use Symfony\Component\DependencyInjection\Loader\FileLoader;
use Symfony\Component\DependencyInjection\Parameter;
use Symfony\Component\DependencyInjection\Reference;
use Symfony\Component\DependencyInjection\ServiceLocator as BaseServiceLocator;
use Symfony\Component\DependencyInjection\TypedReference;
use Symfony\Component\DependencyInjection\Variable;
use Symfony\Component\ErrorHandler\DebugClassLoader;
use Symfony\Component\ExpressionLanguage\Expression;
use Symfony\Component\HttpKernel\Kernel;

/**
 * PhpDumper dumps a service container as a PHP class.
 *
 * @author Fabien Potencier <fabien@symfony.com>
 * @author Johannes M. Schmitt <schmittjoh@gmail.com>
 */
class PhpDumper extends Dumper
{
    /**
     * Characters that might appear in the generated variable name as first character.
     */
    public const FIRST_CHARS = 'abcdefghijklmnopqrstuvwxyz';

    /**
     * Characters that might appear in the generated variable name as any but the first character.
     */
    public const NON_FIRST_CHARS = 'abcdefghijklmnopqrstuvwxyz0123456789_';

<<<<<<< HEAD
    private ?\SplObjectStorage $definitionVariables = null;
    private ?array $referenceVariables = null;
    private int $variableCount;
    private ?\SplObjectStorage $inlinedDefinitions = null;
    private ?array $serviceCalls = null;
    private array $reservedVariables = ['instance', 'class', 'this', 'container'];
    private ExpressionLanguage $expressionLanguage;
    private ?string $targetDirRegex = null;
    private int $targetDirMaxMatches;
    private string $docStar;
    private array $serviceIdToMethodNameMap;
    private array $usedMethodNames;
    private string $namespace;
    private bool $asFiles;
    private string $hotPathTag;
    private array $preloadTags;
    private bool $inlineFactories;
    private bool $inlineRequires;
    private array $inlinedRequires = [];
    private array $circularReferences = [];
    private array $singleUsePrivateIds = [];
    private array $preload = [];
    private bool $addGetService = false;
    private array $locatedIds = [];
    private string $serviceLocatorTag;
    private array $exportedVariables = [];
    private string $baseClass;
    private ProxyDumper $proxyDumper;
=======
    /**
     * @var \SplObjectStorage<Definition, Variable>|null
     */
    private $definitionVariables;
    private $referenceVariables;
    private $variableCount;
    private $inlinedDefinitions;
    private $serviceCalls;
    private $reservedVariables = ['instance', 'class', 'this', 'container'];
    private $expressionLanguage;
    private $targetDirRegex;
    private $targetDirMaxMatches;
    private $docStar;
    private $serviceIdToMethodNameMap;
    private $usedMethodNames;
    private $namespace;
    private $asFiles;
    private $hotPathTag;
    private $preloadTags;
    private $inlineFactories;
    private $inlineRequires;
    private $inlinedRequires = [];
    private $circularReferences = [];
    private $singleUsePrivateIds = [];
    private $preload = [];
    private $addThrow = false;
    private $addGetService = false;
    private $locatedIds = [];
    private $serviceLocatorTag;
    private $exportedVariables = [];
    private $baseClass;

    /**
     * @var ProxyDumper
     */
    private $proxyDumper;
>>>>>>> 175e3f72

    /**
     * {@inheritdoc}
     */
    public function __construct(ContainerBuilder $container)
    {
        if (!$container->isCompiled()) {
            throw new LogicException('Cannot dump an uncompiled container.');
        }

        parent::__construct($container);
    }

    /**
     * Sets the dumper to be used when dumping proxies in the generated container.
     */
    public function setProxyDumper(ProxyDumper $proxyDumper)
    {
        $this->proxyDumper = $proxyDumper;
    }

    /**
     * Dumps the service container as a PHP class.
     *
     * Available options:
     *
     *  * class:      The class name
     *  * base_class: The base class name
     *  * namespace:  The class namespace
     *  * as_files:   To split the container in several files
     *
     * @return string|array A PHP class representing the service container or an array of PHP files if the "as_files" option is set
     *
     * @throws EnvParameterException When an env var exists but has not been dumped
     */
    public function dump(array $options = []): string|array
    {
        $this->locatedIds = [];
        $this->targetDirRegex = null;
        $this->inlinedRequires = [];
        $this->exportedVariables = [];
        $options = array_merge([
            'class' => 'ProjectServiceContainer',
            'base_class' => 'Container',
            'namespace' => '',
            'as_files' => false,
            'debug' => true,
            'hot_path_tag' => 'container.hot_path',
            'preload_tags' => ['container.preload', 'container.no_preload'],
            'inline_factories_parameter' => 'container.dumper.inline_factories',
            'inline_class_loader_parameter' => 'container.dumper.inline_class_loader',
            'preload_classes' => [],
            'service_locator_tag' => 'container.service_locator',
            'build_time' => time(),
        ], $options);

        $this->addGetService = false;
        $this->namespace = $options['namespace'];
        $this->asFiles = $options['as_files'];
        $this->hotPathTag = $options['hot_path_tag'];
        $this->preloadTags = $options['preload_tags'];
        $this->inlineFactories = $this->asFiles && $options['inline_factories_parameter'] && $this->container->hasParameter($options['inline_factories_parameter']) && $this->container->getParameter($options['inline_factories_parameter']);
        $this->inlineRequires = $options['inline_class_loader_parameter'] && ($this->container->hasParameter($options['inline_class_loader_parameter']) ? $this->container->getParameter($options['inline_class_loader_parameter']) : $options['debug']);
        $this->serviceLocatorTag = $options['service_locator_tag'];

        if (!str_starts_with($baseClass = $options['base_class'], '\\') && 'Container' !== $baseClass) {
            $baseClass = sprintf('%s\%s', $options['namespace'] ? '\\'.$options['namespace'] : '', $baseClass);
            $this->baseClass = $baseClass;
        } elseif ('Container' === $baseClass) {
            $this->baseClass = Container::class;
        } else {
            $this->baseClass = $baseClass;
        }

        $this->initializeMethodNamesMap('Container' === $baseClass ? Container::class : $baseClass);

        if ($this->getProxyDumper() instanceof NullDumper) {
            (new AnalyzeServiceReferencesPass(true, false))->process($this->container);
            try {
                (new CheckCircularReferencesPass())->process($this->container);
            } catch (ServiceCircularReferenceException $e) {
                $path = $e->getPath();
                end($path);
                $path[key($path)] .= '". Try running "composer require symfony/proxy-manager-bridge';

                throw new ServiceCircularReferenceException($e->getServiceId(), $path);
            }
        }

        $this->analyzeReferences();
        $this->docStar = $options['debug'] ? '*' : '';

        if (!empty($options['file']) && is_dir($dir = \dirname($options['file']))) {
            // Build a regexp where the first root dirs are mandatory,
            // but every other sub-dir is optional up to the full path in $dir
            // Mandate at least 1 root dir and not more than 5 optional dirs.

            $dir = explode(\DIRECTORY_SEPARATOR, realpath($dir));
            $i = \count($dir);

            if (2 + (int) ('\\' === \DIRECTORY_SEPARATOR) <= $i) {
                $regex = '';
                $lastOptionalDir = $i > 8 ? $i - 5 : (2 + (int) ('\\' === \DIRECTORY_SEPARATOR));
                $this->targetDirMaxMatches = $i - $lastOptionalDir;

                while (--$i >= $lastOptionalDir) {
                    $regex = sprintf('(%s%s)?', preg_quote(\DIRECTORY_SEPARATOR.$dir[$i], '#'), $regex);
                }

                do {
                    $regex = preg_quote(\DIRECTORY_SEPARATOR.$dir[$i], '#').$regex;
                } while (0 < --$i);

                $this->targetDirRegex = '#(^|file://|[:;, \|\r\n])'.preg_quote($dir[0], '#').$regex.'#';
            }
        }

        $proxyClasses = $this->inlineFactories ? $this->generateProxyClasses() : null;

        if ($options['preload_classes']) {
            $this->preload = array_combine($options['preload_classes'], $options['preload_classes']);
        }

        $code =
            $this->startClass($options['class'], $baseClass).
            $this->addServices($services).
            $this->addDeprecatedAliases().
            $this->addDefaultParametersMethod()
        ;

        $proxyClasses = $proxyClasses ?? $this->generateProxyClasses();

        if ($this->addGetService) {
            $code = preg_replace(
                "/(\r?\n\r?\n    public function __construct.+?\\{\r?\n)/s",
                "\n    protected \$getService;$1        \$this->getService = \\Closure::fromCallable([\$this, 'getService']);\n",
                $code,
                1
            );
        }

        if ($this->asFiles) {
            $fileTemplate = <<<EOF
<?php

use Symfony\Component\DependencyInjection\Argument\RewindableGenerator;
use Symfony\Component\DependencyInjection\Exception\RuntimeException;

/*{$this->docStar}
 * @internal This class has been auto-generated by the Symfony Dependency Injection Component.
 */
class %s extends {$options['class']}
{%s}

EOF;
            $files = [];
            $preloadedFiles = [];
            $ids = $this->container->getRemovedIds();
            foreach ($this->container->getDefinitions() as $id => $definition) {
                if (!$definition->isPublic()) {
                    $ids[$id] = true;
                }
            }
            if ($ids = array_keys($ids)) {
                sort($ids);
                $c = "<?php\n\nreturn [\n";
                foreach ($ids as $id) {
                    $c .= '    '.$this->doExport($id)." => true,\n";
                }
                $files['removed-ids.php'] = $c."];\n";
            }

            if (!$this->inlineFactories) {
                foreach ($this->generateServiceFiles($services) as $file => [$c, $preload]) {
                    $files[$file] = sprintf($fileTemplate, substr($file, 0, -4), $c);

                    if ($preload) {
                        $preloadedFiles[$file] = $file;
                    }
                }
                foreach ($proxyClasses as $file => $c) {
                    $files[$file] = "<?php\n".$c;
                    $preloadedFiles[$file] = $file;
                }
            }

            $code .= $this->endClass();

            if ($this->inlineFactories) {
                foreach ($proxyClasses as $c) {
                    $code .= $c;
                }
            }

            $files[$options['class'].'.php'] = $code;
            $preloadedFiles[$options['class'].'.php'] = $options['class'].'.php';
            $hash = ucfirst(strtr(ContainerBuilder::hash($files), '._', 'xx'));
            $code = [];

            foreach ($files as $file => $c) {
                $code["Container{$hash}/{$file}"] = substr_replace($c, "<?php\n\nnamespace Container{$hash};\n", 0, 6);

                if (isset($preloadedFiles[$file])) {
                    $preloadedFiles[$file] = "Container{$hash}/{$file}";
                }
            }
            $namespaceLine = $this->namespace ? "\nnamespace {$this->namespace};\n" : '';
            $time = $options['build_time'];
            $id = hash('crc32', $hash.$time);
            $this->asFiles = false;

            if ($this->preload && null !== $autoloadFile = $this->getAutoloadFile()) {
                $autoloadFile = trim($this->export($autoloadFile), '()\\');

                $preloadedFiles = array_reverse($preloadedFiles);
                $preloadedFiles = implode("';\nrequire __DIR__.'/", $preloadedFiles);

                $code[$options['class'].'.preload.php'] = <<<EOF
<?php

// This file has been auto-generated by the Symfony Dependency Injection Component
// You can reference it in the "opcache.preload" php.ini setting on PHP >= 7.4 when preloading is desired

use Symfony\Component\DependencyInjection\Dumper\Preloader;

if (in_array(PHP_SAPI, ['cli', 'phpdbg'], true)) {
    return;
}

require $autoloadFile;
require __DIR__.'/$preloadedFiles';

\$classes = [];

EOF;

                foreach ($this->preload as $class) {
                    if (!$class || str_contains($class, '$') || \in_array($class, ['int', 'float', 'string', 'bool', 'resource', 'object', 'array', 'null', 'callable', 'iterable', 'mixed', 'void'], true)) {
                        continue;
                    }
                    if (!(class_exists($class, false) || interface_exists($class, false) || trait_exists($class, false)) || (new \ReflectionClass($class))->isUserDefined()) {
                        $code[$options['class'].'.preload.php'] .= sprintf("\$classes[] = '%s';\n", $class);
                    }
                }

                $code[$options['class'].'.preload.php'] .= <<<'EOF'

$preloaded = Preloader::preload($classes);

EOF;
            }

            $code[$options['class'].'.php'] = <<<EOF
<?php
{$namespaceLine}
// This file has been auto-generated by the Symfony Dependency Injection Component for internal use.

if (\\class_exists(\\Container{$hash}\\{$options['class']}::class, false)) {
    // no-op
} elseif (!include __DIR__.'/Container{$hash}/{$options['class']}.php') {
    touch(__DIR__.'/Container{$hash}.legacy');

    return;
}

if (!\\class_exists({$options['class']}::class, false)) {
    \\class_alias(\\Container{$hash}\\{$options['class']}::class, {$options['class']}::class, false);
}

return new \\Container{$hash}\\{$options['class']}([
    'container.build_hash' => '$hash',
    'container.build_id' => '$id',
    'container.build_time' => $time,
], __DIR__.\\DIRECTORY_SEPARATOR.'Container{$hash}');

EOF;
        } else {
            $code .= $this->endClass();
            foreach ($proxyClasses as $c) {
                $code .= $c;
            }
        }

        $this->targetDirRegex = null;
        $this->inlinedRequires = [];
        $this->circularReferences = [];
        $this->locatedIds = [];
        $this->exportedVariables = [];
        $this->preload = [];

        $unusedEnvs = [];
        foreach ($this->container->getEnvCounters() as $env => $use) {
            if (!$use) {
                $unusedEnvs[] = $env;
            }
        }
        if ($unusedEnvs) {
            throw new EnvParameterException($unusedEnvs, null, 'Environment variables "%s" are never used. Please, check your container\'s configuration.');
        }

        return $code;
    }

    /**
     * Retrieves the currently set proxy dumper or instantiates one.
     */
    private function getProxyDumper(): ProxyDumper
    {
        return $this->proxyDumper ??= new NullDumper();
    }

    private function analyzeReferences()
    {
        (new AnalyzeServiceReferencesPass(false, !$this->getProxyDumper() instanceof NullDumper))->process($this->container);
        $checkedNodes = [];
        $this->circularReferences = [];
        $this->singleUsePrivateIds = [];
        foreach ($this->container->getCompiler()->getServiceReferenceGraph()->getNodes() as $id => $node) {
            if (!$node->getValue() instanceof Definition) {
                continue;
            }

            if ($this->isSingleUsePrivateNode($node)) {
                $this->singleUsePrivateIds[$id] = $id;
            }

            $this->collectCircularReferences($id, $node->getOutEdges(), $checkedNodes);
        }

        $this->container->getCompiler()->getServiceReferenceGraph()->clear();
        $this->singleUsePrivateIds = array_diff_key($this->singleUsePrivateIds, $this->circularReferences);
    }

    private function collectCircularReferences(string $sourceId, array $edges, array &$checkedNodes, array &$loops = [], array $path = [], bool $byConstructor = true): void
    {
        $path[$sourceId] = $byConstructor;
        $checkedNodes[$sourceId] = true;
        foreach ($edges as $edge) {
            $node = $edge->getDestNode();
            $id = $node->getId();
            if ($sourceId === $id || !$node->getValue() instanceof Definition || $edge->isLazy() || $edge->isWeak()) {
                continue;
            }

            if (isset($path[$id])) {
                $loop = null;
                $loopByConstructor = $edge->isReferencedByConstructor();
                $pathInLoop = [$id, []];
                foreach ($path as $k => $pathByConstructor) {
                    if (null !== $loop) {
                        $loop[] = $k;
                        $pathInLoop[1][$k] = $pathByConstructor;
                        $loops[$k][] = &$pathInLoop;
                        $loopByConstructor = $loopByConstructor && $pathByConstructor;
                    } elseif ($k === $id) {
                        $loop = [];
                    }
                }
                $this->addCircularReferences($id, $loop, $loopByConstructor);
            } elseif (!isset($checkedNodes[$id])) {
                $this->collectCircularReferences($id, $node->getOutEdges(), $checkedNodes, $loops, $path, $edge->isReferencedByConstructor());
            } elseif (isset($loops[$id])) {
                // we already had detected loops for this edge
                // let's check if we have a common ancestor in one of the detected loops
                foreach ($loops[$id] as [$first, $loopPath]) {
                    if (!isset($path[$first])) {
                        continue;
                    }
                    // We have a common ancestor, let's fill the current path
                    $fillPath = null;
                    foreach ($loopPath as $k => $pathByConstructor) {
                        if (null !== $fillPath) {
                            $fillPath[$k] = $pathByConstructor;
                        } elseif ($k === $id) {
                            $fillPath = $path;
                            $fillPath[$k] = $pathByConstructor;
                        }
                    }

                    // we can now build the loop
                    $loop = null;
                    $loopByConstructor = $edge->isReferencedByConstructor();
                    foreach ($fillPath as $k => $pathByConstructor) {
                        if (null !== $loop) {
                            $loop[] = $k;
                            $loopByConstructor = $loopByConstructor && $pathByConstructor;
                        } elseif ($k === $first) {
                            $loop = [];
                        }
                    }
                    $this->addCircularReferences($first, $loop, true);
                    break;
                }
            }
        }
        unset($path[$sourceId]);
    }

    private function addCircularReferences(string $sourceId, array $currentPath, bool $byConstructor)
    {
        $currentId = $sourceId;
        $currentPath = array_reverse($currentPath);
        $currentPath[] = $currentId;
        foreach ($currentPath as $parentId) {
            if (empty($this->circularReferences[$parentId][$currentId])) {
                $this->circularReferences[$parentId][$currentId] = $byConstructor;
            }

            $currentId = $parentId;
        }
    }

    private function collectLineage(string $class, array &$lineage)
    {
        if (isset($lineage[$class])) {
            return;
        }
        if (!$r = $this->container->getReflectionClass($class, false)) {
            return;
        }
        if (is_a($class, $this->baseClass, true)) {
            return;
        }
        $file = $r->getFileName();
        if (str_ends_with($file, ') : eval()\'d code')) {
            $file = substr($file, 0, strrpos($file, '(', -17));
        }
        if (!$file || $this->doExport($file) === $exportedFile = $this->export($file)) {
            return;
        }

        $lineage[$class] = substr($exportedFile, 1, -1);

        if ($parent = $r->getParentClass()) {
            $this->collectLineage($parent->name, $lineage);
        }

        foreach ($r->getInterfaces() as $parent) {
            $this->collectLineage($parent->name, $lineage);
        }

        foreach ($r->getTraits() as $parent) {
            $this->collectLineage($parent->name, $lineage);
        }

        unset($lineage[$class]);
        $lineage[$class] = substr($exportedFile, 1, -1);
    }

    private function generateProxyClasses(): array
    {
        $proxyClasses = [];
        $alreadyGenerated = [];
        $definitions = $this->container->getDefinitions();
        $strip = '' === $this->docStar && method_exists(Kernel::class, 'stripComments');
        $proxyDumper = $this->getProxyDumper();
        ksort($definitions);
        foreach ($definitions as $definition) {
            if (!$proxyDumper->isProxyCandidate($definition)) {
                continue;
            }
            if (isset($alreadyGenerated[$class = $definition->getClass()])) {
                continue;
            }
            $alreadyGenerated[$class] = true;
            // register class' reflector for resource tracking
            $this->container->getReflectionClass($class);
            if ("\n" === $proxyCode = "\n".$proxyDumper->getProxyCode($definition)) {
                continue;
            }

            if ($this->inlineRequires) {
                $lineage = [];
                $this->collectLineage($class, $lineage);

                $code = '';
                foreach (array_diff_key(array_flip($lineage), $this->inlinedRequires) as $file => $class) {
                    if ($this->inlineFactories) {
                        $this->inlinedRequires[$file] = true;
                    }
                    $code .= sprintf("include_once %s;\n", $file);
                }

                $proxyCode = $code.$proxyCode;
            }

            if ($strip) {
                $proxyCode = "<?php\n".$proxyCode;
                $proxyCode = substr(Kernel::stripComments($proxyCode), 5);
            }

            $proxyClass = explode(' ', $this->inlineRequires ? substr($proxyCode, \strlen($code)) : $proxyCode, 3)[1];

            if ($this->asFiles || $this->namespace) {
                $proxyCode .= "\nif (!\\class_exists('$proxyClass', false)) {\n    \\class_alias(__NAMESPACE__.'\\\\$proxyClass', '$proxyClass', false);\n}\n";
            }

            $proxyClasses[$proxyClass.'.php'] = $proxyCode;
        }

        return $proxyClasses;
    }

    private function addServiceInclude(string $cId, Definition $definition): string
    {
        $code = '';

        if ($this->inlineRequires && (!$this->isHotPath($definition) || $this->getProxyDumper()->isProxyCandidate($definition))) {
            $lineage = [];
            foreach ($this->inlinedDefinitions as $def) {
                if (!$def->isDeprecated()) {
                    foreach ($this->getClasses($def, $cId) as $class) {
                        $this->collectLineage($class, $lineage);
                    }
                }
            }

            foreach ($this->serviceCalls as $id => [$callCount, $behavior]) {
                if ('service_container' !== $id && $id !== $cId
                    && ContainerInterface::IGNORE_ON_UNINITIALIZED_REFERENCE !== $behavior
                    && $this->container->has($id)
                    && $this->isTrivialInstance($def = $this->container->findDefinition($id))
                ) {
                    foreach ($this->getClasses($def, $cId) as $class) {
                        $this->collectLineage($class, $lineage);
                    }
                }
            }

            foreach (array_diff_key(array_flip($lineage), $this->inlinedRequires) as $file => $class) {
                $code .= sprintf("        include_once %s;\n", $file);
            }
        }

        foreach ($this->inlinedDefinitions as $def) {
            if ($file = $def->getFile()) {
                $file = $this->dumpValue($file);
                $file = '(' === $file[0] ? substr($file, 1, -1) : $file;
                $code .= sprintf("        include_once %s;\n", $file);
            }
        }

        if ('' !== $code) {
            $code .= "\n";
        }

        return $code;
    }

    /**
     * @throws InvalidArgumentException
     * @throws RuntimeException
     */
    private function addServiceInstance(string $id, Definition $definition, bool $isSimpleInstance): string
    {
        $class = $this->dumpValue($definition->getClass());

        if (str_starts_with($class, "'") && !str_contains($class, '$') && !preg_match('/^\'(?:\\\{2})?[a-zA-Z_\x7f-\xff][a-zA-Z0-9_\x7f-\xff]*(?:\\\{2}[a-zA-Z_\x7f-\xff][a-zA-Z0-9_\x7f-\xff]*)*\'$/', $class)) {
            throw new InvalidArgumentException(sprintf('"%s" is not a valid class name for the "%s" service.', $class, $id));
        }

        $isProxyCandidate = $this->getProxyDumper()->isProxyCandidate($definition);
        $instantiation = '';

        $lastWitherIndex = null;
        foreach ($definition->getMethodCalls() as $k => $call) {
            if ($call[2] ?? false) {
                $lastWitherIndex = $k;
            }
        }

        if (!$isProxyCandidate && $definition->isShared() && !isset($this->singleUsePrivateIds[$id]) && null === $lastWitherIndex) {
            $instantiation = sprintf('$this->%s[%s] = %s', $this->container->getDefinition($id)->isPublic() ? 'services' : 'privates', $this->doExport($id), $isSimpleInstance ? '' : '$instance');
        } elseif (!$isSimpleInstance) {
            $instantiation = '$instance';
        }

        $return = '';
        if ($isSimpleInstance) {
            $return = 'return ';
        } else {
            $instantiation .= ' = ';
        }

        return $this->addNewInstance($definition, '        '.$return.$instantiation, $id);
    }

    private function isTrivialInstance(Definition $definition): bool
    {
        if ($definition->hasErrors()) {
            return true;
        }
        if ($definition->isSynthetic() || $definition->getFile() || $definition->getMethodCalls() || $definition->getProperties() || $definition->getConfigurator()) {
            return false;
        }
        if ($definition->isDeprecated() || $definition->isLazy() || $definition->getFactory() || 3 < \count($definition->getArguments())) {
            return false;
        }

        foreach ($definition->getArguments() as $arg) {
            if (!$arg || $arg instanceof Parameter) {
                continue;
            }
            if (\is_array($arg) && 3 >= \count($arg)) {
                foreach ($arg as $k => $v) {
                    if ($this->dumpValue($k) !== $this->dumpValue($k, false)) {
                        return false;
                    }
                    if (!$v || $v instanceof Parameter) {
                        continue;
                    }
                    if ($v instanceof Reference && $this->container->has($id = (string) $v) && $this->container->findDefinition($id)->isSynthetic()) {
                        continue;
                    }
                    if (!is_scalar($v) || $this->dumpValue($v) !== $this->dumpValue($v, false)) {
                        return false;
                    }
                }
            } elseif ($arg instanceof Reference && $this->container->has($id = (string) $arg) && $this->container->findDefinition($id)->isSynthetic()) {
                continue;
            } elseif (!is_scalar($arg) || $this->dumpValue($arg) !== $this->dumpValue($arg, false)) {
                return false;
            }
        }

        return true;
    }

    private function addServiceMethodCalls(Definition $definition, string $variableName, ?string $sharedNonLazyId): string
    {
        $lastWitherIndex = null;
        foreach ($definition->getMethodCalls() as $k => $call) {
            if ($call[2] ?? false) {
                $lastWitherIndex = $k;
            }
        }

        $calls = '';
        foreach ($definition->getMethodCalls() as $k => $call) {
            $arguments = [];
            foreach ($call[1] as $i => $value) {
                $arguments[] = (\is_string($i) ? $i.': ' : '').$this->dumpValue($value);
            }

            $witherAssignation = '';

            if ($call[2] ?? false) {
                if (null !== $sharedNonLazyId && $lastWitherIndex === $k) {
                    $witherAssignation = sprintf('$this->%s[\'%s\'] = ', $definition->isPublic() ? 'services' : 'privates', $sharedNonLazyId);
                }
                $witherAssignation .= sprintf('$%s = ', $variableName);
            }

            $calls .= $this->wrapServiceConditionals($call[1], sprintf("        %s\$%s->%s(%s);\n", $witherAssignation, $variableName, $call[0], implode(', ', $arguments)));
        }

        return $calls;
    }

    private function addServiceProperties(Definition $definition, string $variableName = 'instance'): string
    {
        $code = '';
        foreach ($definition->getProperties() as $name => $value) {
            $code .= sprintf("        \$%s->%s = %s;\n", $variableName, $name, $this->dumpValue($value));
        }

        return $code;
    }

    private function addServiceConfigurator(Definition $definition, string $variableName = 'instance'): string
    {
        if (!$callable = $definition->getConfigurator()) {
            return '';
        }

        if (\is_array($callable)) {
            if ($callable[0] instanceof Reference
                || ($callable[0] instanceof Definition && $this->definitionVariables->contains($callable[0]))
            ) {
                return sprintf("        %s->%s(\$%s);\n", $this->dumpValue($callable[0]), $callable[1], $variableName);
            }

            $class = $this->dumpValue($callable[0]);
            // If the class is a string we can optimize away
            if (str_starts_with($class, "'") && !str_contains($class, '$')) {
                return sprintf("        %s::%s(\$%s);\n", $this->dumpLiteralClass($class), $callable[1], $variableName);
            }

            if (str_starts_with($class, 'new ')) {
                return sprintf("        (%s)->%s(\$%s);\n", $this->dumpValue($callable[0]), $callable[1], $variableName);
            }

            return sprintf("        [%s, '%s'](\$%s);\n", $this->dumpValue($callable[0]), $callable[1], $variableName);
        }

        return sprintf("        %s(\$%s);\n", $callable, $variableName);
    }

    private function addService(string $id, Definition $definition): array
    {
        $this->definitionVariables = new \SplObjectStorage();
        $this->referenceVariables = [];
        $this->variableCount = 0;
        $this->referenceVariables[$id] = new Variable('instance');

        $return = [];

        if ($class = $definition->getClass()) {
            $class = $class instanceof Parameter ? '%'.$class.'%' : $this->container->resolveEnvPlaceholders($class);
            $return[] = sprintf(str_starts_with($class, '%') ? '@return object A %1$s instance' : '@return \%s', ltrim($class, '\\'));
        } elseif ($definition->getFactory()) {
            $factory = $definition->getFactory();
            if (\is_string($factory)) {
                $return[] = sprintf('@return object An instance returned by %s()', $factory);
            } elseif (\is_array($factory) && (\is_string($factory[0]) || $factory[0] instanceof Definition || $factory[0] instanceof Reference)) {
                $class = $factory[0] instanceof Definition ? $factory[0]->getClass() : (string) $factory[0];
                $class = $class instanceof Parameter ? '%'.$class.'%' : $this->container->resolveEnvPlaceholders($class);
                $return[] = sprintf('@return object An instance returned by %s::%s()', $class, $factory[1]);
            }
        }

        if ($definition->isDeprecated()) {
            if ($return && str_starts_with($return[\count($return) - 1], '@return')) {
                $return[] = '';
            }

            $deprecation = $definition->getDeprecation($id);
            $return[] = sprintf('@deprecated %s', ($deprecation['package'] || $deprecation['version'] ? "Since {$deprecation['package']} {$deprecation['version']}: " : '').$deprecation['message']);
        }

        $return = str_replace("\n     * \n", "\n     *\n", implode("\n     * ", $return));
        $return = $this->container->resolveEnvPlaceholders($return);

        $shared = $definition->isShared() ? ' shared' : '';
        $public = $definition->isPublic() ? 'public' : 'private';
        $autowired = $definition->isAutowired() ? ' autowired' : '';
        $asFile = $this->asFiles && !$this->inlineFactories && !$this->isHotPath($definition);
        $methodName = $this->generateMethodName($id);

        if ($asFile || $definition->isLazy()) {
            $lazyInitialization = '$lazyLoad = true';
        } else {
            $lazyInitialization = '';
        }

        $code = <<<EOF

    /*{$this->docStar}
     * Gets the $public '$id'$shared$autowired service.
     *
     * $return
EOF;
        $code = str_replace('*/', ' ', $code).<<<EOF

     */
    protected function {$methodName}($lazyInitialization)
    {

EOF;

        if ($asFile) {
            $file = $methodName.'.php';
            $code = str_replace("protected function {$methodName}(", 'public static function do($container, ', $code);
        } else {
            $file = null;
        }

        if ($definition->hasErrors() && $e = $definition->getErrors()) {
            $code .= sprintf("        throw new RuntimeException(%s);\n", $this->export(reset($e)));
        } else {
            $this->serviceCalls = [];
            $this->inlinedDefinitions = $this->getDefinitionsFromArguments([$definition], null, $this->serviceCalls);

            if ($definition->isDeprecated()) {
                $deprecation = $definition->getDeprecation($id);
                $code .= sprintf("        trigger_deprecation(%s, %s, %s);\n\n", $this->export($deprecation['package']), $this->export($deprecation['version']), $this->export($deprecation['message']));
            } elseif ($definition->hasTag($this->hotPathTag) || !$definition->hasTag($this->preloadTags[1])) {
                foreach ($this->inlinedDefinitions as $def) {
                    foreach ($this->getClasses($def, $id) as $class) {
                        $this->preload[$class] = $class;
                    }
                }
            }

            if (!$definition->isShared()) {
                $factory = sprintf('$this->factories%s[%s]', $definition->isPublic() ? '' : "['service_container']", $this->doExport($id));
            }

            if ($isProxyCandidate = $this->getProxyDumper()->isProxyCandidate($definition)) {
                if (!$definition->isShared()) {
                    $code .= sprintf('        %s = %1$s ?? ', $factory);

                    if ($asFile) {
                        $code .= "function () {\n";
                        $code .= "            return self::do(\$container);\n";
                        $code .= "        };\n\n";
                    } else {
                        $code .= sprintf("\\Closure::fromCallable([\$this, '%s']);\n\n", $methodName);
                    }
                }

                $factoryCode = $asFile ? 'self::do($container, false)' : sprintf('$this->%s(false)', $methodName);
                $factoryCode = $this->getProxyDumper()->getProxyFactoryCode($definition, $id, $factoryCode);
                $code .= $asFile ? preg_replace('/function \(([^)]*+)\)( {|:)/', 'function (\1) use ($container)\2', $factoryCode) : $factoryCode;
            }

            $c = $this->addServiceInclude($id, $definition);

            if ('' !== $c && $isProxyCandidate && !$definition->isShared()) {
                $c = implode("\n", array_map(function ($line) { return $line ? '    '.$line : $line; }, explode("\n", $c)));
                $code .= "        static \$include = true;\n\n";
                $code .= "        if (\$include) {\n";
                $code .= $c;
                $code .= "            \$include = false;\n";
                $code .= "        }\n\n";
            } else {
                $code .= $c;
            }

            $c = $this->addInlineService($id, $definition);

            if (!$isProxyCandidate && !$definition->isShared()) {
                $c = implode("\n", array_map(function ($line) { return $line ? '    '.$line : $line; }, explode("\n", $c)));
                $lazyloadInitialization = $definition->isLazy() ? '$lazyLoad = true' : '';

                $c = sprintf("        %s = function (%s) {\n%s        };\n\n        return %1\$s();\n", $factory, $lazyloadInitialization, $c);
            }

            $code .= $c;
        }

        if ($asFile) {
            $code = str_replace('$this', '$container', $code);
            $code = preg_replace('/function \(([^)]*+)\)( {|:)/', 'function (\1) use ($container)\2', $code);
        }

        $code .= "    }\n";

        $this->definitionVariables = $this->inlinedDefinitions = null;
        $this->referenceVariables = $this->serviceCalls = null;

        return [$file, $code];
    }

    private function addInlineVariables(string $id, Definition $definition, array $arguments, bool $forConstructor): string
    {
        $code = '';

        foreach ($arguments as $argument) {
            if (\is_array($argument)) {
                $code .= $this->addInlineVariables($id, $definition, $argument, $forConstructor);
            } elseif ($argument instanceof Reference) {
                $code .= $this->addInlineReference($id, $definition, $argument, $forConstructor);
            } elseif ($argument instanceof Definition) {
                $code .= $this->addInlineService($id, $definition, $argument, $forConstructor);
            }
        }

        return $code;
    }

    private function addInlineReference(string $id, Definition $definition, string $targetId, bool $forConstructor): string
    {
        while ($this->container->hasAlias($targetId)) {
            $targetId = (string) $this->container->getAlias($targetId);
        }

        [$callCount, $behavior] = $this->serviceCalls[$targetId];

        if ($id === $targetId) {
            return $this->addInlineService($id, $definition, $definition);
        }

        if ('service_container' === $targetId || isset($this->referenceVariables[$targetId])) {
            return '';
        }

        if ($this->container->hasDefinition($targetId) && ($def = $this->container->getDefinition($targetId)) && !$def->isShared()) {
            return '';
        }

        $hasSelfRef = isset($this->circularReferences[$id][$targetId]) && !isset($this->definitionVariables[$definition]);

        if ($hasSelfRef && !$forConstructor && !$forConstructor = !$this->circularReferences[$id][$targetId]) {
            $code = $this->addInlineService($id, $definition, $definition);
        } else {
            $code = '';
        }

        if (isset($this->referenceVariables[$targetId]) || (2 > $callCount && (!$hasSelfRef || !$forConstructor))) {
            return $code;
        }

        $name = $this->getNextVariableName();
        $this->referenceVariables[$targetId] = new Variable($name);

        $reference = ContainerInterface::EXCEPTION_ON_INVALID_REFERENCE >= $behavior ? new Reference($targetId, $behavior) : null;
        $code .= sprintf("        \$%s = %s;\n", $name, $this->getServiceCall($targetId, $reference));

        if (!$hasSelfRef || !$forConstructor) {
            return $code;
        }

        $code .= sprintf(<<<'EOTXT'

        if (isset($this->%s[%s])) {
            return $this->%1$s[%2$s];
        }

EOTXT
            ,
            $this->container->getDefinition($id)->isPublic() ? 'services' : 'privates',
            $this->doExport($id)
        );

        return $code;
    }

    private function addInlineService(string $id, Definition $definition, Definition $inlineDef = null, bool $forConstructor = true): string
    {
        $code = '';

        if ($isSimpleInstance = $isRootInstance = null === $inlineDef) {
            foreach ($this->serviceCalls as $targetId => [$callCount, $behavior, $byConstructor]) {
                if ($byConstructor && isset($this->circularReferences[$id][$targetId]) && !$this->circularReferences[$id][$targetId]) {
                    $code .= $this->addInlineReference($id, $definition, $targetId, $forConstructor);
                }
            }
        }

        if (isset($this->definitionVariables[$inlineDef = $inlineDef ?: $definition])) {
            return $code;
        }

        $arguments = [$inlineDef->getArguments(), $inlineDef->getFactory()];

        $code .= $this->addInlineVariables($id, $definition, $arguments, $forConstructor);

        if ($arguments = array_filter([$inlineDef->getProperties(), $inlineDef->getMethodCalls(), $inlineDef->getConfigurator()])) {
            $isSimpleInstance = false;
        } elseif ($definition !== $inlineDef && 2 > $this->inlinedDefinitions[$inlineDef]) {
            return $code;
        }

        if (isset($this->definitionVariables[$inlineDef])) {
            $isSimpleInstance = false;
        } else {
            $name = $definition === $inlineDef ? 'instance' : $this->getNextVariableName();
            $this->definitionVariables[$inlineDef] = new Variable($name);
            $code .= '' !== $code ? "\n" : '';

            if ('instance' === $name) {
                $code .= $this->addServiceInstance($id, $definition, $isSimpleInstance);
            } else {
                $code .= $this->addNewInstance($inlineDef, '        $'.$name.' = ', $id);
            }

            if ('' !== $inline = $this->addInlineVariables($id, $definition, $arguments, false)) {
                $code .= "\n".$inline."\n";
            } elseif ($arguments && 'instance' === $name) {
                $code .= "\n";
            }

            $code .= $this->addServiceProperties($inlineDef, $name);
            $code .= $this->addServiceMethodCalls($inlineDef, $name, !$this->getProxyDumper()->isProxyCandidate($inlineDef) && $inlineDef->isShared() && !isset($this->singleUsePrivateIds[$id]) ? $id : null);
            $code .= $this->addServiceConfigurator($inlineDef, $name);
        }

        if ($isRootInstance && !$isSimpleInstance) {
            $code .= "\n        return \$instance;\n";
        }

        return $code;
    }

    private function addServices(array &$services = null): string
    {
        $publicServices = $privateServices = '';
        $definitions = $this->container->getDefinitions();
        ksort($definitions);
        foreach ($definitions as $id => $definition) {
            if (!$definition->isSynthetic()) {
                $services[$id] = $this->addService($id, $definition);
            } elseif ($definition->hasTag($this->hotPathTag) || !$definition->hasTag($this->preloadTags[1])) {
                $services[$id] = null;

                foreach ($this->getClasses($definition, $id) as $class) {
                    $this->preload[$class] = $class;
                }
            }
        }

        foreach ($definitions as $id => $definition) {
            if (!([$file, $code] = $services[$id]) || null !== $file) {
                continue;
            }
            if ($definition->isPublic()) {
                $publicServices .= $code;
            } elseif (!$this->isTrivialInstance($definition) || isset($this->locatedIds[$id])) {
                $privateServices .= $code;
            }
        }

        return $publicServices.$privateServices;
    }

    private function generateServiceFiles(array $services): iterable
    {
        $definitions = $this->container->getDefinitions();
        ksort($definitions);
        foreach ($definitions as $id => $definition) {
            if (([$file, $code] = $services[$id]) && null !== $file && ($definition->isPublic() || !$this->isTrivialInstance($definition) || isset($this->locatedIds[$id]))) {
                yield $file => [$code, $definition->hasTag($this->hotPathTag) || !$definition->hasTag($this->preloadTags[1]) && !$definition->isDeprecated() && !$definition->hasErrors()];
            }
        }
    }

    private function addNewInstance(Definition $definition, string $return = '', string $id = null): string
    {
        $tail = $return ? ";\n" : '';

        if (BaseServiceLocator::class === $definition->getClass() && $definition->hasTag($this->serviceLocatorTag)) {
            $arguments = [];
            foreach ($definition->getArgument(0) as $k => $argument) {
                $arguments[$k] = $argument->getValues()[0];
            }

            return $return.$this->dumpValue(new ServiceLocatorArgument($arguments)).$tail;
        }

        $arguments = [];
        foreach ($definition->getArguments() as $i => $value) {
            $arguments[] = (\is_string($i) ? $i.': ' : '').$this->dumpValue($value);
        }

        if (null !== $definition->getFactory()) {
            $callable = $definition->getFactory();

            if (\is_array($callable)) {
                if (!preg_match('/^[a-zA-Z_\x7f-\xff][a-zA-Z0-9_\x7f-\xff]*$/', $callable[1])) {
                    throw new RuntimeException(sprintf('Cannot dump definition because of invalid factory method (%s).', $callable[1] ?: 'n/a'));
                }

                if ($callable[0] instanceof Reference
                    || ($callable[0] instanceof Definition && $this->definitionVariables->contains($callable[0]))) {
                    return $return.sprintf('%s->%s(%s)', $this->dumpValue($callable[0]), $callable[1], $arguments ? implode(', ', $arguments) : '').$tail;
                }

                $class = $this->dumpValue($callable[0]);
                // If the class is a string we can optimize away
                if (str_starts_with($class, "'") && !str_contains($class, '$')) {
                    if ("''" === $class) {
                        throw new RuntimeException(sprintf('Cannot dump definition: "%s" service is defined to be created by a factory but is missing the service reference, did you forget to define the factory service id or class?', $id ? 'The "'.$id.'"' : 'inline'));
                    }

                    return $return.sprintf('%s::%s(%s)', $this->dumpLiteralClass($class), $callable[1], $arguments ? implode(', ', $arguments) : '').$tail;
                }

                if (str_starts_with($class, 'new ')) {
                    return $return.sprintf('(%s)->%s(%s)', $class, $callable[1], $arguments ? implode(', ', $arguments) : '').$tail;
                }

                return $return.sprintf("[%s, '%s'](%s)", $class, $callable[1], $arguments ? implode(', ', $arguments) : '').$tail;
            }

            return $return.sprintf('%s(%s)', $this->dumpLiteralClass($this->dumpValue($callable)), $arguments ? implode(', ', $arguments) : '').$tail;
        }

        if (null === $class = $definition->getClass()) {
            throw new RuntimeException('Cannot dump definitions which have no class nor factory.');
        }

        return $return.sprintf('new %s(%s)', $this->dumpLiteralClass($this->dumpValue($class)), implode(', ', $arguments)).$tail;
    }

    private function startClass(string $class, string $baseClass): string
    {
        $namespaceLine = !$this->asFiles && $this->namespace ? "\nnamespace {$this->namespace};\n" : '';

        $code = <<<EOF
<?php
$namespaceLine
use Symfony\Component\DependencyInjection\Argument\RewindableGenerator;
use Symfony\Component\DependencyInjection\ContainerInterface;
use Symfony\Component\DependencyInjection\Container;
use Symfony\Component\DependencyInjection\Exception\InvalidArgumentException;
use Symfony\Component\DependencyInjection\Exception\LogicException;
use Symfony\Component\DependencyInjection\Exception\RuntimeException;
use Symfony\Component\DependencyInjection\ParameterBag\FrozenParameterBag;
use Symfony\Component\DependencyInjection\ParameterBag\ParameterBagInterface;

/*{$this->docStar}
 * @internal This class has been auto-generated by the Symfony Dependency Injection Component.
 */
class $class extends $baseClass
{
    protected \$parameters = [];

    public function __construct()
    {

EOF;
        if ($this->asFiles) {
            $code = str_replace('$parameters = []', "\$containerDir;\n    protected \$parameters = [];\n    private \$buildParameters", $code);
            $code = str_replace('__construct()', '__construct(array $buildParameters = [], $containerDir = __DIR__)', $code);
            $code .= "        \$this->buildParameters = \$buildParameters;\n";
            $code .= "        \$this->containerDir = \$containerDir;\n";

            if (null !== $this->targetDirRegex) {
                $code = str_replace('$parameters = []', "\$targetDir;\n    protected \$parameters = []", $code);
                $code .= '        $this->targetDir = \\dirname($containerDir);'."\n";
            }
        }

        if (Container::class !== $this->baseClass) {
            $r = $this->container->getReflectionClass($this->baseClass, false);
            if (null !== $r
                && (null !== $constructor = $r->getConstructor())
                && 0 === $constructor->getNumberOfRequiredParameters()
                && Container::class !== $constructor->getDeclaringClass()->name
            ) {
                $code .= "        parent::__construct();\n";
                $code .= "        \$this->parameterBag = null;\n\n";
            }
        }

        if ($this->container->getParameterBag()->all()) {
            $code .= "        \$this->parameters = \$this->getDefaultParameters();\n\n";
        }
        $code .= "        \$this->services = \$this->privates = [];\n";

        $code .= $this->addSyntheticIds();
        $code .= $this->addMethodMap();
        $code .= $this->asFiles && !$this->inlineFactories ? $this->addFileMap() : '';
        $code .= $this->addAliases();
        $code .= $this->addInlineRequires();
        $code .= <<<EOF
    }

    public function compile(): void
    {
        throw new LogicException('You cannot compile a dumped container that was already compiled.');
    }

    public function isCompiled(): bool
    {
        return true;
    }

EOF;
        $code .= $this->addRemovedIds();

        if ($this->asFiles && !$this->inlineFactories) {
            $code .= <<<'EOF'

    protected function load($file, $lazyLoad = true)
    {
        if (class_exists($class = __NAMESPACE__.'\\'.$file, false)) {
            return $class::do($this, $lazyLoad);
        }

        if ('.' === $file[-4]) {
            $class = substr($class, 0, -4);
        } else {
            $file .= '.php';
        }

        $service = require $this->containerDir.\DIRECTORY_SEPARATOR.$file;

        return class_exists($class, false) ? $class::do($this, $lazyLoad) : $service;
    }

EOF;
        }

        $proxyDumper = $this->getProxyDumper();
        foreach ($this->container->getDefinitions() as $definition) {
            if (!$proxyDumper->isProxyCandidate($definition)) {
                continue;
            }

            if ($this->asFiles && !$this->inlineFactories) {
                $proxyLoader = "class_exists(\$class, false) || require __DIR__.'/'.\$class.'.php';\n\n        ";
            } else {
                $proxyLoader = '';
            }

            $code .= <<<EOF

    protected function createProxy(\$class, \Closure \$factory)
    {
        {$proxyLoader}return \$factory();
    }

EOF;
            break;
        }

        return $code;
    }

    private function addSyntheticIds(): string
    {
        $code = '';
        $definitions = $this->container->getDefinitions();
        ksort($definitions);
        foreach ($definitions as $id => $definition) {
            if ($definition->isSynthetic() && 'service_container' !== $id) {
                $code .= '            '.$this->doExport($id)." => true,\n";
            }
        }

        return $code ? "        \$this->syntheticIds = [\n{$code}        ];\n" : '';
    }

    private function addRemovedIds(): string
    {
        $ids = $this->container->getRemovedIds();
        foreach ($this->container->getDefinitions() as $id => $definition) {
            if (!$definition->isPublic()) {
                $ids[$id] = true;
            }
        }
        if (!$ids) {
            return '';
        }
        if ($this->asFiles) {
            $code = "require \$this->containerDir.\\DIRECTORY_SEPARATOR.'removed-ids.php'";
        } else {
            $code = '';
            $ids = array_keys($ids);
            sort($ids);
            foreach ($ids as $id) {
                if (preg_match(FileLoader::ANONYMOUS_ID_REGEXP, $id)) {
                    continue;
                }
                $code .= '            '.$this->doExport($id)." => true,\n";
            }

            $code = "[\n{$code}        ]";
        }

        return <<<EOF

    public function getRemovedIds(): array
    {
        return {$code};
    }

EOF;
    }

    private function addMethodMap(): string
    {
        $code = '';
        $definitions = $this->container->getDefinitions();
        ksort($definitions);
        foreach ($definitions as $id => $definition) {
            if (!$definition->isSynthetic() && $definition->isPublic() && (!$this->asFiles || $this->inlineFactories || $this->isHotPath($definition))) {
                $code .= '            '.$this->doExport($id).' => '.$this->doExport($this->generateMethodName($id)).",\n";
            }
        }

        $aliases = $this->container->getAliases();
        foreach ($aliases as $alias => $id) {
            if (!$id->isDeprecated()) {
                continue;
            }
            $code .= '            '.$this->doExport($alias).' => '.$this->doExport($this->generateMethodName($alias)).",\n";
        }

        return $code ? "        \$this->methodMap = [\n{$code}        ];\n" : '';
    }

    private function addFileMap(): string
    {
        $code = '';
        $definitions = $this->container->getDefinitions();
        ksort($definitions);
        foreach ($definitions as $id => $definition) {
            if (!$definition->isSynthetic() && $definition->isPublic() && !$this->isHotPath($definition)) {
                $code .= sprintf("            %s => '%s',\n", $this->doExport($id), $this->generateMethodName($id));
            }
        }

        return $code ? "        \$this->fileMap = [\n{$code}        ];\n" : '';
    }

    private function addAliases(): string
    {
        if (!$aliases = $this->container->getAliases()) {
            return "\n        \$this->aliases = [];\n";
        }

        $code = "        \$this->aliases = [\n";
        ksort($aliases);
        foreach ($aliases as $alias => $id) {
            if ($id->isDeprecated()) {
                continue;
            }

            $id = (string) $id;
            while (isset($aliases[$id])) {
                $id = (string) $aliases[$id];
            }
            $code .= '            '.$this->doExport($alias).' => '.$this->doExport($id).",\n";
        }

        return $code."        ];\n";
    }

    private function addDeprecatedAliases(): string
    {
        $code = '';
        $aliases = $this->container->getAliases();
        foreach ($aliases as $alias => $definition) {
            if (!$definition->isDeprecated()) {
                continue;
            }
            $public = $definition->isPublic() ? 'public' : 'private';
            $id = (string) $definition;
            $methodNameAlias = $this->generateMethodName($alias);
            $idExported = $this->export($id);
            $deprecation = $definition->getDeprecation($alias);
            $packageExported = $this->export($deprecation['package']);
            $versionExported = $this->export($deprecation['version']);
            $messageExported = $this->export($deprecation['message']);
            $code .= <<<EOF

    /*{$this->docStar}
     * Gets the $public '$alias' alias.
     *
     * @return object The "$id" service.
     */
    protected function {$methodNameAlias}()
    {
        trigger_deprecation($packageExported, $versionExported, $messageExported);

        return \$this->get($idExported);
    }

EOF;
        }

        return $code;
    }

    private function addInlineRequires(): string
    {
        if (!$this->hotPathTag || !$this->inlineRequires) {
            return '';
        }

        $lineage = [];

        foreach ($this->container->findTaggedServiceIds($this->hotPathTag) as $id => $tags) {
            $definition = $this->container->getDefinition($id);

            if ($this->getProxyDumper()->isProxyCandidate($definition)) {
                continue;
            }

            $inlinedDefinitions = $this->getDefinitionsFromArguments([$definition]);

            foreach ($inlinedDefinitions as $def) {
                foreach ($this->getClasses($def, $id) as $class) {
                    $this->collectLineage($class, $lineage);
                }
            }
        }

        $code = '';

        foreach ($lineage as $file) {
            if (!isset($this->inlinedRequires[$file])) {
                $this->inlinedRequires[$file] = true;
                $code .= sprintf("\n            include_once %s;", $file);
            }
        }

        return $code ? sprintf("\n        \$this->privates['service_container'] = function () {%s\n        };\n", $code) : '';
    }

    private function addDefaultParametersMethod(): string
    {
        if (!$this->container->getParameterBag()->all()) {
            return '';
        }

        $php = [];
        $dynamicPhp = [];

        foreach ($this->container->getParameterBag()->all() as $key => $value) {
            if ($key !== $resolvedKey = $this->container->resolveEnvPlaceholders($key)) {
                throw new InvalidArgumentException(sprintf('Parameter name cannot use env parameters: "%s".', $resolvedKey));
            }
            $export = $this->exportParameters([$value]);
            $export = explode('0 => ', substr(rtrim($export, " ]\n"), 2, -1), 2);

            if (preg_match("/\\\$this->(?:getEnv\('(?:[-.\w]*+:)*+\w++'\)|targetDir\.'')/", $export[1])) {
                $dynamicPhp[$key] = sprintf('%scase %s: $value = %s; break;', $export[0], $this->export($key), $export[1]);
            } else {
                $php[] = sprintf('%s%s => %s,', $export[0], $this->export($key), $export[1]);
            }
        }
        $parameters = sprintf("[\n%s\n%s]", implode("\n", $php), str_repeat(' ', 8));

        $code = <<<'EOF'

    public function getParameter(string $name): array|string|int|float|bool|null
    {
        if (isset($this->buildParameters[$name])) {
            return $this->buildParameters[$name];
        }

        if (!(isset($this->parameters[$name]) || isset($this->loadedDynamicParameters[$name]) || \array_key_exists($name, $this->parameters))) {
            throw new InvalidArgumentException(sprintf('The parameter "%s" must be defined.', $name));
        }
        if (isset($this->loadedDynamicParameters[$name])) {
            return $this->loadedDynamicParameters[$name] ? $this->dynamicParameters[$name] : $this->getDynamicParameter($name);
        }

        return $this->parameters[$name];
    }

    public function hasParameter(string $name): bool
    {
        if (isset($this->buildParameters[$name])) {
            return true;
        }

        return isset($this->parameters[$name]) || isset($this->loadedDynamicParameters[$name]) || \array_key_exists($name, $this->parameters);
    }

    public function setParameter(string $name, $value): void
    {
        throw new LogicException('Impossible to call set() on a frozen ParameterBag.');
    }

    public function getParameterBag(): ParameterBagInterface
    {
        if (null === $this->parameterBag) {
            $parameters = $this->parameters;
            foreach ($this->loadedDynamicParameters as $name => $loaded) {
                $parameters[$name] = $loaded ? $this->dynamicParameters[$name] : $this->getDynamicParameter($name);
            }
            foreach ($this->buildParameters as $name => $value) {
                $parameters[$name] = $value;
            }
            $this->parameterBag = new FrozenParameterBag($parameters);
        }

        return $this->parameterBag;
    }

EOF;
        if (!$this->asFiles) {
            $code = preg_replace('/^.*buildParameters.*\n.*\n.*\n\n?/m', '', $code);
        }

        if ($dynamicPhp) {
            $loadedDynamicParameters = $this->exportParameters(array_combine(array_keys($dynamicPhp), array_fill(0, \count($dynamicPhp), false)), '', 8);
            $getDynamicParameter = <<<'EOF'
        switch ($name) {
%s
            default: throw new InvalidArgumentException(sprintf('The dynamic parameter "%%s" must be defined.', $name));
        }
        $this->loadedDynamicParameters[$name] = true;

        return $this->dynamicParameters[$name] = $value;
EOF;
            $getDynamicParameter = sprintf($getDynamicParameter, implode("\n", $dynamicPhp));
        } else {
            $loadedDynamicParameters = '[]';
            $getDynamicParameter = str_repeat(' ', 8).'throw new InvalidArgumentException(sprintf(\'The dynamic parameter "%s" must be defined.\', $name));';
        }

        $code .= <<<EOF

    private \$loadedDynamicParameters = {$loadedDynamicParameters};
    private \$dynamicParameters = [];

    private function getDynamicParameter(string \$name)
    {
{$getDynamicParameter}
    }

    protected function getDefaultParameters(): array
    {
        return $parameters;
    }

EOF;

        return $code;
    }

    /**
     * @throws InvalidArgumentException
     */
    private function exportParameters(array $parameters, string $path = '', int $indent = 12): string
    {
        $php = [];
        foreach ($parameters as $key => $value) {
            if (\is_array($value)) {
                $value = $this->exportParameters($value, $path.'/'.$key, $indent + 4);
            } elseif ($value instanceof ArgumentInterface) {
                throw new InvalidArgumentException(sprintf('You cannot dump a container with parameters that contain special arguments. "%s" found in "%s".', get_debug_type($value), $path.'/'.$key));
            } elseif ($value instanceof Variable) {
                throw new InvalidArgumentException(sprintf('You cannot dump a container with parameters that contain variable references. Variable "%s" found in "%s".', $value, $path.'/'.$key));
            } elseif ($value instanceof Definition) {
                throw new InvalidArgumentException(sprintf('You cannot dump a container with parameters that contain service definitions. Definition for "%s" found in "%s".', $value->getClass(), $path.'/'.$key));
            } elseif ($value instanceof Reference) {
                throw new InvalidArgumentException(sprintf('You cannot dump a container with parameters that contain references to other services (reference to service "%s" found in "%s").', $value, $path.'/'.$key));
            } elseif ($value instanceof Expression) {
                throw new InvalidArgumentException(sprintf('You cannot dump a container with parameters that contain expressions. Expression "%s" found in "%s".', $value, $path.'/'.$key));
            } else {
                $value = $this->export($value);
            }

            $php[] = sprintf('%s%s => %s,', str_repeat(' ', $indent), $this->export($key), $value);
        }

        return sprintf("[\n%s\n%s]", implode("\n", $php), str_repeat(' ', $indent - 4));
    }

    private function endClass(): string
    {
        return <<<'EOF'
}

EOF;
    }

    private function wrapServiceConditionals(mixed $value, string $code): string
    {
        if (!$condition = $this->getServiceConditionals($value)) {
            return $code;
        }

        // re-indent the wrapped code
        $code = implode("\n", array_map(function ($line) { return $line ? '    '.$line : $line; }, explode("\n", $code)));

        return sprintf("        if (%s) {\n%s        }\n", $condition, $code);
    }

    private function getServiceConditionals(mixed $value): string
    {
        $conditions = [];
        foreach (ContainerBuilder::getInitializedConditionals($value) as $service) {
            if (!$this->container->hasDefinition($service)) {
                return 'false';
            }
            $conditions[] = sprintf('isset($this->%s[%s])', $this->container->getDefinition($service)->isPublic() ? 'services' : 'privates', $this->doExport($service));
        }
        foreach (ContainerBuilder::getServiceConditionals($value) as $service) {
            if ($this->container->hasDefinition($service) && !$this->container->getDefinition($service)->isPublic()) {
                continue;
            }

            $conditions[] = sprintf('$this->has(%s)', $this->doExport($service));
        }

        if (!$conditions) {
            return '';
        }

        return implode(' && ', $conditions);
    }

    private function getDefinitionsFromArguments(array $arguments, \SplObjectStorage $definitions = null, array &$calls = [], bool $byConstructor = null): \SplObjectStorage
    {
        if (null === $definitions) {
            $definitions = new \SplObjectStorage();
        }

        foreach ($arguments as $argument) {
            if (\is_array($argument)) {
                $this->getDefinitionsFromArguments($argument, $definitions, $calls, $byConstructor);
            } elseif ($argument instanceof Reference) {
                $id = (string) $argument;

                while ($this->container->hasAlias($id)) {
                    $id = (string) $this->container->getAlias($id);
                }

                if (!isset($calls[$id])) {
                    $calls[$id] = [0, $argument->getInvalidBehavior(), $byConstructor];
                } else {
                    $calls[$id][1] = min($calls[$id][1], $argument->getInvalidBehavior());
                }

                ++$calls[$id][0];
            } elseif (!$argument instanceof Definition) {
                // no-op
            } elseif (isset($definitions[$argument])) {
                $definitions[$argument] = 1 + $definitions[$argument];
            } else {
                $definitions[$argument] = 1;
                $arguments = [$argument->getArguments(), $argument->getFactory()];
                $this->getDefinitionsFromArguments($arguments, $definitions, $calls, null === $byConstructor || $byConstructor);
                $arguments = [$argument->getProperties(), $argument->getMethodCalls(), $argument->getConfigurator()];
                $this->getDefinitionsFromArguments($arguments, $definitions, $calls, null !== $byConstructor && $byConstructor);
            }
        }

        return $definitions;
    }

    /**
     * @throws RuntimeException
     */
    private function dumpValue(mixed $value, bool $interpolate = true): string
    {
        if (\is_array($value)) {
            if ($value && $interpolate && false !== $param = array_search($value, $this->container->getParameterBag()->all(), true)) {
                return $this->dumpValue("%$param%");
            }
            $code = [];
            foreach ($value as $k => $v) {
                $code[] = sprintf('%s => %s', $this->dumpValue($k, $interpolate), $this->dumpValue($v, $interpolate));
            }

            return sprintf('[%s]', implode(', ', $code));
        } elseif ($value instanceof ArgumentInterface) {
            $scope = [$this->definitionVariables, $this->referenceVariables];
            $this->definitionVariables = $this->referenceVariables = null;

            try {
                if ($value instanceof ServiceClosureArgument) {
                    $value = $value->getValues()[0];
                    $code = $this->dumpValue($value, $interpolate);

                    $returnedType = '';
                    if ($value instanceof TypedReference) {
                        $returnedType = sprintf(': %s\%s', ContainerInterface::EXCEPTION_ON_INVALID_REFERENCE >= $value->getInvalidBehavior() ? '' : '?', $value->getType());
                    }

                    $code = sprintf('return %s;', $code);

                    return sprintf("function ()%s {\n            %s\n        }", $returnedType, $code);
                }

                if ($value instanceof IteratorArgument) {
                    $operands = [0];
                    $code = [];
                    $code[] = 'new RewindableGenerator(function () {';

                    if (!$values = $value->getValues()) {
                        $code[] = '            return new \EmptyIterator();';
                    } else {
                        $countCode = [];
                        $countCode[] = 'function () {';

                        foreach ($values as $k => $v) {
                            ($c = $this->getServiceConditionals($v)) ? $operands[] = "(int) ($c)" : ++$operands[0];
                            $v = $this->wrapServiceConditionals($v, sprintf("        yield %s => %s;\n", $this->dumpValue($k, $interpolate), $this->dumpValue($v, $interpolate)));
                            foreach (explode("\n", $v) as $v) {
                                if ($v) {
                                    $code[] = '    '.$v;
                                }
                            }
                        }

                        $countCode[] = sprintf('            return %s;', implode(' + ', $operands));
                        $countCode[] = '        }';
                    }

                    $code[] = sprintf('        }, %s)', \count($operands) > 1 ? implode("\n", $countCode) : $operands[0]);

                    return implode("\n", $code);
                }

                if ($value instanceof ServiceLocatorArgument) {
                    $serviceMap = '';
                    $serviceTypes = '';
                    foreach ($value->getValues() as $k => $v) {
                        if (!$v) {
                            continue;
                        }
                        $id = (string) $v;
                        while ($this->container->hasAlias($id)) {
                            $id = (string) $this->container->getAlias($id);
                        }
                        $definition = $this->container->getDefinition($id);
                        $load = !($definition->hasErrors() && $e = $definition->getErrors()) ? $this->asFiles && !$this->inlineFactories && !$this->isHotPath($definition) : reset($e);
                        $serviceMap .= sprintf("\n            %s => [%s, %s, %s, %s],",
                            $this->export($k),
                            $this->export($definition->isShared() ? ($definition->isPublic() ? 'services' : 'privates') : false),
                            $this->doExport($id),
                            $this->export(ContainerInterface::IGNORE_ON_UNINITIALIZED_REFERENCE !== $v->getInvalidBehavior() && !\is_string($load) ? $this->generateMethodName($id) : null),
                            $this->export($load)
                        );
                        $serviceTypes .= sprintf("\n            %s => %s,", $this->export($k), $this->export($v instanceof TypedReference ? $v->getType() : '?'));
                        $this->locatedIds[$id] = true;
                    }
                    $this->addGetService = true;

                    return sprintf('new \%s($this->getService, [%s%s], [%s%s])', ServiceLocator::class, $serviceMap, $serviceMap ? "\n        " : '', $serviceTypes, $serviceTypes ? "\n        " : '');
                }
            } finally {
                [$this->definitionVariables, $this->referenceVariables] = $scope;
            }
        } elseif ($value instanceof Definition) {
            if ($value->hasErrors() && $e = $value->getErrors()) {
                return sprintf('throw new RuntimeException(%s)', $this->export(reset($e)));
            }
            if (null !== $this->definitionVariables && $this->definitionVariables->contains($value)) {
                return $this->dumpValue($this->definitionVariables[$value], $interpolate);
            }
            if ($value->getMethodCalls()) {
                throw new RuntimeException('Cannot dump definitions which have method calls.');
            }
            if ($value->getProperties()) {
                throw new RuntimeException('Cannot dump definitions which have properties.');
            }
            if (null !== $value->getConfigurator()) {
                throw new RuntimeException('Cannot dump definitions which have a configurator.');
            }

            return $this->addNewInstance($value);
        } elseif ($value instanceof Variable) {
            return '$'.$value;
        } elseif ($value instanceof Reference) {
            $id = (string) $value;

            while ($this->container->hasAlias($id)) {
                $id = (string) $this->container->getAlias($id);
            }

            if (null !== $this->referenceVariables && isset($this->referenceVariables[$id])) {
                return $this->dumpValue($this->referenceVariables[$id], $interpolate);
            }

            return $this->getServiceCall($id, $value);
        } elseif ($value instanceof Expression) {
            return $this->getExpressionLanguage()->compile((string) $value, ['this' => 'container']);
        } elseif ($value instanceof Parameter) {
            return $this->dumpParameter($value);
        } elseif (true === $interpolate && \is_string($value)) {
            if (preg_match('/^%([^%]+)%$/', $value, $match)) {
                // we do this to deal with non string values (Boolean, integer, ...)
                // the preg_replace_callback converts them to strings
                return $this->dumpParameter($match[1]);
            } else {
                $replaceParameters = function ($match) {
                    return "'.".$this->dumpParameter($match[2]).".'";
                };

                $code = str_replace('%%', '%', preg_replace_callback('/(?<!%)(%)([^%]+)\1/', $replaceParameters, $this->export($value)));

                return $code;
            }
        } elseif ($value instanceof \UnitEnum) {
            return sprintf('\%s::%s', \get_class($value), $value->name);
        } elseif ($value instanceof AbstractArgument) {
            throw new RuntimeException($value->getTextWithContext());
        } elseif (\is_object($value) || \is_resource($value)) {
            throw new RuntimeException('Unable to dump a service container if a parameter is an object or a resource.');
        }

        return $this->export($value);
    }

    /**
     * Dumps a string to a literal (aka PHP Code) class value.
     *
     * @throws RuntimeException
     */
    private function dumpLiteralClass(string $class): string
    {
        if (str_contains($class, '$')) {
            return sprintf('${($_ = %s) && false ?: "_"}', $class);
        }
        if (!str_starts_with($class, "'") || !preg_match('/^\'(?:\\\{2})?[a-zA-Z_\x7f-\xff][a-zA-Z0-9_\x7f-\xff]*(?:\\\{2}[a-zA-Z_\x7f-\xff][a-zA-Z0-9_\x7f-\xff]*)*\'$/', $class)) {
            throw new RuntimeException(sprintf('Cannot dump definition because of invalid class name (%s).', $class ?: 'n/a'));
        }

        $class = substr(str_replace('\\\\', '\\', $class), 1, -1);

        return str_starts_with($class, '\\') ? $class : '\\'.$class;
    }

    private function dumpParameter(string $name): string
    {
        if ($this->container->hasParameter($name)) {
            $value = $this->container->getParameter($name);
            $dumpedValue = $this->dumpValue($value, false);

            if (!$value || !\is_array($value)) {
                return $dumpedValue;
            }

            if (!preg_match("/\\\$this->(?:getEnv\('(?:[-.\w]*+:)*+\w++'\)|targetDir\.'')/", $dumpedValue)) {
                return sprintf('$this->parameters[%s]', $this->doExport($name));
            }
        }

        return sprintf('$this->getParameter(%s)', $this->doExport($name));
    }

    private function getServiceCall(string $id, Reference $reference = null): string
    {
        while ($this->container->hasAlias($id)) {
            $id = (string) $this->container->getAlias($id);
        }

        if ('service_container' === $id) {
            return '$this';
        }

        if ($this->container->hasDefinition($id) && $definition = $this->container->getDefinition($id)) {
            if ($definition->isSynthetic()) {
                $code = sprintf('$this->get(%s%s)', $this->doExport($id), null !== $reference ? ', '.$reference->getInvalidBehavior() : '');
            } elseif (null !== $reference && ContainerInterface::IGNORE_ON_UNINITIALIZED_REFERENCE === $reference->getInvalidBehavior()) {
                $code = 'null';
                if (!$definition->isShared()) {
                    return $code;
                }
            } elseif ($this->isTrivialInstance($definition)) {
                if ($definition->hasErrors() && $e = $definition->getErrors()) {
                    return sprintf('throw new RuntimeException(%s)', $this->export(reset($e)));
                }
                $code = $this->addNewInstance($definition, '', $id);
                if ($definition->isShared() && !isset($this->singleUsePrivateIds[$id])) {
                    $code = sprintf('$this->%s[%s] = %s', $definition->isPublic() ? 'services' : 'privates', $this->doExport($id), $code);
                }
                $code = "($code)";
            } else {
                $code = $this->asFiles && !$this->inlineFactories && !$this->isHotPath($definition) ? "\$this->load('%s')" : '$this->%s()';
                $code = sprintf($code, $this->generateMethodName($id));

                if (!$definition->isShared()) {
                    $factory = sprintf('$this->factories%s[%s]', $definition->isPublic() ? '' : "['service_container']", $this->doExport($id));
                    $code = sprintf('(isset(%s) ? %1$s() : %s)', $factory, $code);
                }
            }
            if ($definition->isShared() && !isset($this->singleUsePrivateIds[$id])) {
                $code = sprintf('($this->%s[%s] ?? %s)', $definition->isPublic() ? 'services' : 'privates', $this->doExport($id), $code);
            }

            return $code;
        }
        if (null !== $reference && ContainerInterface::IGNORE_ON_UNINITIALIZED_REFERENCE === $reference->getInvalidBehavior()) {
            return 'null';
        }
        if (null !== $reference && ContainerInterface::EXCEPTION_ON_INVALID_REFERENCE < $reference->getInvalidBehavior()) {
            $code = sprintf('$this->get(%s, ContainerInterface::NULL_ON_INVALID_REFERENCE)', $this->doExport($id));
        } else {
            $code = sprintf('$this->get(%s)', $this->doExport($id));
        }

        return sprintf('($this->services[%s] ?? %s)', $this->doExport($id), $code);
    }

    /**
     * Initializes the method names map to avoid conflicts with the Container methods.
     */
    private function initializeMethodNamesMap(string $class)
    {
        $this->serviceIdToMethodNameMap = [];
        $this->usedMethodNames = [];

        if ($reflectionClass = $this->container->getReflectionClass($class)) {
            foreach ($reflectionClass->getMethods() as $method) {
                $this->usedMethodNames[strtolower($method->getName())] = true;
            }
        }
    }

    /**
     * @throws InvalidArgumentException
     */
    private function generateMethodName(string $id): string
    {
        if (isset($this->serviceIdToMethodNameMap[$id])) {
            return $this->serviceIdToMethodNameMap[$id];
        }

        $i = strrpos($id, '\\');
        $name = Container::camelize(false !== $i && isset($id[1 + $i]) ? substr($id, 1 + $i) : $id);
        $name = preg_replace('/[^a-zA-Z0-9_\x7f-\xff]/', '', $name);
        $methodName = 'get'.$name.'Service';
        $suffix = 1;

        while (isset($this->usedMethodNames[strtolower($methodName)])) {
            ++$suffix;
            $methodName = 'get'.$name.$suffix.'Service';
        }

        $this->serviceIdToMethodNameMap[$id] = $methodName;
        $this->usedMethodNames[strtolower($methodName)] = true;

        return $methodName;
    }

    private function getNextVariableName(): string
    {
        $firstChars = self::FIRST_CHARS;
        $firstCharsLength = \strlen($firstChars);
        $nonFirstChars = self::NON_FIRST_CHARS;
        $nonFirstCharsLength = \strlen($nonFirstChars);

        while (true) {
            $name = '';
            $i = $this->variableCount;

            if ('' === $name) {
                $name .= $firstChars[$i % $firstCharsLength];
                $i = (int) ($i / $firstCharsLength);
            }

            while ($i > 0) {
                --$i;
                $name .= $nonFirstChars[$i % $nonFirstCharsLength];
                $i = (int) ($i / $nonFirstCharsLength);
            }

            ++$this->variableCount;

            // check that the name is not reserved
            if (\in_array($name, $this->reservedVariables, true)) {
                continue;
            }

            return $name;
        }
    }

    private function getExpressionLanguage(): ExpressionLanguage
    {
        if (!isset($this->expressionLanguage)) {
            if (!class_exists(\Symfony\Component\ExpressionLanguage\ExpressionLanguage::class)) {
                throw new LogicException('Unable to use expressions as the Symfony ExpressionLanguage component is not installed.');
            }
            $providers = $this->container->getExpressionLanguageProviders();
            $this->expressionLanguage = new ExpressionLanguage(null, $providers, function ($arg) {
                $id = '""' === substr_replace($arg, '', 1, -1) ? stripcslashes(substr($arg, 1, -1)) : null;

                if (null !== $id && ($this->container->hasAlias($id) || $this->container->hasDefinition($id))) {
                    return $this->getServiceCall($id);
                }

                return sprintf('$this->get(%s)', $arg);
            });

            if ($this->container->isTrackingResources()) {
                foreach ($providers as $provider) {
                    $this->container->addObjectResource($provider);
                }
            }
        }

        return $this->expressionLanguage;
    }

    private function isHotPath(Definition $definition): bool
    {
        return $this->hotPathTag && $definition->hasTag($this->hotPathTag) && !$definition->isDeprecated();
    }

    private function isSingleUsePrivateNode(ServiceReferenceGraphNode $node): bool
    {
        if ($node->getValue()->isPublic()) {
            return false;
        }
        $ids = [];
        foreach ($node->getInEdges() as $edge) {
            if (!$value = $edge->getSourceNode()->getValue()) {
                continue;
            }
            if ($edge->isLazy() || !$value instanceof Definition || !$value->isShared()) {
                return false;
            }
            $ids[$edge->getSourceNode()->getId()] = true;
        }

        return 1 === \count($ids);
    }

    private function export(mixed $value): mixed
    {
        if (null !== $this->targetDirRegex && \is_string($value) && preg_match($this->targetDirRegex, $value, $matches, \PREG_OFFSET_CAPTURE)) {
            $suffix = $matches[0][1] + \strlen($matches[0][0]);
            $matches[0][1] += \strlen($matches[1][0]);
            $prefix = $matches[0][1] ? $this->doExport(substr($value, 0, $matches[0][1]), true).'.' : '';

            if ('\\' === \DIRECTORY_SEPARATOR && isset($value[$suffix])) {
                $cookie = '\\'.random_int(100000, \PHP_INT_MAX);
                $suffix = '.'.$this->doExport(str_replace('\\', $cookie, substr($value, $suffix)), true);
                $suffix = str_replace('\\'.$cookie, "'.\\DIRECTORY_SEPARATOR.'", $suffix);
            } else {
                $suffix = isset($value[$suffix]) ? '.'.$this->doExport(substr($value, $suffix), true) : '';
            }

            $dirname = $this->asFiles ? '$this->containerDir' : '__DIR__';
            $offset = 2 + $this->targetDirMaxMatches - \count($matches);

            if (0 < $offset) {
                $dirname = sprintf('\dirname(__DIR__, %d)', $offset + (int) $this->asFiles);
            } elseif ($this->asFiles) {
                $dirname = "\$this->targetDir.''"; // empty string concatenation on purpose
            }

            if ($prefix || $suffix) {
                return sprintf('(%s%s%s)', $prefix, $dirname, $suffix);
            }

            return $dirname;
        }

        return $this->doExport($value, true);
    }

    private function doExport(mixed $value, bool $resolveEnv = false): mixed
    {
        $shouldCacheValue = $resolveEnv && \is_string($value);
        if ($shouldCacheValue && isset($this->exportedVariables[$value])) {
            return $this->exportedVariables[$value];
        }
        if (\is_string($value) && str_contains($value, "\n")) {
            $cleanParts = explode("\n", $value);
            $cleanParts = array_map(function ($part) { return var_export($part, true); }, $cleanParts);
            $export = implode('."\n".', $cleanParts);
        } else {
            $export = var_export($value, true);
        }
        if ($this->asFiles) {
            if (false !== strpos($export, '$this')) {
                $export = str_replace('$this', "$'.'this", $export);
            }
            if (false !== strpos($export, 'function () {')) {
                $export = str_replace('function () {', "function ('.') {", $export);
            }
        }

        if ($resolveEnv && "'" === $export[0] && $export !== $resolvedExport = $this->container->resolveEnvPlaceholders($export, "'.\$this->getEnv('string:%s').'")) {
            $export = $resolvedExport;
            if (str_ends_with($export, ".''")) {
                $export = substr($export, 0, -3);
                if ("'" === $export[1]) {
                    $export = substr_replace($export, '', 18, 7);
                }
            }
            if ("'" === $export[1]) {
                $export = substr($export, 3);
            }
        }

        if ($shouldCacheValue) {
            $this->exportedVariables[$value] = $export;
        }

        return $export;
    }

    private function getAutoloadFile(): ?string
    {
        $file = null;

        foreach (spl_autoload_functions() as $autoloader) {
            if (!\is_array($autoloader)) {
                continue;
            }

            if ($autoloader[0] instanceof DebugClassLoader || $autoloader[0] instanceof LegacyDebugClassLoader) {
                $autoloader = $autoloader[0]->getClassLoader();
            }

            if (!\is_array($autoloader) || !$autoloader[0] instanceof ClassLoader || !$autoloader[0]->findFile(__CLASS__)) {
                continue;
            }

            foreach (get_declared_classes() as $class) {
                if (str_starts_with($class, 'ComposerAutoloaderInit') && $class::getLoader() === $autoloader[0]) {
                    $file = \dirname((new \ReflectionClass($class))->getFileName(), 2).'/autoload.php';

                    if (null !== $this->targetDirRegex && preg_match($this->targetDirRegex.'A', $file)) {
                        return $file;
                    }
                }
            }
        }

        return $file;
    }

    private function getClasses(Definition $definition, string $id): array
    {
        $classes = [];

        while ($definition instanceof Definition) {
            foreach ($definition->getTag($this->preloadTags[0]) as $tag) {
                if (!isset($tag['class'])) {
                    throw new InvalidArgumentException(sprintf('Missing attribute "class" on tag "%s" for service "%s".', $this->preloadTags[0], $id));
                }

                $classes[] = trim($tag['class'], '\\');
            }

            if ($class = $definition->getClass()) {
                $classes[] = trim($class, '\\');
            }
            $factory = $definition->getFactory();

            if (!\is_array($factory)) {
                $factory = [$factory];
            }

            if (\is_string($factory[0])) {
                if (false !== $i = strrpos($factory[0], '::')) {
                    $factory[0] = substr($factory[0], 0, $i);
                }
                $classes[] = trim($factory[0], '\\');
            }

            $definition = $factory[0];
        }

        return $classes;
    }
}<|MERGE_RESOLUTION|>--- conflicted
+++ resolved
@@ -62,7 +62,7 @@
      */
     public const NON_FIRST_CHARS = 'abcdefghijklmnopqrstuvwxyz0123456789_';
 
-<<<<<<< HEAD
+    /** @var \SplObjectStorage<Definition, Variable>|null */
     private ?\SplObjectStorage $definitionVariables = null;
     private ?array $referenceVariables = null;
     private int $variableCount;
@@ -91,44 +91,6 @@
     private array $exportedVariables = [];
     private string $baseClass;
     private ProxyDumper $proxyDumper;
-=======
-    /**
-     * @var \SplObjectStorage<Definition, Variable>|null
-     */
-    private $definitionVariables;
-    private $referenceVariables;
-    private $variableCount;
-    private $inlinedDefinitions;
-    private $serviceCalls;
-    private $reservedVariables = ['instance', 'class', 'this', 'container'];
-    private $expressionLanguage;
-    private $targetDirRegex;
-    private $targetDirMaxMatches;
-    private $docStar;
-    private $serviceIdToMethodNameMap;
-    private $usedMethodNames;
-    private $namespace;
-    private $asFiles;
-    private $hotPathTag;
-    private $preloadTags;
-    private $inlineFactories;
-    private $inlineRequires;
-    private $inlinedRequires = [];
-    private $circularReferences = [];
-    private $singleUsePrivateIds = [];
-    private $preload = [];
-    private $addThrow = false;
-    private $addGetService = false;
-    private $locatedIds = [];
-    private $serviceLocatorTag;
-    private $exportedVariables = [];
-    private $baseClass;
-
-    /**
-     * @var ProxyDumper
-     */
-    private $proxyDumper;
->>>>>>> 175e3f72
 
     /**
      * {@inheritdoc}
