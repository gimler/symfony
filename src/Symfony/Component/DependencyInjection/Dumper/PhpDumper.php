--- conflicted
+++ resolved
@@ -332,11 +332,7 @@
 EOF;
 
                 foreach ($this->preload as $class) {
-<<<<<<< HEAD
-                    if (!$class || false !== strpos($class, '$') || \in_array($class, ['int', 'float', 'string', 'bool', 'resource', 'object', 'array', 'null', 'callable', 'iterable', 'mixed', 'void'], true)) {
-=======
-                    if (!$class || str_contains($class, '$')) {
->>>>>>> c7dc7f82
+                    if (!$class || str_contains($class, '$') || \in_array($class, ['int', 'float', 'string', 'bool', 'resource', 'object', 'array', 'null', 'callable', 'iterable', 'mixed', 'void'], true)) {
                         continue;
                     }
                     if (!(class_exists($class, false) || interface_exists($class, false) || trait_exists($class, false)) || (new \ReflectionClass($class))->isUserDefined()) {
