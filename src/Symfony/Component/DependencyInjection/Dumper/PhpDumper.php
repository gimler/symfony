--- conflicted
+++ resolved
@@ -654,11 +654,7 @@
                 return sprintf("        (%s)->%s(\$%s);\n", $this->dumpValue($callable[0]), $callable[1], $variableName);
             }
 
-<<<<<<< HEAD
             return sprintf("        [%s, '%s'](\$%s);\n", $this->dumpValue($callable[0]), $callable[1], $variableName);
-=======
-            return sprintf("        \\call_user_func(array(%s, '%s'), \$%s);\n", $this->dumpValue($callable[0]), $callable[1], $variableName);
->>>>>>> 8621bd25
         }
 
         return sprintf("        %s(\$%s);\n", $callable, $variableName);
@@ -844,11 +840,7 @@
                     return $return.sprintf("(%s)->%s(%s);\n", $this->dumpValue($callable[0]), $callable[1], $arguments ? implode(', ', $arguments) : '');
                 }
 
-<<<<<<< HEAD
                 return $return.sprintf("[%s, '%s'](%s);\n", $this->dumpValue($callable[0]), $callable[1], $arguments ? implode(', ', $arguments) : '');
-=======
-                return $return.sprintf("\\call_user_func(array(%s, '%s')%s);\n", $this->dumpValue($callable[0]), $callable[1], $arguments ? ', '.implode(', ', $arguments) : '');
->>>>>>> 8621bd25
             }
 
             return $return.sprintf("%s(%s);\n", $this->dumpLiteralClass($this->dumpValue($callable)), $arguments ? implode(', ', $arguments) : '');
@@ -1496,11 +1488,7 @@
                     }
 
                     if ($factory[0] instanceof Definition) {
-<<<<<<< HEAD
                         return sprintf("[%s, '%s'](%s)", $this->dumpValue($factory[0]), $factory[1], implode(', ', $arguments));
-=======
-                        return sprintf("\\call_user_func(array(%s, '%s')%s)", $this->dumpValue($factory[0]), $factory[1], count($arguments) > 0 ? ', '.implode(', ', $arguments) : '');
->>>>>>> 8621bd25
                     }
 
                     if ($factory[0] instanceof Reference) {
