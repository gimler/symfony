--- conflicted
+++ resolved
@@ -100,8 +100,6 @@
             $code .= sprintf("        deprecated: %s\n", $definition->getDeprecationMessage('%service_id%'));
         }
 
-<<<<<<< HEAD
-=======
         if ($definition->isAutowired()) {
             $code .= "        autowire: true\n";
         }
@@ -114,11 +112,6 @@
             $code .= sprintf("        autowiring_types:\n%s", $autowiringTypesCode);
         }
 
-        if ($definition->getFactoryClass(false)) {
-            $code .= sprintf("        factory_class: %s\n", $definition->getFactoryClass(false));
-        }
-
->>>>>>> 94ce455d
         if ($definition->isLazy()) {
             $code .= sprintf("        lazy: true\n");
         }
