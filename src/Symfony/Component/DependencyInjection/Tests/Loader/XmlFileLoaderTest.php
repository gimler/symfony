<?php

/*
 * This file is part of the Symfony package.
 *
 * (c) Fabien Potencier <fabien@symfony.com>
 *
 * For the full copyright and license information, please view the LICENSE
 * file that was distributed with this source code.
 */

namespace Symfony\Component\DependencyInjection\Tests\Loader;

use PHPUnit\Framework\TestCase;
use Symfony\Component\Config\FileLocator;
use Symfony\Component\Config\Loader\LoaderResolver;
use Symfony\Component\Config\Resource\FileResource;
use Symfony\Component\Config\Resource\GlobResource;
use Symfony\Component\DependencyInjection\Argument\BoundArgument;
use Symfony\Component\DependencyInjection\Argument\IteratorArgument;
use Symfony\Component\DependencyInjection\ContainerBuilder;
use Symfony\Component\DependencyInjection\Dumper\PhpDumper;
use Symfony\Component\DependencyInjection\Loader\IniFileLoader;
use Symfony\Component\DependencyInjection\Loader\XmlFileLoader;
use Symfony\Component\DependencyInjection\Loader\YamlFileLoader;
use Symfony\Component\DependencyInjection\Reference;
use Symfony\Component\DependencyInjection\Tests\Fixtures\Bar;
use Symfony\Component\DependencyInjection\Tests\Fixtures\BarInterface;
use Symfony\Component\DependencyInjection\Tests\Fixtures\CaseSensitiveClass;
use Symfony\Component\DependencyInjection\Tests\Fixtures\NamedArgumentsDummy;
use Symfony\Component\DependencyInjection\Tests\Fixtures\Prototype;
use Symfony\Component\ExpressionLanguage\Expression;

class XmlFileLoaderTest extends TestCase
{
    protected static $fixturesPath;

    public static function setUpBeforeClass()
    {
        self::$fixturesPath = realpath(__DIR__.'/../Fixtures/');
        require_once self::$fixturesPath.'/includes/foo.php';
        require_once self::$fixturesPath.'/includes/ProjectExtension.php';
        require_once self::$fixturesPath.'/includes/ProjectWithXsdExtension.php';
    }

    public function testLoad()
    {
        $loader = new XmlFileLoader(new ContainerBuilder(), new FileLocator(self::$fixturesPath.'/ini'));

        try {
            $loader->load('foo.xml');
            $this->fail('->load() throws an InvalidArgumentException if the loaded file does not exist');
        } catch (\Exception $e) {
            $this->assertInstanceOf('InvalidArgumentException', $e, '->load() throws an InvalidArgumentException if the loaded file does not exist');
            $this->assertStringStartsWith('The file "foo.xml" does not exist (in:', $e->getMessage(), '->load() throws an InvalidArgumentException if the loaded file does not exist');
        }
    }

    public function testParseFile()
    {
        $loader = new XmlFileLoader(new ContainerBuilder(), new FileLocator(self::$fixturesPath.'/ini'));
        $r = new \ReflectionObject($loader);
        $m = $r->getMethod('parseFileToDOM');
        $m->setAccessible(true);

        try {
            $m->invoke($loader, self::$fixturesPath.'/ini/parameters.ini');
            $this->fail('->parseFileToDOM() throws an InvalidArgumentException if the loaded file is not a valid XML file');
        } catch (\Exception $e) {
            $this->assertInstanceOf('Symfony\\Component\\DependencyInjection\\Exception\\InvalidArgumentException', $e, '->parseFileToDOM() throws an InvalidArgumentException if the loaded file is not a valid XML file');
            $this->assertRegExp(sprintf('#^Unable to parse file ".+%s".$#', 'parameters.ini'), $e->getMessage(), '->parseFileToDOM() throws an InvalidArgumentException if the loaded file is not a valid XML file');

            $e = $e->getPrevious();
            $this->assertInstanceOf('InvalidArgumentException', $e, '->parseFileToDOM() throws an InvalidArgumentException if the loaded file is not a valid XML file');
            $this->assertStringStartsWith('[ERROR 4] Start tag expected, \'<\' not found (in', $e->getMessage(), '->parseFileToDOM() throws an InvalidArgumentException if the loaded file is not a valid XML file');
        }

        $loader = new XmlFileLoader(new ContainerBuilder(), new FileLocator(self::$fixturesPath.'/xml'));

        try {
            $m->invoke($loader, self::$fixturesPath.'/xml/nonvalid.xml');
            $this->fail('->parseFileToDOM() throws an InvalidArgumentException if the loaded file does not validate the XSD');
        } catch (\Exception $e) {
            $this->assertInstanceOf('Symfony\\Component\\DependencyInjection\\Exception\\InvalidArgumentException', $e, '->parseFileToDOM() throws an InvalidArgumentException if the loaded file does not validate the XSD');
            $this->assertRegExp(sprintf('#^Unable to parse file ".+%s".$#', 'nonvalid.xml'), $e->getMessage(), '->parseFileToDOM() throws an InvalidArgumentException if the loaded file is not a valid XML file');

            $e = $e->getPrevious();
            $this->assertInstanceOf('InvalidArgumentException', $e, '->parseFileToDOM() throws an InvalidArgumentException if the loaded file does not validate the XSD');
            $this->assertStringStartsWith('[ERROR 1845] Element \'nonvalid\': No matching global declaration available for the validation root. (in', $e->getMessage(), '->parseFileToDOM() throws an InvalidArgumentException if the loaded file does not validate the XSD');
        }

        $xml = $m->invoke($loader, self::$fixturesPath.'/xml/services1.xml');
        $this->assertInstanceOf('DOMDocument', $xml, '->parseFileToDOM() returns an SimpleXMLElement object');
    }

    public function testLoadWithExternalEntitiesDisabled()
    {
        $disableEntities = libxml_disable_entity_loader(true);

        $containerBuilder = new ContainerBuilder();
        $loader = new XmlFileLoader($containerBuilder, new FileLocator(self::$fixturesPath.'/xml'));
        $loader->load('services2.xml');

        libxml_disable_entity_loader($disableEntities);

        $this->assertGreaterThan(0, $containerBuilder->getParameterBag()->all(), 'Parameters can be read from the config file.');
    }

    public function testLoadParameters()
    {
        $container = new ContainerBuilder();
        $loader = new XmlFileLoader($container, new FileLocator(self::$fixturesPath.'/xml'));
        $loader->load('services2.xml');

        $actual = $container->getParameterBag()->all();
        $expected = array(
            'a string',
            'foo' => 'bar',
            'values' => array(
                0,
                'integer' => 4,
                100 => null,
                'true',
                true,
                false,
                'on',
                'off',
                'float' => 1.3,
                1000.3,
                'a string',
                array('foo', 'bar'),
            ),
            'mixedcase' => array('MixedCaseKey' => 'value'),
            'constant' => PHP_EOL,
        );

        $this->assertEquals($expected, $actual, '->load() converts XML values to PHP ones');
    }

    public function testLoadImports()
    {
        $container = new ContainerBuilder();
        $resolver = new LoaderResolver(array(
            new IniFileLoader($container, new FileLocator(self::$fixturesPath.'/ini')),
            new YamlFileLoader($container, new FileLocator(self::$fixturesPath.'/yml')),
            $loader = new XmlFileLoader($container, new FileLocator(self::$fixturesPath.'/xml')),
        ));
        $loader->setResolver($resolver);
        $loader->load('services4.xml');

        $actual = $container->getParameterBag()->all();
        $expected = array(
            'a string',
            'foo' => 'bar',
            'values' => array(
                0,
                'integer' => 4,
                100 => null,
                'true',
                true,
                false,
                'on',
                'off',
                'float' => 1.3,
                1000.3,
                'a string',
                array('foo', 'bar'),
            ),
            'mixedcase' => array('MixedCaseKey' => 'value'),
            'constant' => PHP_EOL,
            'bar' => '%foo%',
            'imported_from_ini' => true,
            'imported_from_yaml' => true,
            'with_wrong_ext' => 'from yaml',
        );

        $this->assertEquals(array_keys($expected), array_keys($actual), '->load() imports and merges imported files');
        $this->assertTrue($actual['imported_from_ini']);

        // Bad import throws no exception due to ignore_errors value.
        $loader->load('services4_bad_import.xml');
    }

    public function testLoadAnonymousServices()
    {
        $container = new ContainerBuilder();
        $loader = new XmlFileLoader($container, new FileLocator(self::$fixturesPath.'/xml'));
        $loader->load('services5.xml');
        $services = $container->getDefinitions();
        $this->assertCount(6, $services, '->load() attributes unique ids to anonymous services');

        // anonymous service as an argument
        $args = $services['foo']->getArguments();
        $this->assertCount(1, $args, '->load() references anonymous services as "normal" ones');
        $this->assertInstanceOf('Symfony\\Component\\DependencyInjection\\Reference', $args[0], '->load() converts anonymous services to references to "normal" services');
        $this->assertArrayHasKey((string) $args[0], $services, '->load() makes a reference to the created ones');
        $inner = $services[(string) $args[0]];
        $this->assertEquals('BarClass', $inner->getClass(), '->load() uses the same configuration as for the anonymous ones');
        $this->assertFalse($inner->isPublic());

        // inner anonymous services
        $args = $inner->getArguments();
        $this->assertCount(1, $args, '->load() references anonymous services as "normal" ones');
        $this->assertInstanceOf('Symfony\\Component\\DependencyInjection\\Reference', $args[0], '->load() converts anonymous services to references to "normal" services');
        $this->assertArrayHasKey((string) $args[0], $services, '->load() makes a reference to the created ones');
        $inner = $services[(string) $args[0]];
        $this->assertEquals('BazClass', $inner->getClass(), '->load() uses the same configuration as for the anonymous ones');
        $this->assertFalse($inner->isPublic());

        // anonymous service as a property
        $properties = $services['foo']->getProperties();
        $property = $properties['p'];
        $this->assertInstanceOf('Symfony\\Component\\DependencyInjection\\Reference', $property, '->load() converts anonymous services to references to "normal" services');
        $this->assertArrayHasKey((string) $property, $services, '->load() makes a reference to the created ones');
        $inner = $services[(string) $property];
        $this->assertEquals('BuzClass', $inner->getClass(), '->load() uses the same configuration as for the anonymous ones');
        $this->assertFalse($inner->isPublic());

        // anonymous services are shared when using decoration definitions
        $container->compile();
        $services = $container->getDefinitions();
        $fooArgs = $services['foo']->getArguments();
        $barArgs = $services['bar']->getArguments();
        $this->assertSame($fooArgs[0], $barArgs[0]);
    }

    /**
     * @expectedException \Symfony\Component\DependencyInjection\Exception\InvalidArgumentException
     * @expectedExceptionMessage Top-level services must have "id" attribute, none found in
     */
    public function testLoadAnonymousServicesWithoutId()
    {
        $container = new ContainerBuilder();
        $loader = new XmlFileLoader($container, new FileLocator(self::$fixturesPath.'/xml'));
        $loader->load('services_without_id.xml');
    }

    public function testLoadAnonymousNestedServices()
    {
        $container = new ContainerBuilder();
        $loader = new XmlFileLoader($container, new FileLocator(self::$fixturesPath.'/xml'));
        $loader->load('nested_service_without_id.xml');

        $this->assertTrue($container->hasDefinition('FooClass'));
        $arguments = $container->getDefinition('FooClass')->getArguments();
        $this->assertInstanceOf(Reference::class, array_shift($arguments));
    }

    public function testLoadServices()
    {
        $container = new ContainerBuilder();
        $loader = new XmlFileLoader($container, new FileLocator(self::$fixturesPath.'/xml'));
        $loader->load('services6.xml');
        $services = $container->getDefinitions();
        $this->assertArrayHasKey('foo', $services, '->load() parses <service> elements');
        $this->assertFalse($services['not_shared']->isShared(), '->load() parses shared flag');
        $this->assertInstanceOf('Symfony\\Component\\DependencyInjection\\Definition', $services['foo'], '->load() converts <service> element to Definition instances');
        $this->assertEquals('FooClass', $services['foo']->getClass(), '->load() parses the class attribute');
        $this->assertEquals('%path%/foo.php', $services['file']->getFile(), '->load() parses the file tag');
        $this->assertEquals(array('foo', new Reference('foo'), array(true, false)), $services['arguments']->getArguments(), '->load() parses the argument tags');
        $this->assertEquals('sc_configure', $services['configurator1']->getConfigurator(), '->load() parses the configurator tag');
        $this->assertEquals(array(new Reference('baz'), 'configure'), $services['configurator2']->getConfigurator(), '->load() parses the configurator tag');
        $this->assertEquals(array('BazClass', 'configureStatic'), $services['configurator3']->getConfigurator(), '->load() parses the configurator tag');
        $this->assertEquals(array(array('setBar', array()), array('setBar', array(new Expression('service("foo").foo() ~ (container.hasParameter("foo") ? parameter("foo") : "default")')))), $services['method_call1']->getMethodCalls(), '->load() parses the method_call tag');
        $this->assertEquals(array(array('setBar', array('foo', new Reference('foo'), array(true, false)))), $services['method_call2']->getMethodCalls(), '->load() parses the method_call tag');
        $this->assertEquals('factory', $services['new_factory1']->getFactory(), '->load() parses the factory tag');
        $this->assertEquals(array(new Reference('baz'), 'getClass'), $services['new_factory2']->getFactory(), '->load() parses the factory tag');
        $this->assertEquals(array('BazClass', 'getInstance'), $services['new_factory3']->getFactory(), '->load() parses the factory tag');
        $this->assertSame(array(null, 'getInstance'), $services['new_factory4']->getFactory(), '->load() accepts factory tag without class');

        $aliases = $container->getAliases();
        $this->assertArrayHasKey('alias_for_foo', $aliases, '->load() parses <service> elements');
        $this->assertEquals('foo', (string) $aliases['alias_for_foo'], '->load() parses aliases');
        $this->assertTrue($aliases['alias_for_foo']->isPublic());
        $this->assertArrayHasKey('another_alias_for_foo', $aliases);
        $this->assertEquals('foo', (string) $aliases['another_alias_for_foo']);
        $this->assertFalse($aliases['another_alias_for_foo']->isPublic());

        $this->assertEquals(array('decorated', null, 0), $services['decorator_service']->getDecoratedService());
        $this->assertEquals(array('decorated', 'decorated.pif-pouf', 0), $services['decorator_service_with_name']->getDecoratedService());
        $this->assertEquals(array('decorated', 'decorated.pif-pouf', 5), $services['decorator_service_with_name_and_priority']->getDecoratedService());
    }

    public function testParsesIteratorArgument()
    {
        $container = new ContainerBuilder();
        $loader = new XmlFileLoader($container, new FileLocator(self::$fixturesPath.'/xml'));
        $loader->load('services9.xml');

        $lazyDefinition = $container->getDefinition('lazy_context');

        $this->assertEquals(array(new IteratorArgument(array('k1' => new Reference('foo.baz'), 'k2' => new Reference('service_container'))), new IteratorArgument(array())), $lazyDefinition->getArguments(), '->load() parses lazy arguments');
    }

    public function testParsesTags()
    {
        $container = new ContainerBuilder();
        $loader = new XmlFileLoader($container, new FileLocator(self::$fixturesPath.'/xml'));
        $loader->load('services10.xml');

        $services = $container->findTaggedServiceIds('foo_tag');
        $this->assertCount(1, $services);

        foreach ($services as $id => $tagAttributes) {
            foreach ($tagAttributes as $attributes) {
                $this->assertArrayHasKey('other_option', $attributes);
                $this->assertEquals('lorem', $attributes['other_option']);
                $this->assertArrayHasKey('other-option', $attributes, 'unnormalized tag attributes should not be removed');

                $this->assertEquals('ciz', $attributes['some_option'], 'no overriding should be done when normalizing');
                $this->assertEquals('cat', $attributes['some-option']);

                $this->assertArrayNotHasKey('an_other_option', $attributes, 'normalization should not be done when an underscore is already found');
            }
        }
    }

    /**
     * @expectedException \Symfony\Component\DependencyInjection\Exception\InvalidArgumentException
     */
    public function testParseTagsWithoutNameThrowsException()
    {
        $container = new ContainerBuilder();
        $loader = new XmlFileLoader($container, new FileLocator(self::$fixturesPath.'/xml'));
        $loader->load('tag_without_name.xml');
    }

    /**
     * @expectedException \Symfony\Component\DependencyInjection\Exception\InvalidArgumentException
     * @expectedExceptionMessageRegExp /The tag name for service ".+" in .* must be a non-empty string/
     */
    public function testParseTagWithEmptyNameThrowsException()
    {
        $container = new ContainerBuilder();
        $loader = new XmlFileLoader($container, new FileLocator(self::$fixturesPath.'/xml'));
        $loader->load('tag_with_empty_name.xml');
    }

    public function testDeprecated()
    {
        $container = new ContainerBuilder();
        $loader = new XmlFileLoader($container, new FileLocator(self::$fixturesPath.'/xml'));
        $loader->load('services_deprecated.xml');

        $this->assertTrue($container->getDefinition('foo')->isDeprecated());
        $message = 'The "foo" service is deprecated. You should stop using it, as it will soon be removed.';
        $this->assertSame($message, $container->getDefinition('foo')->getDeprecationMessage('foo'));

        $this->assertTrue($container->getDefinition('bar')->isDeprecated());
        $message = 'The "bar" service is deprecated.';
        $this->assertSame($message, $container->getDefinition('bar')->getDeprecationMessage('bar'));
    }

    public function testConvertDomElementToArray()
    {
        $doc = new \DOMDocument('1.0');
        $doc->loadXML('<foo>bar</foo>');
        $this->assertEquals('bar', XmlFileLoader::convertDomElementToArray($doc->documentElement), '::convertDomElementToArray() converts a \DomElement to an array');

        $doc = new \DOMDocument('1.0');
        $doc->loadXML('<foo foo="bar" />');
        $this->assertEquals(array('foo' => 'bar'), XmlFileLoader::convertDomElementToArray($doc->documentElement), '::convertDomElementToArray() converts a \DomElement to an array');

        $doc = new \DOMDocument('1.0');
        $doc->loadXML('<foo><foo>bar</foo></foo>');
        $this->assertEquals(array('foo' => 'bar'), XmlFileLoader::convertDomElementToArray($doc->documentElement), '::convertDomElementToArray() converts a \DomElement to an array');

        $doc = new \DOMDocument('1.0');
        $doc->loadXML('<foo><foo>bar<foo>bar</foo></foo></foo>');
        $this->assertEquals(array('foo' => array('value' => 'bar', 'foo' => 'bar')), XmlFileLoader::convertDomElementToArray($doc->documentElement), '::convertDomElementToArray() converts a \DomElement to an array');

        $doc = new \DOMDocument('1.0');
        $doc->loadXML('<foo><foo></foo></foo>');
        $this->assertEquals(array('foo' => null), XmlFileLoader::convertDomElementToArray($doc->documentElement), '::convertDomElementToArray() converts a \DomElement to an array');

        $doc = new \DOMDocument('1.0');
        $doc->loadXML('<foo><foo><!-- foo --></foo></foo>');
        $this->assertEquals(array('foo' => null), XmlFileLoader::convertDomElementToArray($doc->documentElement), '::convertDomElementToArray() converts a \DomElement to an array');

        $doc = new \DOMDocument('1.0');
        $doc->loadXML('<foo><foo foo="bar"/><foo foo="bar"/></foo>');
        $this->assertEquals(array('foo' => array(array('foo' => 'bar'), array('foo' => 'bar'))), XmlFileLoader::convertDomElementToArray($doc->documentElement), '::convertDomElementToArray() converts a \DomElement to an array');
    }

    public function testExtensions()
    {
        $container = new ContainerBuilder();
        $container->registerExtension(new \ProjectExtension());
        $container->registerExtension(new \ProjectWithXsdExtension());
        $loader = new XmlFileLoader($container, new FileLocator(self::$fixturesPath.'/xml'));

        // extension without an XSD
        $loader->load('extensions/services1.xml');
        $container->compile();
        $services = $container->getDefinitions();
        $parameters = $container->getParameterBag()->all();

        $this->assertArrayHasKey('project.service.bar', $services, '->load() parses extension elements');
        $this->assertArrayHasKey('project.parameter.bar', $parameters, '->load() parses extension elements');

        $this->assertEquals('BAR', $services['project.service.foo']->getClass(), '->load() parses extension elements');
        $this->assertEquals('BAR', $parameters['project.parameter.foo'], '->load() parses extension elements');

        // extension with an XSD
        $container = new ContainerBuilder();
        $container->registerExtension(new \ProjectExtension());
        $container->registerExtension(new \ProjectWithXsdExtension());
        $loader = new XmlFileLoader($container, new FileLocator(self::$fixturesPath.'/xml'));
        $loader->load('extensions/services2.xml');
        $container->compile();
        $services = $container->getDefinitions();
        $parameters = $container->getParameterBag()->all();

        $this->assertArrayHasKey('project.service.bar', $services, '->load() parses extension elements');
        $this->assertArrayHasKey('project.parameter.bar', $parameters, '->load() parses extension elements');

        $this->assertEquals('BAR', $services['project.service.foo']->getClass(), '->load() parses extension elements');
        $this->assertEquals('BAR', $parameters['project.parameter.foo'], '->load() parses extension elements');

        $container = new ContainerBuilder();
        $container->registerExtension(new \ProjectExtension());
        $container->registerExtension(new \ProjectWithXsdExtension());
        $loader = new XmlFileLoader($container, new FileLocator(self::$fixturesPath.'/xml'));

        // extension with an XSD (does not validate)
        try {
            $loader->load('extensions/services3.xml');
            $this->fail('->load() throws an InvalidArgumentException if the configuration does not validate the XSD');
        } catch (\Exception $e) {
            $this->assertInstanceOf('Symfony\\Component\\DependencyInjection\\Exception\\InvalidArgumentException', $e, '->load() throws an InvalidArgumentException if the configuration does not validate the XSD');
            $this->assertRegExp(sprintf('#^Unable to parse file ".+%s".$#', 'services3.xml'), $e->getMessage(), '->load() throws an InvalidArgumentException if the configuration does not validate the XSD');

            $e = $e->getPrevious();
            $this->assertInstanceOf('InvalidArgumentException', $e, '->load() throws an InvalidArgumentException if the configuration does not validate the XSD');
            $this->assertContains('The attribute \'bar\' is not allowed', $e->getMessage(), '->load() throws an InvalidArgumentException if the configuration does not validate the XSD');
        }

        // non-registered extension
        try {
            $loader->load('extensions/services4.xml');
            $this->fail('->load() throws an InvalidArgumentException if the tag is not valid');
        } catch (\Exception $e) {
            $this->assertInstanceOf('\InvalidArgumentException', $e, '->load() throws an InvalidArgumentException if the tag is not valid');
            $this->assertStringStartsWith('There is no extension able to load the configuration for "project:bar" (in', $e->getMessage(), '->load() throws an InvalidArgumentException if the tag is not valid');
        }
    }

    public function testExtensionInPhar()
    {
        if (\extension_loaded('suhosin') && false === strpos(ini_get('suhosin.executor.include.whitelist'), 'phar')) {
            $this->markTestSkipped('To run this test, add "phar" to the "suhosin.executor.include.whitelist" settings in your php.ini file.');
        }

        require_once self::$fixturesPath.'/includes/ProjectWithXsdExtensionInPhar.phar';

        // extension with an XSD in PHAR archive
        $container = new ContainerBuilder();
        $container->registerExtension(new \ProjectWithXsdExtensionInPhar());
        $loader = new XmlFileLoader($container, new FileLocator(self::$fixturesPath.'/xml'));
        $loader->load('extensions/services6.xml');

        // extension with an XSD in PHAR archive (does not validate)
        try {
            $loader->load('extensions/services7.xml');
            $this->fail('->load() throws an InvalidArgumentException if the configuration does not validate the XSD');
        } catch (\Exception $e) {
            $this->assertInstanceOf('Symfony\\Component\\DependencyInjection\\Exception\\InvalidArgumentException', $e, '->load() throws an InvalidArgumentException if the configuration does not validate the XSD');
            $this->assertRegExp(sprintf('#^Unable to parse file ".+%s".$#', 'services7.xml'), $e->getMessage(), '->load() throws an InvalidArgumentException if the configuration does not validate the XSD');

            $e = $e->getPrevious();
            $this->assertInstanceOf('InvalidArgumentException', $e, '->load() throws an InvalidArgumentException if the configuration does not validate the XSD');
            $this->assertContains('The attribute \'bar\' is not allowed', $e->getMessage(), '->load() throws an InvalidArgumentException if the configuration does not validate the XSD');
        }
    }

    public function testSupports()
    {
        $loader = new XmlFileLoader(new ContainerBuilder(), new FileLocator());

        $this->assertTrue($loader->supports('foo.xml'), '->supports() returns true if the resource is loadable');
        $this->assertFalse($loader->supports('foo.foo'), '->supports() returns false if the resource is not loadable');
        $this->assertTrue($loader->supports('with_wrong_ext.yml', 'xml'), '->supports() returns true if the resource with forced type is loadable');
    }

    public function testNoNamingConflictsForAnonymousServices()
    {
        $container = new ContainerBuilder();

        $loader1 = new XmlFileLoader($container, new FileLocator(self::$fixturesPath.'/xml/extension1'));
        $loader1->load('services.xml');
        $services = $container->getDefinitions();
        $this->assertCount(3, $services, '->load() attributes unique ids to anonymous services');
        $loader2 = new XmlFileLoader($container, new FileLocator(self::$fixturesPath.'/xml/extension2'));
        $loader2->load('services.xml');
        $services = $container->getDefinitions();
        $this->assertCount(5, $services, '->load() attributes unique ids to anonymous services');

        $services = $container->getDefinitions();
        $args1 = $services['extension1.foo']->getArguments();
        $inner1 = $services[(string) $args1[0]];
        $this->assertEquals('BarClass1', $inner1->getClass(), '->load() uses the same configuration as for the anonymous ones');
        $args2 = $services['extension2.foo']->getArguments();
        $inner2 = $services[(string) $args2[0]];
        $this->assertEquals('BarClass2', $inner2->getClass(), '->load() uses the same configuration as for the anonymous ones');
    }

    public function testDocTypeIsNotAllowed()
    {
        $container = new ContainerBuilder();

        $loader = new XmlFileLoader($container, new FileLocator(self::$fixturesPath.'/xml'));

        // document types are not allowed.
        try {
            $loader->load('withdoctype.xml');
            $this->fail('->load() throws an InvalidArgumentException if the configuration contains a document type');
        } catch (\Exception $e) {
            $this->assertInstanceOf('Symfony\\Component\\DependencyInjection\\Exception\\InvalidArgumentException', $e, '->load() throws an InvalidArgumentException if the configuration contains a document type');
            $this->assertRegExp(sprintf('#^Unable to parse file ".+%s".$#', 'withdoctype.xml'), $e->getMessage(), '->load() throws an InvalidArgumentException if the configuration contains a document type');

            $e = $e->getPrevious();
            $this->assertInstanceOf('InvalidArgumentException', $e, '->load() throws an InvalidArgumentException if the configuration contains a document type');
            $this->assertSame('Document types are not allowed.', $e->getMessage(), '->load() throws an InvalidArgumentException if the configuration contains a document type');
        }
    }

    public function testXmlNamespaces()
    {
        $container = new ContainerBuilder();
        $loader = new XmlFileLoader($container, new FileLocator(self::$fixturesPath.'/xml'));
        $loader->load('namespaces.xml');
        $services = $container->getDefinitions();

        $this->assertArrayHasKey('foo', $services, '->load() parses <srv:service> elements');
        $this->assertCount(1, $services['foo']->getTag('foo.tag'), '->load parses <srv:tag> elements');
        $this->assertEquals(array(array('setBar', array('foo'))), $services['foo']->getMethodCalls(), '->load() parses the <srv:call> tag');
    }

    public function testLoadIndexedArguments()
    {
        $container = new ContainerBuilder();
        $loader = new XmlFileLoader($container, new FileLocator(self::$fixturesPath.'/xml'));
        $loader->load('services14.xml');

        $this->assertEquals(array('index_0' => 'app'), $container->findDefinition('logger')->getArguments());
    }

    public function testLoadInlinedServices()
    {
        $container = new ContainerBuilder();
        $loader = new XmlFileLoader($container, new FileLocator(self::$fixturesPath.'/xml'));
        $loader->load('services21.xml');

        $foo = $container->getDefinition('foo');

        $fooFactory = $foo->getFactory();
        $this->assertInstanceOf(Reference::class, $fooFactory[0]);
        $this->assertTrue($container->has((string) $fooFactory[0]));
        $fooFactoryDefinition = $container->getDefinition((string) $fooFactory[0]);
        $this->assertSame('FooFactory', $fooFactoryDefinition->getClass());
        $this->assertSame('createFoo', $fooFactory[1]);

        $fooFactoryFactory = $fooFactoryDefinition->getFactory();
        $this->assertInstanceOf(Reference::class, $fooFactoryFactory[0]);
        $this->assertTrue($container->has((string) $fooFactoryFactory[0]));
        $this->assertSame('Foobar', $container->getDefinition((string) $fooFactoryFactory[0])->getClass());
        $this->assertSame('createFooFactory', $fooFactoryFactory[1]);

        $fooConfigurator = $foo->getConfigurator();
        $this->assertInstanceOf(Reference::class, $fooConfigurator[0]);
        $this->assertTrue($container->has((string) $fooConfigurator[0]));
        $fooConfiguratorDefinition = $container->getDefinition((string) $fooConfigurator[0]);
        $this->assertSame('Bar', $fooConfiguratorDefinition->getClass());
        $this->assertSame('configureFoo', $fooConfigurator[1]);

        $barConfigurator = $fooConfiguratorDefinition->getConfigurator();
        $this->assertInstanceOf(Reference::class, $barConfigurator[0]);
        $this->assertSame('Baz', $container->getDefinition((string) $barConfigurator[0])->getClass());
        $this->assertSame('configureBar', $barConfigurator[1]);
    }

    public function testAutowire()
    {
        $container = new ContainerBuilder();
        $loader = new XmlFileLoader($container, new FileLocator(self::$fixturesPath.'/xml'));
        $loader->load('services23.xml');

        $this->assertTrue($container->getDefinition('bar')->isAutowired());
    }

    public function testClassFromId()
    {
        $container = new ContainerBuilder();
        $loader = new XmlFileLoader($container, new FileLocator(self::$fixturesPath.'/xml'));
        $loader->load('class_from_id.xml');
        $container->compile();

        $this->assertEquals(CaseSensitiveClass::class, $container->getDefinition(CaseSensitiveClass::class)->getClass());
    }

    public function testPrototype()
    {
        $container = new ContainerBuilder();
        $loader = new XmlFileLoader($container, new FileLocator(self::$fixturesPath.'/xml'));
        $loader->load('services_prototype.xml');

        $ids = array_keys($container->getDefinitions());
        sort($ids);
        $this->assertSame(array(Prototype\Foo::class, Prototype\Sub\Bar::class, 'service_container'), $ids);

        $resources = $container->getResources();

        $fixturesDir = \dirname(__DIR__).\DIRECTORY_SEPARATOR.'Fixtures'.\DIRECTORY_SEPARATOR;
<<<<<<< HEAD
        $this->assertTrue(false !== array_search(new FileResource($fixturesDir.'xml'.\DIRECTORY_SEPARATOR.'services_prototype.xml'), $resources));

        $prototypeRealPath = \realpath(__DIR__.\DIRECTORY_SEPARATOR.'..'.\DIRECTORY_SEPARATOR.'Fixtures'.\DIRECTORY_SEPARATOR.'Prototype');
        $globResource = new GlobResource(
            $fixturesDir.'Prototype',
            '/*',
            true,
            false,
            array(
                str_replace(\DIRECTORY_SEPARATOR, '/', $prototypeRealPath.\DIRECTORY_SEPARATOR.'OtherDir') => true,
                str_replace(\DIRECTORY_SEPARATOR, '/', $prototypeRealPath.\DIRECTORY_SEPARATOR.'BadClasses') => true,
            )
        );
        $this->assertTrue(false !== array_search($globResource, $resources));
        $resources = array_map('strval', $resources);
        $this->assertContains('reflection.Symfony\Component\DependencyInjection\Tests\Fixtures\Prototype\Foo', $resources);
        $this->assertContains('reflection.Symfony\Component\DependencyInjection\Tests\Fixtures\Prototype\Sub\Bar', $resources);
    }

    public function testPrototypeExcludeWithArray()
    {
        $container = new ContainerBuilder();
        $loader = new XmlFileLoader($container, new FileLocator(self::$fixturesPath.'/xml'));
        $loader->load('services_prototype_array.xml');

        $ids = array_keys($container->getDefinitions());
        sort($ids);
        $this->assertSame(array(Prototype\Foo::class, Prototype\Sub\Bar::class, 'service_container'), $ids);

        $resources = $container->getResources();

        $fixturesDir = \dirname(__DIR__).\DIRECTORY_SEPARATOR.'Fixtures'.\DIRECTORY_SEPARATOR;
        $this->assertTrue(false !== array_search(new FileResource($fixturesDir.'xml'.\DIRECTORY_SEPARATOR.'services_prototype_array.xml'), $resources));

        $prototypeRealPath = realpath(__DIR__.\DIRECTORY_SEPARATOR.'..'.\DIRECTORY_SEPARATOR.'Fixtures'.\DIRECTORY_SEPARATOR.'Prototype');
        $globResource = new GlobResource(
            $fixturesDir.'Prototype',
            '/*',
            true,
            false,
            array(
                str_replace(\DIRECTORY_SEPARATOR, '/', $prototypeRealPath.\DIRECTORY_SEPARATOR.'BadClasses') => true,
                str_replace(\DIRECTORY_SEPARATOR, '/', $prototypeRealPath.\DIRECTORY_SEPARATOR.'OtherDir') => true,
            )
        );
        $this->assertTrue(false !== array_search($globResource, $resources));
=======
>>>>>>> 3e8a4230
        $resources = array_map('strval', $resources);
        $this->assertContains((string) (new FileResource($fixturesDir.'xml'.\DIRECTORY_SEPARATOR.'services_prototype.xml')), $resources);
        $this->assertContains((string) (new GlobResource($fixturesDir.'Prototype', '/*', true)), $resources);
        $this->assertContains('reflection.Symfony\Component\DependencyInjection\Tests\Fixtures\Prototype\Foo', $resources);
        $this->assertContains('reflection.Symfony\Component\DependencyInjection\Tests\Fixtures\Prototype\Sub\Bar', $resources);
    }

    /**
     * @expectedException \Symfony\Component\DependencyInjection\Exception\InvalidArgumentException
     * @expectedExceptionMessage Invalid attribute "class" defined for alias "bar" in
     */
    public function testAliasDefinitionContainsUnsupportedElements()
    {
        $container = new ContainerBuilder();
        $loader = new XmlFileLoader($container, new FileLocator(self::$fixturesPath.'/xml'));

        $loader->load('invalid_alias_definition.xml');

        $this->assertTrue($container->has('bar'));
    }

    public function testArgumentWithKeyOutsideCollection()
    {
        $container = new ContainerBuilder();
        $loader = new XmlFileLoader($container, new FileLocator(self::$fixturesPath.'/xml'));
        $loader->load('with_key_outside_collection.xml');

        $this->assertSame(array('type' => 'foo', 'bar'), $container->getDefinition('foo')->getArguments());
    }

    public function testDefaults()
    {
        $container = new ContainerBuilder();
        $loader = new XmlFileLoader($container, new FileLocator(self::$fixturesPath.'/xml'));
        $loader->load('services28.xml');

        $this->assertFalse($container->getDefinition('with_defaults')->isPublic());
        $this->assertSame(array('foo' => array(array())), $container->getDefinition('with_defaults')->getTags());
        $this->assertTrue($container->getDefinition('with_defaults')->isAutowired());
        $this->assertArrayNotHasKey('public', $container->getDefinition('with_defaults')->getChanges());
        $this->assertArrayNotHasKey('autowire', $container->getDefinition('with_defaults')->getChanges());

        $container->compile();

        $this->assertTrue($container->getDefinition('no_defaults')->isPublic());

        $this->assertSame(array('foo' => array(array())), $container->getDefinition('no_defaults')->getTags());

        $this->assertFalse($container->getDefinition('no_defaults')->isAutowired());

        $this->assertTrue($container->getDefinition('child_def')->isPublic());
        $this->assertSame(array('foo' => array(array())), $container->getDefinition('child_def')->getTags());
        $this->assertFalse($container->getDefinition('child_def')->isAutowired());

        $definitions = $container->getDefinitions();
        $this->assertSame('service_container', key($definitions));

        array_shift($definitions);
        $anonymous = current($definitions);
        $this->assertSame('bar', key($definitions));
        $this->assertTrue($anonymous->isPublic());
        $this->assertTrue($anonymous->isAutowired());
        $this->assertSame(array('foo' => array(array())), $anonymous->getTags());
    }

    public function testNamedArguments()
    {
        $container = new ContainerBuilder();
        $loader = new XmlFileLoader($container, new FileLocator(self::$fixturesPath.'/xml'));
        $loader->load('services_named_args.xml');

        $this->assertEquals(array('$apiKey' => 'ABCD', CaseSensitiveClass::class => null), $container->getDefinition(NamedArgumentsDummy::class)->getArguments());

        $container->compile();

        $this->assertEquals(array(null, 'ABCD'), $container->getDefinition(NamedArgumentsDummy::class)->getArguments());
        $this->assertEquals(array(array('setApiKey', array('123'))), $container->getDefinition(NamedArgumentsDummy::class)->getMethodCalls());
    }

    public function testInstanceof()
    {
        $container = new ContainerBuilder();
        $loader = new XmlFileLoader($container, new FileLocator(self::$fixturesPath.'/xml'));
        $loader->load('services_instanceof.xml');
        $container->compile();

        $definition = $container->getDefinition(Bar::class);
        $this->assertTrue($definition->isAutowired());
        $this->assertTrue($definition->isLazy());
        $this->assertSame(array('foo' => array(array()), 'bar' => array(array())), $definition->getTags());
    }

    /**
     * @expectedException \Symfony\Component\DependencyInjection\Exception\InvalidArgumentException
     * @expectedExceptionMessage The service "child_service" cannot use the "parent" option in the same file where "instanceof" configuration is defined as using both is not supported. Move your child definitions to a separate file.
     */
    public function testInstanceOfAndChildDefinitionNotAllowed()
    {
        $container = new ContainerBuilder();
        $loader = new XmlFileLoader($container, new FileLocator(self::$fixturesPath.'/xml'));
        $loader->load('services_instanceof_with_parent.xml');
        $container->compile();
    }

    /**
     * @expectedException \Symfony\Component\DependencyInjection\Exception\InvalidArgumentException
     * @expectedExceptionMessage The service "child_service" cannot have a "parent" and also have "autoconfigure". Try setting autoconfigure="false" for the service.
     */
    public function testAutoConfigureAndChildDefinitionNotAllowed()
    {
        $container = new ContainerBuilder();
        $loader = new XmlFileLoader($container, new FileLocator(self::$fixturesPath.'/xml'));
        $loader->load('services_autoconfigure_with_parent.xml');
        $container->compile();
    }

    /**
     * @expectedException \Symfony\Component\DependencyInjection\Exception\InvalidArgumentException
     * @expectedExceptionMessage Attribute "autowire" on service "child_service" cannot be inherited from "defaults" when a "parent" is set. Move your child definitions to a separate file or define this attribute explicitly.
     */
    public function testDefaultsAndChildDefinitionNotAllowed()
    {
        $container = new ContainerBuilder();
        $loader = new XmlFileLoader($container, new FileLocator(self::$fixturesPath.'/xml'));
        $loader->load('services_defaults_with_parent.xml');
        $container->compile();
    }

    public function testAutoConfigureInstanceof()
    {
        $container = new ContainerBuilder();
        $loader = new XmlFileLoader($container, new FileLocator(self::$fixturesPath.'/xml'));
        $loader->load('services_autoconfigure.xml');

        $this->assertTrue($container->getDefinition('use_defaults_settings')->isAutoconfigured());
        $this->assertFalse($container->getDefinition('override_defaults_settings_to_false')->isAutoconfigured());
    }

    public function testCaseSensitivity()
    {
        $container = new ContainerBuilder();
        $loader = new XmlFileLoader($container, new FileLocator(self::$fixturesPath.'/xml'));
        $loader->load('services_case.xml');
        $container->compile();

        $this->assertTrue($container->has('bar'));
        $this->assertTrue($container->has('BAR'));
        $this->assertFalse($container->has('baR'));
        $this->assertNotSame($container->get('BAR'), $container->get('bar'));
        $this->assertSame($container->get('BAR')->arguments->bar, $container->get('bar'));
        $this->assertSame($container->get('BAR')->bar, $container->get('bar'));
    }

    public function testBindings()
    {
        $container = new ContainerBuilder();
        $loader = new XmlFileLoader($container, new FileLocator(self::$fixturesPath.'/xml'));
        $loader->load('services_bindings.xml');
        $container->compile();

        $definition = $container->getDefinition('bar');
        $this->assertEquals(array(
            'NonExistent' => null,
            BarInterface::class => new Reference(Bar::class),
            '$foo' => array(null),
            '$quz' => 'quz',
            '$factory' => 'factory',
        ), array_map(function (BoundArgument $v) { return $v->getValues()[0]; }, $definition->getBindings()));
        $this->assertEquals(array(
            'quz',
            null,
            new Reference(Bar::class),
            array(null),
        ), $definition->getArguments());

        $definition = $container->getDefinition(Bar::class);
        $this->assertEquals(array(
            null,
            'factory',
        ), $definition->getArguments());
        $this->assertEquals(array(
            'NonExistent' => null,
            '$quz' => 'quz',
            '$factory' => 'factory',
        ), array_map(function (BoundArgument $v) { return $v->getValues()[0]; }, $definition->getBindings()));
    }

    public function testFqcnLazyProxy()
    {
        $container = new ContainerBuilder();
        $loader = new XmlFileLoader($container, new FileLocator(self::$fixturesPath.'/xml'));
        $loader->load('services_lazy_fqcn.xml');

        $definition = $container->getDefinition('foo');
        $this->assertSame(array(array('interface' => 'SomeInterface')), $definition->getTag('proxy'));
    }

    public function testTsantosContainer()
    {
        $container = new ContainerBuilder();
        $loader = new XmlFileLoader($container, new FileLocator(self::$fixturesPath.'/xml'));
        $loader->load('services_tsantos.xml');
        $container->compile();

        $dumper = new PhpDumper($container);
        $dump = $dumper->dump();
        $this->assertStringEqualsFile(self::$fixturesPath.'/php/services_tsantos.php', $dumper->dump());
    }
}<|MERGE_RESOLUTION|>--- conflicted
+++ resolved
@@ -611,8 +611,7 @@
         $resources = $container->getResources();
 
         $fixturesDir = \dirname(__DIR__).\DIRECTORY_SEPARATOR.'Fixtures'.\DIRECTORY_SEPARATOR;
-<<<<<<< HEAD
-        $this->assertTrue(false !== array_search(new FileResource($fixturesDir.'xml'.\DIRECTORY_SEPARATOR.'services_prototype.xml'), $resources));
+        $this->assertContains((string) new FileResource($fixturesDir.'xml'.\DIRECTORY_SEPARATOR.'services_prototype.xml'), $resources);
 
         $prototypeRealPath = \realpath(__DIR__.\DIRECTORY_SEPARATOR.'..'.\DIRECTORY_SEPARATOR.'Fixtures'.\DIRECTORY_SEPARATOR.'Prototype');
         $globResource = new GlobResource(
@@ -625,7 +624,7 @@
                 str_replace(\DIRECTORY_SEPARATOR, '/', $prototypeRealPath.\DIRECTORY_SEPARATOR.'BadClasses') => true,
             )
         );
-        $this->assertTrue(false !== array_search($globResource, $resources));
+        $this->assertContains((string) $globResource, $resources);
         $resources = array_map('strval', $resources);
         $this->assertContains('reflection.Symfony\Component\DependencyInjection\Tests\Fixtures\Prototype\Foo', $resources);
         $this->assertContains('reflection.Symfony\Component\DependencyInjection\Tests\Fixtures\Prototype\Sub\Bar', $resources);
@@ -644,7 +643,7 @@
         $resources = $container->getResources();
 
         $fixturesDir = \dirname(__DIR__).\DIRECTORY_SEPARATOR.'Fixtures'.\DIRECTORY_SEPARATOR;
-        $this->assertTrue(false !== array_search(new FileResource($fixturesDir.'xml'.\DIRECTORY_SEPARATOR.'services_prototype_array.xml'), $resources));
+        $this->assertContains((string) new FileResource($fixturesDir.'xml'.\DIRECTORY_SEPARATOR.'services_prototype_array.xml'), $resources);
 
         $prototypeRealPath = realpath(__DIR__.\DIRECTORY_SEPARATOR.'..'.\DIRECTORY_SEPARATOR.'Fixtures'.\DIRECTORY_SEPARATOR.'Prototype');
         $globResource = new GlobResource(
@@ -657,12 +656,8 @@
                 str_replace(\DIRECTORY_SEPARATOR, '/', $prototypeRealPath.\DIRECTORY_SEPARATOR.'OtherDir') => true,
             )
         );
-        $this->assertTrue(false !== array_search($globResource, $resources));
-=======
->>>>>>> 3e8a4230
+        $this->assertContains((string) $globResource, $resources);
         $resources = array_map('strval', $resources);
-        $this->assertContains((string) (new FileResource($fixturesDir.'xml'.\DIRECTORY_SEPARATOR.'services_prototype.xml')), $resources);
-        $this->assertContains((string) (new GlobResource($fixturesDir.'Prototype', '/*', true)), $resources);
         $this->assertContains('reflection.Symfony\Component\DependencyInjection\Tests\Fixtures\Prototype\Foo', $resources);
         $this->assertContains('reflection.Symfony\Component\DependencyInjection\Tests\Fixtures\Prototype\Sub\Bar', $resources);
     }
