--- conflicted
+++ resolved
@@ -38,11 +38,7 @@
 
 class GlobFileLoaderWithoutImport extends GlobFileLoader
 {
-<<<<<<< HEAD
-    public function import(mixed $resource, string $type = null, bool|string $ignoreErrors = false, string $sourceResource = null, $exclude = null): mixed
-=======
-    public function import($resource, ?string $type = null, $ignoreErrors = false, ?string $sourceResource = null, $exclude = null)
->>>>>>> 2a31f2dd
+    public function import(mixed $resource, ?string $type = null, bool|string $ignoreErrors = false, ?string $sourceResource = null, $exclude = null): mixed
     {
         return null;
     }
