<?php

/*
 * This file is part of the Symfony package.
 *
 * (c) Fabien Potencier <fabien@symfony.com>
 *
 * For the full copyright and license information, please view the LICENSE
 * file that was distributed with this source code.
 */

namespace Symfony\Component\DependencyInjection\Tests\Config;

use PHPUnit\Framework\TestCase;
use Symfony\Component\DependencyInjection\Config\ContainerParametersResource;
use Symfony\Component\DependencyInjection\Config\ContainerParametersResourceChecker;
use Symfony\Component\DependencyInjection\Container;

class ContainerParametersResourceCheckerTest extends TestCase
{
    private ContainerParametersResource $resource;
    private ContainerParametersResourceChecker $resourceChecker;
    private Container $container;

    protected function setUp(): void
    {
        $this->resource = new ContainerParametersResource(['locales' => ['fr', 'en'], 'default_locale' => 'fr']);
        $this->container = new Container();
        $this->resourceChecker = new ContainerParametersResourceChecker($this->container);
    }

    public function testSupports()
    {
        $this->assertTrue($this->resourceChecker->supports($this->resource));
    }

    /**
     * @dataProvider isFreshProvider
     */
    public function testIsFresh(callable $mockContainer, $expected)
    {
        $mockContainer($this->container, $this);

        $this->assertSame($expected, $this->resourceChecker->isFresh($this->resource, time()));
    }

    public static function isFreshProvider()
    {
        yield 'not fresh on missing parameter' => [function (Container $container) {
        }, false];

        yield 'not fresh on different value' => [function (Container $container) {
            $container->setParameter('locales', ['nl', 'es']);
        }, false];

<<<<<<< HEAD
        yield 'fresh on every identical parameters' => [function (Container $container) {
            $container->setParameter('locales', ['fr', 'en']);
            $container->setParameter('default_locale', 'fr');
=======
        yield 'fresh on every identical parameters' => [function (MockObject $container, TestCase $testCase) {
            $container->expects($testCase->exactly(2))->method('hasParameter')->willReturn(true);
            $container->expects($testCase->exactly(2))->method('getParameter')
                ->willReturnCallback(function (...$args) {
                    static $series = [
                        [['locales'], ['fr', 'en']],
                        [['default_locale'], 'fr'],
                    ];

                    [$expectedArgs, $return] = array_shift($series);
                    self::assertSame($expectedArgs, $args);

                    return $return;
                })
            ;
>>>>>>> fc5137aa
        }, true];
    }
}<|MERGE_RESOLUTION|>--- conflicted
+++ resolved
@@ -53,27 +53,9 @@
             $container->setParameter('locales', ['nl', 'es']);
         }, false];
 
-<<<<<<< HEAD
         yield 'fresh on every identical parameters' => [function (Container $container) {
             $container->setParameter('locales', ['fr', 'en']);
             $container->setParameter('default_locale', 'fr');
-=======
-        yield 'fresh on every identical parameters' => [function (MockObject $container, TestCase $testCase) {
-            $container->expects($testCase->exactly(2))->method('hasParameter')->willReturn(true);
-            $container->expects($testCase->exactly(2))->method('getParameter')
-                ->willReturnCallback(function (...$args) {
-                    static $series = [
-                        [['locales'], ['fr', 'en']],
-                        [['default_locale'], 'fr'],
-                    ];
-
-                    [$expectedArgs, $return] = array_shift($series);
-                    self::assertSame($expectedArgs, $args);
-
-                    return $return;
-                })
-            ;
->>>>>>> fc5137aa
         }, true];
     }
 }