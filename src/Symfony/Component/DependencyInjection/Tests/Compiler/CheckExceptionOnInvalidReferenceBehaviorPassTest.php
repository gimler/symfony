<?php

/*
 * This file is part of the Symfony package.
 *
 * (c) Fabien Potencier <fabien@symfony.com>
 *
 * For the full copyright and license information, please view the LICENSE
 * file that was distributed with this source code.
 */

namespace Symfony\Component\DependencyInjection\Tests\Compiler;

use PHPUnit\Framework\TestCase;
use Symfony\Component\DependencyInjection\Argument\BoundArgument;
use Symfony\Component\DependencyInjection\Compiler\AnalyzeServiceReferencesPass;
use Symfony\Component\DependencyInjection\Compiler\CheckExceptionOnInvalidReferenceBehaviorPass;
use Symfony\Component\DependencyInjection\Compiler\InlineServiceDefinitionsPass;
use Symfony\Component\DependencyInjection\Compiler\ServiceLocatorTagPass;
use Symfony\Component\DependencyInjection\ContainerBuilder;
use Symfony\Component\DependencyInjection\Definition;
use Symfony\Component\DependencyInjection\Exception\ServiceNotFoundException;
use Symfony\Component\DependencyInjection\Reference;

class CheckExceptionOnInvalidReferenceBehaviorPassTest extends TestCase
{
    public function testProcess()
    {
        $container = new ContainerBuilder();

        $container
            ->register('a', '\stdClass')
            ->addArgument(new Reference('b'))
        ;
        $container->register('b', '\stdClass');

        $this->process($container);

        $this->addToAssertionCount(1);
    }

    public function testProcessThrowsExceptionOnInvalidReference()
    {
        $container = new ContainerBuilder();

        $container
            ->register('a', '\stdClass')
            ->addArgument(new Reference('b'))
        ;

        $this->expectException(ServiceNotFoundException::class);

        $this->process($container);
    }

    public function testProcessThrowsExceptionOnInvalidReferenceFromInlinedDefinition()
    {
        $container = new ContainerBuilder();

        $def = new Definition();
        $def->addArgument(new Reference('b'));

        $container
            ->register('a', '\stdClass')
            ->addArgument($def)
        ;

        $this->expectException(ServiceNotFoundException::class);

        $this->process($container);
    }

    public function testProcessDefinitionWithBindings()
    {
        $container = new ContainerBuilder();

        $container
            ->register('b')
            ->setBindings([new BoundArgument(new Reference('a'))])
        ;

        $this->process($container);

        $this->addToAssertionCount(1);
    }

    /**
     * @testWith [true]
     *           [false]
     */
    public function testWithErroredServiceLocator(bool $inline)
    {
        $container = new ContainerBuilder();

        ServiceLocatorTagPass::register($container, ['foo' => new Reference('baz')], 'bar');

        (new AnalyzeServiceReferencesPass())->process($container);
<<<<<<< HEAD
        (new InlineServiceDefinitionsPass())->process($container);

        $this->expectException(ServiceNotFoundException::class);
        $this->expectExceptionMessage('The service "foo" in the container provided to "bar" has a dependency on a non-existent service "baz".');

=======
        if ($inline) {
            (new InlineServiceDefinitionsPass())->process($container);
        }
>>>>>>> 1a4748e5
        $this->process($container);
    }

    /**
     * @testWith [true]
     *           [false]
     */
    public function testWithErroredHiddenService(bool $inline)
    {
        $container = new ContainerBuilder();

        ServiceLocatorTagPass::register($container, ['foo' => new Reference('foo')], 'bar');

        (new AnalyzeServiceReferencesPass())->process($container);
<<<<<<< HEAD
        (new InlineServiceDefinitionsPass())->process($container);

        $this->expectException(ServiceNotFoundException::class);
        $this->expectExceptionMessage('The service "bar" has a dependency on a non-existent service "foo".');

=======
        if ($inline) {
            (new InlineServiceDefinitionsPass())->process($container);
        }
>>>>>>> 1a4748e5
        $this->process($container);
    }

    public function testProcessThrowsExceptionOnInvalidReferenceWithAlternatives()
    {
        $container = new ContainerBuilder();

        $container
            ->register('a', '\stdClass')
            ->addArgument(new Reference('@ccc'));

        $container
            ->register('ccc', '\stdClass');

        $this->expectException(ServiceNotFoundException::class);
        $this->expectExceptionMessage('The service "a" has a dependency on a non-existent service "@ccc". Did you mean this: "ccc"?');

        $this->process($container);
    }

    public function testCurrentIdIsExcludedFromAlternatives()
    {
        $container = new ContainerBuilder();
        $container
            ->register('app.my_service', \stdClass::class)
            ->addArgument(new Reference('app.my_service2'));

        $this->expectException(ServiceNotFoundException::class);
        $this->expectExceptionMessage('The service "app.my_service" has a dependency on a non-existent service "app.my_service2".');

        $this->process($container);
    }

    private function process(ContainerBuilder $container)
    {
        $pass = new CheckExceptionOnInvalidReferenceBehaviorPass();
        $pass->process($container);
    }
}<|MERGE_RESOLUTION|>--- conflicted
+++ resolved
@@ -95,17 +95,13 @@
         ServiceLocatorTagPass::register($container, ['foo' => new Reference('baz')], 'bar');
 
         (new AnalyzeServiceReferencesPass())->process($container);
-<<<<<<< HEAD
-        (new InlineServiceDefinitionsPass())->process($container);
+        if ($inline) {
+            (new InlineServiceDefinitionsPass())->process($container);
+        }
 
         $this->expectException(ServiceNotFoundException::class);
         $this->expectExceptionMessage('The service "foo" in the container provided to "bar" has a dependency on a non-existent service "baz".');
 
-=======
-        if ($inline) {
-            (new InlineServiceDefinitionsPass())->process($container);
-        }
->>>>>>> 1a4748e5
         $this->process($container);
     }
 
@@ -120,17 +116,13 @@
         ServiceLocatorTagPass::register($container, ['foo' => new Reference('foo')], 'bar');
 
         (new AnalyzeServiceReferencesPass())->process($container);
-<<<<<<< HEAD
-        (new InlineServiceDefinitionsPass())->process($container);
+        if ($inline) {
+            (new InlineServiceDefinitionsPass())->process($container);
+        }
 
         $this->expectException(ServiceNotFoundException::class);
         $this->expectExceptionMessage('The service "bar" has a dependency on a non-existent service "foo".');
 
-=======
-        if ($inline) {
-            (new InlineServiceDefinitionsPass())->process($container);
-        }
->>>>>>> 1a4748e5
         $this->process($container);
     }
 
