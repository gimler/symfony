<?php

namespace Symfony\Component\DependencyInjection\Tests\Compiler;

use Psr\Log\LoggerInterface;
use Symfony\Component\DependencyInjection\Attribute\Autowire;
use Symfony\Contracts\Service\Attribute\Required;

require __DIR__.'/uniontype_classes.php';
require __DIR__.'/autowiring_classes_80.php';
require __DIR__.'/intersectiontype_classes.php';
if (\PHP_VERSION_ID >= 80200) {
    require __DIR__.'/compositetype_classes.php';
}

// @deprecated since Symfony 6.3, to be removed in 7.0
class FooAnnotation
{
    /**
     * @required
     */
    public function cloneFoo(): static
    {
        return clone $this;
    }
}

class Foo
{
    public static int $counter = 0;

    #[Required]
    public function cloneFoo(\stdClass $bar = null): static
    {
        ++self::$counter;

        return clone $this;
    }
}

class Bar
{
    public function __construct(Foo $foo)
    {
    }
}

interface AInterface
{
}

class A implements AInterface
{
    public static function create(Foo $foo)
    {
    }
}

class B extends A
{
}

class C
{
    public function __construct(A $a)
    {
    }
}

interface DInterface
{
}

interface EInterface extends DInterface
{
}

interface IInterface
{
}

class I implements IInterface
{
}

class F extends I implements EInterface
{
}

class G
{
    public function __construct(DInterface $d, EInterface $e, IInterface $i)
    {
    }
}

class H
{
    public function __construct(B $b, DInterface $d)
    {
    }
}

class D
{
    public function __construct(A $a, DInterface $d)
    {
    }
}

class E
{
    public function __construct(D $d = null)
    {
    }
}

class J
{
    public function __construct(I $i)
    {
    }
}

class K
{
    public function __construct(IInterface $i)
    {
    }
}

interface CollisionInterface
{
}

class CollisionA implements CollisionInterface
{
}

class CollisionB implements CollisionInterface
{
}

class CannotBeAutowired
{
    public function __construct(CollisionInterface $collision)
    {
    }
}

class Lille
{
}

class Dunglas
{
    public function __construct(Lille $l)
    {
    }
}

class LesTilleuls
{
    public function __construct(Dunglas $j, Dunglas $k)
    {
    }
}

class OptionalParameter
{
    public function __construct(CollisionInterface $c = null, A $a, Foo $f = null)
    {
    }
}

class BadTypeHintedArgument
{
    public function __construct(Dunglas $k, NotARealClass $r)
    {
    }
}
class BadParentTypeHintedArgument
{
    public function __construct(Dunglas $k, OptionalServiceClass $r)
    {
    }
}
class NotGuessableArgument
{
    public function __construct(Foo $k)
    {
    }
}
class NotGuessableArgumentForSubclass
{
    public function __construct(A $k)
    {
    }
}
class MultipleArguments
{
    public function __construct(A $k, $foo, Dunglas $dunglas, array $bar)
    {
    }
}

class MultipleArgumentsOptionalScalar
{
    public function __construct(A $a, $foo = 'default_val', Lille $lille = null)
    {
    }
}
class MultipleArgumentsOptionalScalarLast
{
    public function __construct(A $a, Lille $lille, $foo = 'some_val')
    {
    }
}

/*
 * Classes used for testing createResourceForClass
 */
class ClassForResource
{
    public function __construct($foo, Bar $bar = null)
    {
    }

    public function setBar(Bar $bar)
    {
    }
}
class IdenticalClassResource extends ClassForResource
{
}

class ClassChangedConstructorArgs extends ClassForResource
{
    public function __construct($foo, Bar $bar, $baz)
    {
    }
}

// @deprecated since Symfony 6.3, to be removed in 7.0
class SetterInjectionCollisionAnnotation
{
    /**
     * @required
     */
    public function setMultipleInstancesForOneArg(CollisionInterface $collision)
    {
        // The CollisionInterface cannot be autowired - there are multiple

        // should throw an exception
    }
}

class SetterInjectionCollision
{
    #[Required]
    public function setMultipleInstancesForOneArg(CollisionInterface $collision)
    {
        // The CollisionInterface cannot be autowired - there are multiple

        // should throw an exception
    }
}

// @deprecated since Symfony 6.3, to be removed in 7.0
class SetterInjectionAnnotation extends SetterInjectionParentAnnotation
{

    /**
     * @required
     */
    public function setFoo(Foo $foo)
    {
        // should be called
    }

    public function notASetter(A $a)
    {
        // should be called only when explicitly specified
    }

    /**
     * @required*/
    public function setChildMethodWithoutDocBlock(A $a)
    {
    }
}

// @deprecated since Symfony 6.3, to be removed in 7.0
class SetterInjection extends SetterInjectionParent
{
    #[Required]
    public function setFoo(Foo $foo)
    {
        // should be called
    }

    /** @inheritdoc*/ // <- brackets are missing on purpose
    public function setDependencies(Foo $foo, A $a)
    {
        // should be called
    }

    /** {@inheritdoc} */
    public function setWithCallsConfigured(A $a)
    {
        // this method has a calls configured on it
    }

    public function notASetter(A $a)
    {
        // should be called only when explicitly specified
    }
}

// @deprecated since Symfony 6.3, to be removed in 7.0
class WitherAnnotation
{
    public $foo;

    /**
     * @required
     */
    public function setFoo(FooAnnotation $foo)
    {
    }

    /**
     * @required
     */
    public function withFoo1(FooAnnotation $foo): static
    {
        return $this->withFoo2($foo);
    }

    /**
     * @required
     */
    public function withFoo2(FooAnnotation $foo): static
    {
        $new = clone $this;
        $new->foo = $foo;

        return $new;
    }
}

class Wither
{
    public $foo;

    #[Required]
    public function setFoo(Foo $foo)
    {
    }

    #[Required]
    public function withFoo1(Foo $foo): static
    {
        return $this->withFoo2($foo);
    }

    #[Required]
    public function withFoo2(Foo $foo): static
    {
        $new = clone $this;
        $new->foo = $foo;

        return $new;
    }
}

// @deprecated since Symfony 6.3, to be removed in 7.0
class SetterInjectionParentAnnotation
{
    /** @required*/
    public function setDependencies(Foo $foo, A $a)
    {
        // should be called
    }

    public function notASetter(A $a)
    {
        // @required should be ignored when the child does not add @inheritdoc
    }

    /**	@required <tab> prefix is on purpose */
    public function setWithCallsConfigured(A $a)
    {
    }

    /** @required */
    public function setChildMethodWithoutDocBlock(A $a)
    {
    }
}

class SetterInjectionParent
{
    #[Required]
    public function setDependencies(Foo $foo, A $a)
    {
        // should be called
    }

    public function notASetter(A $a)
    {
        // #[Required] should be ignored when the child does not add @inheritdoc
    }

    #[Required]
    public function setWithCallsConfigured(A $a)
    {
    }

    #[Required]
    public function setChildMethodWithoutDocBlock(A $a)
    {
    }
}

class NotWireable
{
    public function setNotAutowireable(NotARealClass $n)
    {
    }

    public function setNotAutowireableBecauseOfATypo(lesTilleuls $sam)
    {
    }

    public function setBar()
    {
    }

    public function setOptionalNotAutowireable(NotARealClass $n = null)
    {
    }

    public function setDifferentNamespace(\stdClass $n)
    {
    }

    public function setOptionalNoTypeHint($foo = null)
    {
    }

    public function setOptionalArgNoAutowireable($other = 'default_val')
    {
    }

    #[Required]
    protected function setProtectedMethod(A $a)
    {
    }
}

class PrivateConstructor
{
    private function __construct()
    {
    }
}

// @deprecated since Symfony 6.3, to be removed in 7.0
class ScalarSetterAnnotation
{
    /**
     * @required
     */
    public function setDefaultLocale($defaultLocale)
    {
    }
}

class ScalarSetter
{
    #[Required]
    public function setDefaultLocale($defaultLocale)
    {
    }
}

interface DecoratorInterface
{
}

class DecoratorImpl implements DecoratorInterface
{
}

class Decorated implements DecoratorInterface
{
    public function __construct($quz = null, \NonExistent $nonExistent = null, DecoratorInterface $decorated = null, array $foo = [])
    {
    }
}

class Decorator implements DecoratorInterface
{
    public function __construct(LoggerInterface $logger, DecoratorInterface $decorated)
    {
    }
}

class DecoratedDecorator implements DecoratorInterface
{
    public function __construct(DecoratorInterface $decorator)
    {
    }
}

class NonAutowirableDecorator implements DecoratorInterface
{
    public function __construct(LoggerInterface $logger, DecoratorInterface $decorated1, DecoratorInterface $decorated2)
    {
    }
}

final class ElsaAction
{
    public function __construct(NotExisting $notExisting)
    {
    }
}

<<<<<<< HEAD
class StaticConstructor
{
    public function __construct(private string $bar)
    {
    }

    public function getBar(): string
    {
        return $this->bar;
    }

    public static function create(string $foo): static
    {
        return new self($foo);
    }
}

class AAndIInterfaceConsumer
{
    public function __construct(
        #[Autowire(service: 'foo', lazy: true)]
        AInterface&IInterface $logger,
    ) {
    }
}

interface SingleMethodInterface
{
    public function theMethod();
}

class MyCallable
{
    public function __invoke(): void
=======
class ParametersLikeDefaultValue
{
    public function __construct(string $parameterLike = '%not%one%parameter%here%', string $willBeSetToKeepFirstArgumentDefaultValue = 'ok')
>>>>>>> 9a3b6513
    {
    }
}<|MERGE_RESOLUTION|>--- conflicted
+++ resolved
@@ -528,7 +528,13 @@
     }
 }
 
-<<<<<<< HEAD
+class ParametersLikeDefaultValue
+{
+    public function __construct(string $parameterLike = '%not%one%parameter%here%', string $willBeSetToKeepFirstArgumentDefaultValue = 'ok')
+    {
+    }
+}
+
 class StaticConstructor
 {
     public function __construct(private string $bar)
@@ -563,11 +569,6 @@
 class MyCallable
 {
     public function __invoke(): void
-=======
-class ParametersLikeDefaultValue
-{
-    public function __construct(string $parameterLike = '%not%one%parameter%here%', string $willBeSetToKeepFirstArgumentDefaultValue = 'ok')
->>>>>>> 9a3b6513
     {
     }
 }