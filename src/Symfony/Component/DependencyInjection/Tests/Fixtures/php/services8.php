<?php

use Symfony\Component\DependencyInjection\ContainerInterface;
use Symfony\Component\DependencyInjection\Container;
use Symfony\Component\DependencyInjection\Exception\InactiveScopeException;
use Symfony\Component\DependencyInjection\Exception\InvalidArgumentException;
use Symfony\Component\DependencyInjection\Exception\LogicException;
use Symfony\Component\DependencyInjection\Exception\RuntimeException;
use Symfony\Component\DependencyInjection\ParameterBag\ParameterBag;

/**
 * ProjectServiceContainer
 *
 * This class has been auto-generated
 * by the Symfony Dependency Injection Component.
 */
class ProjectServiceContainer extends Container
{
    private $parameters;
<<<<<<< HEAD
=======
    private $targetDirs = array();
>>>>>>> 76c35089

    /**
     * Constructor.
     */
    public function __construct()
    {
        $this->parameters = array(
            'foo' => '%baz%',
            'baz' => 'bar',
            'bar' => 'foo is %%foo bar',
            'escape' => '@escapeme',
            'values' => array(
                0 => true,
                1 => false,
                2 => NULL,
                3 => 0,
                4 => 1000.3,
                5 => 'true',
                6 => 'false',
                7 => 'null',
            ),
        );

        parent::__construct(new ParameterBag($this->parameters));
    }
}<|MERGE_RESOLUTION|>--- conflicted
+++ resolved
@@ -17,17 +17,24 @@
 class ProjectServiceContainer extends Container
 {
     private $parameters;
-<<<<<<< HEAD
-=======
     private $targetDirs = array();
->>>>>>> 76c35089
 
     /**
      * Constructor.
      */
     public function __construct()
     {
-        $this->parameters = array(
+        parent::__construct(new ParameterBag($this->getDefaultParameters()));
+    }
+
+    /**
+     * Gets the default parameters.
+     *
+     * @return array An array of the default parameters
+     */
+    protected function getDefaultParameters()
+    {
+        return array(
             'foo' => '%baz%',
             'baz' => 'bar',
             'bar' => 'foo is %%foo bar',
@@ -43,7 +50,5 @@
                 7 => 'null',
             ),
         );
-
-        parent::__construct(new ParameterBag($this->parameters));
     }
 }