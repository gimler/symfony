--- conflicted
+++ resolved
@@ -1,15 +1,8 @@
 services:
     foo: { class: FooClass }
     baz: { class: BazClass }
-<<<<<<< HEAD
     not_shared: { class: FooClass, shared: false }
-    file: { class: FooClass, file: %path%/foo.php }
-=======
-    scope.container: { class: FooClass, scope: container }
-    scope.custom: { class: FooClass, scope: custom }
-    scope.prototype: { class: FooClass, scope: prototype }
     file: { class: FooClass, file: '%path%/foo.php' }
->>>>>>> 457967c6
     arguments: { class: FooClass, arguments: [foo, '@foo', [true, false]] }
     configurator1: { class: FooClass, configurator: sc_configure }
     configurator2: { class: FooClass, configurator: ['@baz', configure] }
