<?xml version="1.0" encoding="utf-8"?>
<container xmlns="http://symfony.com/schema/dic/services" xmlns:xsi="http://www.w3.org/2001/XMLSchema-instance" xsi:schemaLocation="http://symfony.com/schema/dic/services http://symfony.com/schema/dic/services/services-1.0.xsd">
  <parameters>
    <parameter key="baz_class">BazClass</parameter>
    <parameter key="foo_class">Bar\FooClass</parameter>
    <parameter key="foo">bar</parameter>
  </parameters>
  <services>
<<<<<<< HEAD
    <service id="foo" class="Bar\FooClass" factory-method="getInstance">
=======
    <service id="foo" class="FooClass" factory-method="getInstance" factory-class="FooClass">
>>>>>>> 6f56ea42
      <tag name="foo" foo="foo"/>
      <tag name="foo" bar="bar"/>
      <argument>foo</argument>
      <argument type="service" id="foo.baz"/>
      <argument type="collection">
        <argument key="%foo%">foo is %foo%</argument>
        <argument key="foobar">%foo%</argument>
      </argument>
      <argument>true</argument>
      <argument type="service" id="service_container"/>
      <property name="foo">bar</property>
      <property name="moo" type="service" id="foo.baz"/>
      <property name="qux" type="collection">
        <property key="%foo%">foo is %foo%</property>
        <property key="foobar">%foo%</property>
      </property>
      <call method="setBar">
        <argument type="service" id="bar"/>
      </call>
      <call method="initialize"/>
      <configurator function="sc_configure"/>
    </service>
    <service id="bar" class="Bar\FooClass">
      <argument>foo</argument>
      <argument type="service" id="foo.baz"/>
      <argument>%foo_bar%</argument>
      <configurator service="foo.baz" method="configure"/>
    </service>
    <service id="foo.baz" class="%baz_class%" factory-method="getInstance" factory-class="%baz_class%">
      <configurator class="%baz_class%" method="configureStatic1"/>
    </service>
    <service id="foo_bar" class="%foo_class%" scope="prototype"/>
    <service id="method_call1" class="Bar\FooClass">
      <file>%path%foo.php</file>
      <call method="setBar">
        <argument type="service" id="foo"/>
      </call>
      <call method="setBar">
        <argument type="service" id="foo2" on-invalid="null"/>
      </call>
      <call method="setBar">
        <argument type="service" id="foo3" on-invalid="ignore"/>
      </call>
      <call method="setBar">
        <argument type="service" id="foobaz" on-invalid="ignore"/>
      </call>
      <call method="setBar">
        <argument type="expression">service("foo").foo() ~ parameter("foo")</argument>
      </call>
    </service>
    <service id="factory_service" class="Bar" factory-method="getInstance" factory-service="foo.baz"/>
    <service id="foo_with_inline" class="Foo">
      <call method="setBar">
        <argument type="service" id="inlined"/>
      </call>
    </service>
    <service id="inlined" class="Bar" public="false">
      <property name="pub">pub</property>
      <call method="setBaz">
        <argument type="service" id="baz"/>
      </call>
    </service>
    <service id="baz" class="Baz">
      <call method="setFoo">
        <argument type="service" id="foo_with_inline"/>
      </call>
    </service>
    <service id="request" class="Request" synthetic="true" synchronized="true"/>
    <service id="depends_on_request" class="stdClass">
      <call method="setRequest">
        <argument type="service" id="request" on-invalid="null" strict="false"/>
      </call>
    </service>
    <service id="configurator_service" class="ConfClass" public="false">
      <call method="setFoo">
        <argument type="service" id="baz"/>
      </call>
    </service>
    <service id="configured_service" class="stdClass">
      <configurator service="configurator_service" method="configureStdClass"/>
    </service>
    <service id="decorated" class="stdClass"/>
    <service id="decorator_service" class="stdClass" decorates="decorated"/>
    <service id="decorator_service_with_name" class="stdClass" decorates="decorated" decoration-inner-name="decorated.pif-pouf"/>
    <service id="alias_for_foo" alias="foo"/>
    <service id="alias_for_alias" alias="foo"/>
  </services>
</container><|MERGE_RESOLUTION|>--- conflicted
+++ resolved
@@ -6,11 +6,7 @@
     <parameter key="foo">bar</parameter>
   </parameters>
   <services>
-<<<<<<< HEAD
-    <service id="foo" class="Bar\FooClass" factory-method="getInstance">
-=======
-    <service id="foo" class="FooClass" factory-method="getInstance" factory-class="FooClass">
->>>>>>> 6f56ea42
+    <service id="foo" class="Bar\FooClass" factory-method="getInstance" factory-class="Bar\FooClass">
       <tag name="foo" foo="foo"/>
       <tag name="foo" bar="bar"/>
       <argument>foo</argument>
