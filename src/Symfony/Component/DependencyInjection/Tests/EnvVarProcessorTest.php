<?php

/*
 * This file is part of the Symfony package.
 *
 * (c) Fabien Potencier <fabien@symfony.com>
 *
 * For the full copyright and license information, please view the LICENSE
 * file that was distributed with this source code.
 */

namespace Symfony\Component\DependencyInjection\Tests;

use PHPUnit\Framework\TestCase;
use Symfony\Component\DependencyInjection\Argument\RewindableGenerator;
use Symfony\Component\DependencyInjection\Container;
use Symfony\Component\DependencyInjection\ContainerBuilder;
use Symfony\Component\DependencyInjection\EnvVarLoaderInterface;
use Symfony\Component\DependencyInjection\EnvVarProcessor;
use Symfony\Component\DependencyInjection\Exception\EnvNotFoundException;
use Symfony\Component\DependencyInjection\Exception\ParameterCircularReferenceException;
use Symfony\Component\DependencyInjection\Exception\RuntimeException;
use Symfony\Component\DependencyInjection\Tests\Fixtures\IntBackedEnum;
use Symfony\Component\DependencyInjection\Tests\Fixtures\StringBackedEnum;

class EnvVarProcessorTest extends TestCase
{
    public const TEST_CONST = 'test';

    /**
     * @dataProvider validStrings
     */
    public function testGetEnvString($value, $processed)
    {
        $container = new ContainerBuilder();
        $container->setParameter('env(foo)', $value);
        $container->compile();

        $processor = new EnvVarProcessor($container);

        $result = $processor->getEnv('string', 'foo', function () {
            $this->fail('Should not be called');
        });

        $this->assertSame($processed, $result);
    }

    public static function validStrings()
    {
        return [
            ['hello', 'hello'],
            ['true', 'true'],
            ['false', 'false'],
            ['null', 'null'],
            ['1', '1'],
            ['0', '0'],
            ['1.1', '1.1'],
            ['1e1', '1e1'],
        ];
    }

    /**
     * @dataProvider validBools
     */
    public function testGetEnvBool($value, $processed)
    {
        $processor = new EnvVarProcessor(new Container());

        $result = $processor->getEnv('bool', 'foo', function ($name) use ($value) {
            $this->assertSame('foo', $name);

            return $value;
        });

        $this->assertSame($processed, $result);
    }

    /**
     * @dataProvider validBools
     */
    public function testGetEnvNot($value, $processed)
    {
        $processor = new EnvVarProcessor(new Container());

        $result = $processor->getEnv('not', 'foo', function ($name) use ($value) {
            $this->assertSame('foo', $name);

            return $value;
        });

        $this->assertSame(!$processed, $result);
    }

    public static function validBools()
    {
        return [
            ['true', true],
            ['false', false],
            ['null', false],
            ['1', true],
            ['0', false],
            ['1.1', true],
            ['1e1', true],
        ];
    }

    /**
     * @dataProvider validInts
     */
    public function testGetEnvInt($value, $processed)
    {
        $processor = new EnvVarProcessor(new Container());

        $result = $processor->getEnv('int', 'foo', function ($name) use ($value) {
            $this->assertSame('foo', $name);

            return $value;
        });

        $this->assertSame($processed, $result);
    }

    public static function validInts()
    {
        return [
            ['1', 1],
            ['1.1', 1],
            ['1e1', 10],
        ];
    }

    /**
     * @dataProvider invalidInts
     */
    public function testGetEnvIntInvalid($value)
    {
        $this->expectException(RuntimeException::class);
        $this->expectExceptionMessage('Non-numeric env var');
        $processor = new EnvVarProcessor(new Container());

        $processor->getEnv('int', 'foo', function ($name) use ($value) {
            $this->assertSame('foo', $name);

            return $value;
        });
    }

    public static function invalidInts()
    {
        return [
            ['foo'],
            ['true'],
            ['null'],
        ];
    }

    /**
     * @dataProvider validFloats
     */
    public function testGetEnvFloat($value, $processed)
    {
        $processor = new EnvVarProcessor(new Container());

        $result = $processor->getEnv('float', 'foo', function ($name) use ($value) {
            $this->assertSame('foo', $name);

            return $value;
        });

        $this->assertSame($processed, $result);
    }

    public static function validFloats()
    {
        return [
            ['1', 1.0],
            ['1.1', 1.1],
            ['1e1', 10.0],
        ];
    }

    /**
     * @dataProvider invalidFloats
     */
    public function testGetEnvFloatInvalid($value)
    {
        $this->expectException(RuntimeException::class);
        $this->expectExceptionMessage('Non-numeric env var');
        $processor = new EnvVarProcessor(new Container());

        $processor->getEnv('float', 'foo', function ($name) use ($value) {
            $this->assertSame('foo', $name);

            return $value;
        });
    }

    public static function invalidFloats()
    {
        return [
            ['foo'],
            ['true'],
            ['null'],
        ];
    }

    /**
     * @dataProvider validConsts
     */
    public function testGetEnvConst($value, $processed)
    {
        $processor = new EnvVarProcessor(new Container());

        $result = $processor->getEnv('const', 'foo', function ($name) use ($value) {
            $this->assertSame('foo', $name);

            return $value;
        });

        $this->assertSame($processed, $result);
    }

    public static function validConsts()
    {
        return [
            ['Symfony\Component\DependencyInjection\Tests\EnvVarProcessorTest::TEST_CONST', self::TEST_CONST],
            ['E_ERROR', \E_ERROR],
        ];
    }

    /**
     * @dataProvider invalidConsts
     */
    public function testGetEnvConstInvalid($value)
    {
        $this->expectException(RuntimeException::class);
        $this->expectExceptionMessage('undefined constant');
        $processor = new EnvVarProcessor(new Container());

        $processor->getEnv('const', 'foo', function ($name) use ($value) {
            $this->assertSame('foo', $name);

            return $value;
        });
    }

    public static function invalidConsts()
    {
        return [
            ['Symfony\Component\DependencyInjection\Tests\EnvVarProcessorTest::UNDEFINED_CONST'],
            ['UNDEFINED_CONST'],
        ];
    }

    public function testGetEnvBase64()
    {
        $processor = new EnvVarProcessor(new Container());

        $result = $processor->getEnv('base64', 'foo', function ($name) {
            $this->assertSame('foo', $name);

            return base64_encode('hello');
        });

        $this->assertSame('hello', $result);

        $result = $processor->getEnv('base64', 'foo', function ($name) { return '/+0='; });
        $this->assertSame("\xFF\xED", $result);

        $result = $processor->getEnv('base64', 'foo', function ($name) { return '_-0='; });
        $this->assertSame("\xFF\xED", $result);
    }

    public function testGetEnvTrim()
    {
        $processor = new EnvVarProcessor(new Container());

        $result = $processor->getEnv('trim', 'foo', function ($name) {
            $this->assertSame('foo', $name);

            return " hello\n";
        });

        $this->assertSame('hello', $result);
    }

    /**
     * @dataProvider validJson
     */
    public function testGetEnvJson($value, $processed)
    {
        $processor = new EnvVarProcessor(new Container());

        $result = $processor->getEnv('json', 'foo', function ($name) use ($value) {
            $this->assertSame('foo', $name);

            return $value;
        });

        $this->assertSame($processed, $result);
    }

    public static function validJson()
    {
        return [
            ['[1]', [1]],
            ['{"key": "value"}', ['key' => 'value']],
            [null, null],
        ];
    }

    public function testGetEnvInvalidJson()
    {
        $this->expectException(RuntimeException::class);
        $this->expectExceptionMessage('Syntax error');
        $processor = new EnvVarProcessor(new Container());

        $processor->getEnv('json', 'foo', function ($name) {
            $this->assertSame('foo', $name);

            return 'invalid_json';
        });
    }

    /**
     * @dataProvider otherJsonValues
     */
    public function testGetEnvJsonOther($value)
    {
        $this->expectException(RuntimeException::class);
        $this->expectExceptionMessage('Invalid JSON env var');
        $processor = new EnvVarProcessor(new Container());

        $processor->getEnv('json', 'foo', function ($name) use ($value) {
            $this->assertSame('foo', $name);

            return json_encode($value);
        });
    }

    public static function otherJsonValues()
    {
        return [
            [1],
            [1.1],
            [true],
            [false],
            ['foo'],
        ];
    }

    public function testGetEnvUnknown()
    {
        $this->expectException(RuntimeException::class);
        $this->expectExceptionMessage('Unsupported env var prefix');
        $processor = new EnvVarProcessor(new Container());

        $processor->getEnv('unknown', 'foo', function ($name) {
            $this->assertSame('foo', $name);

            return 'foo';
        });
    }

    public function testGetEnvKeyInvalidKey()
    {
        $this->expectException(RuntimeException::class);
        $this->expectExceptionMessage('Invalid env "key:foo": a key specifier should be provided.');
        $processor = new EnvVarProcessor(new Container());

        $processor->getEnv('key', 'foo', function ($name) {
            $this->fail('Should not get here');
        });
    }

    /**
     * @dataProvider noArrayValues
     */
    public function testGetEnvKeyNoArrayResult($value)
    {
        $this->expectException(RuntimeException::class);
        $this->expectExceptionMessage('Resolved value of "foo" did not result in an array value.');
        $processor = new EnvVarProcessor(new Container());

        $processor->getEnv('key', 'index:foo', function ($name) use ($value) {
            $this->assertSame('foo', $name);

            return $value;
        });
    }

    public static function noArrayValues()
    {
        return [
            [null],
            ['string'],
            [1],
            [true],
        ];
    }

    /**
     * @dataProvider invalidArrayValues
     */
    public function testGetEnvKeyArrayKeyNotFound($value)
    {
        $this->expectException(EnvNotFoundException::class);
        $this->expectExceptionMessage('Key "index" not found in');
        $processor = new EnvVarProcessor(new Container());

        $processor->getEnv('key', 'index:foo', function ($name) use ($value) {
            $this->assertSame('foo', $name);

            return $value;
        });
    }

    public static function invalidArrayValues()
    {
        return [
            [[]],
            [['index2' => 'value']],
            [['index', 'index2']],
        ];
    }

    /**
     * @dataProvider arrayValues
     */
    public function testGetEnvKey($value)
    {
        $processor = new EnvVarProcessor(new Container());

        $this->assertSame($value['index'], $processor->getEnv('key', 'index:foo', function ($name) use ($value) {
            $this->assertSame('foo', $name);

            return $value;
        }));
    }

    public static function arrayValues()
    {
        return [
            [['index' => 'password']],
            [['index' => 'true']],
            [['index' => false]],
            [['index' => '1']],
            [['index' => 1]],
            [['index' => '1.1']],
            [['index' => 1.1]],
            [['index' => []]],
            [['index' => ['val1', 'val2']]],
        ];
    }

    public function testGetEnvKeyChained()
    {
        $processor = new EnvVarProcessor(new Container());

        $this->assertSame('password', $processor->getEnv('key', 'index:file:foo', function ($name) {
            $this->assertSame('file:foo', $name);

            return [
                'index' => 'password',
            ];
        }));
    }

    /**
     * @dataProvider provideGetEnvEnum
     */
    public function testGetEnvEnum(\BackedEnum $backedEnum)
    {
        $processor = new EnvVarProcessor(new Container());

        $result = $processor->getEnv('enum', $backedEnum::class.':foo', function (string $name) use ($backedEnum) {
            $this->assertSame('foo', $name);

            return $backedEnum->value;
        });

        $this->assertSame($backedEnum, $result);
    }

    public function provideGetEnvEnum(): iterable
    {
        return [
            [StringBackedEnum::Bar],
            [IntBackedEnum::Nine],
        ];
    }

    public function testGetEnvEnumInvalidEnum()
    {
        $processor = new EnvVarProcessor(new Container());

        $this->expectException(RuntimeException::class);
        $this->expectExceptionMessage('Invalid env "enum:foo": a "BackedEnum" class-string should be provided.');

        $processor->getEnv('enum', 'foo', function () {
            $this->fail('Should not get here');
        });
    }

    public function testGetEnvEnumInvalidResolvedValue()
    {
        $processor = new EnvVarProcessor(new Container());

        $this->expectException(RuntimeException::class);
        $this->expectExceptionMessage('Resolved value of "foo" did not result in a string or int value.');

        $processor->getEnv('enum', StringBackedEnum::class.':foo', function () {
            return null;
        });
    }

    public function testGetEnvEnumInvalidArg()
    {
        $processor = new EnvVarProcessor(new Container());

        $this->expectException(RuntimeException::class);
        $this->expectExceptionMessage('"bogus" is not a "BackedEnum".');

        $processor->getEnv('enum', 'bogus:foo', function () {
            return '';
        });
    }

    public function testGetEnvEnumInvalidBackedValue()
    {
        $processor = new EnvVarProcessor(new Container());

        $this->expectException(RuntimeException::class);
        $this->expectExceptionMessage('Enum value "bogus" is not backed by "'.StringBackedEnum::class.'".');

        $processor->getEnv('enum', StringBackedEnum::class.':foo', function () {
            return 'bogus';
        });
    }

    /**
     * @dataProvider validNullables
     */
    public function testGetEnvNullable($value, $processed)
    {
        $processor = new EnvVarProcessor(new Container());
        $result = $processor->getEnv('default', ':foo', function ($name) use ($value) {
            $this->assertSame('foo', $name);

            return $value;
        });
        $this->assertSame($processed, $result);
    }

    public static function validNullables()
    {
        return [
            ['hello', 'hello'],
            ['', null],
            ['null', 'null'],
            ['Null', 'Null'],
            ['NULL', 'NULL'],
         ];
    }

    public function testRequireMissingFile()
    {
        $this->expectException(EnvNotFoundException::class);
        $this->expectExceptionMessage('missing-file');
        $processor = new EnvVarProcessor(new Container());

        $processor->getEnv('require', '/missing-file', function ($name) {
            return $name;
        });
    }

    public function testRequireFile()
    {
        $path = __DIR__.'/Fixtures/php/return_foo_string.php';

        $processor = new EnvVarProcessor(new Container());

        $result = $processor->getEnv('require', $path, function ($name) use ($path) {
            $this->assertSame($path, $name);

            return $path;
        });

        $this->assertEquals('foo', $result);
    }

    /**
     * @dataProvider validResolve
     */
    public function testGetEnvResolve($value, $processed)
    {
        $container = new ContainerBuilder();
        $container->setParameter('bar', $value);
        $container->compile();

        $processor = new EnvVarProcessor($container);

        $result = $processor->getEnv('resolve', 'foo', function () {
            return '%bar%';
        });

        $this->assertSame($processed, $result);
    }

    public static function validResolve()
    {
        return [
            ['string', 'string'],
            [1, '1'],
            [1.1, '1.1'],
            [true, '1'],
            [false, ''],
        ];
    }

    public function testGetEnvResolveNoMatch()
    {
        $processor = new EnvVarProcessor(new Container());

        $result = $processor->getEnv('resolve', 'foo', function () {
            return '%%';
        });

        $this->assertSame('%', $result);
    }

    /**
     * @dataProvider notScalarResolve
     */
    public function testGetEnvResolveNotScalar($value)
    {
        $this->expectException(RuntimeException::class);
        $this->expectExceptionMessage('Parameter "bar" found when resolving env var "foo" must be scalar');

        $container = new ContainerBuilder();
        $container->setParameter('bar', $value);
        $container->compile();

        $processor = new EnvVarProcessor($container);

        $processor->getEnv('resolve', 'foo', function () {
            return '%bar%';
        });
    }

    public static function notScalarResolve()
    {
        return [
            [null],
            [[]],
        ];
    }

    public function testGetEnvResolveNestedEnv()
    {
        $container = new ContainerBuilder();
        $container->setParameter('env(BAR)', 'BAR in container');
        $container->compile();

        $processor = new EnvVarProcessor($container);
        $getEnv = $processor->getEnv(...);

        $result = $processor->getEnv('resolve', 'foo', function ($name) use ($getEnv) {
            return 'foo' === $name ? '%env(BAR)%' : $getEnv('string', $name, function () {});
        });

        $this->assertSame('BAR in container', $result);
    }

    public function testGetEnvResolveNestedRealEnv()
    {
        $_ENV['BAR'] = 'BAR in environment';

        $container = new ContainerBuilder();
        $container->setParameter('env(BAR)', 'BAR in container');
        $container->compile();

        $processor = new EnvVarProcessor($container);
        $getEnv = $processor->getEnv(...);

        $result = $processor->getEnv('resolve', 'foo', function ($name) use ($getEnv) {
            return 'foo' === $name ? '%env(BAR)%' : $getEnv('string', $name, function () {});
        });

        $this->assertSame('BAR in environment', $result);

        unset($_ENV['BAR']);
    }

    /**
     * @dataProvider validCsv
     */
    public function testGetEnvCsv($value, $processed)
    {
        $processor = new EnvVarProcessor(new Container());

        $result = $processor->getEnv('csv', 'foo', function ($name) use ($value) {
            $this->assertSame('foo', $name);

            return $value;
        });

        $this->assertSame($processed, $result);
    }

<<<<<<< HEAD
    public function testGetEnvShuffle()
    {
        mt_srand(2);

        $this->assertSame(
            ['bar', 'foo'],
            (new EnvVarProcessor(new Container()))->getEnv('shuffle', '', fn () => ['foo', 'bar']),
        );
    }

    public function testGetEnvShuffleInvalid()
    {
        $this->expectException(RuntimeException::class);
        $this->expectExceptionMessage('Env var "foo" cannot be shuffled, expected array, got "string".');
        (new EnvVarProcessor(new Container()))->getEnv('shuffle', 'foo', fn () => 'bar');
    }

    public function validCsv()
=======
    public static function validCsv()
>>>>>>> 8ca9e516
    {
        $complex = <<<'CSV'
,"""","foo""","\""",\,foo\
CSV;

        return [
            ['', [null]],
            [',', ['', '']],
            ['1', ['1']],
            ['1,2," 3 "', ['1', '2', ' 3 ']],
            ['\\,\\\\', ['\\', '\\\\']],
            [$complex, ['', '"', 'foo"', '\\"', '\\', 'foo\\']],
            [null, null],
        ];
    }

    public function testEnvLoader()
    {
        $loaders = function () {
            yield new class() implements EnvVarLoaderInterface {
                public function loadEnvVars(): array
                {
                    return [
                        'FOO_ENV_LOADER' => '123',
                    ];
                }
            };

            yield new class() implements EnvVarLoaderInterface {
                public function loadEnvVars(): array
                {
                    return [
                        'FOO_ENV_LOADER' => '234',
                        'BAR_ENV_LOADER' => '456',
                    ];
                }
            };
        };

        $processor = new EnvVarProcessor(new Container(), $loaders());

        $result = $processor->getEnv('string', 'FOO_ENV_LOADER', function () {});
        $this->assertSame('123', $result);

        $result = $processor->getEnv('string', 'BAR_ENV_LOADER', function () {});
        $this->assertSame('456', $result);

        $result = $processor->getEnv('string', 'FOO_ENV_LOADER', function () {});
        $this->assertSame('123', $result); // check twice
    }

    public function testCircularEnvLoader()
    {
        $container = new ContainerBuilder();
        $container->setParameter('env(FOO_CONTAINER)', 'foo');
        $container->compile();

        $index = 0;
        $loaders = function () use (&$index) {
            if (0 === $index++) {
                throw new ParameterCircularReferenceException(['FOO_CONTAINER']);
            }

            yield new class() implements EnvVarLoaderInterface {
                public function loadEnvVars(): array
                {
                    return [
                        'FOO_ENV_LOADER' => '123',
                    ];
                }
            };
        };

        $processor = new EnvVarProcessor($container, new RewindableGenerator($loaders, 1));

        $result = $processor->getEnv('string', 'FOO_CONTAINER', function () {});
        $this->assertSame('foo', $result);

        $result = $processor->getEnv('string', 'FOO_ENV_LOADER', function () {});
        $this->assertSame('123', $result);

        $result = $processor->getEnv('default', ':BAR_CONTAINER', function ($name) use ($processor) {
            $this->assertSame('BAR_CONTAINER', $name);

            return $processor->getEnv('string', $name, function () {});
        });
        $this->assertNull($result);

        $this->assertSame(2, $index);
    }

    public function testGetEnvInvalidPrefixWithDefault()
    {
        $this->expectException(RuntimeException::class);
        $this->expectExceptionMessage('Unsupported env var prefix');
        $processor = new EnvVarProcessor(new Container());

        $processor->getEnv('unknown', 'default::FAKE', function ($name) {
            $this->assertSame('default::FAKE', $name);

            return null;
        });
    }

    /**
     * @dataProvider provideGetEnvUrlPath
     */
    public function testGetEnvUrlPath(?string $expected, string $url)
    {
        $this->assertSame($expected, (new EnvVarProcessor(new Container()))->getEnv('url', 'foo', static function () use ($url): string {
            return $url;
        })['path']);
    }

    public static function provideGetEnvUrlPath()
    {
        return [
            ['', 'https://symfony.com'],
            ['', 'https://symfony.com/'],
            ['/', 'https://symfony.com//'],
            ['blog', 'https://symfony.com/blog'],
            ['blog/', 'https://symfony.com/blog/'],
            ['blog//', 'https://symfony.com/blog//'],
        ];
    }
}<|MERGE_RESOLUTION|>--- conflicted
+++ resolved
@@ -482,7 +482,7 @@
         $this->assertSame($backedEnum, $result);
     }
 
-    public function provideGetEnvEnum(): iterable
+    public static function provideGetEnvEnum(): iterable
     {
         return [
             [StringBackedEnum::Bar],
@@ -708,7 +708,6 @@
         $this->assertSame($processed, $result);
     }
 
-<<<<<<< HEAD
     public function testGetEnvShuffle()
     {
         mt_srand(2);
@@ -726,10 +725,7 @@
         (new EnvVarProcessor(new Container()))->getEnv('shuffle', 'foo', fn () => 'bar');
     }
 
-    public function validCsv()
-=======
     public static function validCsv()
->>>>>>> 8ca9e516
     {
         $complex = <<<'CSV'
 ,"""","foo""","\""",\,foo\
