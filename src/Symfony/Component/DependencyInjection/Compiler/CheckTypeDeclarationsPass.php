<?php

/*
 * This file is part of the Symfony package.
 *
 * (c) Fabien Potencier <fabien@symfony.com>
 *
 * For the full copyright and license information, please view the LICENSE
 * file that was distributed with this source code.
 */

namespace Symfony\Component\DependencyInjection\Compiler;

use Symfony\Component\DependencyInjection\Argument\IteratorArgument;
use Symfony\Component\DependencyInjection\Argument\RewindableGenerator;
use Symfony\Component\DependencyInjection\Argument\ServiceClosureArgument;
use Symfony\Component\DependencyInjection\Argument\ServiceLocatorArgument;
use Symfony\Component\DependencyInjection\Container;
use Symfony\Component\DependencyInjection\Definition;
use Symfony\Component\DependencyInjection\Exception\InvalidArgumentException;
use Symfony\Component\DependencyInjection\Exception\InvalidParameterTypeException;
use Symfony\Component\DependencyInjection\Exception\RuntimeException;
use Symfony\Component\DependencyInjection\ExpressionLanguage;
use Symfony\Component\DependencyInjection\Parameter;
use Symfony\Component\DependencyInjection\ParameterBag\EnvPlaceholderParameterBag;
use Symfony\Component\DependencyInjection\Reference;
use Symfony\Component\DependencyInjection\ServiceLocator;
use Symfony\Component\ExpressionLanguage\Expression;

/**
 * Checks whether injected parameters are compatible with type declarations.
 *
 * This pass should be run after all optimization passes.
 *
 * It can be added either:
 *  * before removing passes to check all services even if they are not currently used,
 *  * after removing passes to check only services are used in the app.
 *
 * @author Nicolas Grekas <p@tchwork.com>
 * @author Julien Maulny <jmaulny@darkmira.fr>
 */
final class CheckTypeDeclarationsPass extends AbstractRecursivePass
{
    protected bool $skipScalars = true;

    private const SCALAR_TYPES = [
        'int' => true,
        'float' => true,
        'bool' => true,
        'string' => true,
    ];

    private const BUILTIN_TYPES = [
        'array' => true,
        'bool' => true,
        'callable' => true,
        'float' => true,
        'int' => true,
        'iterable' => true,
        'object' => true,
        'string' => true,
    ];

    private bool $autoload;
    private array $skippedIds;

    private ExpressionLanguage $expressionLanguage;

    /**
     * @param bool  $autoload   Whether services who's class in not loaded should be checked or not.
     *                          Defaults to false to save loading code during compilation.
     * @param array $skippedIds An array indexed by the service ids to skip
     */
    public function __construct(bool $autoload = false, array $skippedIds = [])
    {
        $this->autoload = $autoload;
        $this->skippedIds = $skippedIds;
    }

    protected function processValue(mixed $value, bool $isRoot = false): mixed
    {
        if (isset($this->skippedIds[$this->currentId])) {
            return $value;
        }

        if (!$value instanceof Definition || $value->hasErrors() || $value->isDeprecated()) {
            return parent::processValue($value, $isRoot);
        }

        if (!$this->autoload) {
            if (!$class = $value->getClass()) {
                return parent::processValue($value, $isRoot);
            }
            if (!class_exists($class, false) && !interface_exists($class, false)) {
                return parent::processValue($value, $isRoot);
            }
        }

        if (ServiceLocator::class === $value->getClass()) {
            return parent::processValue($value, $isRoot);
        }

        if ($constructor = $this->getConstructor($value, false)) {
            $this->checkTypeDeclarations($value, $constructor, $value->getArguments());
        }

        foreach ($value->getMethodCalls() as $methodCall) {
            try {
                $reflectionMethod = $this->getReflectionMethod($value, $methodCall[0]);
            } catch (RuntimeException $e) {
                if ($value->getFactory()) {
                    continue;
                }

                throw $e;
            }

            $this->checkTypeDeclarations($value, $reflectionMethod, $methodCall[1]);
        }

        return parent::processValue($value, $isRoot);
    }

    /**
     * @throws InvalidArgumentException When not enough parameters are defined for the method
     */
    private function checkTypeDeclarations(Definition $checkedDefinition, \ReflectionFunctionAbstract $reflectionFunction, array $values): void
    {
        $numberOfRequiredParameters = $reflectionFunction->getNumberOfRequiredParameters();

        if (\count($values) < $numberOfRequiredParameters) {
            throw new InvalidArgumentException(sprintf('Invalid definition for service "%s": "%s::%s()" requires %d arguments, %d passed.', $this->currentId, $reflectionFunction->class, $reflectionFunction->name, $numberOfRequiredParameters, \count($values)));
        }

        $reflectionParameters = $reflectionFunction->getParameters();
        $checksCount = min($reflectionFunction->getNumberOfParameters(), \count($values));

        $envPlaceholderUniquePrefix = $this->container->getParameterBag() instanceof EnvPlaceholderParameterBag ? $this->container->getParameterBag()->getEnvPlaceholderUniquePrefix() : null;

        for ($i = 0; $i < $checksCount; ++$i) {
            $p = $reflectionParameters[$i];
            if (!$p->hasType() || $p->isVariadic()) {
                continue;
            }
            if (\array_key_exists($p->name, $values)) {
                $i = $p->name;
            } elseif (!\array_key_exists($i, $values)) {
                continue;
            }

            $this->checkType($checkedDefinition, $values[$i], $p, $envPlaceholderUniquePrefix);
        }

        if ($reflectionFunction->isVariadic() && ($lastParameter = end($reflectionParameters))->hasType()) {
            $variadicParameters = \array_slice($values, $lastParameter->getPosition());

            foreach ($variadicParameters as $variadicParameter) {
                $this->checkType($checkedDefinition, $variadicParameter, $lastParameter, $envPlaceholderUniquePrefix);
            }
        }
    }

    /**
     * @throws InvalidParameterTypeException When a parameter is not compatible with the declared type
     */
<<<<<<< HEAD
    private function checkType(Definition $checkedDefinition, mixed $value, \ReflectionParameter $parameter, ?string $envPlaceholderUniquePrefix, \ReflectionType $reflectionType = null): void
=======
    private function checkType(Definition $checkedDefinition, mixed $value, \ReflectionParameter $parameter, ?string $envPlaceholderUniquePrefix, ?\ReflectionType $reflectionType = null): void
>>>>>>> a44829e2
    {
        $reflectionType ??= $parameter->getType();

        if ($reflectionType instanceof \ReflectionUnionType) {
            foreach ($reflectionType->getTypes() as $t) {
                try {
                    $this->checkType($checkedDefinition, $value, $parameter, $envPlaceholderUniquePrefix, $t);

                    return;
                } catch (InvalidParameterTypeException $e) {
                }
            }

            throw new InvalidParameterTypeException($this->currentId, $e->getCode(), $parameter);
        }
        if ($reflectionType instanceof \ReflectionIntersectionType) {
            foreach ($reflectionType->getTypes() as $t) {
                $this->checkType($checkedDefinition, $value, $parameter, $envPlaceholderUniquePrefix, $t);
            }

            return;
        }
        if (!$reflectionType instanceof \ReflectionNamedType) {
            return;
        }

        $type = $reflectionType->getName();

        if ($value instanceof Reference) {
            if (!$this->container->has($value = (string) $value)) {
                return;
            }

            if ('service_container' === $value && is_a($type, Container::class, true)) {
                return;
            }

            $value = $this->container->findDefinition($value);
        }

        if ('self' === $type) {
            $type = $parameter->getDeclaringClass()->getName();
        }

        if ('static' === $type) {
            $type = $checkedDefinition->getClass();
        }

        $class = null;

        if ($value instanceof Definition) {
            if ($value->hasErrors() || $value->getFactory()) {
                return;
            }

            $class = $value->getClass();

            if ($class && isset(self::BUILTIN_TYPES[strtolower($class)])) {
                $class = strtolower($class);
            } elseif (!$class || (!$this->autoload && !class_exists($class, false) && !interface_exists($class, false))) {
                return;
            }
        } elseif ($value instanceof Parameter) {
            $value = $this->container->getParameter($value);
        } elseif ($value instanceof Expression) {
            try {
                $value = $this->getExpressionLanguage()->evaluate($value, ['container' => $this->container]);
            } catch (\Exception) {
                // If a service from the expression cannot be fetched from the container, we skip the validation.
                return;
            }
        } elseif (\is_string($value)) {
            if ('%' === ($value[0] ?? '') && preg_match('/^%([^%]+)%$/', $value, $match)) {
                $value = $this->container->getParameter(substr($value, 1, -1));
            }

            if ($envPlaceholderUniquePrefix && \is_string($value) && str_contains($value, 'env_')) {
                // If the value is an env placeholder that is either mixed with a string or with another env placeholder, then its resolved value will always be a string, so we don't need to resolve it.
                // We don't need to change the value because it is already a string.
                if ('' === preg_replace('/'.$envPlaceholderUniquePrefix.'_\w+_[a-f0-9]{32}/U', '', $value, -1, $c) && 1 === $c) {
                    try {
                        $value = $this->container->resolveEnvPlaceholders($value, true);
                    } catch (\Exception) {
                        // If an env placeholder cannot be resolved, we skip the validation.
                        return;
                    }
                }
            }
        }

        if (null === $value && $parameter->allowsNull()) {
            return;
        }

        if (null === $class) {
            if ($value instanceof IteratorArgument) {
                $class = RewindableGenerator::class;
            } elseif ($value instanceof ServiceClosureArgument) {
                $class = \Closure::class;
            } elseif ($value instanceof ServiceLocatorArgument) {
                $class = ServiceLocator::class;
            } elseif (\is_object($value)) {
                $class = $value::class;
            } else {
                $class = \gettype($value);
                $class = ['integer' => 'int', 'double' => 'float', 'boolean' => 'bool'][$class] ?? $class;
            }
        }

        if (isset(self::SCALAR_TYPES[$type]) && isset(self::SCALAR_TYPES[$class])) {
            return;
        }

        if ('string' === $type && method_exists($class, '__toString')) {
            return;
        }

        if ('callable' === $type && (\Closure::class === $class || method_exists($class, '__invoke'))) {
            return;
        }

        if ('callable' === $type && \is_array($value) && isset($value[0]) && ($value[0] instanceof Reference || $value[0] instanceof Definition || \is_string($value[0]))) {
            return;
        }

        if ('iterable' === $type && (\is_array($value) || 'array' === $class || is_subclass_of($class, \Traversable::class))) {
            return;
        }

        if ($type === $class) {
            return;
        }

        if ('object' === $type && !isset(self::BUILTIN_TYPES[$class])) {
            return;
        }

        if ('mixed' === $type) {
            return;
        }

        if (is_a($class, $type, true)) {
            return;
        }

        if ('false' === $type) {
            if (false === $value) {
                return;
            }
        } elseif ('true' === $type) {
            if (true === $value) {
                return;
            }
        } elseif ($reflectionType->isBuiltin()) {
            $checkFunction = sprintf('is_%s', $type);
            if ($checkFunction($value)) {
                return;
            }
        }

        throw new InvalidParameterTypeException($this->currentId, \is_object($value) ? $class : get_debug_type($value), $parameter);
    }

    private function getExpressionLanguage(): ExpressionLanguage
    {
        return $this->expressionLanguage ??= new ExpressionLanguage(null, $this->container->getExpressionLanguageProviders());
    }
}<|MERGE_RESOLUTION|>--- conflicted
+++ resolved
@@ -163,11 +163,7 @@
     /**
      * @throws InvalidParameterTypeException When a parameter is not compatible with the declared type
      */
-<<<<<<< HEAD
-    private function checkType(Definition $checkedDefinition, mixed $value, \ReflectionParameter $parameter, ?string $envPlaceholderUniquePrefix, \ReflectionType $reflectionType = null): void
-=======
     private function checkType(Definition $checkedDefinition, mixed $value, \ReflectionParameter $parameter, ?string $envPlaceholderUniquePrefix, ?\ReflectionType $reflectionType = null): void
->>>>>>> a44829e2
     {
         $reflectionType ??= $parameter->getType();
 
