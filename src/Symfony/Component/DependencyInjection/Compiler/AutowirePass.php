--- conflicted
+++ resolved
@@ -28,13 +28,8 @@
     private $reflectionClasses = array();
     private $definedTypes = array();
     private $types;
-<<<<<<< HEAD
     private $ambiguousServiceTypes = array();
-    private $usedTypes = array();
-=======
-    private $notGuessableTypes = array();
     private $autowired = array();
->>>>>>> 6b862e85
 
     /**
      * {@inheritdoc}
@@ -51,30 +46,15 @@
                     $this->completeDefinition($id, $definition);
                 }
             }
-<<<<<<< HEAD
-
-            foreach ($this->usedTypes as $type => $id) {
-                if (isset($this->usedTypes[$type]) && isset($this->ambiguousServiceTypes[$type])) {
-                    $classOrInterface = class_exists($type) ? 'class' : 'interface';
-                    $matchingServices = implode(', ', $this->ambiguousServiceTypes[$type]);
-
-                    throw new RuntimeException(sprintf('Unable to autowire argument of type "%s" for the service "%s". Multiple services exist for this %s (%s).', $type, $id, $classOrInterface, $matchingServices));
-                }
-            }
         } finally {
             spl_autoload_unregister($throwingAutoloader);
 
             // Free memory and remove circular reference to container
-            $this->container = null;
             $this->reflectionClasses = array();
             $this->definedTypes = array();
             $this->types = null;
             $this->ambiguousServiceTypes = array();
-            $this->usedTypes = array();
-=======
-        } catch (\Exception $e) {
-        } catch (\Throwable $e) {
->>>>>>> 6b862e85
+            $this->autowired = array();
         }
     }
 
@@ -89,19 +69,9 @@
     {
         $metadata = array();
 
-<<<<<<< HEAD
         if ($constructor = $reflectionClass->getConstructor()) {
             $metadata['__construct'] = self::getResourceMetadataForMethod($constructor);
         }
-=======
-        // Free memory and remove circular reference to container
-        $this->container = null;
-        $this->reflectionClasses = array();
-        $this->definedTypes = array();
-        $this->types = null;
-        $this->notGuessableTypes = array();
-        $this->autowired = array();
->>>>>>> 6b862e85
 
         foreach (self::getSetters($reflectionClass) as $reflectionMethod) {
             $metadata[$reflectionMethod->name] = self::getResourceMetadataForMethod($reflectionMethod);
@@ -120,7 +90,7 @@
      */
     private function completeDefinition($id, Definition $definition)
     {
-        if ($definition->getFactory() || $definition->getFactoryClass(false) || $definition->getFactoryService(false)) {
+        if ($definition->getFactory()) {
             throw new RuntimeException(sprintf('Service "%s" can use either autowiring or a factory, not both.', $id));
         }
 
