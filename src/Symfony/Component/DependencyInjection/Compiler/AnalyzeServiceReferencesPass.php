<?php

/*
 * This file is part of the Symfony package.
 *
 * (c) Fabien Potencier <fabien@symfony.com>
 *
 * For the full copyright and license information, please view the LICENSE
 * file that was distributed with this source code.
 */

namespace Symfony\Component\DependencyInjection\Compiler;

use Symfony\Component\DependencyInjection\Argument\ArgumentInterface;
use Symfony\Component\DependencyInjection\Definition;
use Symfony\Component\DependencyInjection\ExpressionLanguage;
use Symfony\Component\DependencyInjection\Reference;
use Symfony\Component\DependencyInjection\ContainerBuilder;
use Symfony\Component\ExpressionLanguage\Expression;

/**
 * Run this pass before passes that need to know more about the relation of
 * your services.
 *
 * This class will populate the ServiceReferenceGraph with information. You can
 * retrieve the graph in other passes from the compiler.
 *
 * @author Johannes M. Schmitt <schmittjoh@gmail.com>
 */
class AnalyzeServiceReferencesPass extends AbstractRecursivePass implements RepeatablePassInterface
{
    private $graph;
    private $currentDefinition;
    private $repeatedPass;
    private $onlyConstructorArguments;
<<<<<<< HEAD
    private $lazy;
=======
    private $expressionLanguage;
>>>>>>> a280e81e

    /**
     * @param bool $onlyConstructorArguments Sets this Service Reference pass to ignore method calls
     */
    public function __construct($onlyConstructorArguments = false)
    {
        $this->onlyConstructorArguments = (bool) $onlyConstructorArguments;
    }

    /**
     * {@inheritdoc}
     */
    public function setRepeatedPass(RepeatedPass $repeatedPass)
    {
        $this->repeatedPass = $repeatedPass;
    }

    /**
     * Processes a ContainerBuilder object to populate the service reference graph.
     *
     * @param ContainerBuilder $container
     */
    public function process(ContainerBuilder $container)
    {
        $this->container = $container;
        $this->graph = $container->getCompiler()->getServiceReferenceGraph();
        $this->graph->clear();
        $this->lazy = false;

        foreach ($container->getAliases() as $id => $alias) {
            $this->graph->connect($id, $alias, (string) $alias, $this->getDefinition((string) $alias), null);
        }

        parent::process($container);
    }

    protected function processValue($value, $isRoot = false)
    {
<<<<<<< HEAD
        $lazy = $this->lazy;

        if ($value instanceof ArgumentInterface) {
            $this->lazy = true;
            parent::processValue($value->getValues());
            $this->lazy = $lazy;

            return $value;
        }
        if ($value instanceof Reference) {
            $targetDefinition = $this->getDefinition((string) $value);

            $this->graph->connect(
                $this->currentId,
                $this->currentDefinition,
                $this->getDefinitionId((string) $value),
                $targetDefinition,
                $value,
                $this->lazy || ($targetDefinition && $targetDefinition->isLazy())
            );

            return $value;
        }
        if (!$value instanceof Definition) {
            return parent::processValue($value, $isRoot);
        }
        if ($isRoot) {
            if ($value->isSynthetic() || $value->isAbstract()) {
                return $value;
=======
        foreach ($arguments as $argument) {
            if (is_array($argument)) {
                $this->processArguments($argument);
            } elseif ($argument instanceof Expression) {
                $this->getExpressionLanguage()->compile((string) $argument, array('this' => 'container'));
            } elseif ($argument instanceof Reference) {
                $this->graph->connect(
                    $this->currentId,
                    $this->currentDefinition,
                    $this->getDefinitionId((string) $argument),
                    $this->getDefinition((string) $argument),
                    $argument
                );
            } elseif ($argument instanceof Definition) {
                $this->processArguments($argument->getArguments());
                $this->processArguments($argument->getMethodCalls());
                $this->processArguments($argument->getProperties());

                if (is_array($argument->getFactory())) {
                    $this->processArguments($argument->getFactory());
                }
>>>>>>> a280e81e
            }
            $this->currentDefinition = $value;
        }
        $this->lazy = false;

        $this->processValue($value->getFactory());
        $this->processValue($value->getArguments());

        if (!$this->onlyConstructorArguments) {
            $this->processValue($value->getProperties());
            $this->processValue($value->getMethodCalls());
            $this->processValue($value->getConfigurator());
        }
        $this->lazy = $lazy;

        return $value;
    }

    /**
     * Returns a service definition given the full name or an alias.
     *
     * @param string $id A full id or alias for a service definition
     *
     * @return Definition|null The definition related to the supplied id
     */
    private function getDefinition($id)
    {
        $id = $this->getDefinitionId($id);

        return null === $id ? null : $this->container->getDefinition($id);
    }

    private function getDefinitionId($id)
    {
        while ($this->container->hasAlias($id)) {
            $id = (string) $this->container->getAlias($id);
        }

        if (!$this->container->hasDefinition($id)) {
            return;
        }

        return $id;
    }

    private function getExpressionLanguage()
    {
        if (null === $this->expressionLanguage) {
            $providers = $this->container->getExpressionLanguageProviders();
            $this->expressionLanguage = new ExpressionLanguage(null, $providers, function ($arg) {
                if ('""' === substr_replace($arg, '', 1, -1)) {
                    $id = stripcslashes(substr($arg, 1, -1));

                    $this->graph->connect(
                        $this->currentId,
                        $this->currentDefinition,
                        $this->getDefinitionId($id),
                        $this->getDefinition($id)
                    );
                }

                return sprintf('$this->get(%s)', $arg);
            });
        }

        return $this->expressionLanguage;
    }
}<|MERGE_RESOLUTION|>--- conflicted
+++ resolved
@@ -33,11 +33,8 @@
     private $currentDefinition;
     private $repeatedPass;
     private $onlyConstructorArguments;
-<<<<<<< HEAD
     private $lazy;
-=======
     private $expressionLanguage;
->>>>>>> a280e81e
 
     /**
      * @param bool $onlyConstructorArguments Sets this Service Reference pass to ignore method calls
@@ -76,13 +73,17 @@
 
     protected function processValue($value, $isRoot = false)
     {
-<<<<<<< HEAD
         $lazy = $this->lazy;
 
         if ($value instanceof ArgumentInterface) {
             $this->lazy = true;
             parent::processValue($value->getValues());
             $this->lazy = $lazy;
+
+            return $value;
+        }
+        if ($value instanceof Expression) {
+            $this->getExpressionLanguage()->compile((string) $value, array('this' => 'container'));
 
             return $value;
         }
@@ -106,29 +107,6 @@
         if ($isRoot) {
             if ($value->isSynthetic() || $value->isAbstract()) {
                 return $value;
-=======
-        foreach ($arguments as $argument) {
-            if (is_array($argument)) {
-                $this->processArguments($argument);
-            } elseif ($argument instanceof Expression) {
-                $this->getExpressionLanguage()->compile((string) $argument, array('this' => 'container'));
-            } elseif ($argument instanceof Reference) {
-                $this->graph->connect(
-                    $this->currentId,
-                    $this->currentDefinition,
-                    $this->getDefinitionId((string) $argument),
-                    $this->getDefinition((string) $argument),
-                    $argument
-                );
-            } elseif ($argument instanceof Definition) {
-                $this->processArguments($argument->getArguments());
-                $this->processArguments($argument->getMethodCalls());
-                $this->processArguments($argument->getProperties());
-
-                if (is_array($argument->getFactory())) {
-                    $this->processArguments($argument->getFactory());
-                }
->>>>>>> a280e81e
             }
             $this->currentDefinition = $value;
         }
