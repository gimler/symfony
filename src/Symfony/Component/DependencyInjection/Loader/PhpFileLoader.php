--- conflicted
+++ resolved
@@ -33,13 +33,8 @@
         $loader = $this;
 
         $path = $this->locator->locate($resource);
-<<<<<<< HEAD
-        $this->setCurrentDir(dirname($path));
+        $this->setCurrentDir(\dirname($path));
         $this->container->fileExists($path);
-=======
-        $this->setCurrentDir(\dirname($path));
-        $this->container->addResource(new FileResource($path));
->>>>>>> 82d13dae
 
         // the closure forbids access to the private scope in the included file
         $load = \Closure::bind(function ($path) use ($container, $loader, $resource, $type) {
@@ -58,8 +53,7 @@
      */
     public function supports($resource, $type = null)
     {
-<<<<<<< HEAD
-        if (!is_string($resource)) {
+        if (!\is_string($resource)) {
             return false;
         }
 
@@ -68,9 +62,6 @@
         }
 
         return 'php' === $type;
-=======
-        return \is_string($resource) && 'php' === pathinfo($resource, PATHINFO_EXTENSION);
->>>>>>> 82d13dae
     }
 }
 
