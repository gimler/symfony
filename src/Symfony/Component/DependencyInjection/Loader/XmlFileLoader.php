<?php

/*
 * This file is part of the Symfony package.
 *
 * (c) Fabien Potencier <fabien@symfony.com>
 *
 * For the full copyright and license information, please view the LICENSE
 * file that was distributed with this source code.
 */

namespace Symfony\Component\DependencyInjection\Loader;

use Symfony\Component\Config\Util\XmlUtils;
use Symfony\Component\DependencyInjection\Alias;
use Symfony\Component\DependencyInjection\Argument\BoundArgument;
use Symfony\Component\DependencyInjection\Argument\IteratorArgument;
use Symfony\Component\DependencyInjection\Argument\ServiceLocatorArgument;
use Symfony\Component\DependencyInjection\Argument\TaggedIteratorArgument;
use Symfony\Component\DependencyInjection\ChildDefinition;
use Symfony\Component\DependencyInjection\ContainerBuilder;
use Symfony\Component\DependencyInjection\ContainerInterface;
use Symfony\Component\DependencyInjection\Definition;
use Symfony\Component\DependencyInjection\Exception\InvalidArgumentException;
use Symfony\Component\DependencyInjection\Exception\RuntimeException;
use Symfony\Component\DependencyInjection\Extension\ExtensionInterface;
use Symfony\Component\DependencyInjection\Reference;
use Symfony\Component\ExpressionLanguage\Expression;

/**
 * XmlFileLoader loads XML files service definitions.
 *
 * @author Fabien Potencier <fabien@symfony.com>
 */
class XmlFileLoader extends FileLoader
{
    const NS = 'http://symfony.com/schema/dic/services';

    /**
     * {@inheritdoc}
     */
    public function load($resource, string $type = null)
    {
        $path = $this->locator->locate($resource);

        $xml = $this->parseFileToDOM($path);

        $this->container->fileExists($path);

        $defaults = $this->getServiceDefaults($xml, $path);

        // anonymous services
        $this->processAnonymousServices($xml, $path);

        // imports
        $this->parseImports($xml, $path);

        // parameters
        $this->parseParameters($xml, $path);

        // extensions
        $this->loadFromExtensions($xml);

        // services
        try {
            $this->parseDefinitions($xml, $path, $defaults);
        } finally {
            $this->instanceof = [];
            $this->registerAliasesForSinglyImplementedInterfaces();
        }
    }

    /**
     * {@inheritdoc}
     */
    public function supports($resource, string $type = null)
    {
        if (!\is_string($resource)) {
            return false;
        }

        if (null === $type && 'xml' === pathinfo($resource, PATHINFO_EXTENSION)) {
            return true;
        }

        return 'xml' === $type;
    }

    private function parseParameters(\DOMDocument $xml, string $file)
    {
        if ($parameters = $this->getChildren($xml->documentElement, 'parameters')) {
            $this->container->getParameterBag()->add($this->getArgumentsAsPhp($parameters[0], 'parameter', $file));
        }
    }

    private function parseImports(\DOMDocument $xml, string $file)
    {
        $xpath = new \DOMXPath($xml);
        $xpath->registerNamespace('container', self::NS);

        if (false === $imports = $xpath->query('//container:imports/container:import')) {
            return;
        }

        $defaultDirectory = \dirname($file);
        foreach ($imports as $import) {
            $this->setCurrentDir($defaultDirectory);
            $this->import($import->getAttribute('resource'), XmlUtils::phpize($import->getAttribute('type')) ?: null, (bool) XmlUtils::phpize($import->getAttribute('ignore-errors')), $file);
        }
    }

    private function parseDefinitions(\DOMDocument $xml, string $file, array $defaults)
    {
        $xpath = new \DOMXPath($xml);
        $xpath->registerNamespace('container', self::NS);

        if (false === $services = $xpath->query('//container:services/container:service|//container:services/container:prototype')) {
            return;
        }
        $this->setCurrentDir(\dirname($file));

        $this->instanceof = [];
        $this->isLoadingInstanceof = true;
        $instanceof = $xpath->query('//container:services/container:instanceof');
        foreach ($instanceof as $service) {
            $this->setDefinition((string) $service->getAttribute('id'), $this->parseDefinition($service, $file, []));
        }

        $this->isLoadingInstanceof = false;
        foreach ($services as $service) {
            if (null !== $definition = $this->parseDefinition($service, $file, $defaults)) {
                if ('prototype' === $service->tagName) {
                    $excludes = array_column($this->getChildren($service, 'exclude'), 'nodeValue');
                    if ($service->hasAttribute('exclude')) {
                        if (\count($excludes) > 0) {
                            throw new InvalidArgumentException('You cannot use both the attribute "exclude" and <exclude> tags at the same time.');
                        }
                        $excludes = [$service->getAttribute('exclude')];
                    }
                    $this->registerClasses($definition, (string) $service->getAttribute('namespace'), (string) $service->getAttribute('resource'), $excludes);
                } else {
                    $this->setDefinition((string) $service->getAttribute('id'), $definition);
                }
            }
        }
    }

    /**
     * Get service defaults.
     */
    private function getServiceDefaults(\DOMDocument $xml, string $file): array
    {
        $xpath = new \DOMXPath($xml);
        $xpath->registerNamespace('container', self::NS);

        if (null === $defaultsNode = $xpath->query('//container:services/container:defaults')->item(0)) {
            return [];
        }

        $bindings = [];
        foreach ($this->getArgumentsAsPhp($defaultsNode, 'bind', $file) as $argument => $value) {
            $bindings[$argument] = new BoundArgument($value, true, BoundArgument::DEFAULTS_BINDING, $file);
        }

        $defaults = [
            'tags' => $this->getChildren($defaultsNode, 'tag'),
            'bind' => $bindings,
        ];

        foreach ($defaults['tags'] as $tag) {
            if ('' === $tag->getAttribute('name')) {
                throw new InvalidArgumentException(sprintf('The tag name for tag "<defaults>" in %s must be a non-empty string.', $file));
            }
        }

        if ($defaultsNode->hasAttribute('autowire')) {
            $defaults['autowire'] = XmlUtils::phpize($defaultsNode->getAttribute('autowire'));
        }
        if ($defaultsNode->hasAttribute('public')) {
            $defaults['public'] = XmlUtils::phpize($defaultsNode->getAttribute('public'));
        }
        if ($defaultsNode->hasAttribute('autoconfigure')) {
            $defaults['autoconfigure'] = XmlUtils::phpize($defaultsNode->getAttribute('autoconfigure'));
        }

        return $defaults;
    }

    /**
     * Parses an individual Definition.
     */
    private function parseDefinition(\DOMElement $service, string $file, array $defaults): ?Definition
    {
        if ($alias = $service->getAttribute('alias')) {
            $this->validateAlias($service, $file);

            $this->container->setAlias((string) $service->getAttribute('id'), $alias = new Alias($alias));
            if ($publicAttr = $service->getAttribute('public')) {
                $alias->setPublic(XmlUtils::phpize($publicAttr));
            } elseif (isset($defaults['public'])) {
                $alias->setPublic($defaults['public']);
            }

            if ($deprecated = $this->getChildren($service, 'deprecated')) {
                $alias->setDeprecated(true, $deprecated[0]->nodeValue ?: null);
            }

            return null;
        }

        if ($this->isLoadingInstanceof) {
            $definition = new ChildDefinition('');
        } elseif ($parent = $service->getAttribute('parent')) {
            if (!empty($this->instanceof)) {
                throw new InvalidArgumentException(sprintf('The service "%s" cannot use the "parent" option in the same file where "instanceof" configuration is defined as using both is not supported. Move your child definitions to a separate file.', $service->getAttribute('id')));
            }

            foreach ($defaults as $k => $v) {
                if ('tags' === $k) {
                    // since tags are never inherited from parents, there is no confusion
                    // thus we can safely add them as defaults to ChildDefinition
                    continue;
                }
                if ('bind' === $k) {
                    if ($defaults['bind']) {
                        throw new InvalidArgumentException(sprintf('Bound values on service "%s" cannot be inherited from "defaults" when a "parent" is set. Move your child definitions to a separate file.', $service->getAttribute('id')));
                    }

                    continue;
                }
                if (!$service->hasAttribute($k)) {
                    throw new InvalidArgumentException(sprintf('Attribute "%s" on service "%s" cannot be inherited from "defaults" when a "parent" is set. Move your child definitions to a separate file or define this attribute explicitly.', $k, $service->getAttribute('id')));
                }
            }

            $definition = new ChildDefinition($parent);
        } else {
            $definition = new Definition();

            if (isset($defaults['public'])) {
                $definition->setPublic($defaults['public']);
            }
            if (isset($defaults['autowire'])) {
                $definition->setAutowired($defaults['autowire']);
            }
            if (isset($defaults['autoconfigure'])) {
                $definition->setAutoconfigured($defaults['autoconfigure']);
            }

            $definition->setChanges([]);
        }

        foreach (['class', 'public', 'shared', 'synthetic', 'abstract'] as $key) {
            if ($value = $service->getAttribute($key)) {
                $method = 'set'.$key;
                $definition->$method($value = XmlUtils::phpize($value));
            }
        }

        if ($value = $service->getAttribute('lazy')) {
            $definition->setLazy((bool) $value = XmlUtils::phpize($value));
            if (\is_string($value)) {
                $definition->addTag('proxy', ['interface' => $value]);
            }
        }

        if ($value = $service->getAttribute('autowire')) {
            $definition->setAutowired(XmlUtils::phpize($value));
        }

        if ($value = $service->getAttribute('autoconfigure')) {
            if (!$definition instanceof ChildDefinition) {
                $definition->setAutoconfigured(XmlUtils::phpize($value));
            } elseif ($value = XmlUtils::phpize($value)) {
                throw new InvalidArgumentException(sprintf('The service "%s" cannot have a "parent" and also have "autoconfigure". Try setting autoconfigure="false" for the service.', $service->getAttribute('id')));
            }
        }

        if ($files = $this->getChildren($service, 'file')) {
            $definition->setFile($files[0]->nodeValue);
        }

        if ($deprecated = $this->getChildren($service, 'deprecated')) {
            $definition->setDeprecated(true, $deprecated[0]->nodeValue ?: null);
        }

        $definition->setArguments($this->getArgumentsAsPhp($service, 'argument', $file, $definition instanceof ChildDefinition));
        $definition->setProperties($this->getArgumentsAsPhp($service, 'property', $file));

        if ($factories = $this->getChildren($service, 'factory')) {
            $factory = $factories[0];
            if ($function = $factory->getAttribute('function')) {
                $definition->setFactory($function);
            } else {
                if ($childService = $factory->getAttribute('service')) {
                    $class = new Reference($childService, ContainerInterface::EXCEPTION_ON_INVALID_REFERENCE);
                } else {
                    $class = $factory->hasAttribute('class') ? $factory->getAttribute('class') : null;
                }

                $definition->setFactory([$class, $factory->getAttribute('method') ?: '__invoke']);
            }
        }

        if ($configurators = $this->getChildren($service, 'configurator')) {
            $configurator = $configurators[0];
            if ($function = $configurator->getAttribute('function')) {
                $definition->setConfigurator($function);
            } else {
                if ($childService = $configurator->getAttribute('service')) {
                    $class = new Reference($childService, ContainerInterface::EXCEPTION_ON_INVALID_REFERENCE);
                } else {
                    $class = $configurator->getAttribute('class');
                }

                $definition->setConfigurator([$class, $configurator->getAttribute('method') ?: '__invoke']);
            }
        }

        foreach ($this->getChildren($service, 'call') as $call) {
            $definition->addMethodCall($call->getAttribute('method'), $this->getArgumentsAsPhp($call, 'argument', $file), XmlUtils::phpize($call->getAttribute('returns-clone')));
        }

        $tags = $this->getChildren($service, 'tag');

        if (!empty($defaults['tags'])) {
            $tags = array_merge($tags, $defaults['tags']);
        }

        foreach ($tags as $tag) {
            $parameters = [];
            foreach ($tag->attributes as $name => $node) {
                if ('name' === $name) {
                    continue;
                }

                if (false !== strpos($name, '-') && false === strpos($name, '_') && !\array_key_exists($normalizedName = str_replace('-', '_', $name), $parameters)) {
                    $parameters[$normalizedName] = XmlUtils::phpize($node->nodeValue);
                }
                // keep not normalized key
                $parameters[$name] = XmlUtils::phpize($node->nodeValue);
            }

            if ('' === $tag->getAttribute('name')) {
                throw new InvalidArgumentException(sprintf('The tag name for service "%s" in %s must be a non-empty string.', (string) $service->getAttribute('id'), $file));
            }

            $definition->addTag($tag->getAttribute('name'), $parameters);
        }

        $bindings = $this->getArgumentsAsPhp($service, 'bind', $file);
        $bindingType = $this->isLoadingInstanceof ? BoundArgument::INSTANCEOF_BINDING : BoundArgument::SERVICE_BINDING;
        foreach ($bindings as $argument => $value) {
            $bindings[$argument] = new BoundArgument($value, true, $bindingType, $file);
        }

        if (isset($defaults['bind'])) {
            // deep clone, to avoid multiple process of the same instance in the passes
            $bindings = array_merge(unserialize(serialize($defaults['bind'])), $bindings);
        }
        if ($bindings) {
            $definition->setBindings($bindings);
        }

        if ($value = $service->getAttribute('decorates')) {
            $renameId = $service->hasAttribute('decoration-inner-name') ? $service->getAttribute('decoration-inner-name') : null;
            $priority = $service->hasAttribute('decoration-priority') ? $service->getAttribute('decoration-priority') : 0;
            $definition->setDecoratedService($value, $renameId, $priority);
        }

        return $definition;
    }

    /**
     * Parses a XML file to a \DOMDocument.
     *
     * @throws InvalidArgumentException When loading of XML file returns error
     */
    private function parseFileToDOM(string $file): \DOMDocument
    {
        try {
            $dom = XmlUtils::loadFile($file, [$this, 'validateSchema']);
        } catch (\InvalidArgumentException $e) {
            throw new InvalidArgumentException(sprintf('Unable to parse file "%s": %s', $file, $e->getMessage()), $e->getCode(), $e);
        }

        $this->validateExtensions($dom, $file);

        return $dom;
    }

    /**
     * Processes anonymous services.
     */
    private function processAnonymousServices(\DOMDocument $xml, string $file)
    {
        $definitions = [];
        $count = 0;
        $suffix = '~'.ContainerBuilder::hash($file);

        $xpath = new \DOMXPath($xml);
        $xpath->registerNamespace('container', self::NS);

        // anonymous services as arguments/properties
        if (false !== $nodes = $xpath->query('//container:argument[@type="service"][not(@id)]|//container:property[@type="service"][not(@id)]|//container:bind[not(@id)]|//container:factory[not(@service)]|//container:configurator[not(@service)]')) {
            foreach ($nodes as $node) {
                if ($services = $this->getChildren($node, 'service')) {
                    // give it a unique name
                    $id = sprintf('.%d_%s', ++$count, preg_replace('/^.*\\\\/', '', $services[0]->getAttribute('class')).$suffix);
                    $node->setAttribute('id', $id);
                    $node->setAttribute('service', $id);

                    $definitions[$id] = [$services[0], $file];
                    $services[0]->setAttribute('id', $id);

                    // anonymous services are always private
                    // we could not use the constant false here, because of XML parsing
                    $services[0]->setAttribute('public', 'false');
                }
            }
        }

        // anonymous services "in the wild"
        if (false !== $nodes = $xpath->query('//container:services/container:service[not(@id)]')) {
            foreach ($nodes as $node) {
                throw new InvalidArgumentException(sprintf('Top-level services must have "id" attribute, none found in %s at line %d.', $file, $node->getLineNo()));
            }
        }

        // resolve definitions
        uksort($definitions, 'strnatcmp');
        foreach (array_reverse($definitions) as $id => list($domElement, $file)) {
            if (null !== $definition = $this->parseDefinition($domElement, $file, [])) {
                $this->setDefinition($id, $definition);
            }
        }
    }

    private function getArgumentsAsPhp(\DOMElement $node, string $name, string $file, bool $isChildDefinition = false): array
    {
        $arguments = [];
        foreach ($this->getChildren($node, $name) as $arg) {
            if ($arg->hasAttribute('name')) {
                $arg->setAttribute('key', $arg->getAttribute('name'));
            }

            // this is used by ChildDefinition to overwrite a specific
            // argument of the parent definition
            if ($arg->hasAttribute('index')) {
                $key = ($isChildDefinition ? 'index_' : '').$arg->getAttribute('index');
            } elseif (!$arg->hasAttribute('key')) {
                // Append an empty argument, then fetch its key to overwrite it later
                $arguments[] = null;
                $keys = array_keys($arguments);
                $key = array_pop($keys);
            } else {
                $key = $arg->getAttribute('key');
            }

            $onInvalid = $arg->getAttribute('on-invalid');
            $invalidBehavior = ContainerInterface::EXCEPTION_ON_INVALID_REFERENCE;
            if ('ignore' == $onInvalid) {
                $invalidBehavior = ContainerInterface::IGNORE_ON_INVALID_REFERENCE;
            } elseif ('ignore_uninitialized' == $onInvalid) {
                $invalidBehavior = ContainerInterface::IGNORE_ON_UNINITIALIZED_REFERENCE;
            } elseif ('null' == $onInvalid) {
                $invalidBehavior = ContainerInterface::NULL_ON_INVALID_REFERENCE;
            }

            switch ($arg->getAttribute('type')) {
                case 'service':
                    if ('' === $arg->getAttribute('id')) {
                        throw new InvalidArgumentException(sprintf('Tag "<%s>" with type="service" has no or empty "id" attribute in "%s".', $name, $file));
                    }

                    $arguments[$key] = new Reference($arg->getAttribute('id'), $invalidBehavior);
                    break;
                case 'expression':
                    if (!class_exists(Expression::class)) {
                        throw new \LogicException(sprintf('The type="expression" attribute cannot be used without the ExpressionLanguage component. Try running "composer require symfony/expression-language".'));
                    }

                    $arguments[$key] = new Expression($arg->nodeValue);
                    break;
                case 'collection':
                    $arguments[$key] = $this->getArgumentsAsPhp($arg, $name, $file);
                    break;
                case 'iterator':
                    $arg = $this->getArgumentsAsPhp($arg, $name, $file);
                    try {
                        $arguments[$key] = new IteratorArgument($arg);
                    } catch (InvalidArgumentException $e) {
                        throw new InvalidArgumentException(sprintf('Tag "<%s>" with type="iterator" only accepts collections of type="service" references in "%s".', $name, $file));
                    }
                    break;
                case 'service_locator':
                    $arg = $this->getArgumentsAsPhp($arg, $name, $file);
                    try {
                        $arguments[$key] = new ServiceLocatorArgument($arg);
                    } catch (InvalidArgumentException $e) {
                        throw new InvalidArgumentException(sprintf('Tag "<%s>" with type="service_locator" only accepts maps of type="service" references in "%s".', $name, $file));
                    }
                    break;
<<<<<<< HEAD
=======
                case 'tagged':
>>>>>>> d0827323
                case 'tagged_iterator':
                case 'tagged_locator':
                    $type = $arg->getAttribute('type');
                    $forLocator = 'tagged_locator' === $type;

                    if (!$arg->getAttribute('tag')) {
                        throw new InvalidArgumentException(sprintf('Tag "<%s>" with type="%s" has no or empty "tag" attribute in "%s".', $name, $type, $file));
                    }

                    $arguments[$key] = new TaggedIteratorArgument($arg->getAttribute('tag'), $arg->getAttribute('index-by') ?: null, $arg->getAttribute('default-index-method') ?: null, $forLocator, $arg->getAttribute('default-priority-method') ?: null);

                    if ($forLocator) {
                        $arguments[$key] = new ServiceLocatorArgument($arguments[$key]);
                    }
                    break;
                case 'binary':
                    if (false === $value = base64_decode($arg->nodeValue)) {
                        throw new InvalidArgumentException(sprintf('Tag "<%s>" with type="binary" is not a valid base64 encoded string.', $name));
                    }
                    $arguments[$key] = $value;
                    break;
                case 'string':
                    $arguments[$key] = $arg->nodeValue;
                    break;
                case 'constant':
                    $arguments[$key] = \constant(trim($arg->nodeValue));
                    break;
                default:
                    $arguments[$key] = XmlUtils::phpize($arg->nodeValue);
            }
        }

        return $arguments;
    }

    /**
     * Get child elements by name.
     *
     * @return \DOMElement[]
     */
    private function getChildren(\DOMNode $node, string $name): array
    {
        $children = [];
        foreach ($node->childNodes as $child) {
            if ($child instanceof \DOMElement && $child->localName === $name && self::NS === $child->namespaceURI) {
                $children[] = $child;
            }
        }

        return $children;
    }

    /**
     * Validates a documents XML schema.
     *
     * @return bool
     *
     * @throws RuntimeException When extension references a non-existent XSD file
     */
    public function validateSchema(\DOMDocument $dom)
    {
        $schemaLocations = ['http://symfony.com/schema/dic/services' => str_replace('\\', '/', __DIR__.'/schema/dic/services/services-1.0.xsd')];

        if ($element = $dom->documentElement->getAttributeNS('http://www.w3.org/2001/XMLSchema-instance', 'schemaLocation')) {
            $items = preg_split('/\s+/', $element);
            for ($i = 0, $nb = \count($items); $i < $nb; $i += 2) {
                if (!$this->container->hasExtension($items[$i])) {
                    continue;
                }

                if (($extension = $this->container->getExtension($items[$i])) && false !== $extension->getXsdValidationBasePath()) {
                    $ns = $extension->getNamespace();
                    $path = str_replace([$ns, str_replace('http://', 'https://', $ns)], str_replace('\\', '/', $extension->getXsdValidationBasePath()).'/', $items[$i + 1]);

                    if (!is_file($path)) {
                        throw new RuntimeException(sprintf('Extension "%s" references a non-existent XSD file "%s"', \get_class($extension), $path));
                    }

                    $schemaLocations[$items[$i]] = $path;
                }
            }
        }

        $tmpfiles = [];
        $imports = '';
        foreach ($schemaLocations as $namespace => $location) {
            $parts = explode('/', $location);
            $locationstart = 'file:///';
            if (0 === stripos($location, 'phar://')) {
                $tmpfile = tempnam(sys_get_temp_dir(), 'symfony');
                if ($tmpfile) {
                    copy($location, $tmpfile);
                    $tmpfiles[] = $tmpfile;
                    $parts = explode('/', str_replace('\\', '/', $tmpfile));
                } else {
                    array_shift($parts);
                    $locationstart = 'phar:///';
                }
            }
            $drive = '\\' === \DIRECTORY_SEPARATOR ? array_shift($parts).'/' : '';
            $location = $locationstart.$drive.implode('/', array_map('rawurlencode', $parts));

            $imports .= sprintf('  <xsd:import namespace="%s" schemaLocation="%s" />'."\n", $namespace, $location);
        }

        $source = <<<EOF
<?xml version="1.0" encoding="utf-8" ?>
<xsd:schema xmlns="http://symfony.com/schema"
    xmlns:xsd="http://www.w3.org/2001/XMLSchema"
    targetNamespace="http://symfony.com/schema"
    elementFormDefault="qualified">

    <xsd:import namespace="http://www.w3.org/XML/1998/namespace"/>
$imports
</xsd:schema>
EOF
        ;

        $disableEntities = libxml_disable_entity_loader(false);
        $valid = @$dom->schemaValidateSource($source);
        libxml_disable_entity_loader($disableEntities);

        foreach ($tmpfiles as $tmpfile) {
            @unlink($tmpfile);
        }

        return $valid;
    }

    private function validateAlias(\DOMElement $alias, string $file)
    {
        foreach ($alias->attributes as $name => $node) {
            if (!\in_array($name, ['alias', 'id', 'public'])) {
                throw new InvalidArgumentException(sprintf('Invalid attribute "%s" defined for alias "%s" in "%s".', $name, $alias->getAttribute('id'), $file));
            }
        }

        foreach ($alias->childNodes as $child) {
            if (!$child instanceof \DOMElement || self::NS !== $child->namespaceURI) {
                continue;
            }
            if (!\in_array($child->localName, ['deprecated'], true)) {
                throw new InvalidArgumentException(sprintf('Invalid child element "%s" defined for alias "%s" in "%s".', $child->localName, $alias->getAttribute('id'), $file));
            }
        }
    }

    /**
     * Validates an extension.
     *
     * @throws InvalidArgumentException When no extension is found corresponding to a tag
     */
    private function validateExtensions(\DOMDocument $dom, string $file)
    {
        foreach ($dom->documentElement->childNodes as $node) {
            if (!$node instanceof \DOMElement || 'http://symfony.com/schema/dic/services' === $node->namespaceURI) {
                continue;
            }

            // can it be handled by an extension?
            if (!$this->container->hasExtension($node->namespaceURI)) {
                $extensionNamespaces = array_filter(array_map(function (ExtensionInterface $ext) { return $ext->getNamespace(); }, $this->container->getExtensions()));
                throw new InvalidArgumentException(sprintf('There is no extension able to load the configuration for "%s" (in %s). Looked for namespace "%s", found %s', $node->tagName, $file, $node->namespaceURI, $extensionNamespaces ? sprintf('"%s"', implode('", "', $extensionNamespaces)) : 'none'));
            }
        }
    }

    /**
     * Loads from an extension.
     */
    private function loadFromExtensions(\DOMDocument $xml)
    {
        foreach ($xml->documentElement->childNodes as $node) {
            if (!$node instanceof \DOMElement || self::NS === $node->namespaceURI) {
                continue;
            }

            $values = static::convertDomElementToArray($node);
            if (!\is_array($values)) {
                $values = [];
            }

            $this->container->loadFromExtension($node->namespaceURI, $values);
        }
    }

    /**
     * Converts a \DOMElement object to a PHP array.
     *
     * The following rules applies during the conversion:
     *
     *  * Each tag is converted to a key value or an array
     *    if there is more than one "value"
     *
     *  * The content of a tag is set under a "value" key (<foo>bar</foo>)
     *    if the tag also has some nested tags
     *
     *  * The attributes are converted to keys (<foo foo="bar"/>)
     *
     *  * The nested-tags are converted to keys (<foo><foo>bar</foo></foo>)
     *
     * @param \DOMElement $element A \DOMElement instance
     *
     * @return mixed
     */
    public static function convertDomElementToArray(\DOMElement $element)
    {
        return XmlUtils::convertDomElementToArray($element);
    }
}<|MERGE_RESOLUTION|>--- conflicted
+++ resolved
@@ -501,10 +501,7 @@
                         throw new InvalidArgumentException(sprintf('Tag "<%s>" with type="service_locator" only accepts maps of type="service" references in "%s".', $name, $file));
                     }
                     break;
-<<<<<<< HEAD
-=======
                 case 'tagged':
->>>>>>> d0827323
                 case 'tagged_iterator':
                 case 'tagged_locator':
                     $type = $arg->getAttribute('type');
