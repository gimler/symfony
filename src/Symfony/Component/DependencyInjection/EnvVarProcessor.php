<?php

/*
 * This file is part of the Symfony package.
 *
 * (c) Fabien Potencier <fabien@symfony.com>
 *
 * For the full copyright and license information, please view the LICENSE
 * file that was distributed with this source code.
 */

namespace Symfony\Component\DependencyInjection;

use Symfony\Component\DependencyInjection\Exception\EnvNotFoundException;
use Symfony\Component\DependencyInjection\Exception\ParameterCircularReferenceException;
use Symfony\Component\DependencyInjection\Exception\RuntimeException;

/**
 * @author Nicolas Grekas <p@tchwork.com>
 */
class EnvVarProcessor implements EnvVarProcessorInterface
{
    private $container;
    private $loaders;
    private $loadedVars = [];

    /**
     * @param EnvVarLoaderInterface[] $loaders
     */
    public function __construct(ContainerInterface $container, \Traversable $loaders = null)
    {
        $this->container = $container;
        $this->loaders = $loaders ?? new \ArrayIterator();
    }

    /**
     * {@inheritdoc}
     */
    public static function getProvidedTypes()
    {
        return [
            'base64' => 'string',
            'bool' => 'bool',
            'const' => 'bool|int|float|string|array',
            'csv' => 'array',
            'file' => 'string',
            'float' => 'float',
            'int' => 'int',
            'json' => 'array',
            'key' => 'bool|int|float|string|array',
            'url' => 'array',
            'query_string' => 'array',
            'resolve' => 'string',
            'default' => 'bool|int|float|string|array',
            'string' => 'string',
            'trim' => 'string',
            'require' => 'bool|int|float|string|array',
        ];
    }

    /**
     * {@inheritdoc}
     */
    public function getEnv($prefix, $name, \Closure $getEnv)
    {
        $i = strpos($name, ':');

        if ('key' === $prefix) {
            if (false === $i) {
                throw new RuntimeException(sprintf('Invalid env "key:%s": a key specifier should be provided.', $name));
            }

            $next = substr($name, $i + 1);
            $key = substr($name, 0, $i);
            $array = $getEnv($next);

            if (!\is_array($array)) {
                throw new RuntimeException(sprintf('Resolved value of "%s" did not result in an array value.', $next));
            }

            if (!isset($array[$key]) && !\array_key_exists($key, $array)) {
                throw new EnvNotFoundException(sprintf('Key "%s" not found in "%s" (resolved from "%s").', $key, json_encode($array), $next));
            }

            return $array[$key];
        }

        if ('default' === $prefix) {
            if (false === $i) {
                throw new RuntimeException(sprintf('Invalid env "default:%s": a fallback parameter should be provided.', $name));
            }

            $next = substr($name, $i + 1);
            $default = substr($name, 0, $i);

            if ('' !== $default && !$this->container->hasParameter($default)) {
                throw new RuntimeException(sprintf('Invalid env fallback in "default:%s": parameter "%s" not found.', $name, $default));
            }

            try {
                $env = $getEnv($next);

                if ('' !== $env && null !== $env) {
                    return $env;
                }
            } catch (EnvNotFoundException $e) {
                // no-op
            }

            return '' === $default ? null : $this->container->getParameter($default);
        }

        if ('file' === $prefix || 'require' === $prefix) {
            if (!is_scalar($file = $getEnv($name))) {
                throw new RuntimeException(sprintf('Invalid file name: env var "%s" is non-scalar.', $name));
            }
            if (!file_exists($file)) {
<<<<<<< HEAD
                throw new EnvNotFoundException(sprintf('File "%s" not found (resolved from "%s").', $file, $name));
=======
                throw new RuntimeException(sprintf('Env "file:%s" not found: "%s" does not exist.', $name, $file));
>>>>>>> e29cdb70
            }

            if ('file' === $prefix) {
                return file_get_contents($file);
            } else {
                return require $file;
            }
        }

        if (false !== $i || 'string' !== $prefix) {
            $env = $getEnv($name);
        } elseif (isset($_ENV[$name])) {
            $env = $_ENV[$name];
        } elseif (isset($_SERVER[$name]) && 0 !== strpos($name, 'HTTP_')) {
            $env = $_SERVER[$name];
        } elseif (false === ($env = getenv($name)) || null === $env) { // null is a possible value because of thread safety issues
            foreach ($this->loadedVars as $vars) {
                if (false !== $env = ($vars[$name] ?? false)) {
                    break;
                }
            }

            if (false === $env || null === $env) {
                $loaders = $this->loaders;
                $this->loaders = new \ArrayIterator();

                try {
                    $i = 0;
                    $ended = true;
                    $count = $loaders instanceof \Countable ? $loaders->count() : 0;
                    foreach ($loaders as $loader) {
                        if (\count($this->loadedVars) > $i++) {
                            continue;
                        }
                        $this->loadedVars[] = $vars = $loader->loadEnvVars();
                        if (false !== $env = $vars[$name] ?? false) {
                            $ended = false;
                            break;
                        }
                    }
                    if ($ended || $count === $i) {
                        $loaders = $this->loaders;
                    }
                } catch (ParameterCircularReferenceException $e) {
                    // skip loaders that need an env var that is not defined
                } finally {
                    $this->loaders = $loaders;
                }
            }

            if (false === $env || null === $env) {
                if (!$this->container->hasParameter("env($name)")) {
                    throw new EnvNotFoundException(sprintf('Environment variable not found: "%s".', $name));
                }

                $env = $this->container->getParameter("env($name)");
            }
        }

        if (null === $env) {
            if (!isset($this->getProvidedTypes()[$prefix])) {
                throw new RuntimeException(sprintf('Unsupported env var prefix "%s".', $prefix));
            }

            return null;
        }

        if (!is_scalar($env)) {
            throw new RuntimeException(sprintf('Non-scalar env var "%s" cannot be cast to "%s".', $name, $prefix));
        }

        if ('string' === $prefix) {
            return (string) $env;
        }

        if ('bool' === $prefix) {
            return (bool) (filter_var($env, FILTER_VALIDATE_BOOLEAN) ?: filter_var($env, FILTER_VALIDATE_INT) ?: filter_var($env, FILTER_VALIDATE_FLOAT));
        }

        if ('int' === $prefix) {
            if (false === $env = filter_var($env, FILTER_VALIDATE_INT) ?: filter_var($env, FILTER_VALIDATE_FLOAT)) {
                throw new RuntimeException(sprintf('Non-numeric env var "%s" cannot be cast to int.', $name));
            }

            return (int) $env;
        }

        if ('float' === $prefix) {
            if (false === $env = filter_var($env, FILTER_VALIDATE_FLOAT)) {
                throw new RuntimeException(sprintf('Non-numeric env var "%s" cannot be cast to float.', $name));
            }

            return (float) $env;
        }

        if ('const' === $prefix) {
            if (!\defined($env)) {
                throw new RuntimeException(sprintf('Env var "%s" maps to undefined constant "%s".', $name, $env));
            }

            return \constant($env);
        }

        if ('base64' === $prefix) {
            return base64_decode(strtr($env, '-_', '+/'));
        }

        if ('json' === $prefix) {
            $env = json_decode($env, true);

            if (JSON_ERROR_NONE !== json_last_error()) {
                throw new RuntimeException(sprintf('Invalid JSON in env var "%s": '.json_last_error_msg(), $name));
            }

<<<<<<< HEAD
            if (null !== $env && !\is_array($env)) {
                throw new RuntimeException(sprintf('Invalid JSON env var "%s": array or null expected, %s given.', $name, \gettype($env)));
=======
            if (!\is_array($env)) {
                throw new RuntimeException(sprintf('Invalid JSON env var "%s": array expected, "%s" given.', $name, \gettype($env)));
>>>>>>> e29cdb70
            }

            return $env;
        }

        if ('url' === $prefix) {
            $parsedEnv = parse_url($env);

            if (false === $parsedEnv) {
                throw new RuntimeException(sprintf('Invalid URL in env var "%s".', $name));
            }
            if (!isset($parsedEnv['scheme'], $parsedEnv['host'])) {
                throw new RuntimeException(sprintf('Invalid URL env var "%s": schema and host expected, %s given.', $name, $env));
            }
            $parsedEnv += [
                'port' => null,
                'user' => null,
                'pass' => null,
                'path' => null,
                'query' => null,
                'fragment' => null,
            ];

            // remove the '/' separator
            $parsedEnv['path'] = '/' === $parsedEnv['path'] ? null : substr($parsedEnv['path'], 1);

            return $parsedEnv;
        }

        if ('query_string' === $prefix) {
            $queryString = parse_url($env, PHP_URL_QUERY) ?: $env;
            parse_str($queryString, $result);

            return $result;
        }

        if ('resolve' === $prefix) {
            return preg_replace_callback('/%%|%([^%\s]+)%/', function ($match) use ($name) {
                if (!isset($match[1])) {
                    return '%';
                }
                $value = $this->container->getParameter($match[1]);
                if (!is_scalar($value)) {
                    throw new RuntimeException(sprintf('Parameter "%s" found when resolving env var "%s" must be scalar, "%s" given.', $match[1], $name, \gettype($value)));
                }

                return $value;
            }, $env);
        }

        if ('csv' === $prefix) {
            return str_getcsv($env, ',', '"', \PHP_VERSION_ID >= 70400 ? '' : '\\');
        }

        if ('trim' === $prefix) {
            return trim($env);
        }

        throw new RuntimeException(sprintf('Unsupported env var prefix "%s".', $prefix));
    }
}<|MERGE_RESOLUTION|>--- conflicted
+++ resolved
@@ -115,11 +115,7 @@
                 throw new RuntimeException(sprintf('Invalid file name: env var "%s" is non-scalar.', $name));
             }
             if (!file_exists($file)) {
-<<<<<<< HEAD
                 throw new EnvNotFoundException(sprintf('File "%s" not found (resolved from "%s").', $file, $name));
-=======
-                throw new RuntimeException(sprintf('Env "file:%s" not found: "%s" does not exist.', $name, $file));
->>>>>>> e29cdb70
             }
 
             if ('file' === $prefix) {
@@ -234,13 +230,8 @@
                 throw new RuntimeException(sprintf('Invalid JSON in env var "%s": '.json_last_error_msg(), $name));
             }
 
-<<<<<<< HEAD
             if (null !== $env && !\is_array($env)) {
-                throw new RuntimeException(sprintf('Invalid JSON env var "%s": array or null expected, %s given.', $name, \gettype($env)));
-=======
-            if (!\is_array($env)) {
-                throw new RuntimeException(sprintf('Invalid JSON env var "%s": array expected, "%s" given.', $name, \gettype($env)));
->>>>>>> e29cdb70
+                throw new RuntimeException(sprintf('Invalid JSON env var "%s": array or null expected, "%s" given.', $name, \gettype($env)));
             }
 
             return $env;
