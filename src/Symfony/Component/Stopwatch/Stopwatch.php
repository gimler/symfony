--- conflicted
+++ resolved
@@ -156,188 +156,4 @@
     {
         return isset($this->sections[$id]) ? $this->sections[$id]->getEvents() : array();
     }
-<<<<<<< HEAD
-=======
-}
-
-/**
- * @internal This class is for internal usage only
- *
- * @author Fabien Potencier <fabien@symfony.com>
- */
-class Section
-{
-    /**
-     * @var StopwatchEvent[]
-     */
-    private $events = array();
-
-    /**
-     * @var null|float
-     */
-    private $origin;
-
-    /**
-     * @var string
-     */
-    private $id;
-
-    /**
-     * @var Section[]
-     */
-    private $children = array();
-
-    /**
-     * Constructor.
-     *
-     * @param float|null $origin Set the origin of the events in this section, use null to set their origin to their start time
-     */
-    public function __construct($origin = null)
-    {
-        $this->origin = is_numeric($origin) ? $origin : null;
-    }
-
-    /**
-     * Returns the child section.
-     *
-     * @param string $id The child section identifier
-     *
-     * @return Section|null The child section or null when none found
-     */
-    public function get($id)
-    {
-        foreach ($this->children as $child) {
-            if ($id === $child->getId()) {
-                return $child;
-            }
-        }
-    }
-
-    /**
-     * Creates or re-opens a child section.
-     *
-     * @param string|null $id null to create a new section, the identifier to re-open an existing one.
-     *
-     * @return Section A child section
-     */
-    public function open($id)
-    {
-        if (null === $session = $this->get($id)) {
-            $session = $this->children[] = new self(microtime(true) * 1000);
-        }
-
-        return $session;
-    }
-
-    /**
-     * @return string The identifier of the section
-     */
-    public function getId()
-    {
-        return $this->id;
-    }
-
-    /**
-     * Sets the session identifier.
-     *
-     * @param string $id The session identifier
-     *
-     * @return Section The current section
-     */
-    public function setId($id)
-    {
-        $this->id = $id;
-
-        return $this;
-    }
-
-    /**
-     * Starts an event.
-     *
-     * @param string $name     The event name
-     * @param string $category The event category
-     *
-     * @return StopwatchEvent The event
-     */
-    public function startEvent($name, $category)
-    {
-        if (!isset($this->events[$name])) {
-            $this->events[$name] = new StopwatchEvent($this->origin ?: microtime(true) * 1000, $category);
-        }
-
-        return $this->events[$name]->start();
-    }
-
-    /**
-     * Checks if the event was started.
-     *
-     * @param string $name The event name
-     *
-     * @return bool
-     */
-    public function isEventStarted($name)
-    {
-        return isset($this->events[$name]) && $this->events[$name]->isStarted();
-    }
-
-    /**
-     * Stops an event.
-     *
-     * @param string $name The event name
-     *
-     * @return StopwatchEvent The event
-     *
-     * @throws \LogicException When the event has not been started
-     */
-    public function stopEvent($name)
-    {
-        if (!isset($this->events[$name])) {
-            throw new \LogicException(sprintf('Event "%s" is not started.', $name));
-        }
-
-        return $this->events[$name]->stop();
-    }
-
-    /**
-     * Stops then restarts an event.
-     *
-     * @param string $name The event name
-     *
-     * @return StopwatchEvent The event
-     *
-     * @throws \LogicException When the event has not been started
-     */
-    public function lap($name)
-    {
-        return $this->stopEvent($name)->start();
-    }
-
-    /**
-     * Returns a specific event by name
-     *
-     * @param string $name The event name
-     *
-     * @return StopwatchEvent The event
-     *
-     * @throws \LogicException When the event is not known
-     */
-    public function getEvent($name)
-    {
-        if (!isset($this->events[$name])) {
-            throw new \LogicException(sprintf('Event "%s" is not known.', $name));
-        }
-
-        return $this->events[$name];
-    }
-
-    /**
-     * Returns the events from this section.
-     *
-     * @return StopwatchEvent[] An array of StopwatchEvent instances
-     */
-    public function getEvents()
-    {
-        return $this->events;
-    }
->>>>>>> f26c062c
 }