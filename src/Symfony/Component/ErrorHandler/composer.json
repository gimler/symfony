--- conflicted
+++ resolved
@@ -18,13 +18,8 @@
     "require": {
         "php": ">=7.2.5",
         "psr/log": "^1|^2|^3",
-<<<<<<< HEAD
-        "symfony/polyfill-php80": "^1.15",
+        "symfony/polyfill-php80": "^1.16",
         "symfony/var-dumper": "^4.4|^5.0|^6.0"
-=======
-        "symfony/polyfill-php80": "^1.16",
-        "symfony/var-dumper": "^4.4|^5.0"
->>>>>>> 6d8dd92d
     },
     "require-dev": {
         "symfony/http-kernel": "^4.4|^5.0|^6.0",
