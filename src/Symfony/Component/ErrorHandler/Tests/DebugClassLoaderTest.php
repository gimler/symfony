--- conflicted
+++ resolved
@@ -398,15 +398,11 @@
             'Method "Symfony\Component\ErrorHandler\Tests\Fixtures\ReturnTypeParent::mixed()" might add "mixed" as a native return type declaration in the future. Do the same in child class "Test\Symfony\Component\ErrorHandler\Tests\ReturnType" now to avoid errors or add an explicit @return annotation to suppress this message.',
             'Method "Symfony\Component\ErrorHandler\Tests\Fixtures\ReturnTypeParent::nullableMixed()" might add "mixed" as a native return type declaration in the future. Do the same in child class "Test\Symfony\Component\ErrorHandler\Tests\ReturnType" now to avoid errors or add an explicit @return annotation to suppress this message.',
             'Method "Symfony\Component\ErrorHandler\Tests\Fixtures\ReturnTypeParent::static()" might add "static" as a native return type declaration in the future. Do the same in child class "Test\Symfony\Component\ErrorHandler\Tests\ReturnType" now to avoid errors or add an explicit @return annotation to suppress this message.',
-<<<<<<< HEAD
-        ], $deprecations);
-=======
             'Method "Symfony\Component\ErrorHandler\Tests\Fixtures\ReturnTypeParent::false()" might add "false" as a native return type declaration in the future. Do the same in child class "Test\Symfony\Component\ErrorHandler\Tests\ReturnType" now to avoid errors or add an explicit @return annotation to suppress this message.',
             'Method "Symfony\Component\ErrorHandler\Tests\Fixtures\ReturnTypeParent::true()" might add "true" as a native return type declaration in the future. Do the same in child class "Test\Symfony\Component\ErrorHandler\Tests\ReturnType" now to avoid errors or add an explicit @return annotation to suppress this message.',
             'Method "Symfony\Component\ErrorHandler\Tests\Fixtures\ReturnTypeParent::never()" might add "never" as a native return type declaration in the future. Do the same in child class "Test\Symfony\Component\ErrorHandler\Tests\ReturnType" now to avoid errors or add an explicit @return annotation to suppress this message.',
             'Method "Symfony\Component\ErrorHandler\Tests\Fixtures\ReturnTypeParent::null()" might add "null" as a native return type declaration in the future. Do the same in child class "Test\Symfony\Component\ErrorHandler\Tests\ReturnType" now to avoid errors or add an explicit @return annotation to suppress this message.',
-        ]), $deprecations);
->>>>>>> d38ef67b
+        ], $deprecations);
     }
 }
 
