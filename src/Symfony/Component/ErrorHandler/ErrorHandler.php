--- conflicted
+++ resolved
@@ -96,10 +96,7 @@
 
     private bool $isRecursive = false;
     private bool $isRoot = false;
-<<<<<<< HEAD
     /** @var callable|null */
-=======
->>>>>>> a44829e2
     private $exceptionHandler;
     private ?BufferingLogger $bootstrappingLogger = null;
 
