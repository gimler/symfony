--- conflicted
+++ resolved
@@ -225,15 +225,10 @@
 .trace-line + .trace-line { border-top: var(--border); }
 .trace-line:hover { background: var(--base-1); }
 .trace-line a { color: var(--base-6); }
-<<<<<<< HEAD
-.trace-line .icon { opacity: .4; position: absolute; left: 10px; top: 11px; }
+.trace-line .icon { opacity: .4; position: absolute; left: 10px; }
 .trace-line .icon svg { fill: var(--base-5); height: 16px; width: 16px; }
 .trace-line .icon.icon-copy { left: auto; top: auto; padding-left: 5px; display: none }
 .trace-line:hover .icon.icon-copy:not(.hidden) { display: inline-block }
-=======
-.trace-line .icon { opacity: .4; position: absolute; left: 10px; }
-.trace-line .icon svg { height: 16px; width: 16px; }
->>>>>>> f1f123b4
 .trace-line-header { padding-left: 36px; padding-right: 10px; }
 
 .trace-file-path, .trace-file-path a { color: var(--base-6); font-size: 13px; }
