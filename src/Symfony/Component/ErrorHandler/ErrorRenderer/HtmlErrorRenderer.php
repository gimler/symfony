--- conflicted
+++ resolved
@@ -48,11 +48,7 @@
      * @param bool|callable   $debug        The debugging mode as a boolean or a callable that should return it
      * @param string|callable $outputBuffer The output buffer as a string or a callable that should return it
      */
-<<<<<<< HEAD
-    public function __construct(bool|callable $debug = false, string $charset = null, string|FileLinkFormatter $fileLinkFormat = null, string $projectDir = null, string|callable $outputBuffer = '', LoggerInterface $logger = null)
-=======
-    public function __construct($debug = false, ?string $charset = null, $fileLinkFormat = null, ?string $projectDir = null, $outputBuffer = '', ?LoggerInterface $logger = null)
->>>>>>> 2a31f2dd
+    public function __construct(bool|callable $debug = false, ?string $charset = null, string|FileLinkFormatter|null $fileLinkFormat = null, ?string $projectDir = null, string|callable $outputBuffer = '', ?LoggerInterface $logger = null)
     {
         $this->debug = \is_bool($debug) ? $debug : $debug(...);
         $this->charset = $charset ?: (\ini_get('default_charset') ?: 'UTF-8');
