<?php

/*
 * This file is part of the Symfony package.
 *
 * (c) Fabien Potencier <fabien@symfony.com>
 *
 * For the full copyright and license information, please view the LICENSE
 * file that was distributed with this source code.
 */

namespace Symfony\Component\Console\Output;

use Symfony\Component\Console\Formatter\OutputFormatterInterface;
use Symfony\Component\Console\Helper\Helper;
use Symfony\Component\Console\Terminal;

/**
 * @author Pierre du Plessis <pdples@gmail.com>
 * @author Gabriel Ostrolucký <gabriel.ostrolucky@gmail.com>
 */
class ConsoleSectionOutput extends StreamOutput
{
    private array $content = [];
    private int $lines = 0;
    private array $sections;
    private Terminal $terminal;
    private int $maxHeight = 0;

    /**
     * @param resource               $stream
     * @param ConsoleSectionOutput[] $sections
     */
    public function __construct($stream, array &$sections, int $verbosity, bool $decorated, OutputFormatterInterface $formatter)
    {
        parent::__construct($stream, $verbosity, $decorated, $formatter);
        array_unshift($sections, $this);
        $this->sections = &$sections;
        $this->terminal = new Terminal();
    }

    /**
     * Defines a maximum number of lines for this section.
     *
     * When more lines are added, the section will automatically scroll to the
     * end (i.e. remove the first lines to comply with the max height).
     */
    public function setMaxHeight(int $maxHeight): void
    {
        // when changing max height, clear output of current section and redraw again with the new height
        $existingContent = $this->popStreamContentUntilCurrentSection($this->maxHeight ? min($this->maxHeight, $this->lines) : $this->lines);

        $this->maxHeight = $maxHeight;

        parent::doWrite($this->getVisibleContent(), false);
        parent::doWrite($existingContent, false);
    }

    /**
     * Clears previous output for this section.
     *
     * @param int $lines Number of lines to clear. If null, then the entire output of this section is cleared
     */
    public function clear(int $lines = null)
    {
        if (empty($this->content) || !$this->isDecorated()) {
            return;
        }

        if ($lines) {
            array_splice($this->content, -$lines);
        } else {
            $lines = $this->lines;
            $this->content = [];
        }

        $this->lines -= $lines;

        parent::doWrite($this->popStreamContentUntilCurrentSection($this->maxHeight ? min($this->maxHeight, $lines) : $lines), false);
    }

    /**
     * Overwrites the previous output with a new message.
     */
    public function overwrite(string|iterable $message)
    {
        $this->clear();
        $this->writeln($message);
    }

    public function getContent(): string
    {
        return implode('', $this->content);
    }

    public function getVisibleContent(): string
    {
        if (0 === $this->maxHeight) {
            return $this->getContent();
        }

        return implode('', \array_slice($this->content, -$this->maxHeight));
    }

    /**
<<<<<<< HEAD
     * @internal
     */
    public function incrementLines()
    {
        ++$this->lines;
    }

    /**
     * @internal
=======
     * {@inheritdoc}
>>>>>>> dc5be006
     */
    public function addContent(string $input, bool $newline = true): int
    {
        $width = $this->terminal->getWidth();
        $lines = explode(\PHP_EOL, $input);
        $linesAdded = 0;
        $count = \count($lines) - 1;
        foreach ($lines as $i => $lineContent) {
            // re-add the line break (that has been removed in the above `explode()` for
            // - every line that is not the last line
            // - if $newline is required, also add it to the last line
            if ($i < $count || $newline) {
                $lineContent .= \PHP_EOL;
            }

            // skip line if there is no text (or newline for that matter)
            if ('' === $lineContent) {
                continue;
            }

            // For the first line, check if the previous line (last entry of `$this->content`)
            // needs to be continued (i.e. does not end with a line break).
            if (0 === $i
                && (false !== $lastLine = end($this->content))
                && !str_ends_with($lastLine, \PHP_EOL)
            ) {
                // deduct the line count of the previous line
                $this->lines -= (int) ceil($this->getDisplayLength($lastLine) / $width) ?: 1;
                // concatenate previous and new line
                $lineContent = $lastLine.$lineContent;
                // replace last entry of `$this->content` with the new expanded line
                array_splice($this->content, -1, 1, $lineContent);
            } else {
                // otherwise just add the new content
                $this->content[] = $lineContent;
            }

            $linesAdded += (int) ceil($this->getDisplayLength($lineContent) / $width) ?: 1;
        }

        $this->lines += $linesAdded;

        return $linesAdded;
    }

    protected function doWrite(string $message, bool $newline)
    {
        if (!$this->isDecorated()) {
            parent::doWrite($message, $newline);

            return;
        }

        // Check if the previous line (last entry of `$this->content`) needs to be continued
        // (i.e. does not end with a line break). In which case, it needs to be erased first.
        $linesToClear = $deleteLastLine = ($lastLine = end($this->content) ?: '') && !str_ends_with($lastLine, \PHP_EOL) ? 1 : 0;

        $linesAdded = $this->addContent($message, $newline);

        if ($lineOverflow = $this->maxHeight > 0 && $this->lines > $this->maxHeight) {
            // on overflow, clear the whole section and redraw again (to remove the first lines)
            $linesToClear = $this->maxHeight;
        }

        $erasedContent = $this->popStreamContentUntilCurrentSection($linesToClear);

        if ($lineOverflow) {
            // redraw existing lines of the section
            $previousLinesOfSection = \array_slice($this->content, $this->lines - $this->maxHeight, $this->maxHeight - $linesAdded);
            parent::doWrite(implode('', $previousLinesOfSection), false);
        }

        // if the last line was removed, re-print its content together with the new content.
        // otherwise, just print the new content.
        parent::doWrite($deleteLastLine ? $lastLine.$message : $message, true);
        parent::doWrite($erasedContent, false);
    }

    /**
     * At initial stage, cursor is at the end of stream output. This method makes cursor crawl upwards until it hits
     * current section. Then it erases content it crawled through. Optionally, it erases part of current section too.
     */
    private function popStreamContentUntilCurrentSection(int $numberOfLinesToClearFromCurrentSection = 0): string
    {
        $numberOfLinesToClear = $numberOfLinesToClearFromCurrentSection;
        $erasedContent = [];

        foreach ($this->sections as $section) {
            if ($section === $this) {
                break;
            }

            $numberOfLinesToClear += $section->lines;
            if ('' !== $sectionContent = $section->getVisibleContent()) {
                if (!str_ends_with($sectionContent, \PHP_EOL)) {
                    $sectionContent .= \PHP_EOL;
                }
                $erasedContent[] = $sectionContent;
            }
        }

        if ($numberOfLinesToClear > 0) {
            // move cursor up n lines
            parent::doWrite(sprintf("\x1b[%dA", $numberOfLinesToClear), false);
            // erase to end of screen
            parent::doWrite("\x1b[0J", false);
        }

        return implode('', array_reverse($erasedContent));
    }

    private function getDisplayLength(string $text): int
    {
        return Helper::width(Helper::removeDecoration($this->getFormatter(), str_replace("\t", '        ', $text)));
    }
}<|MERGE_RESOLUTION|>--- conflicted
+++ resolved
@@ -103,19 +103,7 @@
     }
 
     /**
-<<<<<<< HEAD
      * @internal
-     */
-    public function incrementLines()
-    {
-        ++$this->lines;
-    }
-
-    /**
-     * @internal
-=======
-     * {@inheritdoc}
->>>>>>> dc5be006
      */
     public function addContent(string $input, bool $newline = true): int
     {
