<?php

/*
 * This file is part of the Symfony package.
 *
 * (c) Fabien Potencier <fabien@symfony.com>
 *
 * For the full copyright and license information, please view the LICENSE
 * file that was distributed with this source code.
 */

namespace Symfony\Component\Console\Output;

use Symfony\Component\Console\Formatter\OutputFormatterInterface;
use Symfony\Component\Console\Helper\Helper;
use Symfony\Component\Console\Terminal;

/**
 * @author Pierre du Plessis <pdples@gmail.com>
 * @author Gabriel Ostrolucký <gabriel.ostrolucky@gmail.com>
 */
class ConsoleSectionOutput extends StreamOutput
{
    private array $content = [];
    private int $lines = 0;
    private array $sections;
    private Terminal $terminal;
    private int $maxHeight = 0;

    /**
     * @param resource               $stream
     * @param ConsoleSectionOutput[] $sections
     */
    public function __construct($stream, array &$sections, int $verbosity, bool $decorated, OutputFormatterInterface $formatter)
    {
        parent::__construct($stream, $verbosity, $decorated, $formatter);
        array_unshift($sections, $this);
        $this->sections = &$sections;
        $this->terminal = new Terminal();
    }

    /**
     * Defines a maximum number of lines for this section.
     *
     * When more lines are added, the section will automatically scroll to the
     * end (i.e. remove the first lines to comply with the max height).
     */
    public function setMaxHeight(int $maxHeight): void
    {
        // when changing max height, clear output of current section and redraw again with the new height
        $existingContent = $this->popStreamContentUntilCurrentSection($this->maxHeight ? min($this->maxHeight, $this->lines) : $this->lines);

        $this->maxHeight = $maxHeight;

        parent::doWrite($this->getVisibleContent(), false);
        parent::doWrite($existingContent, false);
    }

    /**
     * Clears previous output for this section.
     *
     * @param int $lines Number of lines to clear. If null, then the entire output of this section is cleared
     *
     * @return void
     */
    public function clear(int $lines = null)
    {
        if (empty($this->content) || !$this->isDecorated()) {
            return;
        }

        if ($lines) {
            array_splice($this->content, -$lines);
        } else {
            $lines = $this->lines;
            $this->content = [];
        }

        $this->lines -= $lines;

        parent::doWrite($this->popStreamContentUntilCurrentSection($this->maxHeight ? min($this->maxHeight, $lines) : $lines), false);
    }

    /**
     * Overwrites the previous output with a new message.
     *
     * @return void
     */
    public function overwrite(string|iterable $message)
    {
        $this->clear();
        $this->writeln($message);
    }

    public function getContent(): string
    {
        return implode('', $this->content);
    }

    public function getVisibleContent(): string
    {
        if (0 === $this->maxHeight) {
            return $this->getContent();
        }

        return implode('', \array_slice($this->content, -$this->maxHeight));
    }

    /**
     * @internal
     */
    public function addContent(string $input, bool $newline = true): int
    {
        $width = $this->terminal->getWidth();
        $lines = explode(\PHP_EOL, $input);
        $linesAdded = 0;
        $count = \count($lines) - 1;
        foreach ($lines as $i => $lineContent) {
            // re-add the line break (that has been removed in the above `explode()` for
            // - every line that is not the last line
            // - if $newline is required, also add it to the last line
            // - if it's not new line, but input ending with `\PHP_EOL`
            if ($i < $count || $newline || str_ends_with($input, \PHP_EOL)) {
                $lineContent .= \PHP_EOL;
            }

            // skip line if there is no text (or newline for that matter)
            if ('' === $lineContent) {
                continue;
            }

            // For the first line, check if the previous line (last entry of `$this->content`)
            // needs to be continued (i.e. does not end with a line break).
            if (0 === $i
                && (false !== $lastLine = end($this->content))
                && !str_ends_with($lastLine, \PHP_EOL)
            ) {
                // deduct the line count of the previous line
                $this->lines -= (int) ceil($this->getDisplayLength($lastLine) / $width) ?: 1;
                // concatenate previous and new line
                $lineContent = $lastLine.$lineContent;
                // replace last entry of `$this->content` with the new expanded line
                array_splice($this->content, -1, 1, $lineContent);
            } else {
                // otherwise just add the new content
                $this->content[] = $lineContent;
            }

            $linesAdded += (int) ceil($this->getDisplayLength($lineContent) / $width) ?: 1;
        }

        $this->lines += $linesAdded;

        return $linesAdded;
    }

    /**
<<<<<<< HEAD
     * @return void
     */
=======
     * @internal
     */
    public function addNewLineOfInputSubmit()
    {
        $this->content[] = \PHP_EOL;
        ++$this->lines;
    }

>>>>>>> 25345174
    protected function doWrite(string $message, bool $newline)
    {
        if (!$this->isDecorated()) {
            parent::doWrite($message, $newline);

            return;
        }

        // Check if the previous line (last entry of `$this->content`) needs to be continued
        // (i.e. does not end with a line break). In which case, it needs to be erased first.
        $linesToClear = $deleteLastLine = ($lastLine = end($this->content) ?: '') && !str_ends_with($lastLine, \PHP_EOL) ? 1 : 0;

        $linesAdded = $this->addContent($message, $newline);

        if ($lineOverflow = $this->maxHeight > 0 && $this->lines > $this->maxHeight) {
            // on overflow, clear the whole section and redraw again (to remove the first lines)
            $linesToClear = $this->maxHeight;
        }

        $erasedContent = $this->popStreamContentUntilCurrentSection($linesToClear);

        if ($lineOverflow) {
            // redraw existing lines of the section
            $previousLinesOfSection = \array_slice($this->content, $this->lines - $this->maxHeight, $this->maxHeight - $linesAdded);
            parent::doWrite(implode('', $previousLinesOfSection), false);
        }

        // if the last line was removed, re-print its content together with the new content.
        // otherwise, just print the new content.
        parent::doWrite($deleteLastLine ? $lastLine.$message : $message, true);
        parent::doWrite($erasedContent, false);
    }

    /**
     * At initial stage, cursor is at the end of stream output. This method makes cursor crawl upwards until it hits
     * current section. Then it erases content it crawled through. Optionally, it erases part of current section too.
     */
    private function popStreamContentUntilCurrentSection(int $numberOfLinesToClearFromCurrentSection = 0): string
    {
        $numberOfLinesToClear = $numberOfLinesToClearFromCurrentSection;
        $erasedContent = [];

        foreach ($this->sections as $section) {
            if ($section === $this) {
                break;
            }

            $numberOfLinesToClear += $section->lines;
            if ('' !== $sectionContent = $section->getVisibleContent()) {
                if (!str_ends_with($sectionContent, \PHP_EOL)) {
                    $sectionContent .= \PHP_EOL;
                }
                $erasedContent[] = $sectionContent;
            }
        }

        if ($numberOfLinesToClear > 0) {
            // move cursor up n lines
            parent::doWrite(sprintf("\x1b[%dA", $numberOfLinesToClear), false);
            // erase to end of screen
            parent::doWrite("\x1b[0J", false);
        }

        return implode('', array_reverse($erasedContent));
    }

    private function getDisplayLength(string $text): int
    {
        return Helper::width(Helper::removeDecoration($this->getFormatter(), str_replace("\t", '        ', $text)));
    }
}<|MERGE_RESOLUTION|>--- conflicted
+++ resolved
@@ -155,19 +155,8 @@
     }
 
     /**
-<<<<<<< HEAD
      * @return void
      */
-=======
-     * @internal
-     */
-    public function addNewLineOfInputSubmit()
-    {
-        $this->content[] = \PHP_EOL;
-        ++$this->lines;
-    }
-
->>>>>>> 25345174
     protected function doWrite(string $message, bool $newline)
     {
         if (!$this->isDecorated()) {
