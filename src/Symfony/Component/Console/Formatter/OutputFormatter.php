<?php

/*
 * This file is part of the Symfony package.
 *
 * (c) Fabien Potencier <fabien@symfony.com>
 *
 * For the full copyright and license information, please view the LICENSE
 * file that was distributed with this source code.
 */

namespace Symfony\Component\Console\Formatter;

use Symfony\Component\Console\Exception\InvalidArgumentException;

/**
 * Formatter class for console output.
 *
 * @author Konstantin Kudryashov <ever.zet@gmail.com>
 * @author Roland Franssen <franssen.roland@gmail.com>
 */
class OutputFormatter implements WrappableOutputFormatterInterface
{
    private $decorated;
    private $styles = array();
    private $styleStack;

    /**
     * Escapes "<" special char in given text.
     *
     * @param string $text Text to escape
     *
     * @return string Escaped text
     */
    public static function escape($text)
    {
        $text = preg_replace('/([^\\\\]?)</', '$1\\<', $text);

        return self::escapeTrailingBackslash($text);
    }

    /**
     * Escapes trailing "\" in given text.
     *
     * @param string $text Text to escape
     *
     * @return string Escaped text
     *
     * @internal
     */
    public static function escapeTrailingBackslash($text)
    {
        if ('\\' === substr($text, -1)) {
            $len = \strlen($text);
            $text = rtrim($text, '\\');
            $text = str_replace("\0", '', $text);
            $text .= str_repeat("\0", $len - \strlen($text));
        }

        return $text;
    }

    /**
     * Initializes console output formatter.
     *
     * @param bool                            $decorated Whether this formatter should actually decorate strings
     * @param OutputFormatterStyleInterface[] $styles    Array of "name => FormatterStyle" instances
     */
    public function __construct(bool $decorated = false, array $styles = array())
    {
        $this->decorated = $decorated;

        $this->setStyle('error', new OutputFormatterStyle('white', 'red'));
        $this->setStyle('info', new OutputFormatterStyle('green'));
        $this->setStyle('comment', new OutputFormatterStyle('yellow'));
        $this->setStyle('question', new OutputFormatterStyle('black', 'cyan'));

        foreach ($styles as $name => $style) {
            $this->setStyle($name, $style);
        }

        $this->styleStack = new OutputFormatterStyleStack();
    }

    /**
     * {@inheritdoc}
     */
    public function setDecorated($decorated)
    {
        $this->decorated = (bool) $decorated;
    }

    /**
     * {@inheritdoc}
     */
    public function isDecorated()
    {
        return $this->decorated;
    }

    /**
     * {@inheritdoc}
     */
    public function setStyle($name, OutputFormatterStyleInterface $style)
    {
        $this->styles[strtolower($name)] = $style;
    }

    /**
     * {@inheritdoc}
     */
    public function hasStyle($name)
    {
        return isset($this->styles[strtolower($name)]);
    }

    /**
     * {@inheritdoc}
     */
    public function getStyle($name)
    {
        if (!$this->hasStyle($name)) {
            throw new InvalidArgumentException(sprintf('Undefined style: %s', $name));
        }

        return $this->styles[strtolower($name)];
    }

    /**
     * {@inheritdoc}
     */
    public function format($message)
    {
        return $this->formatAndWrap((string) $message, 0);
    }

    /**
     * {@inheritdoc}
     */
    public function formatAndWrap(string $message, int $width)
    {
        $offset = 0;
        $output = '';
        $tagRegex = '[a-z][^<>]*+';
        $currentLineLength = 0;
        preg_match_all("#<(($tagRegex) | /($tagRegex)?)>#ix", $message, $matches, PREG_OFFSET_CAPTURE);
        foreach ($matches[0] as $i => $match) {
            $pos = $match[1];
            $text = $match[0];

            if (0 != $pos && '\\' == $message[$pos - 1]) {
                continue;
            }

            // add the text up to the next tag
            $output .= $this->applyCurrentStyle(substr($message, $offset, $pos - $offset), $output, $width, $currentLineLength);
            $offset = $pos + \strlen($text);

            // opening tag?
            if ($open = '/' != $text[1]) {
                $tag = $matches[1][$i][0];
            } else {
                $tag = isset($matches[3][$i][0]) ? $matches[3][$i][0] : '';
            }

            if (!$open && !$tag) {
                // </>
                $this->styleStack->pop();
            } elseif (false === $style = $this->createStyleFromString($tag)) {
                $output .= $this->applyCurrentStyle($text, $output, $width, $currentLineLength);
            } elseif ($open) {
                $this->styleStack->push($style);
            } else {
                $this->styleStack->pop($style);
            }
        }

        $output .= $this->applyCurrentStyle(substr($message, $offset), $output, $width, $currentLineLength);

        if (false !== strpos($output, "\0")) {
            return strtr($output, array("\0" => '\\', '\\<' => '<'));
        }

        return str_replace('\\<', '<', $output);
    }

    /**
     * @return OutputFormatterStyleStack
     */
    public function getStyleStack()
    {
        return $this->styleStack;
    }

    /**
     * Tries to create new style instance from string.
     *
     * @return OutputFormatterStyle|false False if string is not format string
     */
    private function createStyleFromString(string $string)
    {
        if (isset($this->styles[$string])) {
            return $this->styles[$string];
        }

        if (!preg_match_all('/([^=]+)=([^;]+)(;|$)/', $string, $matches, PREG_SET_ORDER)) {
            return false;
        }

        $style = new OutputFormatterStyle();
        foreach ($matches as $match) {
            array_shift($match);
            $match[0] = strtolower($match[0]);

            if ('fg' == $match[0]) {
                $style->setForeground(strtolower($match[1]));
            } elseif ('bg' == $match[0]) {
<<<<<<< HEAD
                $style->setBackground($match[1]);
            } elseif ('href' === $match[0]) {
                $style->setHref($match[1]);
=======
                $style->setBackground(strtolower($match[1]));
>>>>>>> 8a609079
            } elseif ('options' === $match[0]) {
                preg_match_all('([^,;]+)', strtolower($match[1]), $options);
                $options = array_shift($options);
                foreach ($options as $option) {
                    $style->setOption($option);
                }
            } else {
                return false;
            }
        }

        return $style;
    }

    /**
     * Applies current style from stack to text, if must be applied.
     */
    private function applyCurrentStyle(string $text, string $current, int $width, int &$currentLineLength): string
    {
        if ('' === $text) {
            return '';
        }

        if (!$width) {
            return $this->isDecorated() ? $this->styleStack->getCurrent()->apply($text) : $text;
        }

        if (!$currentLineLength && '' !== $current) {
            $text = ltrim($text);
        }

        if ($currentLineLength) {
            $prefix = substr($text, 0, $i = $width - $currentLineLength)."\n";
            $text = substr($text, $i);
        } else {
            $prefix = '';
        }

        preg_match('~(\\n)$~', $text, $matches);
        $text = $prefix.preg_replace('~([^\\n]{'.$width.'})\\ *~', "\$1\n", $text);
        $text = rtrim($text, "\n").($matches[1] ?? '');

        if (!$currentLineLength && '' !== $current && "\n" !== substr($current, -1)) {
            $text = "\n".$text;
        }

        $lines = explode("\n", $text);
        if ($width === $currentLineLength = \strlen(end($lines))) {
            $currentLineLength = 0;
        }

        if ($this->isDecorated()) {
            foreach ($lines as $i => $line) {
                $lines[$i] = $this->styleStack->getCurrent()->apply($line);
            }
        }

        return implode("\n", $lines);
    }
}<|MERGE_RESOLUTION|>--- conflicted
+++ resolved
@@ -215,13 +215,9 @@
             if ('fg' == $match[0]) {
                 $style->setForeground(strtolower($match[1]));
             } elseif ('bg' == $match[0]) {
-<<<<<<< HEAD
-                $style->setBackground($match[1]);
+                $style->setBackground(strtolower($match[1]));
             } elseif ('href' === $match[0]) {
                 $style->setHref($match[1]);
-=======
-                $style->setBackground(strtolower($match[1]));
->>>>>>> 8a609079
             } elseif ('options' === $match[0]) {
                 preg_match_all('([^,;]+)', strtolower($match[1]), $options);
                 $options = array_shift($options);
