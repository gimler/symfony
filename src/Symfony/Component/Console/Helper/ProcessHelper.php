<?php

/*
 * This file is part of the Symfony package.
 *
 * (c) Fabien Potencier <fabien@symfony.com>
 *
 * For the full copyright and license information, please view the LICENSE
 * file that was distributed with this source code.
 */

namespace Symfony\Component\Console\Helper;

use Symfony\Component\Console\Output\ConsoleOutputInterface;
use Symfony\Component\Console\Output\OutputInterface;
use Symfony\Component\Process\Exception\ProcessFailedException;
use Symfony\Component\Process\Process;

/**
 * The ProcessHelper class provides helpers to run external processes.
 *
 * @author Fabien Potencier <fabien@symfony.com>
 */
class ProcessHelper extends Helper
{
    /**
     * Runs an external process.
     *
     * @param OutputInterface      $output    An OutputInterface instance
     * @param string|array|Process $cmd       An instance of Process or an array of arguments to escape and run or a command to run
     * @param string|null          $error     An error message that must be displayed if something went wrong
     * @param callable|null        $callback  A PHP callback to run whenever there is some
     *                                        output available on STDOUT or STDERR
     * @param int                  $verbosity The threshold for verbosity
     *
     * @return Process The process that ran
     */
    public function run(OutputInterface $output, $cmd, $error = null, callable $callback = null, $verbosity = OutputInterface::VERBOSITY_VERY_VERBOSE)
    {
        if ($output instanceof ConsoleOutputInterface) {
            $output = $output->getErrorOutput();
        }

        $formatter = $this->getHelperSet()->get('debug_formatter');

<<<<<<< HEAD
        if ($cmd instanceof Process) {
=======
        if (\is_array($cmd)) {
            $process = ProcessBuilder::create($cmd)->getProcess();
        } elseif ($cmd instanceof Process) {
>>>>>>> 82d13dae
            $process = $cmd;
        } else {
            $process = new Process($cmd);
        }

        if ($verbosity <= $output->getVerbosity()) {
            $output->write($formatter->start(spl_object_hash($process), $this->escapeString($process->getCommandLine())));
        }

        if ($output->isDebug()) {
            $callback = $this->wrapCallback($output, $process, $callback);
        }

        $process->run($callback);

        if ($verbosity <= $output->getVerbosity()) {
            $message = $process->isSuccessful() ? 'Command ran successfully' : sprintf('%s Command did not run successfully', $process->getExitCode());
            $output->write($formatter->stop(spl_object_hash($process), $message, $process->isSuccessful()));
        }

        if (!$process->isSuccessful() && null !== $error) {
            $output->writeln(sprintf('<error>%s</error>', $this->escapeString($error)));
        }

        return $process;
    }

    /**
     * Runs the process.
     *
     * This is identical to run() except that an exception is thrown if the process
     * exits with a non-zero exit code.
     *
     * @param OutputInterface $output   An OutputInterface instance
     * @param string|Process  $cmd      An instance of Process or a command to run
     * @param string|null     $error    An error message that must be displayed if something went wrong
     * @param callable|null   $callback A PHP callback to run whenever there is some
     *                                  output available on STDOUT or STDERR
     *
     * @return Process The process that ran
     *
     * @throws ProcessFailedException
     *
     * @see run()
     */
    public function mustRun(OutputInterface $output, $cmd, $error = null, callable $callback = null)
    {
        $process = $this->run($output, $cmd, $error, $callback);

        if (!$process->isSuccessful()) {
            throw new ProcessFailedException($process);
        }

        return $process;
    }

    /**
     * Wraps a Process callback to add debugging output.
     *
     * @param OutputInterface $output   An OutputInterface interface
     * @param Process         $process  The Process
     * @param callable|null   $callback A PHP callable
     *
     * @return callable
     */
    public function wrapCallback(OutputInterface $output, Process $process, callable $callback = null)
    {
        if ($output instanceof ConsoleOutputInterface) {
            $output = $output->getErrorOutput();
        }

        $formatter = $this->getHelperSet()->get('debug_formatter');

        return function ($type, $buffer) use ($output, $process, $callback, $formatter) {
            $output->write($formatter->progress(spl_object_hash($process), $this->escapeString($buffer), Process::ERR === $type));

            if (null !== $callback) {
                \call_user_func($callback, $type, $buffer);
            }
        };
    }

    private function escapeString($str)
    {
        return str_replace('<', '\\<', $str);
    }

    /**
     * {@inheritdoc}
     */
    public function getName()
    {
        return 'process';
    }
}<|MERGE_RESOLUTION|>--- conflicted
+++ resolved
@@ -43,13 +43,7 @@
 
         $formatter = $this->getHelperSet()->get('debug_formatter');
 
-<<<<<<< HEAD
         if ($cmd instanceof Process) {
-=======
-        if (\is_array($cmd)) {
-            $process = ProcessBuilder::create($cmd)->getProcess();
-        } elseif ($cmd instanceof Process) {
->>>>>>> 82d13dae
             $process = $cmd;
         } else {
             $process = new Process($cmd);
