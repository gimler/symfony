<?php

/*
 * This file is part of the Symfony package.
 *
 * (c) Fabien Potencier <fabien@symfony.com>
 *
 * For the full copyright and license information, please view the LICENSE
 * file that was distributed with this source code.
 */

namespace Symfony\Component\Console\Helper;

use Symfony\Component\Console\Output\ConsoleOutputInterface;
use Symfony\Component\Console\Output\OutputInterface;
use Symfony\Component\Console\Exception\LogicException;
use Symfony\Component\Console\Terminal;

/**
 * The ProgressBar provides helpers to display progress output.
 *
 * @author Fabien Potencier <fabien@symfony.com>
 * @author Chris Jones <leeked@gmail.com>
 */
final class ProgressBar
{
    private $barWidth = 28;
    private $barChar;
    private $emptyBarChar = '-';
    private $progressChar = '>';
    private $format;
    private $internalFormat;
    private $redrawFreq = 1;
    private $output;
    private $step = 0;
    private $max;
    private $startTime;
    private $stepWidth;
    private $percent = 0.0;
    private $formatLineCount;
    private $messages = array();
    private $overwrite = true;
    private $terminal;
    private $firstRun = true;

    private static $formatters;
    private static $formats;

    /**
     * @param OutputInterface $output An OutputInterface instance
     * @param int             $max    Maximum steps (0 if unknown)
     */
    public function __construct(OutputInterface $output, $max = 0)
    {
        if ($output instanceof ConsoleOutputInterface) {
            $output = $output->getErrorOutput();
        }

        $this->output = $output;
        $this->setMaxSteps($max);
        $this->terminal = new Terminal();

        if (!$this->output->isDecorated()) {
            // disable overwrite when output does not support ANSI codes.
            $this->overwrite = false;

            // set a reasonable redraw frequency so output isn't flooded
            $this->setRedrawFrequency($max / 10);
        }

        $this->startTime = time();
    }

    /**
     * Sets a placeholder formatter for a given name.
     *
     * This method also allow you to override an existing placeholder.
     *
     * @param string   $name     The placeholder name (including the delimiter char like %)
     * @param callable $callable A PHP callable
     */
    public static function setPlaceholderFormatterDefinition($name, callable $callable)
    {
        if (!self::$formatters) {
            self::$formatters = self::initPlaceholderFormatters();
        }

        self::$formatters[$name] = $callable;
    }

    /**
     * Gets the placeholder formatter for a given name.
     *
     * @param string $name The placeholder name (including the delimiter char like %)
     *
     * @return callable|null A PHP callable
     */
    public static function getPlaceholderFormatterDefinition($name)
    {
        if (!self::$formatters) {
            self::$formatters = self::initPlaceholderFormatters();
        }

        return isset(self::$formatters[$name]) ? self::$formatters[$name] : null;
    }

    /**
     * Sets a format for a given name.
     *
     * This method also allow you to override an existing format.
     *
     * @param string $name   The format name
     * @param string $format A format string
     */
    public static function setFormatDefinition($name, $format)
    {
        if (!self::$formats) {
            self::$formats = self::initFormats();
        }

        self::$formats[$name] = $format;
    }

    /**
     * Gets the format for a given name.
     *
     * @param string $name The format name
     *
     * @return string|null A format string
     */
    public static function getFormatDefinition($name)
    {
        if (!self::$formats) {
            self::$formats = self::initFormats();
        }

        return isset(self::$formats[$name]) ? self::$formats[$name] : null;
    }

    /**
     * Associates a text with a named placeholder.
     *
     * The text is displayed when the progress bar is rendered but only
     * when the corresponding placeholder is part of the custom format line
     * (by wrapping the name with %).
     *
     * @param string $message The text to associate with the placeholder
     * @param string $name    The name of the placeholder
     */
    public function setMessage($message, $name = 'message')
    {
        $this->messages[$name] = $message;
    }

    public function getMessage($name = 'message')
    {
        return $this->messages[$name];
    }

    /**
     * Gets the progress bar start time.
     *
     * @return int The progress bar start time
     */
    public function getStartTime()
    {
        return $this->startTime;
    }

    /**
     * Gets the progress bar maximal steps.
     *
     * @return int The progress bar max steps
     */
    public function getMaxSteps()
    {
        return $this->max;
    }

    /**
     * Gets the current step position.
     *
     * @return int The progress bar step
     */
    public function getProgress()
    {
        return $this->step;
    }

    /**
     * Gets the progress bar step width.
     *
     * @return int The progress bar step width
     */
    private function getStepWidth()
    {
        return $this->stepWidth;
    }

    /**
     * Gets the current progress bar percent.
     *
     * @return float The current progress bar percent
     */
    public function getProgressPercent()
    {
        return $this->percent;
    }

    /**
     * Sets the progress bar width.
     *
     * @param int $size The progress bar size
     */
    public function setBarWidth($size)
    {
        $this->barWidth = max(1, (int) $size);
    }

    /**
     * Gets the progress bar width.
     *
     * @return int The progress bar size
     */
    public function getBarWidth()
    {
        return $this->barWidth;
    }

    /**
     * Sets the bar character.
     *
     * @param string $char A character
     */
    public function setBarCharacter($char)
    {
        $this->barChar = $char;
    }

    /**
     * Gets the bar character.
     *
     * @return string A character
     */
    public function getBarCharacter()
    {
        if (null === $this->barChar) {
            return $this->max ? '=' : $this->emptyBarChar;
        }

        return $this->barChar;
    }

    /**
     * Sets the empty bar character.
     *
     * @param string $char A character
     */
    public function setEmptyBarCharacter($char)
    {
        $this->emptyBarChar = $char;
    }

    /**
     * Gets the empty bar character.
     *
     * @return string A character
     */
    public function getEmptyBarCharacter()
    {
        return $this->emptyBarChar;
    }

    /**
     * Sets the progress bar character.
     *
     * @param string $char A character
     */
    public function setProgressCharacter($char)
    {
        $this->progressChar = $char;
    }

    /**
     * Gets the progress bar character.
     *
     * @return string A character
     */
    public function getProgressCharacter()
    {
        return $this->progressChar;
    }

    /**
     * Sets the progress bar format.
     *
     * @param string $format The format
     */
    public function setFormat($format)
    {
        $this->format = null;
        $this->internalFormat = $format;
    }

    /**
     * Sets the redraw frequency.
     *
     * @param int|float $freq The frequency in steps
     */
    public function setRedrawFrequency($freq)
    {
        $this->redrawFreq = max((int) $freq, 1);
    }

    /**
     * Starts the progress output.
     *
     * @param int|null $max Number of steps to complete the bar (0 if indeterminate), null to leave unchanged
     */
    public function start($max = null)
    {
        $this->startTime = time();
        $this->step = 0;
        $this->percent = 0.0;

        if (null !== $max) {
            $this->setMaxSteps($max);
        }

        $this->display();
    }

    /**
     * Advances the progress output X steps.
     *
     * @param int $step Number of steps to advance
     */
    public function advance($step = 1)
    {
        $this->setProgress($this->step + $step);
    }

    /**
     * Sets whether to overwrite the progressbar, false for new line.
     *
     * @param bool $overwrite
     */
    public function setOverwrite($overwrite)
    {
        $this->overwrite = (bool) $overwrite;
    }

    /**
     * Sets the current progress.
     *
     * @param int $step The current progress
     */
    public function setProgress($step)
    {
        $step = (int) $step;

        if ($this->max && $step > $this->max) {
            $this->max = $step;
        } elseif ($step < 0) {
            $step = 0;
        }

        $prevPeriod = (int) ($this->step / $this->redrawFreq);
        $currPeriod = (int) ($step / $this->redrawFreq);
        $this->step = $step;
        $this->percent = $this->max ? (float) $this->step / $this->max : 0;
        if ($prevPeriod !== $currPeriod || $this->max === $step) {
            $this->display();
        }
    }

    /**
     * Finishes the progress output.
     */
    public function finish()
    {
        if (!$this->max) {
            $this->max = $this->step;
        }

        if ($this->step === $this->max && !$this->overwrite) {
            // prevent double 100% output
            return;
        }

        $this->setProgress($this->max);
    }

    /**
     * Outputs the current progress string.
     */
    public function display()
    {
        if (OutputInterface::VERBOSITY_QUIET === $this->output->getVerbosity()) {
            return;
        }

        if (null === $this->format) {
            $this->setRealFormat($this->internalFormat ?: $this->determineBestFormat());
        }

<<<<<<< HEAD
        $this->overwrite($this->buildLine());
=======
        // these 3 variables can be removed in favor of using $this in the closure when support for PHP 5.3 will be dropped.
        $self = $this;
        $output = $this->output;
        $messages = $this->messages;
        $this->overwrite(preg_replace_callback("{%([a-z\-_]+)(?:\:([^%]+))?%}i", function ($matches) use ($self, $output, $messages) {
            if ($formatter = $self::getPlaceholderFormatterDefinition($matches[1])) {
                $text = \call_user_func($formatter, $self, $output);
            } elseif (isset($messages[$matches[1]])) {
                $text = $messages[$matches[1]];
            } else {
                return $matches[0];
            }

            if (isset($matches[2])) {
                $text = sprintf('%'.$matches[2], $text);
            }

            return $text;
        }, $this->format));
>>>>>>> 82d13dae
    }

    /**
     * Removes the progress bar from the current line.
     *
     * This is useful if you wish to write some output
     * while a progress bar is running.
     * Call display() to show the progress bar again.
     */
    public function clear()
    {
        if (!$this->overwrite) {
            return;
        }

        if (null === $this->format) {
            $this->setRealFormat($this->internalFormat ?: $this->determineBestFormat());
        }

        $this->overwrite('');
    }

    /**
     * Sets the progress bar format.
     *
     * @param string $format The format
     */
    private function setRealFormat($format)
    {
        // try to use the _nomax variant if available
        if (!$this->max && null !== self::getFormatDefinition($format.'_nomax')) {
            $this->format = self::getFormatDefinition($format.'_nomax');
        } elseif (null !== self::getFormatDefinition($format)) {
            $this->format = self::getFormatDefinition($format);
        } else {
            $this->format = $format;
        }

        $this->formatLineCount = substr_count($this->format, "\n");
    }

    /**
     * Sets the progress bar maximal steps.
     *
     * @param int $max The progress bar max steps
     */
    private function setMaxSteps($max)
    {
        $this->max = max(0, (int) $max);
        $this->stepWidth = $this->max ? Helper::strlen($this->max) : 4;
    }

    /**
     * Overwrites a previous message to the output.
     *
     * @param string $message The message
     */
    private function overwrite($message)
    {
        if ($this->overwrite) {
            if (!$this->firstRun) {
                // Move the cursor to the beginning of the line
                $this->output->write("\x0D");

                // Erase the line
                $this->output->write("\x1B[2K");

                // Erase previous lines
                if ($this->formatLineCount > 0) {
                    $this->output->write(str_repeat("\x1B[1A\x1B[2K", $this->formatLineCount));
                }
            }
        } elseif ($this->step > 0) {
            $this->output->writeln('');
        }

        $this->firstRun = false;

        $this->output->write($message);
    }

    private function determineBestFormat()
    {
        switch ($this->output->getVerbosity()) {
            // OutputInterface::VERBOSITY_QUIET: display is disabled anyway
            case OutputInterface::VERBOSITY_VERBOSE:
                return $this->max ? 'verbose' : 'verbose_nomax';
            case OutputInterface::VERBOSITY_VERY_VERBOSE:
                return $this->max ? 'very_verbose' : 'very_verbose_nomax';
            case OutputInterface::VERBOSITY_DEBUG:
                return $this->max ? 'debug' : 'debug_nomax';
            default:
                return $this->max ? 'normal' : 'normal_nomax';
        }
    }

    private static function initPlaceholderFormatters()
    {
        return array(
            'bar' => function (ProgressBar $bar, OutputInterface $output) {
                $completeBars = floor($bar->getMaxSteps() > 0 ? $bar->getProgressPercent() * $bar->getBarWidth() : $bar->getProgress() % $bar->getBarWidth());
                $display = str_repeat($bar->getBarCharacter(), $completeBars);
                if ($completeBars < $bar->getBarWidth()) {
                    $emptyBars = $bar->getBarWidth() - $completeBars - Helper::strlenWithoutDecoration($output->getFormatter(), $bar->getProgressCharacter());
                    $display .= $bar->getProgressCharacter().str_repeat($bar->getEmptyBarCharacter(), $emptyBars);
                }

                return $display;
            },
            'elapsed' => function (ProgressBar $bar) {
                return Helper::formatTime(time() - $bar->getStartTime());
            },
            'remaining' => function (ProgressBar $bar) {
                if (!$bar->getMaxSteps()) {
                    throw new LogicException('Unable to display the remaining time if the maximum number of steps is not set.');
                }

                if (!$bar->getProgress()) {
                    $remaining = 0;
                } else {
                    $remaining = round((time() - $bar->getStartTime()) / $bar->getProgress() * ($bar->getMaxSteps() - $bar->getProgress()));
                }

                return Helper::formatTime($remaining);
            },
            'estimated' => function (ProgressBar $bar) {
                if (!$bar->getMaxSteps()) {
                    throw new LogicException('Unable to display the estimated time if the maximum number of steps is not set.');
                }

                if (!$bar->getProgress()) {
                    $estimated = 0;
                } else {
                    $estimated = round((time() - $bar->getStartTime()) / $bar->getProgress() * $bar->getMaxSteps());
                }

                return Helper::formatTime($estimated);
            },
            'memory' => function (ProgressBar $bar) {
                return Helper::formatMemory(memory_get_usage(true));
            },
            'current' => function (ProgressBar $bar) {
                return str_pad($bar->getProgress(), $bar->getStepWidth(), ' ', STR_PAD_LEFT);
            },
            'max' => function (ProgressBar $bar) {
                return $bar->getMaxSteps();
            },
            'percent' => function (ProgressBar $bar) {
                return floor($bar->getProgressPercent() * 100);
            },
        );
    }

    private static function initFormats()
    {
        return array(
            'normal' => ' %current%/%max% [%bar%] %percent:3s%%',
            'normal_nomax' => ' %current% [%bar%]',

            'verbose' => ' %current%/%max% [%bar%] %percent:3s%% %elapsed:6s%',
            'verbose_nomax' => ' %current% [%bar%] %elapsed:6s%',

            'very_verbose' => ' %current%/%max% [%bar%] %percent:3s%% %elapsed:6s%/%estimated:-6s%',
            'very_verbose_nomax' => ' %current% [%bar%] %elapsed:6s%',

            'debug' => ' %current%/%max% [%bar%] %percent:3s%% %elapsed:6s%/%estimated:-6s% %memory:6s%',
            'debug_nomax' => ' %current% [%bar%] %elapsed:6s% %memory:6s%',
        );
    }

    /**
     * @return string
     */
    private function buildLine()
    {
        $regex = "{%([a-z\-_]+)(?:\:([^%]+))?%}i";
        $callback = function ($matches) {
            if ($formatter = $this::getPlaceholderFormatterDefinition($matches[1])) {
                $text = call_user_func($formatter, $this, $this->output);
            } elseif (isset($this->messages[$matches[1]])) {
                $text = $this->messages[$matches[1]];
            } else {
                return $matches[0];
            }

            if (isset($matches[2])) {
                $text = sprintf('%'.$matches[2], $text);
            }

            return $text;
        };
        $line = preg_replace_callback($regex, $callback, $this->format);

        // gets string length for each sub line with multiline format
        $linesLength = array_map(function ($subLine) {
            return Helper::strlenWithoutDecoration($this->output->getFormatter(), rtrim($subLine, "\r"));
        }, explode("\n", $line));

        $linesWidth = max($linesLength);

        $terminalWidth = $this->terminal->getWidth();
        if ($linesWidth <= $terminalWidth) {
            return $line;
        }

        $this->setBarWidth($this->barWidth - $linesWidth + $terminalWidth);

        return preg_replace_callback($regex, $callback, $this->format);
    }
}<|MERGE_RESOLUTION|>--- conflicted
+++ resolved
@@ -404,29 +404,7 @@
             $this->setRealFormat($this->internalFormat ?: $this->determineBestFormat());
         }
 
-<<<<<<< HEAD
         $this->overwrite($this->buildLine());
-=======
-        // these 3 variables can be removed in favor of using $this in the closure when support for PHP 5.3 will be dropped.
-        $self = $this;
-        $output = $this->output;
-        $messages = $this->messages;
-        $this->overwrite(preg_replace_callback("{%([a-z\-_]+)(?:\:([^%]+))?%}i", function ($matches) use ($self, $output, $messages) {
-            if ($formatter = $self::getPlaceholderFormatterDefinition($matches[1])) {
-                $text = \call_user_func($formatter, $self, $output);
-            } elseif (isset($messages[$matches[1]])) {
-                $text = $messages[$matches[1]];
-            } else {
-                return $matches[0];
-            }
-
-            if (isset($matches[2])) {
-                $text = sprintf('%'.$matches[2], $text);
-            }
-
-            return $text;
-        }, $this->format));
->>>>>>> 82d13dae
     }
 
     /**
@@ -605,7 +583,7 @@
         $regex = "{%([a-z\-_]+)(?:\:([^%]+))?%}i";
         $callback = function ($matches) {
             if ($formatter = $this::getPlaceholderFormatterDefinition($matches[1])) {
-                $text = call_user_func($formatter, $this, $this->output);
+                $text = \call_user_func($formatter, $this, $this->output);
             } elseif (isset($this->messages[$matches[1]])) {
                 $text = $this->messages[$matches[1]];
             } else {
