<?php

/*
 * This file is part of the Symfony package.
 *
 * (c) Fabien Potencier <fabien@symfony.com>
 *
 * For the full copyright and license information, please view the LICENSE
 * file that was distributed with this source code.
 */

namespace Symfony\Component\Console\Helper;

use Symfony\Component\Console\Formatter\OutputFormatterInterface;
use Symfony\Component\String\UnicodeString;

/**
 * Helper is the base class for all helper classes.
 *
 * @author Fabien Potencier <fabien@symfony.com>
 */
abstract class Helper implements HelperInterface
{
    protected $helperSet;

    /**
     * @return void
     */
    public function setHelperSet(?HelperSet $helperSet = null)
    {
        if (1 > \func_num_args()) {
            trigger_deprecation('symfony/console', '6.2', 'Calling "%s()" without any arguments is deprecated, pass null explicitly instead.', __METHOD__);
        }
        $this->helperSet = $helperSet;
    }

    public function getHelperSet(): ?HelperSet
    {
        return $this->helperSet;
    }

    /**
     * Returns the width of a string, using mb_strwidth if it is available.
     * The width is how many characters positions the string will use.
     */
    public static function width(?string $string): int
    {
        $string ??= '';

        if (preg_match('//u', $string)) {
            return (new UnicodeString($string))->width(false);
        }

        if (false === $encoding = mb_detect_encoding($string, null, true)) {
            return \strlen($string);
        }

        return mb_strwidth($string, $encoding);
    }

    /**
     * Returns the length of a string, using mb_strlen if it is available.
     * The length is related to how many bytes the string will use.
     */
    public static function length(?string $string): int
    {
        $string ??= '';

        if (preg_match('//u', $string)) {
            return (new UnicodeString($string))->length();
        }

        if (false === $encoding = mb_detect_encoding($string, null, true)) {
            return \strlen($string);
        }

        return mb_strlen($string, $encoding);
    }

    /**
     * Returns the subset of a string, using mb_substr if it is available.
     */
<<<<<<< HEAD
    public static function substr(?string $string, int $from, int $length = null): string
=======
    public static function substr(?string $string, int $from, ?int $length = null)
>>>>>>> 2a31f2dd
    {
        $string ??= '';

        if (false === $encoding = mb_detect_encoding($string, null, true)) {
            return substr($string, $from, $length);
        }

        return mb_substr($string, $from, $length, $encoding);
    }

    /**
     * @return string
     */
    public static function formatTime(int|float $secs)
    {
        static $timeFormats = [
            [0, '< 1 sec'],
            [1, '1 sec'],
            [2, 'secs', 1],
            [60, '1 min'],
            [120, 'mins', 60],
            [3600, '1 hr'],
            [7200, 'hrs', 3600],
            [86400, '1 day'],
            [172800, 'days', 86400],
        ];

        foreach ($timeFormats as $index => $format) {
            if ($secs >= $format[0]) {
                if ((isset($timeFormats[$index + 1]) && $secs < $timeFormats[$index + 1][0])
                    || $index == \count($timeFormats) - 1
                ) {
                    if (2 == \count($format)) {
                        return $format[1];
                    }

                    return floor($secs / $format[2]).' '.$format[1];
                }
            }
        }
    }

    /**
     * @return string
     */
    public static function formatMemory(int $memory)
    {
        if ($memory >= 1024 * 1024 * 1024) {
            return sprintf('%.1f GiB', $memory / 1024 / 1024 / 1024);
        }

        if ($memory >= 1024 * 1024) {
            return sprintf('%.1f MiB', $memory / 1024 / 1024);
        }

        if ($memory >= 1024) {
            return sprintf('%d KiB', $memory / 1024);
        }

        return sprintf('%d B', $memory);
    }

    /**
     * @return string
     */
    public static function removeDecoration(OutputFormatterInterface $formatter, ?string $string)
    {
        $isDecorated = $formatter->isDecorated();
        $formatter->setDecorated(false);
        // remove <...> formatting
        $string = $formatter->format($string ?? '');
        // remove already formatted characters
        $string = preg_replace("/\033\[[^m]*m/", '', $string ?? '');
        // remove terminal hyperlinks
        $string = preg_replace('/\\033]8;[^;]*;[^\\033]*\\033\\\\/', '', $string ?? '');
        $formatter->setDecorated($isDecorated);

        return $string;
    }
}<|MERGE_RESOLUTION|>--- conflicted
+++ resolved
@@ -80,11 +80,7 @@
     /**
      * Returns the subset of a string, using mb_substr if it is available.
      */
-<<<<<<< HEAD
-    public static function substr(?string $string, int $from, int $length = null): string
-=======
-    public static function substr(?string $string, int $from, ?int $length = null)
->>>>>>> 2a31f2dd
+    public static function substr(?string $string, int $from, ?int $length = null): string
     {
         $string ??= '';
 
