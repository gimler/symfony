--- conflicted
+++ resolved
@@ -85,14 +85,7 @@
         return mb_substr($string, $from, $length, $encoding);
     }
 
-<<<<<<< HEAD
-    public static function formatTime(int|float $secs): string
-=======
-    /**
-     * @return string
-     */
-    public static function formatTime(int|float $secs, int $precision = 1)
->>>>>>> 1333caf8
+    public static function formatTime(int|float $secs, int $precision = 1): string
     {
         $secs = (int) floor($secs);
 
