--- conflicted
+++ resolved
@@ -41,18 +41,13 @@
      *
      * @throws InvalidArgumentException When argument mode is not valid
      */
-<<<<<<< HEAD
     public function __construct(
         private string $name,
-        int $mode = null,
+        ?int $mode = null,
         private string $description = '',
-        string|bool|int|float|array $default = null,
+        string|bool|int|float|array|null $default = null,
         private \Closure|array $suggestedValues = [],
     ) {
-=======
-    public function __construct(string $name, ?int $mode = null, string $description = '', string|bool|int|float|array|null $default = null, \Closure|array $suggestedValues = [])
-    {
->>>>>>> 6cd40eaa
         if (null === $mode) {
             $mode = self::OPTIONAL;
         } elseif ($mode > 7 || $mode < 1) {
