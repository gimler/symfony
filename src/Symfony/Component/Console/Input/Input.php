<?php

/*
 * This file is part of the Symfony package.
 *
 * (c) Fabien Potencier <fabien@symfony.com>
 *
 * For the full copyright and license information, please view the LICENSE
 * file that was distributed with this source code.
 */

namespace Symfony\Component\Console\Input;

use Symfony\Component\Console\Exception\InvalidArgumentException;
use Symfony\Component\Console\Exception\RuntimeException;

/**
 * Input is the base class for all concrete Input classes.
 *
 * Three concrete classes are provided by default:
 *
 *  * `ArgvInput`: The input comes from the CLI arguments (argv)
 *  * `StringInput`: The input is provided as a string
 *  * `ArrayInput`: The input is provided as an array
 *
 * @author Fabien Potencier <fabien@symfony.com>
 */
abstract class Input implements InputInterface, StreamableInputInterface
{
    protected $definition;
    protected $stream;
    protected $options = [];
    protected $arguments = [];
    protected $interactive = true;

    public function __construct(InputDefinition $definition = null)
    {
        if (null === $definition) {
            $this->definition = new InputDefinition();
        } else {
            $this->bind($definition);
            $this->validate();
        }
    }

    /**
     * {@inheritdoc}
     */
    public function bind(InputDefinition $definition)
    {
        $this->arguments = [];
        $this->options = [];
        $this->definition = $definition;

        $this->parse();
    }

    /**
     * Processes command line arguments.
     */
    abstract protected function parse();

    /**
     * {@inheritdoc}
     */
    public function validate()
    {
        $definition = $this->definition;
        $givenArguments = $this->arguments;

        $missingArguments = array_filter(array_keys($definition->getArguments()), function ($argument) use ($definition, $givenArguments) {
            return !\array_key_exists($argument, $givenArguments) && $definition->getArgument($argument)->isRequired();
        });

        if (\count($missingArguments) > 0) {
            throw new RuntimeException(sprintf('Not enough arguments (missing: "%s").', implode(', ', $missingArguments)));
        }
    }

    /**
     * {@inheritdoc}
     */
    public function isInteractive()
    {
        return $this->interactive;
    }

    /**
     * {@inheritdoc}
     */
    public function setInteractive(bool $interactive)
    {
        $this->interactive = $interactive;
    }

    /**
     * {@inheritdoc}
     */
    public function getArguments()
    {
        return array_merge($this->definition->getArgumentDefaults(), $this->arguments);
    }

    /**
     * {@inheritdoc}
     */
    public function getArgument(string $name)
    {
        if (!$this->definition->hasArgument($name)) {
            throw new InvalidArgumentException(sprintf('The "%s" argument does not exist.', $name));
        }

        return $this->arguments[$name] ?? $this->definition->getArgument($name)->getDefault();
    }

    /**
     * {@inheritdoc}
     */
    public function setArgument(string $name, mixed $value)
    {
        if (!$this->definition->hasArgument($name)) {
            throw new InvalidArgumentException(sprintf('The "%s" argument does not exist.', $name));
        }

        $this->arguments[$name] = $value;
    }

    /**
     * {@inheritdoc}
     */
<<<<<<< HEAD
    public function hasArgument(string|int $name)
=======
    public function hasArgument(string $name)
>>>>>>> df898db4
    {
        return $this->definition->hasArgument($name);
    }

    /**
     * {@inheritdoc}
     */
    public function getOptions()
    {
        return array_merge($this->definition->getOptionDefaults(), $this->options);
    }

    /**
     * {@inheritdoc}
     */
    public function getOption(string $name)
    {
        if ($this->definition->hasNegation($name)) {
            if (null === $value = $this->getOption($this->definition->negationToName($name))) {
                return $value;
            }

            return !$value;
        }

        if (!$this->definition->hasOption($name)) {
            throw new InvalidArgumentException(sprintf('The "%s" option does not exist.', $name));
        }

        return \array_key_exists($name, $this->options) ? $this->options[$name] : $this->definition->getOption($name)->getDefault();
    }

    /**
     * {@inheritdoc}
     */
    public function setOption(string $name, mixed $value)
    {
        if ($this->definition->hasNegation($name)) {
            $this->options[$this->definition->negationToName($name)] = !$value;

            return;
        } elseif (!$this->definition->hasOption($name)) {
            throw new InvalidArgumentException(sprintf('The "%s" option does not exist.', $name));
        }

        $this->options[$name] = $value;
    }

    /**
     * {@inheritdoc}
     */
    public function hasOption(string $name)
    {
        return $this->definition->hasOption($name) || $this->definition->hasNegation($name);
    }

    /**
     * Escapes a token through escapeshellarg if it contains unsafe chars.
     *
     * @return string
     */
    public function escapeToken(string $token)
    {
        return preg_match('{^[\w-]+$}', $token) ? $token : escapeshellarg($token);
    }

    /**
     * {@inheritdoc}
     */
    public function setStream($stream)
    {
        $this->stream = $stream;
    }

    /**
     * {@inheritdoc}
     */
    public function getStream()
    {
        return $this->stream;
    }
}<|MERGE_RESOLUTION|>--- conflicted
+++ resolved
@@ -128,11 +128,7 @@
     /**
      * {@inheritdoc}
      */
-<<<<<<< HEAD
-    public function hasArgument(string|int $name)
-=======
     public function hasArgument(string $name)
->>>>>>> df898db4
     {
         return $this->definition->hasArgument($name);
     }
