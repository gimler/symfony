<?php

/*
 * This file is part of the Symfony package.
 *
 * (c) Fabien Potencier <fabien@symfony.com>
 *
 * For the full copyright and license information, please view the LICENSE
 * file that was distributed with this source code.
 */

namespace Symfony\Component\Console\Input;

use Symfony\Component\Console\Exception\InvalidArgumentException;
use Symfony\Component\Console\Exception\LogicException;

/**
 * Represents a command line option.
 *
 * @author Fabien Potencier <fabien@symfony.com>
 */
class InputOption
{
    /**
     * Do not accept input for the option (e.g. --yell). This is the default behavior of options.
     */
    public const VALUE_NONE = 1;

    /**
     * A value must be passed when the option is used (e.g. --iterations=5 or -i5).
     */
    public const VALUE_REQUIRED = 2;

    /**
     * The option may or may not have a value (e.g. --yell or --yell=loud).
     */
    public const VALUE_OPTIONAL = 4;

    /**
     * The option accepts multiple values (e.g. --dir=/foo --dir=/bar).
     */
    public const VALUE_IS_ARRAY = 8;

    private $name;
    private $shortcut;
    private $mode;
    private $default;
    private $description;

    /**
<<<<<<< HEAD
     * @param string|array|null $shortcut The shortcuts, can be null, a string of shortcuts delimited by | or an array of shortcuts
     * @param int|null          $mode     The option mode: One of the VALUE_* constants
     * @param mixed             $default  The default value (must be null for self::VALUE_NONE)
=======
     * @param string|array|null                $shortcut The shortcuts, can be null, a string of shortcuts delimited by | or an array of shortcuts
     * @param int|null                         $mode     The option mode: One of the VALUE_* constants
     * @param string|bool|int|float|array|null $default  The default value (must be null for self::VALUE_NONE)
>>>>>>> ba7e97d5
     *
     * @throws InvalidArgumentException If option mode is invalid or incompatible
     */
    public function __construct(string $name, $shortcut = null, int $mode = null, string $description = '', $default = null)
    {
        if (0 === strpos($name, '--')) {
            $name = substr($name, 2);
        }

        if (empty($name)) {
            throw new InvalidArgumentException('An option name cannot be empty.');
        }

        if (empty($shortcut)) {
            $shortcut = null;
        }

        if (null !== $shortcut) {
            if (\is_array($shortcut)) {
                $shortcut = implode('|', $shortcut);
            }
            $shortcuts = preg_split('{(\|)-?}', ltrim($shortcut, '-'));
            $shortcuts = array_filter($shortcuts);
            $shortcut = implode('|', $shortcuts);

            if (empty($shortcut)) {
                throw new InvalidArgumentException('An option shortcut cannot be empty.');
            }
        }

        if (null === $mode) {
            $mode = self::VALUE_NONE;
        } elseif ($mode > 15 || $mode < 1) {
            throw new InvalidArgumentException(sprintf('Option mode "%s" is not valid.', $mode));
        }

        $this->name = $name;
        $this->shortcut = $shortcut;
        $this->mode = $mode;
        $this->description = $description;

        if ($this->isArray() && !$this->acceptValue()) {
            throw new InvalidArgumentException('Impossible to have an option mode VALUE_IS_ARRAY if the option does not accept a value.');
        }

        $this->setDefault($default);
    }

    /**
     * Returns the option shortcut.
     *
     * @return string|null The shortcut
     */
    public function getShortcut()
    {
        return $this->shortcut;
    }

    /**
     * Returns the option name.
     *
     * @return string The name
     */
    public function getName()
    {
        return $this->name;
    }

    /**
     * Returns true if the option accepts a value.
     *
     * @return bool true if value mode is not self::VALUE_NONE, false otherwise
     */
    public function acceptValue()
    {
        return $this->isValueRequired() || $this->isValueOptional();
    }

    /**
     * Returns true if the option requires a value.
     *
     * @return bool true if value mode is self::VALUE_REQUIRED, false otherwise
     */
    public function isValueRequired()
    {
        return self::VALUE_REQUIRED === (self::VALUE_REQUIRED & $this->mode);
    }

    /**
     * Returns true if the option takes an optional value.
     *
     * @return bool true if value mode is self::VALUE_OPTIONAL, false otherwise
     */
    public function isValueOptional()
    {
        return self::VALUE_OPTIONAL === (self::VALUE_OPTIONAL & $this->mode);
    }

    /**
     * Returns true if the option can take multiple values.
     *
     * @return bool true if mode is self::VALUE_IS_ARRAY, false otherwise
     */
    public function isArray()
    {
        return self::VALUE_IS_ARRAY === (self::VALUE_IS_ARRAY & $this->mode);
    }

    /**
     * @param string|bool|int|float|array|null $default
     */
    public function setDefault($default = null)
    {
        if (self::VALUE_NONE === (self::VALUE_NONE & $this->mode) && null !== $default) {
            throw new LogicException('Cannot set a default value when using InputOption::VALUE_NONE mode.');
        }

        if ($this->isArray()) {
            if (null === $default) {
                $default = [];
            } elseif (!\is_array($default)) {
                throw new LogicException('A default value for an array option must be an array.');
            }
        }

        $this->default = $this->acceptValue() ? $default : false;
    }

    /**
     * Returns the default value.
     *
     * @return string|bool|int|float|array|null
     */
    public function getDefault()
    {
        return $this->default;
    }

    /**
     * Returns the description text.
     *
     * @return string The description text
     */
    public function getDescription()
    {
        return $this->description;
    }

    /**
     * Checks whether the given option equals this one.
     *
     * @return bool
     */
    public function equals(self $option)
    {
        return $option->getName() === $this->getName()
            && $option->getShortcut() === $this->getShortcut()
            && $option->getDefault() === $this->getDefault()
            && $option->isArray() === $this->isArray()
            && $option->isValueRequired() === $this->isValueRequired()
            && $option->isValueOptional() === $this->isValueOptional()
        ;
    }
}<|MERGE_RESOLUTION|>--- conflicted
+++ resolved
@@ -48,15 +48,9 @@
     private $description;
 
     /**
-<<<<<<< HEAD
-     * @param string|array|null $shortcut The shortcuts, can be null, a string of shortcuts delimited by | or an array of shortcuts
-     * @param int|null          $mode     The option mode: One of the VALUE_* constants
-     * @param mixed             $default  The default value (must be null for self::VALUE_NONE)
-=======
      * @param string|array|null                $shortcut The shortcuts, can be null, a string of shortcuts delimited by | or an array of shortcuts
      * @param int|null                         $mode     The option mode: One of the VALUE_* constants
      * @param string|bool|int|float|array|null $default  The default value (must be null for self::VALUE_NONE)
->>>>>>> ba7e97d5
      *
      * @throws InvalidArgumentException If option mode is invalid or incompatible
      */
