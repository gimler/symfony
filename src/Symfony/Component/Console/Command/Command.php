--- conflicted
+++ resolved
@@ -55,7 +55,7 @@
      */
     public static function getDefaultName()
     {
-        $class = get_called_class();
+        $class = \get_called_class();
         $r = new \ReflectionProperty($class, 'defaultName');
 
         return $class === $r->class ? static::$defaultName : null;
@@ -75,13 +75,6 @@
         }
 
         $this->configure();
-<<<<<<< HEAD
-=======
-
-        if (!$this->name) {
-            throw new LogicException(sprintf('The command defined in "%s" cannot have an empty name.', \get_class($this)));
-        }
->>>>>>> 82d13dae
     }
 
     /**
@@ -277,15 +270,7 @@
      */
     public function setCode(callable $code)
     {
-<<<<<<< HEAD
         if ($code instanceof \Closure) {
-=======
-        if (!\is_callable($code)) {
-            throw new InvalidArgumentException('Invalid callable provided to Command::setCode.');
-        }
-
-        if (PHP_VERSION_ID >= 50400 && $code instanceof \Closure) {
->>>>>>> 82d13dae
             $r = new \ReflectionFunction($code);
             if (null === $r->getClosureThis()) {
                 if (\PHP_VERSION_ID < 70000) {
