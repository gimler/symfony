--- conflicted
+++ resolved
@@ -762,11 +762,7 @@
      *
      * @return Command[]
      */
-<<<<<<< HEAD
-    public function all(string $namespace = null): array
-=======
-    public function all(?string $namespace = null)
->>>>>>> 115fb5be
+    public function all(?string $namespace = null): array
     {
         $this->init();
 
