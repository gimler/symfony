--- conflicted
+++ resolved
@@ -491,7 +491,6 @@
      */
     public function find($name)
     {
-<<<<<<< HEAD
         $allCommands = array_keys($this->commands);
         $expr = preg_replace_callback('{([^:]+|)}', function ($matches) { return preg_quote($matches[1]).'[^:]*'; }, $name);
         $commands = preg_grep('{^'.$expr.'}', $allCommands);
@@ -500,59 +499,8 @@
             if (false !== $pos = strrpos($name, ':')) {
                 // check if a namespace exists and contains commands
                 $this->findNamespace(substr($name, 0, $pos));
-=======
-        // namespace
-        $namespace = '';
-        $searchName = $name;
-        if (false !== $pos = strrpos($name, ':')) {
-            $namespace = $this->findNamespace(substr($name, 0, $pos));
-            $searchName = $namespace.substr($name, $pos);
-        }
-
-        // name
-        $commands = array();
-        foreach ($this->all() as $command) {
-            $extractedNamespace = $this->extractNamespace($command->getName());
-            if ($extractedNamespace === $namespace
-               || !empty($namespace) && 0 === strpos($extractedNamespace, $namespace)
-            ) {
-                $commands[] = $command->getName();
->>>>>>> a02967c9
-            }
-
-<<<<<<< HEAD
-=======
-        $abbrevs = static::getAbbreviations(array_unique($commands));
-        if (isset($abbrevs[$searchName]) && 1 == count($abbrevs[$searchName])) {
-            return $this->get($abbrevs[$searchName][0]);
-        }
-
-        if (isset($abbrevs[$searchName]) && in_array($searchName, $abbrevs[$searchName])) {
-            return $this->get($searchName);
-        }
-
-        if (isset($abbrevs[$searchName]) && count($abbrevs[$searchName]) > 1) {
-            $suggestions = $this->getAbbreviationSuggestions($abbrevs[$searchName]);
-
-            throw new \InvalidArgumentException(sprintf('Command "%s" is ambiguous (%s).', $name, $suggestions));
-        }
-
-        // aliases
-        $aliases = array();
-        foreach ($this->all() as $command) {
-            foreach ($command->getAliases() as $alias) {
-                $extractedNamespace = $this->extractNamespace($alias);
-                if ($extractedNamespace === $namespace
-                   || !empty($namespace) && 0 === strpos($extractedNamespace, $namespace)
-                ) {
-                    $aliases[] = $alias;
-                }
-            }
-        }
-
-        $aliases = static::getAbbreviations(array_unique($aliases));
-        if (!isset($aliases[$searchName])) {
->>>>>>> a02967c9
+            }
+
             $message = sprintf('Command "%s" is not defined.', $name);
 
             if ($alternatives = $this->findAlternatives($name, $allCommands)) {
@@ -1059,39 +1007,6 @@
     }
 
     /**
-<<<<<<< HEAD
-=======
-     * Finds alternative commands of $name.
-     *
-     * @param string $name    The full name of the command
-     * @param array  $abbrevs The abbreviations
-     *
-     * @return array A sorted array of similar commands
-     */
-    private function findAlternativeCommands($name, $abbrevs)
-    {
-        $callback = function ($item) {
-            return $item->getName();
-        };
-
-        return $this->findAlternatives($name, $this->all(), $abbrevs, $callback);
-    }
-
-    /**
-     * Finds alternative namespace of $name.
-     *
-     * @param string $name    The full name of the namespace
-     * @param array  $abbrevs The abbreviations
-     *
-     * @return array A sorted array of similar namespace
-     */
-    private function findAlternativeNamespace($name, $abbrevs)
-    {
-        return $this->findAlternatives($name, $this->getNamespaces(), $abbrevs);
-    }
-
-    /**
->>>>>>> a02967c9
      * Finds alternative of $name among $collection,
      * if nothing is found in $collection, try in $abbrevs.
      *
