<?php

/*
 * This file is part of the Symfony package.
 *
 * (c) Fabien Potencier <fabien@symfony.com>
 *
 * For the full copyright and license information, please view the LICENSE
 * file that was distributed with this source code.
 */

namespace Symfony\Component\Console;

use Symfony\Component\Console\Descriptor\TextDescriptor;
use Symfony\Component\Console\Descriptor\XmlDescriptor;
use Symfony\Component\Console\Exception\ExceptionInterface;
use Symfony\Component\Console\Helper\DebugFormatterHelper;
use Symfony\Component\Console\Helper\ProcessHelper;
use Symfony\Component\Console\Helper\QuestionHelper;
use Symfony\Component\Console\Input\InputInterface;
use Symfony\Component\Console\Input\ArgvInput;
use Symfony\Component\Console\Input\ArrayInput;
use Symfony\Component\Console\Input\InputDefinition;
use Symfony\Component\Console\Input\InputOption;
use Symfony\Component\Console\Input\InputArgument;
use Symfony\Component\Console\Input\InputAwareInterface;
use Symfony\Component\Console\Output\BufferedOutput;
use Symfony\Component\Console\Output\OutputInterface;
use Symfony\Component\Console\Output\ConsoleOutput;
use Symfony\Component\Console\Output\ConsoleOutputInterface;
use Symfony\Component\Console\Command\Command;
use Symfony\Component\Console\Command\HelpCommand;
use Symfony\Component\Console\Command\ListCommand;
use Symfony\Component\Console\Helper\HelperSet;
use Symfony\Component\Console\Helper\FormatterHelper;
use Symfony\Component\Console\Helper\DialogHelper;
use Symfony\Component\Console\Helper\ProgressHelper;
use Symfony\Component\Console\Helper\TableHelper;
use Symfony\Component\Console\Event\ConsoleCommandEvent;
use Symfony\Component\Console\Event\ConsoleExceptionEvent;
use Symfony\Component\Console\Event\ConsoleTerminateEvent;
use Symfony\Component\Console\Exception\CommandNotFoundException;
use Symfony\Component\Console\Exception\LogicException;
use Symfony\Component\EventDispatcher\EventDispatcherInterface;

/**
 * An Application is the container for a collection of commands.
 *
 * It is the main entry point of a Console application.
 *
 * This class is optimized for a standard CLI environment.
 *
 * Usage:
 *
 *     $app = new Application('myapp', '1.0 (stable)');
 *     $app->add(new SimpleCommand());
 *     $app->run();
 *
 * @author Fabien Potencier <fabien@symfony.com>
 */
class Application
{
    private $commands = array();
    private $wantHelps = false;
    private $runningCommand;
    private $name;
    private $version;
    private $catchExceptions = true;
    private $autoExit = true;
    private $definition;
    private $helperSet;
    private $dispatcher;
    private $terminalDimensions;
    private $defaultCommand;

    /**
     * Constructor.
     *
     * @param string $name    The name of the application
     * @param string $version The version of the application
     */
    public function __construct($name = 'UNKNOWN', $version = 'UNKNOWN')
    {
        $this->name = $name;
        $this->version = $version;
        $this->defaultCommand = 'list';
        $this->helperSet = $this->getDefaultHelperSet();
        $this->definition = $this->getDefaultInputDefinition();

        foreach ($this->getDefaultCommands() as $command) {
            $this->add($command);
        }
    }

    public function setDispatcher(EventDispatcherInterface $dispatcher)
    {
        $this->dispatcher = $dispatcher;
    }

    /**
     * Runs the current application.
     *
     * @param InputInterface  $input  An Input instance
     * @param OutputInterface $output An Output instance
     *
     * @return int 0 if everything went fine, or an error code
     *
     * @throws \Exception When doRun returns Exception
     */
    public function run(InputInterface $input = null, OutputInterface $output = null)
    {
        if (null === $input) {
            $input = new ArgvInput();
        }

        if (null === $output) {
            $output = new ConsoleOutput();
        }

        $this->configureIO($input, $output);

        try {
            $exitCode = $this->doRun($input, $output);
        } catch (\Exception $e) {
            if (!$this->catchExceptions) {
                throw $e;
            }

            if ($output instanceof ConsoleOutputInterface) {
                $this->renderException($e, $output->getErrorOutput());
            } else {
                $this->renderException($e, $output);
            }

            $exitCode = $e->getCode();
            if (is_numeric($exitCode)) {
                $exitCode = (int) $exitCode;
                if (0 === $exitCode) {
                    $exitCode = 1;
                }
            } else {
                $exitCode = 1;
            }
        }

        if ($this->autoExit) {
            if ($exitCode > 255) {
                $exitCode = 255;
            }

            exit($exitCode);
        }

        return $exitCode;
    }

    /**
     * Runs the current application.
     *
     * @param InputInterface  $input  An Input instance
     * @param OutputInterface $output An Output instance
     *
     * @return int 0 if everything went fine, or an error code
     */
    public function doRun(InputInterface $input, OutputInterface $output)
    {
        if (true === $input->hasParameterOption(array('--version', '-V'))) {
            $output->writeln($this->getLongVersion());

            return 0;
        }

        $name = $this->getCommandName($input);
        if (true === $input->hasParameterOption(array('--help', '-h'))) {
            if (!$name) {
                $name = 'help';
                $input = new ArrayInput(array('command' => 'help'));
            } else {
                $this->wantHelps = true;
            }
        }

        if (!$name) {
            $name = $this->defaultCommand;
            $input = new ArrayInput(array('command' => $this->defaultCommand));
        }

        // the command name MUST be the first element of the input
        $command = $this->find($name);

        $this->runningCommand = $command;
        $exitCode = $this->doRunCommand($command, $input, $output);
        $this->runningCommand = null;

        return $exitCode;
    }

    /**
     * Set a helper set to be used with the command.
     *
     * @param HelperSet $helperSet The helper set
     */
    public function setHelperSet(HelperSet $helperSet)
    {
        $this->helperSet = $helperSet;
    }

    /**
     * Get the helper set associated with the command.
     *
     * @return HelperSet The HelperSet instance associated with this command
     */
    public function getHelperSet()
    {
        return $this->helperSet;
    }

    /**
     * Set an input definition set to be used with this application.
     *
     * @param InputDefinition $definition The input definition
     */
    public function setDefinition(InputDefinition $definition)
    {
        $this->definition = $definition;
    }

    /**
     * Gets the InputDefinition related to this Application.
     *
     * @return InputDefinition The InputDefinition instance
     */
    public function getDefinition()
    {
        return $this->definition;
    }

    /**
     * Gets the help message.
     *
     * @return string A help message.
     */
    public function getHelp()
    {
        return $this->getLongVersion();
    }

    /**
     * Sets whether to catch exceptions or not during commands execution.
     *
     * @param bool $boolean Whether to catch exceptions or not during commands execution
     */
    public function setCatchExceptions($boolean)
    {
        $this->catchExceptions = (bool) $boolean;
    }

    /**
     * Sets whether to automatically exit after a command execution or not.
     *
     * @param bool $boolean Whether to automatically exit after a command execution or not
     */
    public function setAutoExit($boolean)
    {
        $this->autoExit = (bool) $boolean;
    }

    /**
     * Gets the name of the application.
     *
     * @return string The application name
     */
    public function getName()
    {
        return $this->name;
    }

    /**
     * Sets the application name.
     *
     * @param string $name The application name
     */
    public function setName($name)
    {
        $this->name = $name;
    }

    /**
     * Gets the application version.
     *
     * @return string The application version
     */
    public function getVersion()
    {
        return $this->version;
    }

    /**
     * Sets the application version.
     *
     * @param string $version The application version
     */
    public function setVersion($version)
    {
        $this->version = $version;
    }

    /**
     * Returns the long version of the application.
     *
     * @return string The long application version
     */
    public function getLongVersion()
    {
        if ('UNKNOWN' !== $this->getName() && 'UNKNOWN' !== $this->getVersion()) {
            return sprintf('<info>%s</info> version <comment>%s</comment>', $this->getName(), $this->getVersion());
        }

        return '<info>Console Tool</info>';
    }

    /**
     * Registers a new command.
     *
     * @param string $name The command name
     *
     * @return Command The newly created command
     */
    public function register($name)
    {
        return $this->add(new Command($name));
    }

    /**
     * Adds an array of command objects.
     *
     * @param Command[] $commands An array of commands
     */
    public function addCommands(array $commands)
    {
        foreach ($commands as $command) {
            $this->add($command);
        }
    }

    /**
     * Adds a command object.
     *
     * If a command with the same name already exists, it will be overridden.
     *
     * @param Command $command A Command object
     *
     * @return Command The registered command
     */
    public function add(Command $command)
    {
        $command->setApplication($this);

        if (!$command->isEnabled()) {
            $command->setApplication(null);

            return;
        }

        if (null === $command->getDefinition()) {
            throw new LogicException(sprintf('Command class "%s" is not correctly initialized. You probably forgot to call the parent constructor.', get_class($command)));
        }

        $this->commands[$command->getName()] = $command;

        foreach ($command->getAliases() as $alias) {
            $this->commands[$alias] = $command;
        }

        return $command;
    }

    /**
     * Returns a registered command by name or alias.
     *
     * @param string $name The command name or alias
     *
     * @return Command A Command object
     *
     * @throws CommandNotFoundException When command name given does not exist
     */
    public function get($name)
    {
        if (!isset($this->commands[$name])) {
            throw new CommandNotFoundException(sprintf('The command "%s" does not exist.', $name));
        }

        $command = $this->commands[$name];

        if ($this->wantHelps) {
            $this->wantHelps = false;

            $helpCommand = $this->get('help');
            $helpCommand->setCommand($command);

            return $helpCommand;
        }

        return $command;
    }

    /**
     * Returns true if the command exists, false otherwise.
     *
     * @param string $name The command name or alias
     *
     * @return bool true if the command exists, false otherwise
     */
    public function has($name)
    {
        return isset($this->commands[$name]);
    }

    /**
     * Returns an array of all unique namespaces used by currently registered commands.
     *
     * It does not returns the global namespace which always exists.
     *
     * @return array An array of namespaces
     */
    public function getNamespaces()
    {
        $namespaces = array();
        foreach ($this->commands as $command) {
            $namespaces = array_merge($namespaces, $this->extractAllNamespaces($command->getName()));

            foreach ($command->getAliases() as $alias) {
                $namespaces = array_merge($namespaces, $this->extractAllNamespaces($alias));
            }
        }

        return array_values(array_unique(array_filter($namespaces)));
    }

    /**
     * Finds a registered namespace by a name or an abbreviation.
     *
     * @param string $namespace A namespace or abbreviation to search for
     *
     * @return string A registered namespace
     *
     * @throws CommandNotFoundException When namespace is incorrect or ambiguous
     */
    public function findNamespace($namespace)
    {
        $allNamespaces = $this->getNamespaces();
        $expr = preg_replace_callback('{([^:]+|)}', function ($matches) { return preg_quote($matches[1]).'[^:]*'; }, $namespace);
        $namespaces = preg_grep('{^'.$expr.'}', $allNamespaces);

        if (empty($namespaces)) {
            $message = sprintf('There are no commands defined in the "%s" namespace.', $namespace);

            if ($alternatives = $this->findAlternatives($namespace, $allNamespaces)) {
                if (1 == count($alternatives)) {
                    $message .= "\n\nDid you mean this?\n    ";
                } else {
                    $message .= "\n\nDid you mean one of these?\n    ";
                }

                $message .= implode("\n    ", $alternatives);
            }

            throw new CommandNotFoundException($message, $alternatives);
        }

        $exact = in_array($namespace, $namespaces, true);
        if (count($namespaces) > 1 && !$exact) {
            throw new CommandNotFoundException(sprintf('The namespace "%s" is ambiguous (%s).', $namespace, $this->getAbbreviationSuggestions(array_values($namespaces))), array_values($namespaces));
        }

        return $exact ? $namespace : reset($namespaces);
    }

    /**
     * Finds a command by name or alias.
     *
     * Contrary to get, this command tries to find the best
     * match if you give it an abbreviation of a name or alias.
     *
     * @param string $name A command name or a command alias
     *
     * @return Command A Command instance
     *
     * @throws CommandNotFoundException When command name is incorrect or ambiguous
     */
    public function find($name)
    {
        $allCommands = array_keys($this->commands);
        $expr = preg_replace_callback('{([^:]+|)}', function ($matches) { return preg_quote($matches[1]).'[^:]*'; }, $name);
        $commands = preg_grep('{^'.$expr.'}', $allCommands);

        if (empty($commands) || count(preg_grep('{^'.$expr.'$}', $commands)) < 1) {
            if (false !== $pos = strrpos($name, ':')) {
                // check if a namespace exists and contains commands
                $this->findNamespace(substr($name, 0, $pos));
            }

            $message = sprintf('Command "%s" is not defined.', $name);

            if ($alternatives = $this->findAlternatives($name, $allCommands)) {
                if (1 == count($alternatives)) {
                    $message .= "\n\nDid you mean this?\n    ";
                } else {
                    $message .= "\n\nDid you mean one of these?\n    ";
                }
                $message .= implode("\n    ", $alternatives);
            }

            throw new CommandNotFoundException($message, $alternatives);
        }

        // filter out aliases for commands which are already on the list
        if (count($commands) > 1) {
            $commandList = $this->commands;
            $commands = array_filter($commands, function ($nameOrAlias) use ($commandList, $commands) {
                $commandName = $commandList[$nameOrAlias]->getName();

                return $commandName === $nameOrAlias || !in_array($commandName, $commands);
            });
        }

        $exact = in_array($name, $commands, true);
        if (count($commands) > 1 && !$exact) {
            $suggestions = $this->getAbbreviationSuggestions(array_values($commands));

            throw new CommandNotFoundException(sprintf('Command "%s" is ambiguous (%s).', $name, $suggestions), array_values($commands));
        }

        return $this->get($exact ? $name : reset($commands));
    }

    /**
     * Gets the commands (registered in the given namespace if provided).
     *
     * The array keys are the full names and the values the command instances.
     *
     * @param string $namespace A namespace name
     *
     * @return Command[] An array of Command instances
     */
    public function all($namespace = null)
    {
        if (null === $namespace) {
            return $this->commands;
        }

        $commands = array();
        foreach ($this->commands as $name => $command) {
            if ($namespace === $this->extractNamespace($name, substr_count($namespace, ':') + 1)) {
                $commands[$name] = $command;
            }
        }

        return $commands;
    }

    /**
     * Returns an array of possible abbreviations given a set of names.
     *
     * @param array $names An array of names
     *
     * @return array An array of abbreviations
     */
    public static function getAbbreviations($names)
    {
        $abbrevs = array();
        foreach ($names as $name) {
            for ($len = strlen($name); $len > 0; --$len) {
                $abbrev = substr($name, 0, $len);
                $abbrevs[$abbrev][] = $name;
            }
        }

        return $abbrevs;
    }

    /**
     * Returns a text representation of the Application.
     *
     * @param string $namespace An optional namespace name
     * @param bool   $raw       Whether to return raw command list
     *
     * @return string A string representing the Application
     *
     * @deprecated since version 2.3, to be removed in 3.0.
     */
    public function asText($namespace = null, $raw = false)
    {
        @trigger_error('The '.__METHOD__.' method is deprecated since version 2.3 and will be removed in 3.0.', E_USER_DEPRECATED);

        $descriptor = new TextDescriptor();
        $output = new BufferedOutput(BufferedOutput::VERBOSITY_NORMAL, !$raw);
        $descriptor->describe($output, $this, array('namespace' => $namespace, 'raw_output' => true));

        return $output->fetch();
    }

    /**
     * Returns an XML representation of the Application.
     *
     * @param string $namespace An optional namespace name
     * @param bool   $asDom     Whether to return a DOM or an XML string
     *
     * @return string|\DOMDocument An XML string representing the Application
     *
     * @deprecated since version 2.3, to be removed in 3.0.
     */
    public function asXml($namespace = null, $asDom = false)
    {
        @trigger_error('The '.__METHOD__.' method is deprecated since version 2.3 and will be removed in 3.0.', E_USER_DEPRECATED);

        $descriptor = new XmlDescriptor();

        if ($asDom) {
            return $descriptor->getApplicationDocument($this, $namespace);
        }

        $output = new BufferedOutput();
        $descriptor->describe($output, $this, array('namespace' => $namespace));

        return $output->fetch();
    }

    /**
     * Renders a caught exception.
     *
     * @param \Exception      $e      An exception instance
     * @param OutputInterface $output An OutputInterface instance
     */
    public function renderException($e, $output)
    {
        do {
            $title = sprintf('  [%s]  ', get_class($e));

            $len = $this->stringWidth($title);

            $width = $this->getTerminalWidth() ? $this->getTerminalWidth() - 1 : PHP_INT_MAX;
            // HHVM only accepts 32 bits integer in str_split, even when PHP_INT_MAX is a 64 bit integer: https://github.com/facebook/hhvm/issues/1327
            if (defined('HHVM_VERSION') && $width > 1 << 31) {
                $width = 1 << 31;
            }
            $formatter = $output->getFormatter();
            $lines = array();
            foreach (preg_split('/\r?\n/', $e->getMessage()) as $line) {
                foreach ($this->splitStringByWidth($line, $width - 4) as $line) {
                    // pre-format lines to get the right string length
                    $lineLength = $this->stringWidth(preg_replace('/\[[^m]*m/', '', $formatter->format($line))) + 4;
                    $lines[] = array($line, $lineLength);

                    $len = max($lineLength, $len);
                }
            }

            $messages = array('', '');
            $messages[] = $emptyLine = $formatter->format(sprintf('<error>%s</error>', str_repeat(' ', $len)));
            $messages[] = $formatter->format(sprintf('<error>%s%s</error>', $title, str_repeat(' ', max(0, $len - $this->stringWidth($title)))));
            foreach ($lines as $line) {
                $messages[] = $formatter->format(sprintf('<error>  %s  %s</error>', $line[0], str_repeat(' ', $len - $line[1])));
            }
            $messages[] = $emptyLine;
            $messages[] = '';
            $messages[] = '';

            $output->writeln($messages, OutputInterface::OUTPUT_RAW | OutputInterface::VERBOSITY_QUIET);

            if (OutputInterface::VERBOSITY_VERBOSE <= $output->getVerbosity()) {
                $output->writeln('<comment>Exception trace:</comment>', OutputInterface::VERBOSITY_QUIET);

                // exception related properties
                $trace = $e->getTrace();
                array_unshift($trace, array(
                    'function' => '',
                    'file' => $e->getFile() !== null ? $e->getFile() : 'n/a',
                    'line' => $e->getLine() !== null ? $e->getLine() : 'n/a',
                    'args' => array(),
                ));

                for ($i = 0, $count = count($trace); $i < $count; ++$i) {
                    $class = isset($trace[$i]['class']) ? $trace[$i]['class'] : '';
                    $type = isset($trace[$i]['type']) ? $trace[$i]['type'] : '';
                    $function = $trace[$i]['function'];
                    $file = isset($trace[$i]['file']) ? $trace[$i]['file'] : 'n/a';
                    $line = isset($trace[$i]['line']) ? $trace[$i]['line'] : 'n/a';

                    $output->writeln(sprintf(' %s%s%s() at <info>%s:%s</info>', $class, $type, $function, $file, $line), OutputInterface::VERBOSITY_QUIET);
                }

                $output->writeln('', OutputInterface::VERBOSITY_QUIET);
                $output->writeln('', OutputInterface::VERBOSITY_QUIET);
            }
        } while ($e = $e->getPrevious());

        if (null !== $this->runningCommand) {
            $output->writeln(sprintf('<info>%s</info>', sprintf($this->runningCommand->getSynopsis(), $this->getName())), OutputInterface::VERBOSITY_QUIET);
            $output->writeln('', OutputInterface::VERBOSITY_QUIET);
            $output->writeln('', OutputInterface::VERBOSITY_QUIET);
        }
    }

    /**
     * Tries to figure out the terminal width in which this application runs.
     *
     * @return int|null
     */
    protected function getTerminalWidth()
    {
        $dimensions = $this->getTerminalDimensions();

        return $dimensions[0];
    }

    /**
     * Tries to figure out the terminal height in which this application runs.
     *
     * @return int|null
     */
    protected function getTerminalHeight()
    {
        $dimensions = $this->getTerminalDimensions();

        return $dimensions[1];
    }

    /**
     * Tries to figure out the terminal dimensions based on the current environment.
     *
     * @return array Array containing width and height
     */
    public function getTerminalDimensions()
    {
        if ($this->terminalDimensions) {
            return $this->terminalDimensions;
        }

        if ('\\' === DIRECTORY_SEPARATOR) {
            // extract [w, H] from "wxh (WxH)"
            if (preg_match('/^(\d+)x\d+ \(\d+x(\d+)\)$/', trim(getenv('ANSICON')), $matches)) {
                return array((int) $matches[1], (int) $matches[2]);
            }
            // extract [w, h] from "wxh"
            if (preg_match('/^(\d+)x(\d+)$/', $this->getConsoleMode(), $matches)) {
                return array((int) $matches[1], (int) $matches[2]);
            }
        }

        if ($sttyString = $this->getSttyColumns()) {
            // extract [w, h] from "rows h; columns w;"
            if (preg_match('/rows.(\d+);.columns.(\d+);/i', $sttyString, $matches)) {
                return array((int) $matches[2], (int) $matches[1]);
            }
            // extract [w, h] from "; h rows; w columns"
            if (preg_match('/;.(\d+).rows;.(\d+).columns/i', $sttyString, $matches)) {
                return array((int) $matches[2], (int) $matches[1]);
            }
        }

        return array(null, null);
    }

    /**
     * Sets terminal dimensions.
     *
     * Can be useful to force terminal dimensions for functional tests.
     *
     * @param int $width  The width
     * @param int $height The height
     *
     * @return Application The current application
     */
    public function setTerminalDimensions($width, $height)
    {
        $this->terminalDimensions = array($width, $height);

        return $this;
    }

    /**
     * Configures the input and output instances based on the user arguments and options.
     *
     * @param InputInterface  $input  An InputInterface instance
     * @param OutputInterface $output An OutputInterface instance
     */
    protected function configureIO(InputInterface $input, OutputInterface $output)
    {
        if (true === $input->hasParameterOption(array('--ansi'))) {
            $output->setDecorated(true);
        } elseif (true === $input->hasParameterOption(array('--no-ansi'))) {
            $output->setDecorated(false);
        }

        if (true === $input->hasParameterOption(array('--no-interaction', '-n'))) {
            $input->setInteractive(false);
        } elseif (function_exists('posix_isatty') && $this->getHelperSet()->has('question')) {
            $inputStream = $this->getHelperSet()->get('question')->getInputStream();
            if (!@posix_isatty($inputStream) && false === getenv('SHELL_INTERACTIVE')) {
                $input->setInteractive(false);
            }
        }

        if (true === $input->hasParameterOption(array('--quiet', '-q'))) {
            $output->setVerbosity(OutputInterface::VERBOSITY_QUIET);
        } else {
            if ($input->hasParameterOption('-vvv') || $input->hasParameterOption('--verbose=3') || $input->getParameterOption('--verbose') === 3) {
                $output->setVerbosity(OutputInterface::VERBOSITY_DEBUG);
            } elseif ($input->hasParameterOption('-vv') || $input->hasParameterOption('--verbose=2') || $input->getParameterOption('--verbose') === 2) {
                $output->setVerbosity(OutputInterface::VERBOSITY_VERY_VERBOSE);
            } elseif ($input->hasParameterOption('-v') || $input->hasParameterOption('--verbose=1') || $input->hasParameterOption('--verbose') || $input->getParameterOption('--verbose')) {
                $output->setVerbosity(OutputInterface::VERBOSITY_VERBOSE);
            }
        }
    }

    /**
     * Runs the current command.
     *
     * If an event dispatcher has been attached to the application,
     * events are also dispatched during the life-cycle of the command.
     *
     * @param Command         $command A Command instance
     * @param InputInterface  $input   An Input instance
     * @param OutputInterface $output  An Output instance
     *
     * @return int 0 if everything went fine, or an error code
     *
     * @throws \Exception when the command being run threw an exception
     */
    protected function doRunCommand(Command $command, InputInterface $input, OutputInterface $output)
    {
        foreach ($command->getHelperSet() as $helper) {
            if ($helper instanceof InputAwareInterface) {
                $helper->setInput($input);
            }
        }

        if (null === $this->dispatcher) {
            return $command->run($input, $output);
        }

        // bind before the console.command event, so the listeners have access to input options/arguments
        try {
            $command->mergeApplicationDefinition();
            $input->bind($command->getDefinition());
        } catch (ExceptionInterface $e) {
            // ignore invalid options/arguments for now, to allow the event listeners to customize the InputDefinition
        }

        $event = new ConsoleCommandEvent($command, $input, $output);
        $this->dispatcher->dispatch(ConsoleEvents::COMMAND, $event);

        if ($event->commandShouldRun()) {
            try {
                $exitCode = $command->run($input, $output);
            } catch (\Exception $e) {
                $event = new ConsoleExceptionEvent($command, $input, $output, $e, $e->getCode());
                $this->dispatcher->dispatch(ConsoleEvents::EXCEPTION, $event);

                $e = $event->getException();

                $event = new ConsoleTerminateEvent($command, $input, $output, $e->getCode());
                $this->dispatcher->dispatch(ConsoleEvents::TERMINATE, $event);

                throw $e;
            }
        } else {
            $exitCode = ConsoleCommandEvent::RETURN_CODE_DISABLED;
        }

        $event = new ConsoleTerminateEvent($command, $input, $output, $exitCode);
        $this->dispatcher->dispatch(ConsoleEvents::TERMINATE, $event);

        return $event->getExitCode();
    }

    /**
     * Gets the name of the command based on input.
     *
     * @param InputInterface $input The input interface
     *
     * @return string The command name
     */
    protected function getCommandName(InputInterface $input)
    {
        return $input->getFirstArgument();
    }

    /**
     * Gets the default input definition.
     *
     * @return InputDefinition An InputDefinition instance
     */
    protected function getDefaultInputDefinition()
    {
        return new InputDefinition(array(
            new InputArgument('command', InputArgument::REQUIRED, 'The command to execute'),

            new InputOption('--help', '-h', InputOption::VALUE_NONE, 'Display this help message'),
            new InputOption('--quiet', '-q', InputOption::VALUE_NONE, 'Do not output any message'),
            new InputOption('--verbose', '-v|vv|vvv', InputOption::VALUE_NONE, 'Increase the verbosity of messages: 1 for normal output, 2 for more verbose output and 3 for debug'),
            new InputOption('--version', '-V', InputOption::VALUE_NONE, 'Display this application version'),
            new InputOption('--ansi', '', InputOption::VALUE_NONE, 'Force ANSI output'),
            new InputOption('--no-ansi', '', InputOption::VALUE_NONE, 'Disable ANSI output'),
            new InputOption('--no-interaction', '-n', InputOption::VALUE_NONE, 'Do not ask any interactive question'),
        ));
    }

    /**
     * Gets the default commands that should always be available.
     *
     * @return Command[] An array of default Command instances
     */
    protected function getDefaultCommands()
    {
        return array(new HelpCommand(), new ListCommand());
    }

    /**
     * Gets the default helper set with the helpers that should always be available.
     *
     * @return HelperSet A HelperSet instance
     */
    protected function getDefaultHelperSet()
    {
        return new HelperSet(array(
            new FormatterHelper(),
            new DialogHelper(false),
            new ProgressHelper(false),
            new TableHelper(false),
            new DebugFormatterHelper(),
            new ProcessHelper(),
            new QuestionHelper(),
        ));
    }

    /**
     * Runs and parses stty -a if it's available, suppressing any error output.
     *
     * @return string
     */
    private function getSttyColumns()
    {
        if (!function_exists('proc_open')) {
            return;
        }

        $descriptorspec = array(1 => array('pipe', 'w'), 2 => array('pipe', 'w'));
        $process = proc_open('stty -a | grep columns', $descriptorspec, $pipes, null, null, array('suppress_errors' => true));
        if (is_resource($process)) {
            $info = stream_get_contents($pipes[1]);
            fclose($pipes[1]);
            fclose($pipes[2]);
            proc_close($process);

            return $info;
        }
    }

    /**
     * Runs and parses mode CON if it's available, suppressing any error output.
     *
     * @return string <width>x<height> or null if it could not be parsed
     */
    private function getConsoleMode()
    {
        if (!function_exists('proc_open')) {
            return;
        }

        $descriptorspec = array(1 => array('pipe', 'w'), 2 => array('pipe', 'w'));
        $process = proc_open('mode CON', $descriptorspec, $pipes, null, null, array('suppress_errors' => true));
        if (is_resource($process)) {
            $info = stream_get_contents($pipes[1]);
            fclose($pipes[1]);
            fclose($pipes[2]);
            proc_close($process);

            if (preg_match('/--------+\r?\n.+?(\d+)\r?\n.+?(\d+)\r?\n/', $info, $matches)) {
                return $matches[2].'x'.$matches[1];
            }
        }
    }

    /**
     * Returns abbreviated suggestions in string format.
     *
     * @param array $abbrevs Abbreviated suggestions to convert
     *
     * @return string A formatted string of abbreviated suggestions
     */
    private function getAbbreviationSuggestions($abbrevs)
    {
        return sprintf('%s, %s%s', $abbrevs[0], $abbrevs[1], count($abbrevs) > 2 ? sprintf(' and %d more', count($abbrevs) - 2) : '');
    }

    /**
     * Returns the namespace part of the command name.
     *
     * This method is not part of public API and should not be used directly.
     *
     * @param string $name  The full name of the command
     * @param string $limit The maximum number of parts of the namespace
     *
     * @return string The namespace of the command
     */
    public function extractNamespace($name, $limit = null)
    {
        $parts = explode(':', $name);
        array_pop($parts);

        return implode(':', null === $limit ? $parts : array_slice($parts, 0, $limit));
    }

    /**
     * Finds alternative of $name among $collection,
     * if nothing is found in $collection, try in $abbrevs.
     *
     * @param string             $name       The string
     * @param array|\Traversable $collection The collection
     *
     * @return array A sorted array of similar string
     */
    private function findAlternatives($name, $collection)
    {
        $threshold = 1e3;
        $alternatives = array();

        $collectionParts = array();
        foreach ($collection as $item) {
            $collectionParts[$item] = explode(':', $item);
        }

        foreach (explode(':', $name) as $i => $subname) {
            foreach ($collectionParts as $collectionName => $parts) {
                $exists = isset($alternatives[$collectionName]);
                if (!isset($parts[$i]) && $exists) {
                    $alternatives[$collectionName] += $threshold;
                    continue;
                } elseif (!isset($parts[$i])) {
                    continue;
                }

                $lev = levenshtein($subname, $parts[$i]);
                if ($lev <= strlen($subname) / 3 || '' !== $subname && false !== strpos($parts[$i], $subname)) {
                    $alternatives[$collectionName] = $exists ? $alternatives[$collectionName] + $lev : $lev;
                } elseif ($exists) {
                    $alternatives[$collectionName] += $threshold;
                }
            }
        }

        foreach ($collection as $item) {
            $lev = levenshtein($name, $item);
            if ($lev <= strlen($name) / 3 || false !== strpos($item, $name)) {
                $alternatives[$item] = isset($alternatives[$item]) ? $alternatives[$item] - $lev : $lev;
            }
        }

        $alternatives = array_filter($alternatives, function ($lev) use ($threshold) { return $lev < 2 * $threshold; });
        asort($alternatives);

        return array_keys($alternatives);
    }

    /**
     * Sets the default Command name.
     *
     * @param string $commandName The Command name
     */
    public function setDefaultCommand($commandName)
    {
        $this->defaultCommand = $commandName;
    }

    private function stringWidth($string)
    {
<<<<<<< HEAD
=======
        if (!function_exists('mb_strwidth')) {
            return strlen($string);
        }

>>>>>>> 5f707a64
        if (false === $encoding = mb_detect_encoding($string, null, true)) {
            return strlen($string);
        }

        return mb_strwidth($string, $encoding);
    }

    private function splitStringByWidth($string, $width)
    {
        // str_split is not suitable for multi-byte characters, we should use preg_split to get char array properly.
        // additionally, array_slice() is not enough as some character has doubled width.
        // we need a function to split string not by character count but by string width

<<<<<<< HEAD
=======
        if (!function_exists('mb_strwidth')) {
            return str_split($string, $width);
        }

>>>>>>> 5f707a64
        if (false === $encoding = mb_detect_encoding($string, null, true)) {
            return str_split($string, $width);
        }

        $utf8String = mb_convert_encoding($string, 'utf8', $encoding);
        $lines = array();
        $line = '';
        foreach (preg_split('//u', $utf8String) as $char) {
            // test if $char could be appended to current line
            if (mb_strwidth($line.$char, 'utf8') <= $width) {
                $line .= $char;
                continue;
            }
            // if not, push current line to array and make new line
            $lines[] = str_pad($line, $width);
            $line = $char;
        }
        if ('' !== $line) {
            $lines[] = count($lines) ? str_pad($line, $width) : $line;
        }

        mb_convert_variables($encoding, 'utf8', $lines);

        return $lines;
    }

    /**
     * Returns all namespaces of the command name.
     *
     * @param string $name The full name of the command
     *
     * @return array The namespaces of the command
     */
    private function extractAllNamespaces($name)
    {
        // -1 as third argument is needed to skip the command short name when exploding
        $parts = explode(':', $name, -1);
        $namespaces = array();

        foreach ($parts as $part) {
            if (count($namespaces)) {
                $namespaces[] = end($namespaces).':'.$part;
            } else {
                $namespaces[] = $part;
            }
        }

        return $namespaces;
    }
}<|MERGE_RESOLUTION|>--- conflicted
+++ resolved
@@ -1077,13 +1077,6 @@
 
     private function stringWidth($string)
     {
-<<<<<<< HEAD
-=======
-        if (!function_exists('mb_strwidth')) {
-            return strlen($string);
-        }
-
->>>>>>> 5f707a64
         if (false === $encoding = mb_detect_encoding($string, null, true)) {
             return strlen($string);
         }
@@ -1096,14 +1089,6 @@
         // str_split is not suitable for multi-byte characters, we should use preg_split to get char array properly.
         // additionally, array_slice() is not enough as some character has doubled width.
         // we need a function to split string not by character count but by string width
-
-<<<<<<< HEAD
-=======
-        if (!function_exists('mb_strwidth')) {
-            return str_split($string, $width);
-        }
-
->>>>>>> 5f707a64
         if (false === $encoding = mb_detect_encoding($string, null, true)) {
             return str_split($string, $width);
         }
