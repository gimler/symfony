<?php

/*
 * This file is part of the Symfony package.
 *
 * (c) Fabien Potencier <fabien@symfony.com>
 *
 * For the full copyright and license information, please view the LICENSE
 * file that was distributed with this source code.
 */

namespace Symfony\Component\Console;

use Symfony\Component\Console\Exception\ExceptionInterface;
use Symfony\Component\Console\Formatter\OutputFormatter;
use Symfony\Component\Console\Helper\DebugFormatterHelper;
use Symfony\Component\Console\Helper\Helper;
use Symfony\Component\Console\Helper\ProcessHelper;
use Symfony\Component\Console\Helper\QuestionHelper;
use Symfony\Component\Console\Input\InputInterface;
use Symfony\Component\Console\Input\StreamableInputInterface;
use Symfony\Component\Console\Input\ArgvInput;
use Symfony\Component\Console\Input\ArrayInput;
use Symfony\Component\Console\Input\InputDefinition;
use Symfony\Component\Console\Input\InputOption;
use Symfony\Component\Console\Input\InputArgument;
use Symfony\Component\Console\Input\InputAwareInterface;
use Symfony\Component\Console\Output\OutputInterface;
use Symfony\Component\Console\Output\ConsoleOutput;
use Symfony\Component\Console\Output\ConsoleOutputInterface;
use Symfony\Component\Console\Command\Command;
use Symfony\Component\Console\Command\HelpCommand;
use Symfony\Component\Console\Command\ListCommand;
use Symfony\Component\Console\Helper\HelperSet;
use Symfony\Component\Console\Helper\FormatterHelper;
use Symfony\Component\Console\Event\ConsoleCommandEvent;
use Symfony\Component\Console\Event\ConsoleErrorEvent;
use Symfony\Component\Console\Event\ConsoleExceptionEvent;
use Symfony\Component\Console\Event\ConsoleTerminateEvent;
use Symfony\Component\Console\Exception\CommandNotFoundException;
use Symfony\Component\Console\Exception\LogicException;
use Symfony\Component\Debug\Exception\FatalThrowableError;
use Symfony\Component\EventDispatcher\EventDispatcherInterface;

/**
 * An Application is the container for a collection of commands.
 *
 * It is the main entry point of a Console application.
 *
 * This class is optimized for a standard CLI environment.
 *
 * Usage:
 *
 *     $app = new Application('myapp', '1.0 (stable)');
 *     $app->add(new SimpleCommand());
 *     $app->run();
 *
 * @author Fabien Potencier <fabien@symfony.com>
 */
class Application
{
    private $commands = array();
    private $wantHelps = false;
    private $runningCommand;
    private $name;
    private $version;
    private $catchExceptions = true;
    private $autoExit = true;
    private $definition;
    private $helperSet;
    private $dispatcher;
    private $terminal;
    private $defaultCommand;
    private $singleCommand;
    private $initialized;

    /**
     * @param string $name    The name of the application
     * @param string $version The version of the application
     */
    public function __construct($name = 'UNKNOWN', $version = 'UNKNOWN')
    {
        $this->name = $name;
        $this->version = $version;
        $this->terminal = new Terminal();
        $this->defaultCommand = 'list';
    }

    public function setDispatcher(EventDispatcherInterface $dispatcher)
    {
        $this->dispatcher = $dispatcher;
    }

    /**
     * Runs the current application.
     *
     * @param InputInterface  $input  An Input instance
     * @param OutputInterface $output An Output instance
     *
     * @return int 0 if everything went fine, or an error code
     *
     * @throws \Exception When running fails. Bypass this when {@link setCatchExceptions()}.
     */
    public function run(InputInterface $input = null, OutputInterface $output = null)
    {
        putenv('LINES='.$this->terminal->getHeight());
        putenv('COLUMNS='.$this->terminal->getWidth());

        if (null === $input) {
            $input = new ArgvInput();
        }

        if (null === $output) {
            $output = new ConsoleOutput();
        }

        if (null !== $this->dispatcher && $this->dispatcher->hasListeners(ConsoleEvents::EXCEPTION)) {
            @trigger_error(sprintf('The "ConsoleEvents::EXCEPTION" event is deprecated since Symfony 3.3 and will be removed in 4.0. Listen to the "ConsoleEvents::ERROR" event instead.'), E_USER_DEPRECATED);
        }

        $this->configureIO($input, $output);

        try {
            $e = null;
            $exitCode = $this->doRun($input, $output);
        } catch (\Exception $x) {
            $e = $x;
        } catch (\Throwable $x) {
            $e = new FatalThrowableError($x);
        }

        if (null !== $e) {
            if (!$this->catchExceptions || !$x instanceof \Exception) {
                throw $x;
            }

            if ($output instanceof ConsoleOutputInterface) {
                $this->renderException($e, $output->getErrorOutput());
            } else {
                $this->renderException($e, $output);
            }

            $exitCode = $e->getCode();
            if (is_numeric($exitCode)) {
                $exitCode = (int) $exitCode;
                if (0 === $exitCode) {
                    $exitCode = 1;
                }
            } else {
                $exitCode = 1;
            }
        }

        if ($this->autoExit) {
            if ($exitCode > 255) {
                $exitCode = 255;
            }

            exit($exitCode);
        }

        return $exitCode;
    }

    /**
     * Runs the current application.
     *
     * @param InputInterface  $input  An Input instance
     * @param OutputInterface $output An Output instance
     *
     * @return int 0 if everything went fine, or an error code
     */
    public function doRun(InputInterface $input, OutputInterface $output)
    {
        if (true === $input->hasParameterOption(array('--version', '-V'), true)) {
            $output->writeln($this->getLongVersion());

            return 0;
        }

        $name = $this->getCommandName($input);
        if (true === $input->hasParameterOption(array('--help', '-h'), true)) {
            if (!$name) {
                $name = 'help';
                $input = new ArrayInput(array('command_name' => $this->defaultCommand));
            } else {
                $this->wantHelps = true;
            }
        }

        if (!$name) {
            $name = $this->defaultCommand;
            $definition = $this->getDefinition();
            $definition->setArguments(array_merge(
                $definition->getArguments(),
                array(
                    'command' => new InputArgument('command', InputArgument::OPTIONAL, $definition->getArgument('command')->getDescription(), $name),
                )
            ));
        }

        try {
            $e = $this->runningCommand = null;
            // the command name MUST be the first element of the input
            $command = $this->find($name);
        } catch (\Exception $e) {
        } catch (\Throwable $e) {
        }
        if (null !== $e) {
            if (null !== $this->dispatcher) {
                $event = new ConsoleErrorEvent($input, $output, $e);
                $this->dispatcher->dispatch(ConsoleEvents::ERROR, $event);
                $e = $event->getError();

                if (0 === $event->getExitCode()) {
                    return 0;
                }
            }

            throw $e;
        }

        $this->runningCommand = $command;
        $exitCode = $this->doRunCommand($command, $input, $output);
        $this->runningCommand = null;

        return $exitCode;
    }

    /**
     * Set a helper set to be used with the command.
     *
     * @param HelperSet $helperSet The helper set
     */
    public function setHelperSet(HelperSet $helperSet)
    {
        $this->helperSet = $helperSet;
    }

    /**
     * Get the helper set associated with the command.
     *
     * @return HelperSet The HelperSet instance associated with this command
     */
    public function getHelperSet()
    {
        if (!$this->helperSet) {
            $this->helperSet = $this->getDefaultHelperSet();
        }

        return $this->helperSet;
    }

    /**
     * Set an input definition to be used with this application.
     *
     * @param InputDefinition $definition The input definition
     */
    public function setDefinition(InputDefinition $definition)
    {
        $this->definition = $definition;
    }

    /**
     * Gets the InputDefinition related to this Application.
     *
     * @return InputDefinition The InputDefinition instance
     */
    public function getDefinition()
    {
        if (!$this->definition) {
            $this->definition = $this->getDefaultInputDefinition();
        }

        if ($this->singleCommand) {
            $inputDefinition = $this->definition;
            $inputDefinition->setArguments();

            return $inputDefinition;
        }

        return $this->definition;
    }

    /**
     * Gets the help message.
     *
     * @return string A help message
     */
    public function getHelp()
    {
        return $this->getLongVersion();
    }

    /**
     * Gets whether to catch exceptions or not during commands execution.
     *
     * @return bool Whether to catch exceptions or not during commands execution
     */
    public function areExceptionsCaught()
    {
        return $this->catchExceptions;
    }

    /**
     * Sets whether to catch exceptions or not during commands execution.
     *
     * @param bool $boolean Whether to catch exceptions or not during commands execution
     */
    public function setCatchExceptions($boolean)
    {
        $this->catchExceptions = (bool) $boolean;
    }

    /**
     * Gets whether to automatically exit after a command execution or not.
     *
     * @return bool Whether to automatically exit after a command execution or not
     */
    public function isAutoExitEnabled()
    {
        return $this->autoExit;
    }

    /**
     * Sets whether to automatically exit after a command execution or not.
     *
     * @param bool $boolean Whether to automatically exit after a command execution or not
     */
    public function setAutoExit($boolean)
    {
        $this->autoExit = (bool) $boolean;
    }

    /**
     * Gets the name of the application.
     *
     * @return string The application name
     */
    public function getName()
    {
        return $this->name;
    }

    /**
     * Sets the application name.
     *
     * @param string $name The application name
     */
    public function setName($name)
    {
        $this->name = $name;
    }

    /**
     * Gets the application version.
     *
     * @return string The application version
     */
    public function getVersion()
    {
        return $this->version;
    }

    /**
     * Sets the application version.
     *
     * @param string $version The application version
     */
    public function setVersion($version)
    {
        $this->version = $version;
    }

    /**
     * Returns the long version of the application.
     *
     * @return string The long application version
     */
    public function getLongVersion()
    {
        if ('UNKNOWN' !== $this->getName()) {
            if ('UNKNOWN' !== $this->getVersion()) {
                return sprintf('%s <info>%s</info>', $this->getName(), $this->getVersion());
            }

            return $this->getName();
        }

        return 'Console Tool';
    }

    /**
     * Registers a new command.
     *
     * @param string $name The command name
     *
     * @return Command The newly created command
     */
    public function register($name)
    {
        return $this->add(new Command($name));
    }

    /**
     * Adds an array of command objects.
     *
     * If a Command is not enabled it will not be added.
     *
     * @param Command[] $commands An array of commands
     */
    public function addCommands(array $commands)
    {
        foreach ($commands as $command) {
            $this->add($command);
        }
    }

    /**
     * Adds a command object.
     *
     * If a command with the same name already exists, it will be overridden.
     * If the command is not enabled it will not be added.
     *
     * @param Command $command A Command object
     *
     * @return Command|null The registered command if enabled or null
     */
    public function add(Command $command)
    {
        $this->init();

        $command->setApplication($this);

        if (!$command->isEnabled()) {
            $command->setApplication(null);

            return;
        }

        if (null === $command->getDefinition()) {
            throw new LogicException(sprintf('Command class "%s" is not correctly initialized. You probably forgot to call the parent constructor.', get_class($command)));
        }

        $this->commands[$command->getName()] = $command;

        foreach ($command->getAliases() as $alias) {
            $this->commands[$alias] = $command;
        }

        return $command;
    }

    /**
     * Returns a registered command by name or alias.
     *
     * @param string $name The command name or alias
     *
     * @return Command A Command object
     *
     * @throws CommandNotFoundException When given command name does not exist
     */
    public function get($name)
    {
        $this->init();

        if (!isset($this->commands[$name])) {
            throw new CommandNotFoundException(sprintf('The command "%s" does not exist.', $name));
        }

        $command = $this->commands[$name];

        if ($this->wantHelps) {
            $this->wantHelps = false;

            $helpCommand = $this->get('help');
            $helpCommand->setCommand($command);

            return $helpCommand;
        }

        return $command;
    }

    /**
     * Returns true if the command exists, false otherwise.
     *
     * @param string $name The command name or alias
     *
     * @return bool true if the command exists, false otherwise
     */
    public function has($name)
    {
        $this->init();

        return isset($this->commands[$name]);
    }

    /**
     * Returns an array of all unique namespaces used by currently registered commands.
     *
     * It does not return the global namespace which always exists.
     *
     * @return string[] An array of namespaces
     */
    public function getNamespaces()
    {
        $namespaces = array();
        foreach ($this->all() as $command) {
            $namespaces = array_merge($namespaces, $this->extractAllNamespaces($command->getName()));

            foreach ($command->getAliases() as $alias) {
                $namespaces = array_merge($namespaces, $this->extractAllNamespaces($alias));
            }
        }

        return array_values(array_unique(array_filter($namespaces)));
    }

    /**
     * Finds a registered namespace by a name or an abbreviation.
     *
     * @param string $namespace A namespace or abbreviation to search for
     *
     * @return string A registered namespace
     *
     * @throws CommandNotFoundException When namespace is incorrect or ambiguous
     */
    public function findNamespace($namespace)
    {
        $allNamespaces = $this->getNamespaces();
        $expr = preg_replace_callback('{([^:]+|)}', function ($matches) { return preg_quote($matches[1]).'[^:]*'; }, $namespace);
        $namespaces = preg_grep('{^'.$expr.'}', $allNamespaces);

        if (empty($namespaces)) {
            $message = sprintf('There are no commands defined in the "%s" namespace.', $namespace);

            if ($alternatives = $this->findAlternatives($namespace, $allNamespaces)) {
                if (1 == count($alternatives)) {
                    $message .= "\n\nDid you mean this?\n    ";
                } else {
                    $message .= "\n\nDid you mean one of these?\n    ";
                }

                $message .= implode("\n    ", $alternatives);
            }

            throw new CommandNotFoundException($message, $alternatives);
        }

        $exact = in_array($namespace, $namespaces, true);
        if (count($namespaces) > 1 && !$exact) {
            throw new CommandNotFoundException(sprintf("The namespace \"%s\" is ambiguous.\nDid you mean one of these?\n%s", $namespace, $this->getAbbreviationSuggestions(array_values($namespaces))), array_values($namespaces));
        }

        return $exact ? $namespace : reset($namespaces);
    }

    /**
     * Finds a command by name or alias.
     *
     * Contrary to get, this command tries to find the best
     * match if you give it an abbreviation of a name or alias.
     *
     * @param string $name A command name or a command alias
     *
     * @return Command A Command instance
     *
     * @throws CommandNotFoundException When command name is incorrect or ambiguous
     */
    public function find($name)
    {
        $this->init();

        $allCommands = array_keys($this->commands);
        $expr = preg_replace_callback('{([^:]+|)}', function ($matches) { return preg_quote($matches[1]).'[^:]*'; }, $name);
        $commands = preg_grep('{^'.$expr.'}', $allCommands);

        if (empty($commands) || count(preg_grep('{^'.$expr.'$}', $commands)) < 1) {
            if (false !== $pos = strrpos($name, ':')) {
                // check if a namespace exists and contains commands
                $this->findNamespace(substr($name, 0, $pos));
            }

            $message = sprintf('Command "%s" is not defined.', $name);

            if ($alternatives = $this->findAlternatives($name, $allCommands)) {
                if (1 == count($alternatives)) {
                    $message .= "\n\nDid you mean this?\n    ";
                } else {
                    $message .= "\n\nDid you mean one of these?\n    ";
                }
                $message .= implode("\n    ", $alternatives);
            }

            throw new CommandNotFoundException($message, $alternatives);
        }

        // filter out aliases for commands which are already on the list
        if (count($commands) > 1) {
            $commandList = $this->commands;
            $commands = array_filter($commands, function ($nameOrAlias) use ($commandList, $commands) {
                $commandName = $commandList[$nameOrAlias]->getName();

                return $commandName === $nameOrAlias || !in_array($commandName, $commands);
            });
        }

        $exact = in_array($name, $commands, true);
        if (count($commands) > 1 && !$exact) {
            $usableWidth = $this->terminal->getWidth() - 10;
            $abbrevs = array_values($commands);
            $maxLen = 0;
            foreach ($abbrevs as $abbrev) {
                $maxLen = max(Helper::strlen($abbrev), $maxLen);
            }
            $abbrevs = array_map(function ($cmd) use ($commandList, $usableWidth, $maxLen) {
                $abbrev = str_pad($cmd, $maxLen, ' ').' '.$commandList[$cmd]->getDescription();

                return Helper::strlen($abbrev) > $usableWidth ? Helper::substr($abbrev, 0, $usableWidth - 3).'...' : $abbrev;
            }, array_values($commands));
            $suggestions = $this->getAbbreviationSuggestions($abbrevs);

            throw new CommandNotFoundException(sprintf("Command \"%s\" is ambiguous.\nDid you mean one of these?\n%s", $name, $suggestions), array_values($commands));
        }

        return $this->get($exact ? $name : reset($commands));
    }

    /**
     * Gets the commands (registered in the given namespace if provided).
     *
     * The array keys are the full names and the values the command instances.
     *
     * @param string $namespace A namespace name
     *
     * @return Command[] An array of Command instances
     */
    public function all($namespace = null)
    {
        $this->init();

        if (null === $namespace) {
            return $this->commands;
        }

        $commands = array();
        foreach ($this->commands as $name => $command) {
            if ($namespace === $this->extractNamespace($name, substr_count($namespace, ':') + 1)) {
                $commands[$name] = $command;
            }
        }

        return $commands;
    }

    /**
     * Returns an array of possible abbreviations given a set of names.
     *
     * @param array $names An array of names
     *
     * @return array An array of abbreviations
     */
    public static function getAbbreviations($names)
    {
        $abbrevs = array();
        foreach ($names as $name) {
            for ($len = strlen($name); $len > 0; --$len) {
                $abbrev = substr($name, 0, $len);
                $abbrevs[$abbrev][] = $name;
            }
        }

        return $abbrevs;
    }

    /**
     * Renders a caught exception.
     *
     * @param \Exception      $e      An exception instance
     * @param OutputInterface $output An OutputInterface instance
     */
    public function renderException(\Exception $e, OutputInterface $output)
    {
        $output->writeln('', OutputInterface::VERBOSITY_QUIET);

        do {
            $title = sprintf(
                '  [%s%s]  ',
                get_class($e),
                $output->isVerbose() && 0 !== ($code = $e->getCode()) ? ' ('.$code.')' : ''
            );

            $len = Helper::strlen($title);

            $width = $this->terminal->getWidth() ? $this->terminal->getWidth() - 1 : PHP_INT_MAX;
            // HHVM only accepts 32 bits integer in str_split, even when PHP_INT_MAX is a 64 bit integer: https://github.com/facebook/hhvm/issues/1327
            if (defined('HHVM_VERSION') && $width > 1 << 31) {
                $width = 1 << 31;
            }
            $lines = array();
            foreach (preg_split('/\r?\n/', $e->getMessage()) as $line) {
                foreach ($this->splitStringByWidth($line, $width - 4) as $line) {
                    // pre-format lines to get the right string length
                    $lineLength = Helper::strlen($line) + 4;
                    $lines[] = array($line, $lineLength);

                    $len = max($lineLength, $len);
                }
            }

            $messages = array();
            $messages[] = $emptyLine = sprintf('<error>%s</error>', str_repeat(' ', $len));
            $messages[] = sprintf('<error>%s%s</error>', $title, str_repeat(' ', max(0, $len - Helper::strlen($title))));
            foreach ($lines as $line) {
                $messages[] = sprintf('<error>  %s  %s</error>', OutputFormatter::escape($line[0]), str_repeat(' ', $len - $line[1]));
            }
            $messages[] = $emptyLine;
            $messages[] = '';

            $output->writeln($messages, OutputInterface::VERBOSITY_QUIET);

            if (OutputInterface::VERBOSITY_VERBOSE <= $output->getVerbosity()) {
                $output->writeln('<comment>Exception trace:</comment>', OutputInterface::VERBOSITY_QUIET);

                // exception related properties
                $trace = $e->getTrace();
                array_unshift($trace, array(
                    'function' => '',
                    'file' => null !== $e->getFile() ? $e->getFile() : 'n/a',
                    'line' => null !== $e->getLine() ? $e->getLine() : 'n/a',
                    'args' => array(),
                ));

                for ($i = 0, $count = count($trace); $i < $count; ++$i) {
                    $class = isset($trace[$i]['class']) ? $trace[$i]['class'] : '';
                    $type = isset($trace[$i]['type']) ? $trace[$i]['type'] : '';
                    $function = $trace[$i]['function'];
                    $file = isset($trace[$i]['file']) ? $trace[$i]['file'] : 'n/a';
                    $line = isset($trace[$i]['line']) ? $trace[$i]['line'] : 'n/a';

                    $output->writeln(sprintf(' %s%s%s() at <info>%s:%s</info>', $class, $type, $function, $file, $line), OutputInterface::VERBOSITY_QUIET);
                }

                $output->writeln('', OutputInterface::VERBOSITY_QUIET);
            }
        } while ($e = $e->getPrevious());

        if (null !== $this->runningCommand) {
            $output->writeln(sprintf('<info>%s</info>', sprintf($this->runningCommand->getSynopsis(), $this->getName())), OutputInterface::VERBOSITY_QUIET);
            $output->writeln('', OutputInterface::VERBOSITY_QUIET);
        }
    }

    /**
     * Tries to figure out the terminal width in which this application runs.
     *
     * @return int|null
     *
     * @deprecated since version 3.2, to be removed in 4.0. Create a Terminal instance instead.
     */
    protected function getTerminalWidth()
    {
        @trigger_error(sprintf('%s is deprecated as of 3.2 and will be removed in 4.0. Create a Terminal instance instead.', __METHOD__), E_USER_DEPRECATED);

        return $this->terminal->getWidth();
    }

    /**
     * Tries to figure out the terminal height in which this application runs.
     *
     * @return int|null
     *
     * @deprecated since version 3.2, to be removed in 4.0. Create a Terminal instance instead.
     */
    protected function getTerminalHeight()
    {
        @trigger_error(sprintf('%s is deprecated as of 3.2 and will be removed in 4.0. Create a Terminal instance instead.', __METHOD__), E_USER_DEPRECATED);

        return $this->terminal->getHeight();
    }

    /**
     * Tries to figure out the terminal dimensions based on the current environment.
     *
     * @return array Array containing width and height
     *
     * @deprecated since version 3.2, to be removed in 4.0. Create a Terminal instance instead.
     */
    public function getTerminalDimensions()
    {
        @trigger_error(sprintf('%s is deprecated as of 3.2 and will be removed in 4.0. Create a Terminal instance instead.', __METHOD__), E_USER_DEPRECATED);

        return array($this->terminal->getWidth(), $this->terminal->getHeight());
    }

    /**
     * Sets terminal dimensions.
     *
     * Can be useful to force terminal dimensions for functional tests.
     *
     * @param int $width  The width
     * @param int $height The height
     *
     * @return $this
     *
     * @deprecated since version 3.2, to be removed in 4.0. Set the COLUMNS and LINES env vars instead.
     */
    public function setTerminalDimensions($width, $height)
    {
        @trigger_error(sprintf('%s is deprecated as of 3.2 and will be removed in 4.0. Set the COLUMNS and LINES env vars instead.', __METHOD__), E_USER_DEPRECATED);

        putenv('COLUMNS='.$width);
        putenv('LINES='.$height);

        return $this;
    }

    /**
     * Configures the input and output instances based on the user arguments and options.
     *
     * @param InputInterface  $input  An InputInterface instance
     * @param OutputInterface $output An OutputInterface instance
     */
    protected function configureIO(InputInterface $input, OutputInterface $output)
    {
        if (true === $input->hasParameterOption(array('--ansi'), true)) {
            $output->setDecorated(true);
        } elseif (true === $input->hasParameterOption(array('--no-ansi'), true)) {
            $output->setDecorated(false);
        }

        if (true === $input->hasParameterOption(array('--no-interaction', '-n'), true)) {
            $input->setInteractive(false);
        } elseif (function_exists('posix_isatty')) {
            $inputStream = null;

            if ($input instanceof StreamableInputInterface) {
                $inputStream = $input->getStream();
            }

            // This check ensures that calling QuestionHelper::setInputStream() works
            // To be removed in 4.0 (in the same time as QuestionHelper::setInputStream)
            if (!$inputStream && $this->getHelperSet()->has('question')) {
                $inputStream = $this->getHelperSet()->get('question')->getInputStream(false);
            }

            if (!@posix_isatty($inputStream) && false === getenv('SHELL_INTERACTIVE')) {
                $input->setInteractive(false);
            }
        }

        if (true === $input->hasParameterOption(array('--quiet', '-q'), true)) {
            $output->setVerbosity(OutputInterface::VERBOSITY_QUIET);
            $input->setInteractive(false);
        } else {
<<<<<<< HEAD
            if ($input->hasParameterOption('-vvv', true) || $input->hasParameterOption('--verbose=3', true) || $input->getParameterOption('--verbose', false, true) === 3) {
                $output->setVerbosity(OutputInterface::VERBOSITY_DEBUG);
            } elseif ($input->hasParameterOption('-vv', true) || $input->hasParameterOption('--verbose=2', true) || $input->getParameterOption('--verbose', false, true) === 2) {
=======
            if ($input->hasParameterOption('-vvv') || $input->hasParameterOption('--verbose=3') || 3 === $input->getParameterOption('--verbose')) {
                $output->setVerbosity(OutputInterface::VERBOSITY_DEBUG);
            } elseif ($input->hasParameterOption('-vv') || $input->hasParameterOption('--verbose=2') || 2 === $input->getParameterOption('--verbose')) {
>>>>>>> 6f924755
                $output->setVerbosity(OutputInterface::VERBOSITY_VERY_VERBOSE);
            } elseif ($input->hasParameterOption('-v', true) || $input->hasParameterOption('--verbose=1', true) || $input->hasParameterOption('--verbose', true) || $input->getParameterOption('--verbose', false, true)) {
                $output->setVerbosity(OutputInterface::VERBOSITY_VERBOSE);
            }
        }
    }

    /**
     * Runs the current command.
     *
     * If an event dispatcher has been attached to the application,
     * events are also dispatched during the life-cycle of the command.
     *
     * @param Command         $command A Command instance
     * @param InputInterface  $input   An Input instance
     * @param OutputInterface $output  An Output instance
     *
     * @return int 0 if everything went fine, or an error code
     */
    protected function doRunCommand(Command $command, InputInterface $input, OutputInterface $output)
    {
        foreach ($command->getHelperSet() as $helper) {
            if ($helper instanceof InputAwareInterface) {
                $helper->setInput($input);
            }
        }

        if (null === $this->dispatcher) {
            return $command->run($input, $output);
        }

        // bind before the console.command event, so the listeners have access to input options/arguments
        try {
            $command->mergeApplicationDefinition();
            $input->bind($command->getDefinition());
        } catch (ExceptionInterface $e) {
            // ignore invalid options/arguments for now, to allow the event listeners to customize the InputDefinition
        }

        $event = new ConsoleCommandEvent($command, $input, $output);
        $e = null;

        try {
            $this->dispatcher->dispatch(ConsoleEvents::COMMAND, $event);

            if ($event->commandShouldRun()) {
                $exitCode = $command->run($input, $output);
            } else {
                $exitCode = ConsoleCommandEvent::RETURN_CODE_DISABLED;
            }
        } catch (\Exception $e) {
        } catch (\Throwable $e) {
        }
        if (null !== $e) {
            if ($this->dispatcher->hasListeners(ConsoleEvents::EXCEPTION)) {
                $x = $e instanceof \Exception ? $e : new FatalThrowableError($e);
                $event = new ConsoleExceptionEvent($command, $input, $output, $x, $x->getCode());
                $this->dispatcher->dispatch(ConsoleEvents::EXCEPTION, $event);

                if ($x !== $event->getException()) {
                    $e = $event->getException();
                }
            }
            $event = new ConsoleErrorEvent($input, $output, $e, $command);
            $this->dispatcher->dispatch(ConsoleEvents::ERROR, $event);
            $e = $event->getError();

            if (0 === $exitCode = $event->getExitCode()) {
                $e = null;
            }
        }

        $event = new ConsoleTerminateEvent($command, $input, $output, $exitCode);
        $this->dispatcher->dispatch(ConsoleEvents::TERMINATE, $event);

        if (null !== $e) {
            throw $e;
        }

        return $event->getExitCode();
    }

    /**
     * Gets the name of the command based on input.
     *
     * @param InputInterface $input The input interface
     *
     * @return string The command name
     */
    protected function getCommandName(InputInterface $input)
    {
        return $this->singleCommand ? $this->defaultCommand : $input->getFirstArgument();
    }

    /**
     * Gets the default input definition.
     *
     * @return InputDefinition An InputDefinition instance
     */
    protected function getDefaultInputDefinition()
    {
        return new InputDefinition(array(
            new InputArgument('command', InputArgument::REQUIRED, 'The command to execute'),

            new InputOption('--help', '-h', InputOption::VALUE_NONE, 'Display this help message'),
            new InputOption('--quiet', '-q', InputOption::VALUE_NONE, 'Do not output any message'),
            new InputOption('--verbose', '-v|vv|vvv', InputOption::VALUE_NONE, 'Increase the verbosity of messages: 1 for normal output, 2 for more verbose output and 3 for debug'),
            new InputOption('--version', '-V', InputOption::VALUE_NONE, 'Display this application version'),
            new InputOption('--ansi', '', InputOption::VALUE_NONE, 'Force ANSI output'),
            new InputOption('--no-ansi', '', InputOption::VALUE_NONE, 'Disable ANSI output'),
            new InputOption('--no-interaction', '-n', InputOption::VALUE_NONE, 'Do not ask any interactive question'),
        ));
    }

    /**
     * Gets the default commands that should always be available.
     *
     * @return Command[] An array of default Command instances
     */
    protected function getDefaultCommands()
    {
        return array(new HelpCommand(), new ListCommand());
    }

    /**
     * Gets the default helper set with the helpers that should always be available.
     *
     * @return HelperSet A HelperSet instance
     */
    protected function getDefaultHelperSet()
    {
        return new HelperSet(array(
            new FormatterHelper(),
            new DebugFormatterHelper(),
            new ProcessHelper(),
            new QuestionHelper(),
        ));
    }

    /**
     * Returns abbreviated suggestions in string format.
     *
     * @param array $abbrevs Abbreviated suggestions to convert
     *
     * @return string A formatted string of abbreviated suggestions
     */
    private function getAbbreviationSuggestions($abbrevs)
    {
        return '    '.implode("\n    ", $abbrevs);
    }

    /**
     * Returns the namespace part of the command name.
     *
     * This method is not part of public API and should not be used directly.
     *
     * @param string $name  The full name of the command
     * @param string $limit The maximum number of parts of the namespace
     *
     * @return string The namespace of the command
     */
    public function extractNamespace($name, $limit = null)
    {
        $parts = explode(':', $name);
        array_pop($parts);

        return implode(':', null === $limit ? $parts : array_slice($parts, 0, $limit));
    }

    /**
     * Finds alternative of $name among $collection,
     * if nothing is found in $collection, try in $abbrevs.
     *
     * @param string             $name       The string
     * @param array|\Traversable $collection The collection
     *
     * @return string[] A sorted array of similar string
     */
    private function findAlternatives($name, $collection)
    {
        $threshold = 1e3;
        $alternatives = array();

        $collectionParts = array();
        foreach ($collection as $item) {
            $collectionParts[$item] = explode(':', $item);
        }

        foreach (explode(':', $name) as $i => $subname) {
            foreach ($collectionParts as $collectionName => $parts) {
                $exists = isset($alternatives[$collectionName]);
                if (!isset($parts[$i]) && $exists) {
                    $alternatives[$collectionName] += $threshold;
                    continue;
                } elseif (!isset($parts[$i])) {
                    continue;
                }

                $lev = levenshtein($subname, $parts[$i]);
                if ($lev <= strlen($subname) / 3 || '' !== $subname && false !== strpos($parts[$i], $subname)) {
                    $alternatives[$collectionName] = $exists ? $alternatives[$collectionName] + $lev : $lev;
                } elseif ($exists) {
                    $alternatives[$collectionName] += $threshold;
                }
            }
        }

        foreach ($collection as $item) {
            $lev = levenshtein($name, $item);
            if ($lev <= strlen($name) / 3 || false !== strpos($item, $name)) {
                $alternatives[$item] = isset($alternatives[$item]) ? $alternatives[$item] - $lev : $lev;
            }
        }

        $alternatives = array_filter($alternatives, function ($lev) use ($threshold) { return $lev < 2 * $threshold; });
        ksort($alternatives, SORT_NATURAL | SORT_FLAG_CASE);

        return array_keys($alternatives);
    }

    /**
     * Sets the default Command name.
     *
     * @param string $commandName     The Command name
     * @param bool   $isSingleCommand Set to true if there is only one command in this application
     *
     * @return self
     */
    public function setDefaultCommand($commandName, $isSingleCommand = false)
    {
        $this->defaultCommand = $commandName;

        if ($isSingleCommand) {
            // Ensure the command exist
            $this->find($commandName);

            $this->singleCommand = true;
        }

        return $this;
    }

    private function splitStringByWidth($string, $width)
    {
        // str_split is not suitable for multi-byte characters, we should use preg_split to get char array properly.
        // additionally, array_slice() is not enough as some character has doubled width.
        // we need a function to split string not by character count but by string width
        if (false === $encoding = mb_detect_encoding($string, null, true)) {
            return str_split($string, $width);
        }

        $utf8String = mb_convert_encoding($string, 'utf8', $encoding);
        $lines = array();
        $line = '';
        foreach (preg_split('//u', $utf8String) as $char) {
            // test if $char could be appended to current line
            if (mb_strwidth($line.$char, 'utf8') <= $width) {
                $line .= $char;
                continue;
            }
            // if not, push current line to array and make new line
            $lines[] = str_pad($line, $width);
            $line = $char;
        }
        if ('' !== $line) {
            $lines[] = count($lines) ? str_pad($line, $width) : $line;
        }

        mb_convert_variables($encoding, 'utf8', $lines);

        return $lines;
    }

    /**
     * Returns all namespaces of the command name.
     *
     * @param string $name The full name of the command
     *
     * @return string[] The namespaces of the command
     */
    private function extractAllNamespaces($name)
    {
        // -1 as third argument is needed to skip the command short name when exploding
        $parts = explode(':', $name, -1);
        $namespaces = array();

        foreach ($parts as $part) {
            if (count($namespaces)) {
                $namespaces[] = end($namespaces).':'.$part;
            } else {
                $namespaces[] = $part;
            }
        }

        return $namespaces;
    }

    private function init()
    {
        if ($this->initialized) {
            return;
        }
        $this->initialized = true;

        foreach ($this->getDefaultCommands() as $command) {
            $this->add($command);
        }
    }
}<|MERGE_RESOLUTION|>--- conflicted
+++ resolved
@@ -854,15 +854,9 @@
             $output->setVerbosity(OutputInterface::VERBOSITY_QUIET);
             $input->setInteractive(false);
         } else {
-<<<<<<< HEAD
-            if ($input->hasParameterOption('-vvv', true) || $input->hasParameterOption('--verbose=3', true) || $input->getParameterOption('--verbose', false, true) === 3) {
+            if ($input->hasParameterOption('-vvv', true) || $input->hasParameterOption('--verbose=3', true) || 3 === $input->getParameterOption('--verbose', false, true)) {
                 $output->setVerbosity(OutputInterface::VERBOSITY_DEBUG);
-            } elseif ($input->hasParameterOption('-vv', true) || $input->hasParameterOption('--verbose=2', true) || $input->getParameterOption('--verbose', false, true) === 2) {
-=======
-            if ($input->hasParameterOption('-vvv') || $input->hasParameterOption('--verbose=3') || 3 === $input->getParameterOption('--verbose')) {
-                $output->setVerbosity(OutputInterface::VERBOSITY_DEBUG);
-            } elseif ($input->hasParameterOption('-vv') || $input->hasParameterOption('--verbose=2') || 2 === $input->getParameterOption('--verbose')) {
->>>>>>> 6f924755
+            } elseif ($input->hasParameterOption('-vv', true) || $input->hasParameterOption('--verbose=2', true) || 2 === $input->getParameterOption('--verbose', false, true)) {
                 $output->setVerbosity(OutputInterface::VERBOSITY_VERY_VERBOSE);
             } elseif ($input->hasParameterOption('-v', true) || $input->hasParameterOption('--verbose=1', true) || $input->hasParameterOption('--verbose', true) || $input->getParameterOption('--verbose', false, true)) {
                 $output->setVerbosity(OutputInterface::VERBOSITY_VERBOSE);
