--- conflicted
+++ resolved
@@ -121,12 +121,6 @@
         }
 
         $renderException = function (\Throwable $e) use ($output) {
-<<<<<<< HEAD
-            if (!$e instanceof \Exception) {
-                $e = class_exists(ErrorException::class) ? new ErrorException($e) : new \ErrorException($e->getMessage(), $e->getCode(), E_ERROR, $e->getFile(), $e->getLine());
-            }
-=======
->>>>>>> a0cefaa1
             if ($output instanceof ConsoleOutputInterface) {
                 $this->renderThrowable($e, $output->getErrorOutput());
             } else {
@@ -786,7 +780,7 @@
             @trigger_error(sprintf('The "%s::renderException()" method is deprecated since Symfony 4.4, use "renderThrowable()" instead.', __CLASS__), E_USER_DEPRECATED);
 
             if (!$e instanceof \Exception) {
-                $e = class_exists(ErrorException::class) ? new ErrorException($e) : (class_exists(LegacyFatalThrowableError::class) ? new LegacyFatalThrowableError($e) : new \ErrorException($e->getMessage(), $e->getCode(), E_ERROR, $e->getFile(), $e->getLine()));
+                $e = class_exists(ErrorException::class) ? new ErrorException($e) : new \ErrorException($e->getMessage(), $e->getCode(), E_ERROR, $e->getFile(), $e->getLine());
             }
 
             $this->renderException($e, $output);
@@ -825,7 +819,7 @@
             @trigger_error(sprintf('The "%s::doRenderException()" method is deprecated since Symfony 4.4, use "doRenderThrowable()" instead.', __CLASS__), E_USER_DEPRECATED);
 
             if (!$e instanceof \Exception) {
-                $e = class_exists(ErrorException::class) ? new ErrorException($e) : (class_exists(LegacyFatalThrowableError::class) ? new LegacyFatalThrowableError($e) : new \ErrorException($e->getMessage(), $e->getCode(), E_ERROR, $e->getFile(), $e->getLine()));
+                $e = class_exists(ErrorException::class) ? new ErrorException($e) : new \ErrorException($e->getMessage(), $e->getCode(), E_ERROR, $e->getFile(), $e->getLine());
             }
 
             $this->doRenderException($e, $output);
