<?php

/*
 * This file is part of the Symfony package.
 *
 * (c) Fabien Potencier <fabien@symfony.com>
 *
 * For the full copyright and license information, please view the LICENSE
 * file that was distributed with this source code.
 */

namespace Symfony\Component\Console\Tests;

use PHPUnit\Framework\TestCase;
use Symfony\Component\Console\Application;
use Symfony\Component\Console\Helper\HelperSet;
use Symfony\Component\Console\Helper\FormatterHelper;
use Symfony\Component\Console\Input\ArgvInput;
use Symfony\Component\Console\Input\ArrayInput;
use Symfony\Component\Console\Input\InputInterface;
use Symfony\Component\Console\Input\InputArgument;
use Symfony\Component\Console\Input\InputDefinition;
use Symfony\Component\Console\Input\InputOption;
use Symfony\Component\Console\Output\NullOutput;
use Symfony\Component\Console\Output\Output;
use Symfony\Component\Console\Output\OutputInterface;
use Symfony\Component\Console\Output\StreamOutput;
use Symfony\Component\Console\Tester\ApplicationTester;
use Symfony\Component\Console\Event\ConsoleCommandEvent;
use Symfony\Component\Console\Event\ConsoleErrorEvent;
use Symfony\Component\Console\Event\ConsoleExceptionEvent;
use Symfony\Component\Console\Event\ConsoleTerminateEvent;
use Symfony\Component\Console\Exception\CommandNotFoundException;
use Symfony\Component\EventDispatcher\EventDispatcher;

class ApplicationTest extends TestCase
{
    protected static $fixturesPath;

    public static function setUpBeforeClass()
    {
        self::$fixturesPath = realpath(__DIR__.'/Fixtures/');
        require_once self::$fixturesPath.'/FooCommand.php';
        require_once self::$fixturesPath.'/Foo1Command.php';
        require_once self::$fixturesPath.'/Foo2Command.php';
        require_once self::$fixturesPath.'/Foo3Command.php';
        require_once self::$fixturesPath.'/Foo4Command.php';
        require_once self::$fixturesPath.'/Foo5Command.php';
        require_once self::$fixturesPath.'/FoobarCommand.php';
        require_once self::$fixturesPath.'/BarBucCommand.php';
        require_once self::$fixturesPath.'/FooSubnamespaced1Command.php';
        require_once self::$fixturesPath.'/FooSubnamespaced2Command.php';
    }

    protected function normalizeLineBreaks($text)
    {
        return str_replace(PHP_EOL, "\n", $text);
    }

    /**
     * Replaces the dynamic placeholders of the command help text with a static version.
     * The placeholder %command.full_name% includes the script path that is not predictable
     * and can not be tested against.
     */
    protected function ensureStaticCommandHelp(Application $application)
    {
        foreach ($application->all() as $command) {
            $command->setHelp(str_replace('%command.full_name%', 'app/console %command.name%', $command->getHelp()));
        }
    }

    public function testConstructor()
    {
        $application = new Application('foo', 'bar');
        $this->assertEquals('foo', $application->getName(), '__construct() takes the application name as its first argument');
        $this->assertEquals('bar', $application->getVersion(), '__construct() takes the application version as its second argument');
        $this->assertEquals(array('help', 'list'), array_keys($application->all()), '__construct() registered the help and list commands by default');
    }

    public function testSetGetName()
    {
        $application = new Application();
        $application->setName('foo');
        $this->assertEquals('foo', $application->getName(), '->setName() sets the name of the application');
    }

    public function testSetGetVersion()
    {
        $application = new Application();
        $application->setVersion('bar');
        $this->assertEquals('bar', $application->getVersion(), '->setVersion() sets the version of the application');
    }

    public function testGetLongVersion()
    {
        $application = new Application('foo', 'bar');
        $this->assertEquals('foo <info>bar</info>', $application->getLongVersion(), '->getLongVersion() returns the long version of the application');
    }

    public function testHelp()
    {
        $application = new Application();
        $this->assertStringEqualsFile(self::$fixturesPath.'/application_gethelp.txt', $this->normalizeLineBreaks($application->getHelp()), '->getHelp() returns a help message');
    }

    public function testAll()
    {
        $application = new Application();
        $commands = $application->all();
        $this->assertInstanceOf('Symfony\\Component\\Console\\Command\\HelpCommand', $commands['help'], '->all() returns the registered commands');

        $application->add(new \FooCommand());
        $commands = $application->all('foo');
        $this->assertCount(1, $commands, '->all() takes a namespace as its first argument');
    }

    public function testRegister()
    {
        $application = new Application();
        $command = $application->register('foo');
        $this->assertEquals('foo', $command->getName(), '->register() registers a new command');
    }

    public function testAdd()
    {
        $application = new Application();
        $application->add($foo = new \FooCommand());
        $commands = $application->all();
        $this->assertEquals($foo, $commands['foo:bar'], '->add() registers a command');

        $application = new Application();
        $application->addCommands(array($foo = new \FooCommand(), $foo1 = new \Foo1Command()));
        $commands = $application->all();
        $this->assertEquals(array($foo, $foo1), array($commands['foo:bar'], $commands['foo:bar1']), '->addCommands() registers an array of commands');
    }

    /**
     * @expectedException \LogicException
     * @expectedExceptionMessage Command class "Foo5Command" is not correctly initialized. You probably forgot to call the parent constructor.
     */
    public function testAddCommandWithEmptyConstructor()
    {
        $application = new Application();
        $application->add(new \Foo5Command());
    }

    public function testHasGet()
    {
        $application = new Application();
        $this->assertTrue($application->has('list'), '->has() returns true if a named command is registered');
        $this->assertFalse($application->has('afoobar'), '->has() returns false if a named command is not registered');

        $application->add($foo = new \FooCommand());
        $this->assertTrue($application->has('afoobar'), '->has() returns true if an alias is registered');
        $this->assertEquals($foo, $application->get('foo:bar'), '->get() returns a command by name');
        $this->assertEquals($foo, $application->get('afoobar'), '->get() returns a command by alias');

        $application = new Application();
        $application->add($foo = new \FooCommand());
        // simulate --help
        $r = new \ReflectionObject($application);
        $p = $r->getProperty('wantHelps');
        $p->setAccessible(true);
        $p->setValue($application, true);
        $command = $application->get('foo:bar');
        $this->assertInstanceOf('Symfony\Component\Console\Command\HelpCommand', $command, '->get() returns the help command if --help is provided as the input');
    }

    public function testSilentHelp()
    {
        $application = new Application();
        $application->setAutoExit(false);
        $application->setCatchExceptions(false);

        $tester = new ApplicationTester($application);
        $tester->run(array('-h' => true, '-q' => true), array('decorated' => false));

        $this->assertEmpty($tester->getDisplay(true));
    }

    /**
     * @expectedException        \Symfony\Component\Console\Exception\CommandNotFoundException
     * @expectedExceptionMessage The command "foofoo" does not exist.
     */
    public function testGetInvalidCommand()
    {
        $application = new Application();
        $application->get('foofoo');
    }

    public function testGetNamespaces()
    {
        $application = new Application();
        $application->add(new \FooCommand());
        $application->add(new \Foo1Command());
        $this->assertEquals(array('foo'), $application->getNamespaces(), '->getNamespaces() returns an array of unique used namespaces');
    }

    public function testFindNamespace()
    {
        $application = new Application();
        $application->add(new \FooCommand());
        $this->assertEquals('foo', $application->findNamespace('foo'), '->findNamespace() returns the given namespace if it exists');
        $this->assertEquals('foo', $application->findNamespace('f'), '->findNamespace() finds a namespace given an abbreviation');
        $application->add(new \Foo2Command());
        $this->assertEquals('foo', $application->findNamespace('foo'), '->findNamespace() returns the given namespace if it exists');
    }

    public function testFindNamespaceWithSubnamespaces()
    {
        $application = new Application();
        $application->add(new \FooSubnamespaced1Command());
        $application->add(new \FooSubnamespaced2Command());
        $this->assertEquals('foo', $application->findNamespace('foo'), '->findNamespace() returns commands even if the commands are only contained in subnamespaces');
    }

    public function testFindAmbiguousNamespace()
    {
        $application = new Application();
        $application->add(new \BarBucCommand());
        $application->add(new \FooCommand());
        $application->add(new \Foo2Command());

        $expectedMsg = "The namespace \"f\" is ambiguous.\nDid you mean one of these?\n    foo\n    foo1";

        if (method_exists($this, 'expectException')) {
            $this->expectException(CommandNotFoundException::class);
            $this->expectExceptionMessage($expectedMsg);
        } else {
            $this->setExpectedException(CommandNotFoundException::class, $expectedMsg);
        }

        $application->findNamespace('f');
    }

    /**
     * @expectedException        \Symfony\Component\Console\Exception\CommandNotFoundException
     * @expectedExceptionMessage There are no commands defined in the "bar" namespace.
     */
    public function testFindInvalidNamespace()
    {
        $application = new Application();
        $application->findNamespace('bar');
    }

    /**
     * @expectedException        \Symfony\Component\Console\Exception\CommandNotFoundException
     * @expectedExceptionMessage Command "foo1" is not defined
     */
    public function testFindUniqueNameButNamespaceName()
    {
        $application = new Application();
        $application->add(new \FooCommand());
        $application->add(new \Foo1Command());
        $application->add(new \Foo2Command());

        $application->find($commandName = 'foo1');
    }

    public function testFind()
    {
        $application = new Application();
        $application->add(new \FooCommand());

        $this->assertInstanceOf('FooCommand', $application->find('foo:bar'), '->find() returns a command if its name exists');
        $this->assertInstanceOf('Symfony\Component\Console\Command\HelpCommand', $application->find('h'), '->find() returns a command if its name exists');
        $this->assertInstanceOf('FooCommand', $application->find('f:bar'), '->find() returns a command if the abbreviation for the namespace exists');
        $this->assertInstanceOf('FooCommand', $application->find('f:b'), '->find() returns a command if the abbreviation for the namespace and the command name exist');
        $this->assertInstanceOf('FooCommand', $application->find('a'), '->find() returns a command if the abbreviation exists for an alias');
    }

    /**
     * @dataProvider provideAmbiguousAbbreviations
     */
    public function testFindWithAmbiguousAbbreviations($abbreviation, $expectedExceptionMessage)
    {
        if (method_exists($this, 'expectException')) {
            $this->expectException('Symfony\Component\Console\Exception\CommandNotFoundException');
            $this->expectExceptionMessage($expectedExceptionMessage);
        } else {
            $this->setExpectedException('Symfony\Component\Console\Exception\CommandNotFoundException', $expectedExceptionMessage);
        }

        $application = new Application();
        $application->add(new \FooCommand());
        $application->add(new \Foo1Command());
        $application->add(new \Foo2Command());

        $application->find($abbreviation);
    }

    public function provideAmbiguousAbbreviations()
    {
        return array(
            array('f', 'Command "f" is not defined.'),
            array(
                'a',
                "Command \"a\" is ambiguous.\nDid you mean one of these?\n".
                "    afoobar  The foo:bar command\n".
                "    afoobar1 The foo:bar1 command\n".
                '    afoobar2 The foo1:bar command',
            ),
            array(
                'foo:b',
                "Command \"foo:b\" is ambiguous.\nDid you mean one of these?\n".
                "    foo:bar  The foo:bar command\n".
                "    foo:bar1 The foo:bar1 command\n".
                '    foo1:bar The foo1:bar command',
            ),
        );
    }

    public function testFindCommandEqualNamespace()
    {
        $application = new Application();
        $application->add(new \Foo3Command());
        $application->add(new \Foo4Command());

        $this->assertInstanceOf('Foo3Command', $application->find('foo3:bar'), '->find() returns the good command even if a namespace has same name');
        $this->assertInstanceOf('Foo4Command', $application->find('foo3:bar:toh'), '->find() returns a command even if its namespace equals another command name');
    }

    public function testFindCommandWithAmbiguousNamespacesButUniqueName()
    {
        $application = new Application();
        $application->add(new \FooCommand());
        $application->add(new \FoobarCommand());

        $this->assertInstanceOf('FoobarCommand', $application->find('f:f'));
    }

    public function testFindCommandWithMissingNamespace()
    {
        $application = new Application();
        $application->add(new \Foo4Command());

        $this->assertInstanceOf('Foo4Command', $application->find('f::t'));
    }

    /**
     * @dataProvider             provideInvalidCommandNamesSingle
     * @expectedException        \Symfony\Component\Console\Exception\CommandNotFoundException
     * @expectedExceptionMessage Did you mean this
     */
    public function testFindAlternativeExceptionMessageSingle($name)
    {
        $application = new Application();
        $application->add(new \Foo3Command());
        $application->find($name);
    }

    public function provideInvalidCommandNamesSingle()
    {
        return array(
            array('foo3:baR'),
            array('foO3:bar'),
        );
    }

    public function testFindAlternativeExceptionMessageMultiple()
    {
        $application = new Application();
        $application->add(new \FooCommand());
        $application->add(new \Foo1Command());
        $application->add(new \Foo2Command());

        // Command + plural
        try {
            $application->find('foo:baR');
            $this->fail('->find() throws a CommandNotFoundException if command does not exist, with alternatives');
        } catch (\Exception $e) {
            $this->assertInstanceOf('Symfony\Component\Console\Exception\CommandNotFoundException', $e, '->find() throws a CommandNotFoundException if command does not exist, with alternatives');
            $this->assertRegExp('/Did you mean one of these/', $e->getMessage(), '->find() throws a CommandNotFoundException if command does not exist, with alternatives');
            $this->assertRegExp('/foo1:bar/', $e->getMessage());
            $this->assertRegExp('/foo:bar/', $e->getMessage());
        }

        // Namespace + plural
        try {
            $application->find('foo2:bar');
            $this->fail('->find() throws a CommandNotFoundException if command does not exist, with alternatives');
        } catch (\Exception $e) {
            $this->assertInstanceOf('Symfony\Component\Console\Exception\CommandNotFoundException', $e, '->find() throws a CommandNotFoundException if command does not exist, with alternatives');
            $this->assertRegExp('/Did you mean one of these/', $e->getMessage(), '->find() throws a CommandNotFoundException if command does not exist, with alternatives');
            $this->assertRegExp('/foo1/', $e->getMessage());
        }

        $application->add(new \Foo3Command());
        $application->add(new \Foo4Command());

        // Subnamespace + plural
        try {
            $a = $application->find('foo3:');
            $this->fail('->find() should throw an Symfony\Component\Console\Exception\CommandNotFoundException if a command is ambiguous because of a subnamespace, with alternatives');
        } catch (\Exception $e) {
            $this->assertInstanceOf('Symfony\Component\Console\Exception\CommandNotFoundException', $e);
            $this->assertRegExp('/foo3:bar/', $e->getMessage());
            $this->assertRegExp('/foo3:bar:toh/', $e->getMessage());
        }
    }

    public function testFindAlternativeCommands()
    {
        $application = new Application();

        $application->add(new \FooCommand());
        $application->add(new \Foo1Command());
        $application->add(new \Foo2Command());

        try {
            $application->find($commandName = 'Unknown command');
            $this->fail('->find() throws a CommandNotFoundException if command does not exist');
        } catch (\Exception $e) {
            $this->assertInstanceOf('Symfony\Component\Console\Exception\CommandNotFoundException', $e, '->find() throws a CommandNotFoundException if command does not exist');
            $this->assertSame(array(), $e->getAlternatives());
            $this->assertEquals(sprintf('Command "%s" is not defined.', $commandName), $e->getMessage(), '->find() throws a CommandNotFoundException if command does not exist, without alternatives');
        }

        // Test if "bar1" command throw a "CommandNotFoundException" and does not contain
        // "foo:bar" as alternative because "bar1" is too far from "foo:bar"
        try {
            $application->find($commandName = 'bar1');
            $this->fail('->find() throws a CommandNotFoundException if command does not exist');
        } catch (\Exception $e) {
            $this->assertInstanceOf('Symfony\Component\Console\Exception\CommandNotFoundException', $e, '->find() throws a CommandNotFoundException if command does not exist');
            $this->assertSame(array('afoobar1', 'foo:bar1'), $e->getAlternatives());
            $this->assertRegExp(sprintf('/Command "%s" is not defined./', $commandName), $e->getMessage(), '->find() throws a CommandNotFoundException if command does not exist, with alternatives');
            $this->assertRegExp('/afoobar1/', $e->getMessage(), '->find() throws a CommandNotFoundException if command does not exist, with alternative : "afoobar1"');
            $this->assertRegExp('/foo:bar1/', $e->getMessage(), '->find() throws a CommandNotFoundException if command does not exist, with alternative : "foo:bar1"');
            $this->assertNotRegExp('/foo:bar(?>!1)/', $e->getMessage(), '->find() throws a CommandNotFoundException if command does not exist, without "foo:bar" alternative');
        }
    }

    public function testFindAlternativeCommandsWithAnAlias()
    {
        $fooCommand = new \FooCommand();
        $fooCommand->setAliases(array('foo2'));

        $application = new Application();
        $application->add($fooCommand);

        $result = $application->find('foo');

        $this->assertSame($fooCommand, $result);
    }

    public function testFindAlternativeNamespace()
    {
        $application = new Application();

        $application->add(new \FooCommand());
        $application->add(new \Foo1Command());
        $application->add(new \Foo2Command());
        $application->add(new \Foo3Command());

        try {
            $application->find('Unknown-namespace:Unknown-command');
            $this->fail('->find() throws a CommandNotFoundException if namespace does not exist');
        } catch (\Exception $e) {
            $this->assertInstanceOf('Symfony\Component\Console\Exception\CommandNotFoundException', $e, '->find() throws a CommandNotFoundException if namespace does not exist');
            $this->assertSame(array(), $e->getAlternatives());
            $this->assertEquals('There are no commands defined in the "Unknown-namespace" namespace.', $e->getMessage(), '->find() throws a CommandNotFoundException if namespace does not exist, without alternatives');
        }

        try {
            $application->find('foo2:command');
            $this->fail('->find() throws a CommandNotFoundException if namespace does not exist');
        } catch (\Exception $e) {
            $this->assertInstanceOf('Symfony\Component\Console\Exception\CommandNotFoundException', $e, '->find() throws a CommandNotFoundException if namespace does not exist');
            $this->assertCount(3, $e->getAlternatives());
            $this->assertContains('foo', $e->getAlternatives());
            $this->assertContains('foo1', $e->getAlternatives());
            $this->assertContains('foo3', $e->getAlternatives());
            $this->assertRegExp('/There are no commands defined in the "foo2" namespace./', $e->getMessage(), '->find() throws a CommandNotFoundException if namespace does not exist, with alternative');
            $this->assertRegExp('/foo/', $e->getMessage(), '->find() throws a CommandNotFoundException if namespace does not exist, with alternative : "foo"');
            $this->assertRegExp('/foo1/', $e->getMessage(), '->find() throws a CommandNotFoundException if namespace does not exist, with alternative : "foo1"');
            $this->assertRegExp('/foo3/', $e->getMessage(), '->find() throws a CommandNotFoundException if namespace does not exist, with alternative : "foo3"');
        }
    }

    public function testFindAlternativesOutput()
    {
        $application = new Application();

        $application->add(new \FooCommand());
        $application->add(new \Foo1Command());
        $application->add(new \Foo2Command());
        $application->add(new \Foo3Command());

        $expectedAlternatives = array(
            'afoobar',
            'afoobar1',
            'afoobar2',
            'foo1:bar',
            'foo3:bar',
            'foo:bar',
            'foo:bar1',
        );

        try {
            $application->find('foo');
            $this->fail('->find() throws a CommandNotFoundException if command is not defined');
        } catch (\Exception $e) {
            $this->assertInstanceOf('Symfony\Component\Console\Exception\CommandNotFoundException', $e, '->find() throws a CommandNotFoundException if command is not defined');
            $this->assertSame($expectedAlternatives, $e->getAlternatives());

            $this->assertRegExp('/Command "foo" is not defined\..*Did you mean one of these\?.*/Ums', $e->getMessage());
        }
    }

    public function testFindNamespaceDoesNotFailOnDeepSimilarNamespaces()
    {
        $application = $this->getMockBuilder('Symfony\Component\Console\Application')->setMethods(array('getNamespaces'))->getMock();
        $application->expects($this->once())
            ->method('getNamespaces')
            ->will($this->returnValue(array('foo:sublong', 'bar:sub')));

        $this->assertEquals('foo:sublong', $application->findNamespace('f:sub'));
    }

    /**
     * @expectedException \Symfony\Component\Console\Exception\CommandNotFoundException
     * @expectedExceptionMessage Command "foo::bar" is not defined.
     */
    public function testFindWithDoubleColonInNameThrowsException()
    {
        $application = new Application();
        $application->add(new \FooCommand());
        $application->add(new \Foo4Command());
        $application->find('foo::bar');
    }

    public function testSetCatchExceptions()
    {
        $application = new Application();
        $application->setAutoExit(false);
        putenv('COLUMNS=120');
        $tester = new ApplicationTester($application);

        $application->setCatchExceptions(true);
        $this->assertTrue($application->areExceptionsCaught());

        $tester->run(array('command' => 'foo'), array('decorated' => false));
        $this->assertStringEqualsFile(self::$fixturesPath.'/application_renderexception1.txt', $tester->getDisplay(true), '->setCatchExceptions() sets the catch exception flag');

        $tester->run(array('command' => 'foo'), array('decorated' => false, 'capture_stderr_separately' => true));
        $this->assertStringEqualsFile(self::$fixturesPath.'/application_renderexception1.txt', $tester->getErrorOutput(true), '->setCatchExceptions() sets the catch exception flag');
        $this->assertSame('', $tester->getDisplay(true));

        $application->setCatchExceptions(false);
        try {
            $tester->run(array('command' => 'foo'), array('decorated' => false));
            $this->fail('->setCatchExceptions() sets the catch exception flag');
        } catch (\Exception $e) {
            $this->assertInstanceOf('\Exception', $e, '->setCatchExceptions() sets the catch exception flag');
            $this->assertEquals('Command "foo" is not defined.', $e->getMessage(), '->setCatchExceptions() sets the catch exception flag');
        }
    }

    public function testAutoExitSetting()
    {
        $application = new Application();
        $this->assertTrue($application->isAutoExitEnabled());

        $application->setAutoExit(false);
        $this->assertFalse($application->isAutoExitEnabled());
    }

    public function testRenderException()
    {
        $application = new Application();
        $application->setAutoExit(false);
        putenv('COLUMNS=120');
        $tester = new ApplicationTester($application);

        $tester->run(array('command' => 'foo'), array('decorated' => false, 'capture_stderr_separately' => true));
        $this->assertStringEqualsFile(self::$fixturesPath.'/application_renderexception1.txt', $tester->getErrorOutput(true), '->renderException() renders a pretty exception');

        $tester->run(array('command' => 'foo'), array('decorated' => false, 'verbosity' => Output::VERBOSITY_VERBOSE, 'capture_stderr_separately' => true));
        $this->assertContains('Exception trace', $tester->getErrorOutput(), '->renderException() renders a pretty exception with a stack trace when verbosity is verbose');

        $tester->run(array('command' => 'list', '--foo' => true), array('decorated' => false, 'capture_stderr_separately' => true));
        $this->assertStringEqualsFile(self::$fixturesPath.'/application_renderexception2.txt', $tester->getErrorOutput(true), '->renderException() renders the command synopsis when an exception occurs in the context of a command');

        $application->add(new \Foo3Command());
        $tester = new ApplicationTester($application);
        $tester->run(array('command' => 'foo3:bar'), array('decorated' => false, 'capture_stderr_separately' => true));
        $this->assertStringEqualsFile(self::$fixturesPath.'/application_renderexception3.txt', $tester->getErrorOutput(true), '->renderException() renders a pretty exceptions with previous exceptions');

        $tester->run(array('command' => 'foo3:bar'), array('decorated' => false, 'verbosity' => Output::VERBOSITY_VERBOSE));
        $this->assertRegExp('/\[Exception\]\s*First exception/', $tester->getDisplay(), '->renderException() renders a pretty exception without code exception when code exception is default and verbosity is verbose');
        $this->assertRegExp('/\[Exception\]\s*Second exception/', $tester->getDisplay(), '->renderException() renders a pretty exception without code exception when code exception is 0 and verbosity is verbose');
        $this->assertRegExp('/\[Exception \(404\)\]\s*Third exception/', $tester->getDisplay(), '->renderException() renders a pretty exception with code exception when code exception is 404 and verbosity is verbose');

        $tester->run(array('command' => 'foo3:bar'), array('decorated' => true));
        $this->assertStringEqualsFile(self::$fixturesPath.'/application_renderexception3decorated.txt', $tester->getDisplay(true), '->renderException() renders a pretty exceptions with previous exceptions');

        $tester->run(array('command' => 'foo3:bar'), array('decorated' => true, 'capture_stderr_separately' => true));
        $this->assertStringEqualsFile(self::$fixturesPath.'/application_renderexception3decorated.txt', $tester->getErrorOutput(true), '->renderException() renders a pretty exceptions with previous exceptions');

        $application = new Application();
        $application->setAutoExit(false);
        putenv('COLUMNS=32');
        $tester = new ApplicationTester($application);

        $tester->run(array('command' => 'foo'), array('decorated' => false,  'capture_stderr_separately' => true));
        $this->assertStringEqualsFile(self::$fixturesPath.'/application_renderexception4.txt', $tester->getErrorOutput(true), '->renderException() wraps messages when they are bigger than the terminal');
        putenv('COLUMNS=120');
    }

    public function testRenderExceptionWithDoubleWidthCharacters()
    {
        $application = new Application();
        $application->setAutoExit(false);
        putenv('COLUMNS=120');
        $application->register('foo')->setCode(function () {
            throw new \Exception('エラーメッセージ');
        });
        $tester = new ApplicationTester($application);

        $tester->run(array('command' => 'foo'), array('decorated' => false, 'capture_stderr_separately' => true));
        $this->assertStringEqualsFile(self::$fixturesPath.'/application_renderexception_doublewidth1.txt', $tester->getErrorOutput(true), '->renderException() renders a pretty exceptions with previous exceptions');

        $tester->run(array('command' => 'foo'), array('decorated' => true, 'capture_stderr_separately' => true));
        $this->assertStringEqualsFile(self::$fixturesPath.'/application_renderexception_doublewidth1decorated.txt', $tester->getErrorOutput(true), '->renderException() renders a pretty exceptions with previous exceptions');

        $application = new Application();
        $application->setAutoExit(false);
        putenv('COLUMNS=32');
        $application->register('foo')->setCode(function () {
            throw new \Exception('コマンドの実行中にエラーが発生しました。');
        });
        $tester = new ApplicationTester($application);
        $tester->run(array('command' => 'foo'), array('decorated' => false, 'capture_stderr_separately' => true));
        $this->assertStringEqualsFile(self::$fixturesPath.'/application_renderexception_doublewidth2.txt', $tester->getErrorOutput(true), '->renderException() wraps messages when they are bigger than the terminal');
        putenv('COLUMNS=120');
    }

    public function testRenderExceptionEscapesLines()
    {
        $application = new Application();
        $application->setAutoExit(false);
        putenv('COLUMNS=22');
        $application->register('foo')->setCode(function () {
            throw new \Exception('dont break here <info>!</info>');
        });
        $tester = new ApplicationTester($application);

        $tester->run(array('command' => 'foo'), array('decorated' => false));
        $this->assertStringEqualsFile(self::$fixturesPath.'/application_renderexception_escapeslines.txt', $tester->getDisplay(true), '->renderException() escapes lines containing formatting');
        putenv('COLUMNS=120');
    }

    public function testRun()
    {
        $application = new Application();
        $application->setAutoExit(false);
        $application->setCatchExceptions(false);
        $application->add($command = new \Foo1Command());
        $_SERVER['argv'] = array('cli.php', 'foo:bar1');

        ob_start();
        $application->run();
        ob_end_clean();

        $this->assertInstanceOf('Symfony\Component\Console\Input\ArgvInput', $command->input, '->run() creates an ArgvInput by default if none is given');
        $this->assertInstanceOf('Symfony\Component\Console\Output\ConsoleOutput', $command->output, '->run() creates a ConsoleOutput by default if none is given');

        $application = new Application();
        $application->setAutoExit(false);
        $application->setCatchExceptions(false);

        $this->ensureStaticCommandHelp($application);
        $tester = new ApplicationTester($application);

        $tester->run(array(), array('decorated' => false));
        $this->assertStringEqualsFile(self::$fixturesPath.'/application_run1.txt', $tester->getDisplay(true), '->run() runs the list command if no argument is passed');

        $tester->run(array('--help' => true), array('decorated' => false));
        $this->assertStringEqualsFile(self::$fixturesPath.'/application_run2.txt', $tester->getDisplay(true), '->run() runs the help command if --help is passed');

        $tester->run(array('-h' => true), array('decorated' => false));
        $this->assertStringEqualsFile(self::$fixturesPath.'/application_run2.txt', $tester->getDisplay(true), '->run() runs the help command if -h is passed');

        $tester->run(array('command' => 'list', '--help' => true), array('decorated' => false));
        $this->assertStringEqualsFile(self::$fixturesPath.'/application_run3.txt', $tester->getDisplay(true), '->run() displays the help if --help is passed');

        $tester->run(array('command' => 'list', '-h' => true), array('decorated' => false));
        $this->assertStringEqualsFile(self::$fixturesPath.'/application_run3.txt', $tester->getDisplay(true), '->run() displays the help if -h is passed');

        $tester->run(array('--ansi' => true));
        $this->assertTrue($tester->getOutput()->isDecorated(), '->run() forces color output if --ansi is passed');

        $tester->run(array('--no-ansi' => true));
        $this->assertFalse($tester->getOutput()->isDecorated(), '->run() forces color output to be disabled if --no-ansi is passed');

        $tester->run(array('--version' => true), array('decorated' => false));
        $this->assertStringEqualsFile(self::$fixturesPath.'/application_run4.txt', $tester->getDisplay(true), '->run() displays the program version if --version is passed');

        $tester->run(array('-V' => true), array('decorated' => false));
        $this->assertStringEqualsFile(self::$fixturesPath.'/application_run4.txt', $tester->getDisplay(true), '->run() displays the program version if -v is passed');

        $tester->run(array('command' => 'list', '--quiet' => true));
        $this->assertSame('', $tester->getDisplay(), '->run() removes all output if --quiet is passed');
        $this->assertFalse($tester->getInput()->isInteractive(), '->run() sets off the interactive mode if --quiet is passed');

        $tester->run(array('command' => 'list', '-q' => true));
        $this->assertSame('', $tester->getDisplay(), '->run() removes all output if -q is passed');
        $this->assertFalse($tester->getInput()->isInteractive(), '->run() sets off the interactive mode if -q is passed');

        $tester->run(array('command' => 'list', '--verbose' => true));
        $this->assertSame(Output::VERBOSITY_VERBOSE, $tester->getOutput()->getVerbosity(), '->run() sets the output to verbose if --verbose is passed');

        $tester->run(array('command' => 'list', '--verbose' => 1));
        $this->assertSame(Output::VERBOSITY_VERBOSE, $tester->getOutput()->getVerbosity(), '->run() sets the output to verbose if --verbose=1 is passed');

        $tester->run(array('command' => 'list', '--verbose' => 2));
        $this->assertSame(Output::VERBOSITY_VERY_VERBOSE, $tester->getOutput()->getVerbosity(), '->run() sets the output to very verbose if --verbose=2 is passed');

        $tester->run(array('command' => 'list', '--verbose' => 3));
        $this->assertSame(Output::VERBOSITY_DEBUG, $tester->getOutput()->getVerbosity(), '->run() sets the output to debug if --verbose=3 is passed');

        $tester->run(array('command' => 'list', '--verbose' => 4));
        $this->assertSame(Output::VERBOSITY_VERBOSE, $tester->getOutput()->getVerbosity(), '->run() sets the output to verbose if unknown --verbose level is passed');

        $tester->run(array('command' => 'list', '-v' => true));
        $this->assertSame(Output::VERBOSITY_VERBOSE, $tester->getOutput()->getVerbosity(), '->run() sets the output to verbose if -v is passed');

        $tester->run(array('command' => 'list', '-vv' => true));
        $this->assertSame(Output::VERBOSITY_VERY_VERBOSE, $tester->getOutput()->getVerbosity(), '->run() sets the output to verbose if -v is passed');

        $tester->run(array('command' => 'list', '-vvv' => true));
        $this->assertSame(Output::VERBOSITY_DEBUG, $tester->getOutput()->getVerbosity(), '->run() sets the output to verbose if -v is passed');

        $application = new Application();
        $application->setAutoExit(false);
        $application->setCatchExceptions(false);
        $application->add(new \FooCommand());
        $tester = new ApplicationTester($application);

        $tester->run(array('command' => 'foo:bar', '--no-interaction' => true), array('decorated' => false));
        $this->assertSame('called'.PHP_EOL, $tester->getDisplay(), '->run() does not call interact() if --no-interaction is passed');

        $tester->run(array('command' => 'foo:bar', '-n' => true), array('decorated' => false));
        $this->assertSame('called'.PHP_EOL, $tester->getDisplay(), '->run() does not call interact() if -n is passed');
    }

    /**
     * Issue #9285.
     *
     * If the "verbose" option is just before an argument in ArgvInput,
     * an argument value should not be treated as verbosity value.
     * This test will fail with "Not enough arguments." if broken
     */
    public function testVerboseValueNotBreakArguments()
    {
        $application = new Application();
        $application->setAutoExit(false);
        $application->setCatchExceptions(false);
        $application->add(new \FooCommand());

        $output = new StreamOutput(fopen('php://memory', 'w', false));

        $input = new ArgvInput(array('cli.php', '-v', 'foo:bar'));
        $application->run($input, $output);

        $this->addToAssertionCount(1);

        $input = new ArgvInput(array('cli.php', '--verbose', 'foo:bar'));
        $application->run($input, $output);

        $this->addToAssertionCount(1);
    }

    public function testRunReturnsIntegerExitCode()
    {
        $exception = new \Exception('', 4);

        $application = $this->getMockBuilder('Symfony\Component\Console\Application')->setMethods(array('doRun'))->getMock();
        $application->setAutoExit(false);
        $application->expects($this->once())
            ->method('doRun')
            ->will($this->throwException($exception));

        $exitCode = $application->run(new ArrayInput(array()), new NullOutput());

        $this->assertSame(4, $exitCode, '->run() returns integer exit code extracted from raised exception');
    }

    public function testRunReturnsExitCodeOneForExceptionCodeZero()
    {
        $exception = new \Exception('', 0);

        $application = $this->getMockBuilder('Symfony\Component\Console\Application')->setMethods(array('doRun'))->getMock();
        $application->setAutoExit(false);
        $application->expects($this->once())
            ->method('doRun')
            ->will($this->throwException($exception));

        $exitCode = $application->run(new ArrayInput(array()), new NullOutput());

        $this->assertSame(1, $exitCode, '->run() returns exit code 1 when exception code is 0');
    }

    /**
     * @expectedException \LogicException
     * @expectedExceptionMessage An option with shortcut "e" already exists.
     */
    public function testAddingOptionWithDuplicateShortcut()
    {
        $dispatcher = new EventDispatcher();
        $application = new Application();
        $application->setAutoExit(false);
        $application->setCatchExceptions(false);
        $application->setDispatcher($dispatcher);

        $application->getDefinition()->addOption(new InputOption('--env', '-e', InputOption::VALUE_REQUIRED, 'Environment'));

        $application
            ->register('foo')
            ->setAliases(array('f'))
            ->setDefinition(array(new InputOption('survey', 'e', InputOption::VALUE_REQUIRED, 'My option with a shortcut.')))
            ->setCode(function (InputInterface $input, OutputInterface $output) {})
        ;

        $input = new ArrayInput(array('command' => 'foo'));
        $output = new NullOutput();

        $application->run($input, $output);
    }

    /**
     * @expectedException \LogicException
     * @dataProvider getAddingAlreadySetDefinitionElementData
     */
    public function testAddingAlreadySetDefinitionElementData($def)
    {
        $application = new Application();
        $application->setAutoExit(false);
        $application->setCatchExceptions(false);
        $application
            ->register('foo')
            ->setDefinition(array($def))
            ->setCode(function (InputInterface $input, OutputInterface $output) {})
        ;

        $input = new ArrayInput(array('command' => 'foo'));
        $output = new NullOutput();
        $application->run($input, $output);
    }

    public function getAddingAlreadySetDefinitionElementData()
    {
        return array(
            array(new InputArgument('command', InputArgument::REQUIRED)),
            array(new InputOption('quiet', '', InputOption::VALUE_NONE)),
            array(new InputOption('query', 'q', InputOption::VALUE_NONE)),
        );
    }

    public function testGetDefaultHelperSetReturnsDefaultValues()
    {
        $application = new Application();
        $application->setAutoExit(false);
        $application->setCatchExceptions(false);

        $helperSet = $application->getHelperSet();

        $this->assertTrue($helperSet->has('formatter'));
    }

    public function testAddingSingleHelperSetOverwritesDefaultValues()
    {
        $application = new Application();
        $application->setAutoExit(false);
        $application->setCatchExceptions(false);

        $application->setHelperSet(new HelperSet(array(new FormatterHelper())));

        $helperSet = $application->getHelperSet();

        $this->assertTrue($helperSet->has('formatter'));

        // no other default helper set should be returned
        $this->assertFalse($helperSet->has('dialog'));
        $this->assertFalse($helperSet->has('progress'));
    }

    public function testOverwritingDefaultHelperSetOverwritesDefaultValues()
    {
        $application = new CustomApplication();
        $application->setAutoExit(false);
        $application->setCatchExceptions(false);

        $application->setHelperSet(new HelperSet(array(new FormatterHelper())));

        $helperSet = $application->getHelperSet();

        $this->assertTrue($helperSet->has('formatter'));

        // no other default helper set should be returned
        $this->assertFalse($helperSet->has('dialog'));
        $this->assertFalse($helperSet->has('progress'));
    }

    public function testGetDefaultInputDefinitionReturnsDefaultValues()
    {
        $application = new Application();
        $application->setAutoExit(false);
        $application->setCatchExceptions(false);

        $inputDefinition = $application->getDefinition();

        $this->assertTrue($inputDefinition->hasArgument('command'));

        $this->assertTrue($inputDefinition->hasOption('help'));
        $this->assertTrue($inputDefinition->hasOption('quiet'));
        $this->assertTrue($inputDefinition->hasOption('verbose'));
        $this->assertTrue($inputDefinition->hasOption('version'));
        $this->assertTrue($inputDefinition->hasOption('ansi'));
        $this->assertTrue($inputDefinition->hasOption('no-ansi'));
        $this->assertTrue($inputDefinition->hasOption('no-interaction'));
    }

    public function testOverwritingDefaultInputDefinitionOverwritesDefaultValues()
    {
        $application = new CustomApplication();
        $application->setAutoExit(false);
        $application->setCatchExceptions(false);

        $inputDefinition = $application->getDefinition();

        // check whether the default arguments and options are not returned any more
        $this->assertFalse($inputDefinition->hasArgument('command'));

        $this->assertFalse($inputDefinition->hasOption('help'));
        $this->assertFalse($inputDefinition->hasOption('quiet'));
        $this->assertFalse($inputDefinition->hasOption('verbose'));
        $this->assertFalse($inputDefinition->hasOption('version'));
        $this->assertFalse($inputDefinition->hasOption('ansi'));
        $this->assertFalse($inputDefinition->hasOption('no-ansi'));
        $this->assertFalse($inputDefinition->hasOption('no-interaction'));

        $this->assertTrue($inputDefinition->hasOption('custom'));
    }

    public function testSettingCustomInputDefinitionOverwritesDefaultValues()
    {
        $application = new Application();
        $application->setAutoExit(false);
        $application->setCatchExceptions(false);

        $application->setDefinition(new InputDefinition(array(new InputOption('--custom', '-c', InputOption::VALUE_NONE, 'Set the custom input definition.'))));

        $inputDefinition = $application->getDefinition();

        // check whether the default arguments and options are not returned any more
        $this->assertFalse($inputDefinition->hasArgument('command'));

        $this->assertFalse($inputDefinition->hasOption('help'));
        $this->assertFalse($inputDefinition->hasOption('quiet'));
        $this->assertFalse($inputDefinition->hasOption('verbose'));
        $this->assertFalse($inputDefinition->hasOption('version'));
        $this->assertFalse($inputDefinition->hasOption('ansi'));
        $this->assertFalse($inputDefinition->hasOption('no-ansi'));
        $this->assertFalse($inputDefinition->hasOption('no-interaction'));

        $this->assertTrue($inputDefinition->hasOption('custom'));
    }

    public function testRunWithDispatcher()
    {
        $application = new Application();
        $application->setAutoExit(false);
        $application->setDispatcher($this->getDispatcher());

        $application->register('foo')->setCode(function (InputInterface $input, OutputInterface $output) {
            $output->write('foo.');
        });

        $tester = new ApplicationTester($application);
        $tester->run(array('command' => 'foo'));
        $this->assertEquals('before.foo.after.'.PHP_EOL, $tester->getDisplay());
    }

    /**
     * @expectedException        \LogicException
     * @expectedExceptionMessage error
     */
    public function testRunWithExceptionAndDispatcher()
    {
        $application = new Application();
        $application->setDispatcher($this->getDispatcher());
        $application->setAutoExit(false);
        $application->setCatchExceptions(false);

        $application->register('foo')->setCode(function (InputInterface $input, OutputInterface $output) {
            throw new \RuntimeException('foo');
        });

        $tester = new ApplicationTester($application);
        $tester->run(array('command' => 'foo'));
    }

    public function testRunDispatchesAllEventsWithException()
    {
        $application = new Application();
        $application->setDispatcher($this->getDispatcher());
        $application->setAutoExit(false);

        $application->register('foo')->setCode(function (InputInterface $input, OutputInterface $output) {
            $output->write('foo.');

            throw new \RuntimeException('foo');
        });

        $tester = new ApplicationTester($application);
        $tester->run(array('command' => 'foo'));
        $this->assertContains('before.foo.error.after.', $tester->getDisplay());
    }

    public function testRunDispatchesAllEventsWithExceptionInListener()
    {
        $dispatcher = $this->getDispatcher();
        $dispatcher->addListener('console.command', function () {
            throw new \RuntimeException('foo');
        });
<<<<<<< HEAD
=======

        $application = new Application();
        $application->setDispatcher($dispatcher);
        $application->setAutoExit(false);

        $application->register('foo')->setCode(function (InputInterface $input, OutputInterface $output) {
            $output->write('foo.');
        });

        $tester = new ApplicationTester($application);
        $tester->run(array('command' => 'foo'));
        $this->assertContains('before.caught.after.', $tester->getDisplay());
    }
>>>>>>> 8a8d92d7

    public function testRunWithError()
    {
        $application = new Application();
        $application->setDispatcher($dispatcher);
        $application->setAutoExit(false);

        $application->register('foo')->setCode(function (InputInterface $input, OutputInterface $output) {
            $output->write('foo.');
        });

        $tester = new ApplicationTester($application);
        $tester->run(array('command' => 'foo'));
        $this->assertContains('before.error.after.', $tester->getDisplay());
    }

    public function testRunAllowsErrorListenersToSilenceTheException()
    {
        $dispatcher = $this->getDispatcher();
        $dispatcher->addListener('console.error', function (ConsoleErrorEvent $event) {
            $event->getOutput()->write('silenced.');

            $event->setExitCode(0);
        });

        $dispatcher->addListener('console.command', function () {
            throw new \RuntimeException('foo');
        });

        $application = new Application();
        $application->setDispatcher($dispatcher);
        $application->setAutoExit(false);

        $application->register('foo')->setCode(function (InputInterface $input, OutputInterface $output) {
            $output->write('foo.');
        });

        $tester = new ApplicationTester($application);
        $tester->run(array('command' => 'foo'));
        $this->assertContains('before.error.silenced.after.', $tester->getDisplay());
        $this->assertEquals(ConsoleCommandEvent::RETURN_CODE_DISABLED, $tester->getStatusCode());
    }

    public function testConsoleErrorEventIsTriggeredOnCommandNotFound()
    {
        $dispatcher = new EventDispatcher();
        $dispatcher->addListener('console.error', function (ConsoleErrorEvent $event) {
            $this->assertNull($event->getCommand());
            $this->assertInstanceOf(CommandNotFoundException::class, $event->getError());
            $event->getOutput()->write('silenced command not found');
        });

        $application = new Application();
        $application->setDispatcher($dispatcher);
        $application->setAutoExit(false);

        $tester = new ApplicationTester($application);
        $tester->run(array('command' => 'unknown'));
        $this->assertContains('silenced command not found', $tester->getDisplay());
        $this->assertEquals(1, $tester->getStatusCode());
    }

    /**
     * @group legacy
     * @expectedDeprecation The "ConsoleEvents::EXCEPTION" event is deprecated since Symfony 3.3 and will be removed in 4.0. Listen to the "ConsoleEvents::ERROR" event instead.
     */
    public function testLegacyExceptionListenersAreStillTriggered()
    {
        $dispatcher = $this->getDispatcher();
        $dispatcher->addListener('console.exception', function (ConsoleExceptionEvent $event) {
            $event->getOutput()->write('caught.');

            $event->setException(new \RuntimeException('replaced in caught.'));
        });

        $application = new Application();
        $application->setDispatcher($dispatcher);
        $application->setAutoExit(false);

        $application->register('foo')->setCode(function (InputInterface $input, OutputInterface $output) {
            throw new \RuntimeException('foo');
        });

        $tester = new ApplicationTester($application);
        $tester->run(array('command' => 'foo'));
        $this->assertContains('before.caught.error.after.', $tester->getDisplay());
        $this->assertContains('replaced in caught.', $tester->getDisplay());
    }

    public function testRunWithError()
    {
        $application = new Application();
        $application->setAutoExit(false);
        $application->setCatchExceptions(false);

        $application->register('dym')->setCode(function (InputInterface $input, OutputInterface $output) {
            $output->write('dym.');

            throw new \Error('dymerr');
        });

        $tester = new ApplicationTester($application);

        try {
            $tester->run(array('command' => 'dym'));
            $this->fail('Error expected.');
        } catch (\Error $e) {
            $this->assertSame('dymerr', $e->getMessage());
        }
<<<<<<< HEAD
    }

    /**
     * @requires PHP 7
     */
    public function testErrorIsRethrownIfNotHandledByConsoleErrorEvent()
    {
        $application = new Application();
        $application->setAutoExit(false);
        $application->setCatchExceptions(false);
        $application->setDispatcher(new EventDispatcher());

        $application->register('dym')->setCode(function (InputInterface $input, OutputInterface $output) {
            new \UnknownClass();
        });

        $tester = new ApplicationTester($application);

        try {
            $tester->run(array('command' => 'dym'));
            $this->fail('->run() should rethrow PHP errors if not handled via ConsoleErrorEvent.');
        } catch (\Error $e) {
            $this->assertSame($e->getMessage(), 'Class \'UnknownClass\' not found');
        }
=======
>>>>>>> 8a8d92d7
    }

    /**
     * @expectedException        \LogicException
     * @expectedExceptionMessage error
     */
    public function testRunWithErrorAndDispatcher()
    {
        $application = new Application();
        $application->setDispatcher($this->getDispatcher());
        $application->setAutoExit(false);
        $application->setCatchExceptions(false);

        $application->register('dym')->setCode(function (InputInterface $input, OutputInterface $output) {
            $output->write('dym.');

            throw new \Error('dymerr');
        });

        $tester = new ApplicationTester($application);
        $tester->run(array('command' => 'dym'));
        $this->assertContains('before.dym.error.after.', $tester->getDisplay(), 'The PHP Error did not dispached events');
    }

    public function testRunDispatchesAllEventsWithError()
    {
        $application = new Application();
        $application->setDispatcher($this->getDispatcher());
        $application->setAutoExit(false);

        $application->register('dym')->setCode(function (InputInterface $input, OutputInterface $output) {
            $output->write('dym.');

            throw new \Error('dymerr');
        });

        $tester = new ApplicationTester($application);
        $tester->run(array('command' => 'dym'));
        $this->assertContains('before.dym.error.after.', $tester->getDisplay(), 'The PHP Error did not dispached events');
    }

    public function testRunWithErrorFailingStatusCode()
    {
        $application = new Application();
        $application->setDispatcher($this->getDispatcher());
        $application->setAutoExit(false);

        $application->register('dus')->setCode(function (InputInterface $input, OutputInterface $output) {
            $output->write('dus.');

            throw new \Error('duserr');
        });

        $tester = new ApplicationTester($application);
        $tester->run(array('command' => 'dus'));
        $this->assertSame(1, $tester->getStatusCode(), 'Status code should be 1');
    }

    public function testRunWithDispatcherSkippingCommand()
    {
        $application = new Application();
        $application->setDispatcher($this->getDispatcher(true));
        $application->setAutoExit(false);

        $application->register('foo')->setCode(function (InputInterface $input, OutputInterface $output) {
            $output->write('foo.');
        });

        $tester = new ApplicationTester($application);
        $exitCode = $tester->run(array('command' => 'foo'));
        $this->assertContains('before.after.', $tester->getDisplay());
        $this->assertEquals(ConsoleCommandEvent::RETURN_CODE_DISABLED, $exitCode);
    }

    public function testRunWithDispatcherAccessingInputOptions()
    {
        $noInteractionValue = null;
        $quietValue = null;

        $dispatcher = $this->getDispatcher();
        $dispatcher->addListener('console.command', function (ConsoleCommandEvent $event) use (&$noInteractionValue, &$quietValue) {
            $input = $event->getInput();

            $noInteractionValue = $input->getOption('no-interaction');
            $quietValue = $input->getOption('quiet');
        });

        $application = new Application();
        $application->setDispatcher($dispatcher);
        $application->setAutoExit(false);

        $application->register('foo')->setCode(function (InputInterface $input, OutputInterface $output) {
            $output->write('foo.');
        });

        $tester = new ApplicationTester($application);
        $tester->run(array('command' => 'foo', '--no-interaction' => true));

        $this->assertTrue($noInteractionValue);
        $this->assertFalse($quietValue);
    }

    public function testRunWithDispatcherAddingInputOptions()
    {
        $extraValue = null;

        $dispatcher = $this->getDispatcher();
        $dispatcher->addListener('console.command', function (ConsoleCommandEvent $event) use (&$extraValue) {
            $definition = $event->getCommand()->getDefinition();
            $input = $event->getInput();

            $definition->addOption(new InputOption('extra', null, InputOption::VALUE_REQUIRED));
            $input->bind($definition);

            $extraValue = $input->getOption('extra');
        });

        $application = new Application();
        $application->setDispatcher($dispatcher);
        $application->setAutoExit(false);

        $application->register('foo')->setCode(function (InputInterface $input, OutputInterface $output) {
            $output->write('foo.');
        });

        $tester = new ApplicationTester($application);
        $tester->run(array('command' => 'foo', '--extra' => 'some test value'));

        $this->assertEquals('some test value', $extraValue);
    }

    /**
     * @group legacy
     */
    public function testTerminalDimensions()
    {
        $application = new Application();
        $originalDimensions = $application->getTerminalDimensions();
        $this->assertCount(2, $originalDimensions);

        $width = 80;
        if ($originalDimensions[0] == $width) {
            $width = 100;
        }

        $application->setTerminalDimensions($width, 80);
        $this->assertSame(array($width, 80), $application->getTerminalDimensions());
    }

    public function testSetRunCustomDefaultCommand()
    {
        $command = new \FooCommand();

        $application = new Application();
        $application->setAutoExit(false);
        $application->add($command);
        $application->setDefaultCommand($command->getName());

        $tester = new ApplicationTester($application);
        $tester->run(array());
        $this->assertEquals('interact called'.PHP_EOL.'called'.PHP_EOL, $tester->getDisplay(), 'Application runs the default set command if different from \'list\' command');

        $application = new CustomDefaultCommandApplication();
        $application->setAutoExit(false);

        $tester = new ApplicationTester($application);
        $tester->run(array());

        $this->assertEquals('interact called'.PHP_EOL.'called'.PHP_EOL, $tester->getDisplay(), 'Application runs the default set command if different from \'list\' command');
    }

    public function testSetRunCustomSingleCommand()
    {
        $command = new \FooCommand();

        $application = new Application();
        $application->setAutoExit(false);
        $application->add($command);
        $application->setDefaultCommand($command->getName(), true);

        $tester = new ApplicationTester($application);

        $tester->run(array());
        $this->assertContains('called', $tester->getDisplay());

        $tester->run(array('--help' => true));
        $this->assertContains('The foo:bar command', $tester->getDisplay());
    }

    /**
     * @requires function posix_isatty
     */
    public function testCanCheckIfTerminalIsInteractive()
    {
        $application = new CustomDefaultCommandApplication();
        $application->setAutoExit(false);

        $tester = new ApplicationTester($application);
        $tester->run(array('command' => 'help'));

        $this->assertFalse($tester->getInput()->hasParameterOption(array('--no-interaction', '-n')));

        $inputStream = $tester->getInput()->getStream();
        $this->assertEquals($tester->getInput()->isInteractive(), @posix_isatty($inputStream));
    }

    protected function getDispatcher($skipCommand = false)
    {
        $dispatcher = new EventDispatcher();
        $dispatcher->addListener('console.command', function (ConsoleCommandEvent $event) use ($skipCommand) {
            $event->getOutput()->write('before.');

            if ($skipCommand) {
                $event->disableCommand();
            }
        });
        $dispatcher->addListener('console.terminate', function (ConsoleTerminateEvent $event) use ($skipCommand) {
            $event->getOutput()->writeln('after.');

            if (!$skipCommand) {
                $event->setExitCode(ConsoleCommandEvent::RETURN_CODE_DISABLED);
            }
        });
<<<<<<< HEAD
        $dispatcher->addListener('console.error', function (ConsoleErrorEvent $event) {
            $event->getOutput()->write('error.');

            $event->setError(new \LogicException('error.', $event->getExitCode(), $event->getError()));
=======
        $dispatcher->addListener('console.exception', function (ConsoleExceptionEvent $event) {
            $event->getOutput()->write('caught.');

            $event->setException(new \LogicException('caught.', $event->getExitCode(), $event->getException()));
>>>>>>> 8a8d92d7
        });

        return $dispatcher;
    }
}

class CustomApplication extends Application
{
    /**
     * Overwrites the default input definition.
     *
     * @return InputDefinition An InputDefinition instance
     */
    protected function getDefaultInputDefinition()
    {
        return new InputDefinition(array(new InputOption('--custom', '-c', InputOption::VALUE_NONE, 'Set the custom input definition.')));
    }

    /**
     * Gets the default helper set with the helpers that should always be available.
     *
     * @return HelperSet A HelperSet instance
     */
    protected function getDefaultHelperSet()
    {
        return new HelperSet(array(new FormatterHelper()));
    }
}

class CustomDefaultCommandApplication extends Application
{
    /**
     * Overwrites the constructor in order to set a different default command.
     */
    public function __construct()
    {
        parent::__construct();

        $command = new \FooCommand();
        $this->add($command);
        $this->setDefaultCommand($command->getName());
    }
}<|MERGE_RESOLUTION|>--- conflicted
+++ resolved
@@ -1025,8 +1025,6 @@
         $dispatcher->addListener('console.command', function () {
             throw new \RuntimeException('foo');
         });
-<<<<<<< HEAD
-=======
 
         $application = new Application();
         $application->setDispatcher($dispatcher);
@@ -1038,96 +1036,7 @@
 
         $tester = new ApplicationTester($application);
         $tester->run(array('command' => 'foo'));
-        $this->assertContains('before.caught.after.', $tester->getDisplay());
-    }
->>>>>>> 8a8d92d7
-
-    public function testRunWithError()
-    {
-        $application = new Application();
-        $application->setDispatcher($dispatcher);
-        $application->setAutoExit(false);
-
-        $application->register('foo')->setCode(function (InputInterface $input, OutputInterface $output) {
-            $output->write('foo.');
-        });
-
-        $tester = new ApplicationTester($application);
-        $tester->run(array('command' => 'foo'));
         $this->assertContains('before.error.after.', $tester->getDisplay());
-    }
-
-    public function testRunAllowsErrorListenersToSilenceTheException()
-    {
-        $dispatcher = $this->getDispatcher();
-        $dispatcher->addListener('console.error', function (ConsoleErrorEvent $event) {
-            $event->getOutput()->write('silenced.');
-
-            $event->setExitCode(0);
-        });
-
-        $dispatcher->addListener('console.command', function () {
-            throw new \RuntimeException('foo');
-        });
-
-        $application = new Application();
-        $application->setDispatcher($dispatcher);
-        $application->setAutoExit(false);
-
-        $application->register('foo')->setCode(function (InputInterface $input, OutputInterface $output) {
-            $output->write('foo.');
-        });
-
-        $tester = new ApplicationTester($application);
-        $tester->run(array('command' => 'foo'));
-        $this->assertContains('before.error.silenced.after.', $tester->getDisplay());
-        $this->assertEquals(ConsoleCommandEvent::RETURN_CODE_DISABLED, $tester->getStatusCode());
-    }
-
-    public function testConsoleErrorEventIsTriggeredOnCommandNotFound()
-    {
-        $dispatcher = new EventDispatcher();
-        $dispatcher->addListener('console.error', function (ConsoleErrorEvent $event) {
-            $this->assertNull($event->getCommand());
-            $this->assertInstanceOf(CommandNotFoundException::class, $event->getError());
-            $event->getOutput()->write('silenced command not found');
-        });
-
-        $application = new Application();
-        $application->setDispatcher($dispatcher);
-        $application->setAutoExit(false);
-
-        $tester = new ApplicationTester($application);
-        $tester->run(array('command' => 'unknown'));
-        $this->assertContains('silenced command not found', $tester->getDisplay());
-        $this->assertEquals(1, $tester->getStatusCode());
-    }
-
-    /**
-     * @group legacy
-     * @expectedDeprecation The "ConsoleEvents::EXCEPTION" event is deprecated since Symfony 3.3 and will be removed in 4.0. Listen to the "ConsoleEvents::ERROR" event instead.
-     */
-    public function testLegacyExceptionListenersAreStillTriggered()
-    {
-        $dispatcher = $this->getDispatcher();
-        $dispatcher->addListener('console.exception', function (ConsoleExceptionEvent $event) {
-            $event->getOutput()->write('caught.');
-
-            $event->setException(new \RuntimeException('replaced in caught.'));
-        });
-
-        $application = new Application();
-        $application->setDispatcher($dispatcher);
-        $application->setAutoExit(false);
-
-        $application->register('foo')->setCode(function (InputInterface $input, OutputInterface $output) {
-            throw new \RuntimeException('foo');
-        });
-
-        $tester = new ApplicationTester($application);
-        $tester->run(array('command' => 'foo'));
-        $this->assertContains('before.caught.error.after.', $tester->getDisplay());
-        $this->assertContains('replaced in caught.', $tester->getDisplay());
     }
 
     public function testRunWithError()
@@ -1150,7 +1059,79 @@
         } catch (\Error $e) {
             $this->assertSame('dymerr', $e->getMessage());
         }
-<<<<<<< HEAD
+    }
+
+    public function testRunAllowsErrorListenersToSilenceTheException()
+    {
+        $dispatcher = $this->getDispatcher();
+        $dispatcher->addListener('console.error', function (ConsoleErrorEvent $event) {
+            $event->getOutput()->write('silenced.');
+
+            $event->setExitCode(0);
+        });
+
+        $dispatcher->addListener('console.command', function () {
+            throw new \RuntimeException('foo');
+        });
+
+        $application = new Application();
+        $application->setDispatcher($dispatcher);
+        $application->setAutoExit(false);
+
+        $application->register('foo')->setCode(function (InputInterface $input, OutputInterface $output) {
+            $output->write('foo.');
+        });
+
+        $tester = new ApplicationTester($application);
+        $tester->run(array('command' => 'foo'));
+        $this->assertContains('before.error.silenced.after.', $tester->getDisplay());
+        $this->assertEquals(ConsoleCommandEvent::RETURN_CODE_DISABLED, $tester->getStatusCode());
+    }
+
+    public function testConsoleErrorEventIsTriggeredOnCommandNotFound()
+    {
+        $dispatcher = new EventDispatcher();
+        $dispatcher->addListener('console.error', function (ConsoleErrorEvent $event) {
+            $this->assertNull($event->getCommand());
+            $this->assertInstanceOf(CommandNotFoundException::class, $event->getError());
+            $event->getOutput()->write('silenced command not found');
+        });
+
+        $application = new Application();
+        $application->setDispatcher($dispatcher);
+        $application->setAutoExit(false);
+
+        $tester = new ApplicationTester($application);
+        $tester->run(array('command' => 'unknown'));
+        $this->assertContains('silenced command not found', $tester->getDisplay());
+        $this->assertEquals(1, $tester->getStatusCode());
+    }
+
+    /**
+     * @group legacy
+     * @expectedDeprecation The "ConsoleEvents::EXCEPTION" event is deprecated since Symfony 3.3 and will be removed in 4.0. Listen to the "ConsoleEvents::ERROR" event instead.
+     */
+    public function testLegacyExceptionListenersAreStillTriggered()
+    {
+        $dispatcher = $this->getDispatcher();
+        $dispatcher->addListener('console.exception', function (ConsoleExceptionEvent $event) {
+            $event->getOutput()->write('caught.');
+
+            $event->setException(new \RuntimeException('replaced in caught.'));
+        });
+
+        $application = new Application();
+        $application->setDispatcher($dispatcher);
+        $application->setAutoExit(false);
+
+        $application->register('foo')->setCode(function (InputInterface $input, OutputInterface $output) {
+            throw new \RuntimeException('foo');
+        });
+
+        $tester = new ApplicationTester($application);
+        $tester->run(array('command' => 'foo'));
+        $this->assertContains('before.caught.error.after.', $tester->getDisplay());
+        $this->assertContains('replaced in caught.', $tester->getDisplay());
     }
 
     /**
@@ -1175,8 +1156,6 @@
         } catch (\Error $e) {
             $this->assertSame($e->getMessage(), 'Class \'UnknownClass\' not found');
         }
-=======
->>>>>>> 8a8d92d7
     }
 
     /**
@@ -1400,17 +1379,10 @@
                 $event->setExitCode(ConsoleCommandEvent::RETURN_CODE_DISABLED);
             }
         });
-<<<<<<< HEAD
         $dispatcher->addListener('console.error', function (ConsoleErrorEvent $event) {
             $event->getOutput()->write('error.');
 
             $event->setError(new \LogicException('error.', $event->getExitCode(), $event->getError()));
-=======
-        $dispatcher->addListener('console.exception', function (ConsoleExceptionEvent $event) {
-            $event->getOutput()->write('caught.');
-
-            $event->setException(new \LogicException('caught.', $event->getExitCode(), $event->getException()));
->>>>>>> 8a8d92d7
         });
 
         return $dispatcher;
