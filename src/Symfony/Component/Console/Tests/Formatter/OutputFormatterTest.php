--- conflicted
+++ resolved
@@ -162,13 +162,8 @@
     public function testFormatLongString()
     {
         $formatter = new OutputFormatter(true);
-<<<<<<< HEAD
-        $long = str_repeat("\\", 14000);
+        $long = str_repeat('\\', 14000);
         $this->assertEquals("\033[37;41msome error\033[39;49m".$long, $formatter->format('<error>some error</error>'.$long));
-=======
-        $long = str_repeat('\\', 14000);
-        $this->assertEquals("\033[37;41msome error\033[0m".$long, $formatter->format('<error>some error</error>'.$long));
->>>>>>> 1014719e
     }
 
     public function testNotDecoratedFormatter()
