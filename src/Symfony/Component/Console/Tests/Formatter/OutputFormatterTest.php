<?php

/*
 * This file is part of the Symfony package.
 *
 * (c) Fabien Potencier <fabien@symfony.com>
 *
 * For the full copyright and license information, please view the LICENSE
 * file that was distributed with this source code.
 */

namespace Symfony\Component\Console\Tests\Formatter;

use Symfony\Component\Console\Formatter\OutputFormatter;
use Symfony\Component\Console\Formatter\OutputFormatterStyle;

class OutputFormatterTest extends \PHPUnit_Framework_TestCase
{
    public function testEmptyTag()
    {
        $formatter = new OutputFormatter(true);
        $this->assertEquals('foo<>bar', $formatter->format('foo<>bar'));
    }

    public function testLGCharEscaping()
    {
        $formatter = new OutputFormatter(true);

        $this->assertEquals('foo<bar', $formatter->format('foo\\<bar'));
        $this->assertEquals('<info>some info</info>', $formatter->format('\\<info>some info\\</info>'));
        $this->assertEquals('\\<info>some info\\</info>', OutputFormatter::escape('<info>some info</info>'));

        $this->assertEquals(
            "\033[33mSymfony\\Component\\Console does work very well!\033[39m",
            $formatter->format('<comment>Symfony\Component\Console does work very well!</comment>')
        );
    }

    public function testBundledStyles()
    {
        $formatter = new OutputFormatter(true);

        $this->assertTrue($formatter->hasStyle('error'));
        $this->assertTrue($formatter->hasStyle('info'));
        $this->assertTrue($formatter->hasStyle('comment'));
        $this->assertTrue($formatter->hasStyle('question'));

        $this->assertEquals(
            "\033[37;41msome error\033[39;49m",
            $formatter->format('<error>some error</error>')
        );
        $this->assertEquals(
            "\033[32msome info\033[39m",
            $formatter->format('<info>some info</info>')
        );
        $this->assertEquals(
            "\033[33msome comment\033[39m",
            $formatter->format('<comment>some comment</comment>')
        );
        $this->assertEquals(
            "\033[30;46msome question\033[39;49m",
            $formatter->format('<question>some question</question>')
        );
    }

    public function testNestedStyles()
    {
        $formatter = new OutputFormatter(true);

        $this->assertEquals(
            "\033[37;41msome \033[39;49m\033[32msome info\033[39m\033[37;41m error\033[39;49m",
            $formatter->format('<error>some <info>some info</info> error</error>')
        );
    }

    public function testAdjacentStyles()
    {
        $formatter = new OutputFormatter(true);

        $this->assertEquals(
            "\033[37;41msome error\033[39;49m\033[32msome info\033[39m",
            $formatter->format('<error>some error</error><info>some info</info>')
        );
    }

    public function testStyleMatchingNotGreedy()
    {
        $formatter = new OutputFormatter(true);

        $this->assertEquals(
            "(\033[32m>=2.0,<2.3\033[39m)",
            $formatter->format('(<info>>=2.0,<2.3</info>)')
        );
    }

    public function testStyleEscaping()
    {
        $formatter = new OutputFormatter(true);

        $this->assertEquals(
<<<<<<< HEAD
            "(\033[32mz>=2.0,<a2.3\033[39m)",
            $formatter->format('(<info>'.$formatter->escape('z>=2.0,<a2.3').'</info>)')
=======
            "(\033[32mz>=2.0,<<<a2.3\\\033[0m)",
            $formatter->format('(<info>'.$formatter->escape('z>=2.0,<\\<<a2.3\\').'</info>)')
>>>>>>> fe4362cf
        );

        $this->assertEquals(
            "\033[32m<error>some error</error>\033[39m",
            $formatter->format('<info>'.$formatter->escape('<error>some error</error>').'</info>')
        );
    }

    public function testDeepNestedStyles()
    {
        $formatter = new OutputFormatter(true);

        $this->assertEquals(
            "\033[37;41merror\033[39;49m\033[32minfo\033[39m\033[33mcomment\033[39m\033[37;41merror\033[39;49m",
            $formatter->format('<error>error<info>info<comment>comment</info>error</error>')
        );
    }

    public function testNewStyle()
    {
        $formatter = new OutputFormatter(true);

        $style = new OutputFormatterStyle('blue', 'white');
        $formatter->setStyle('test', $style);

        $this->assertEquals($style, $formatter->getStyle('test'));
        $this->assertNotEquals($style, $formatter->getStyle('info'));

        $style = new OutputFormatterStyle('blue', 'white');
        $formatter->setStyle('b', $style);

        $this->assertEquals("\033[34;47msome \033[39;49m\033[34;47mcustom\033[39;49m\033[34;47m msg\033[39;49m", $formatter->format('<test>some <b>custom</b> msg</test>'));
    }

    public function testRedefineStyle()
    {
        $formatter = new OutputFormatter(true);

        $style = new OutputFormatterStyle('blue', 'white');
        $formatter->setStyle('info', $style);

        $this->assertEquals("\033[34;47msome custom msg\033[39;49m", $formatter->format('<info>some custom msg</info>'));
    }

    public function testInlineStyle()
    {
        $formatter = new OutputFormatter(true);

        $this->assertEquals("\033[34;41msome text\033[39;49m", $formatter->format('<fg=blue;bg=red>some text</>'));
        $this->assertEquals("\033[34;41msome text\033[39;49m", $formatter->format('<fg=blue;bg=red>some text</fg=blue;bg=red>'));
    }

    public function testNonStyleTag()
    {
        $formatter = new OutputFormatter(true);

        $this->assertEquals("\033[32msome \033[39m\033[32m<tag>\033[39m\033[32m \033[39m\033[32m<setting=value>\033[39m\033[32m styled \033[39m\033[32m<p>\033[39m\033[32msingle-char tag\033[39m\033[32m</p>\033[39m", $formatter->format('<info>some <tag> <setting=value> styled <p>single-char tag</p></info>'));
    }

    public function testFormatLongString()
    {
        $formatter = new OutputFormatter(true);
        $long = str_repeat('\\', 14000);
        $this->assertEquals("\033[37;41msome error\033[39;49m".$long, $formatter->format('<error>some error</error>'.$long));
    }

    public function testFormatToStringObject()
    {
        $formatter = new OutputFormatter(false);
        $this->assertEquals(
            'some info', $formatter->format(new TableCell())
        );
    }

    public function testNotDecoratedFormatter()
    {
        $formatter = new OutputFormatter(false);

        $this->assertTrue($formatter->hasStyle('error'));
        $this->assertTrue($formatter->hasStyle('info'));
        $this->assertTrue($formatter->hasStyle('comment'));
        $this->assertTrue($formatter->hasStyle('question'));

        $this->assertEquals(
            'some error', $formatter->format('<error>some error</error>')
        );
        $this->assertEquals(
            'some info', $formatter->format('<info>some info</info>')
        );
        $this->assertEquals(
            'some comment', $formatter->format('<comment>some comment</comment>')
        );
        $this->assertEquals(
            'some question', $formatter->format('<question>some question</question>')
        );

        $formatter->setDecorated(true);

        $this->assertEquals(
            "\033[37;41msome error\033[39;49m", $formatter->format('<error>some error</error>')
        );
        $this->assertEquals(
            "\033[32msome info\033[39m", $formatter->format('<info>some info</info>')
        );
        $this->assertEquals(
            "\033[33msome comment\033[39m", $formatter->format('<comment>some comment</comment>')
        );
        $this->assertEquals(
            "\033[30;46msome question\033[39;49m", $formatter->format('<question>some question</question>')
        );
    }

    public function testContentWithLineBreaks()
    {
        $formatter = new OutputFormatter(true);

        $this->assertEquals(<<<EOF
\033[32m
some text\033[39m
EOF
            , $formatter->format(<<<'EOF'
<info>
some text</info>
EOF
        ));

        $this->assertEquals(<<<EOF
\033[32msome text
\033[39m
EOF
            , $formatter->format(<<<'EOF'
<info>some text
</info>
EOF
        ));

        $this->assertEquals(<<<EOF
\033[32m
some text
\033[39m
EOF
            , $formatter->format(<<<'EOF'
<info>
some text
</info>
EOF
        ));

        $this->assertEquals(<<<EOF
\033[32m
some text
more text
\033[39m
EOF
            , $formatter->format(<<<'EOF'
<info>
some text
more text
</info>
EOF
        ));
    }
}

class TableCell
{
    public function __toString()
    {
        return '<info>some info</info>';
    }
}<|MERGE_RESOLUTION|>--- conflicted
+++ resolved
@@ -98,13 +98,8 @@
         $formatter = new OutputFormatter(true);
 
         $this->assertEquals(
-<<<<<<< HEAD
-            "(\033[32mz>=2.0,<a2.3\033[39m)",
-            $formatter->format('(<info>'.$formatter->escape('z>=2.0,<a2.3').'</info>)')
-=======
-            "(\033[32mz>=2.0,<<<a2.3\\\033[0m)",
+            "(\033[32mz>=2.0,<<<a2.3\\\033[39m)",
             $formatter->format('(<info>'.$formatter->escape('z>=2.0,<\\<<a2.3\\').'</info>)')
->>>>>>> fe4362cf
         );
 
         $this->assertEquals(
