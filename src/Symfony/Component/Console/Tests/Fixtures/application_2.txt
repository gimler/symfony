--- conflicted
+++ resolved
@@ -1,11 +1,7 @@
 <info>My Symfony application</info> version <comment>v1.0</comment>
 
 <comment>Usage:</comment>
-<<<<<<< HEAD
- [options] command [arguments]
-=======
-  command [options] [arguments]
->>>>>>> f7a1adbc
+ command [options] [arguments]
 
 <comment>Options:</comment>
  <info>--help</info> (-h)           Display this help message
