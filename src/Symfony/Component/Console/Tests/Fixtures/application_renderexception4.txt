--- conflicted
+++ resolved
@@ -1,16 +1,6 @@
-
-<<<<<<< HEAD
 
                                                                   
   [Symfony\Component\Console\Exception\CommandNotFoundException]  
   Command "foo" is not define                                     
   d.                                                              
                                                                   
-
-=======
-                               
-  [InvalidArgumentException]   
-  Command "foo" is not define  
-  d.                           
-                               
->>>>>>> b7f998f7
