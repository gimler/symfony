<?php

/*
 * This file is part of the Symfony package.
 *
 * (c) Fabien Potencier <fabien@symfony.com>
 *
 * For the full copyright and license information, please view the LICENSE
 * file that was distributed with this source code.
 */

namespace Symfony\Component\Console\Tests\Command;

use PHPUnit\Framework\TestCase;
use Symfony\Component\Console\Application;
use Symfony\Component\Console\Command\Command;
use Symfony\Component\Console\Helper\FormatterHelper;
use Symfony\Component\Console\Input\InputArgument;
use Symfony\Component\Console\Input\InputDefinition;
use Symfony\Component\Console\Input\InputInterface;
use Symfony\Component\Console\Input\InputOption;
use Symfony\Component\Console\Input\StringInput;
use Symfony\Component\Console\Output\NullOutput;
use Symfony\Component\Console\Output\OutputInterface;
use Symfony\Component\Console\Tester\CommandTester;

class CommandTest extends TestCase
{
    protected static $fixturesPath;

    public static function setUpBeforeClass(): void
    {
        self::$fixturesPath = __DIR__.'/../Fixtures/';
        require_once self::$fixturesPath.'/TestCommand.php';
    }

    public function testConstructor()
    {
        $command = new Command('foo:bar');
        $this->assertEquals('foo:bar', $command->getName(), '__construct() takes the command name as its first argument');
    }

    public function testCommandNameCannotBeEmpty()
    {
        $this->expectException('LogicException');
        $this->expectExceptionMessage('The command defined in "Symfony\Component\Console\Command\Command" cannot have an empty name.');
        (new Application())->add(new Command());
    }

    public function testSetApplication()
    {
        $application = new Application();
        $command = new \TestCommand();
        $command->setApplication($application);
        $this->assertEquals($application, $command->getApplication(), '->setApplication() sets the current application');
        $this->assertEquals($application->getHelperSet(), $command->getHelperSet());
    }

    public function testSetApplicationNull()
    {
        $command = new \TestCommand();
        $command->setApplication(null);
        $this->assertNull($command->getHelperSet());
    }

    public function testSetGetDefinition()
    {
        $command = new \TestCommand();
        $ret = $command->setDefinition($definition = new InputDefinition());
        $this->assertEquals($command, $ret, '->setDefinition() implements a fluent interface');
        $this->assertEquals($definition, $command->getDefinition(), '->setDefinition() sets the current InputDefinition instance');
        $command->setDefinition([new InputArgument('foo'), new InputOption('bar')]);
        $this->assertTrue($command->getDefinition()->hasArgument('foo'), '->setDefinition() also takes an array of InputArguments and InputOptions as an argument');
        $this->assertTrue($command->getDefinition()->hasOption('bar'), '->setDefinition() also takes an array of InputArguments and InputOptions as an argument');
        $command->setDefinition(new InputDefinition());
    }

    public function testAddArgument()
    {
        $command = new \TestCommand();
        $ret = $command->addArgument('foo');
        $this->assertEquals($command, $ret, '->addArgument() implements a fluent interface');
        $this->assertTrue($command->getDefinition()->hasArgument('foo'), '->addArgument() adds an argument to the command');
    }

    public function testAddOption()
    {
        $command = new \TestCommand();
        $ret = $command->addOption('foo');
        $this->assertEquals($command, $ret, '->addOption() implements a fluent interface');
        $this->assertTrue($command->getDefinition()->hasOption('foo'), '->addOption() adds an option to the command');
    }

    public function testSetHidden()
    {
        $command = new \TestCommand();
        $command->setHidden(true);
        $this->assertTrue($command->isHidden());
    }

    public function testGetNamespaceGetNameSetName()
    {
        $command = new \TestCommand();
        $this->assertEquals('namespace:name', $command->getName(), '->getName() returns the command name');
        $command->setName('foo');
        $this->assertEquals('foo', $command->getName(), '->setName() sets the command name');

        $ret = $command->setName('foobar:bar');
        $this->assertEquals($command, $ret, '->setName() implements a fluent interface');
        $this->assertEquals('foobar:bar', $command->getName(), '->setName() sets the command name');
    }

    /**
     * @dataProvider provideInvalidCommandNames
     */
    public function testInvalidCommandNames($name)
    {
        $this->expectException('InvalidArgumentException');
        $this->expectExceptionMessage(sprintf('Command name "%s" is invalid.', $name));

        $command = new \TestCommand();
        $command->setName($name);
    }

    public function provideInvalidCommandNames()
    {
        return [
            [''],
            ['foo:'],
        ];
    }

    public function testGetSetDescription()
    {
        $command = new \TestCommand();
        $this->assertEquals('description', $command->getDescription(), '->getDescription() returns the description');
        $ret = $command->setDescription('description1');
        $this->assertEquals($command, $ret, '->setDescription() implements a fluent interface');
        $this->assertEquals('description1', $command->getDescription(), '->setDescription() sets the description');
    }

    public function testGetSetHelp()
    {
        $command = new \TestCommand();
        $this->assertEquals('help', $command->getHelp(), '->getHelp() returns the help');
        $ret = $command->setHelp('help1');
        $this->assertEquals($command, $ret, '->setHelp() implements a fluent interface');
        $this->assertEquals('help1', $command->getHelp(), '->setHelp() sets the help');
        $command->setHelp('');
        $this->assertEquals('', $command->getHelp(), '->getHelp() does not fall back to the description');
    }

    public function testGetProcessedHelp()
    {
        $command = new \TestCommand();
        $command->setHelp('The %command.name% command does... Example: php %command.full_name%.');
        $this->assertStringContainsString('The namespace:name command does...', $command->getProcessedHelp(), '->getProcessedHelp() replaces %command.name% correctly');
        $this->assertStringNotContainsString('%command.full_name%', $command->getProcessedHelp(), '->getProcessedHelp() replaces %command.full_name%');

        $command = new \TestCommand();
        $command->setHelp('');
        $this->assertStringContainsString('description', $command->getProcessedHelp(), '->getProcessedHelp() falls back to the description');

        $command = new \TestCommand();
        $command->setHelp('The %command.name% command does... Example: php %command.full_name%.');
        $application = new Application();
        $application->add($command);
        $application->setDefaultCommand('namespace:name', true);
        $this->assertStringContainsString('The namespace:name command does...', $command->getProcessedHelp(), '->getProcessedHelp() replaces %command.name% correctly in single command applications');
        $this->assertStringNotContainsString('%command.full_name%', $command->getProcessedHelp(), '->getProcessedHelp() replaces %command.full_name% in single command applications');
    }

    public function testGetSetAliases()
    {
        $command = new \TestCommand();
        $this->assertEquals(['name'], $command->getAliases(), '->getAliases() returns the aliases');
        $ret = $command->setAliases(['name1']);
        $this->assertEquals($command, $ret, '->setAliases() implements a fluent interface');
        $this->assertEquals(['name1'], $command->getAliases(), '->setAliases() sets the aliases');
    }

    public function testSetAliasesNull()
    {
        $command = new \TestCommand();
        $this->expectException('InvalidArgumentException');
        $command->setAliases(null);
    }

    public function testGetSynopsis()
    {
        $command = new \TestCommand();
        $command->addOption('foo');
        $command->addArgument('bar');
        $this->assertEquals('namespace:name [--foo] [--] [<bar>]', $command->getSynopsis(), '->getSynopsis() returns the synopsis');
    }

    public function testAddGetUsages()
    {
        $command = new \TestCommand();
        $command->addUsage('foo1');
        $command->addUsage('foo2');
        $this->assertContains('namespace:name foo1', $command->getUsages());
        $this->assertContains('namespace:name foo2', $command->getUsages());
    }

    public function testGetHelper()
    {
        $application = new Application();
        $command = new \TestCommand();
        $command->setApplication($application);
        $formatterHelper = new FormatterHelper();
        $this->assertEquals($formatterHelper->getName(), $command->getHelper('formatter')->getName(), '->getHelper() returns the correct helper');
    }

    public function testGetHelperWithoutHelperSet()
    {
        $this->expectException('LogicException');
        $this->expectExceptionMessage('Cannot retrieve helper "formatter" because there is no HelperSet defined.');
        $command = new \TestCommand();
        $command->getHelper('formatter');
    }

    public function testMergeApplicationDefinition()
    {
        $application1 = new Application();
        $application1->getDefinition()->addArguments([new InputArgument('foo')]);
        $application1->getDefinition()->addOptions([new InputOption('bar')]);
        $command = new \TestCommand();
        $command->setApplication($application1);
        $command->setDefinition($definition = new InputDefinition([new InputArgument('bar'), new InputOption('foo')]));

        $r = new \ReflectionObject($command);
        $m = $r->getMethod('mergeApplicationDefinition');
        $m->setAccessible(true);
        $m->invoke($command);
        $this->assertTrue($command->getDefinition()->hasArgument('foo'), '->mergeApplicationDefinition() merges the application arguments and the command arguments');
        $this->assertTrue($command->getDefinition()->hasArgument('bar'), '->mergeApplicationDefinition() merges the application arguments and the command arguments');
        $this->assertTrue($command->getDefinition()->hasOption('foo'), '->mergeApplicationDefinition() merges the application options and the command options');
        $this->assertTrue($command->getDefinition()->hasOption('bar'), '->mergeApplicationDefinition() merges the application options and the command options');

        $m->invoke($command);
        $this->assertEquals(3, $command->getDefinition()->getArgumentCount(), '->mergeApplicationDefinition() does not try to merge twice the application arguments and options');
    }

    public function testMergeApplicationDefinitionWithoutArgsThenWithArgsAddsArgs()
    {
        $application1 = new Application();
        $application1->getDefinition()->addArguments([new InputArgument('foo')]);
        $application1->getDefinition()->addOptions([new InputOption('bar')]);
        $command = new \TestCommand();
        $command->setApplication($application1);
        $command->setDefinition($definition = new InputDefinition([]));

        $r = new \ReflectionObject($command);
        $m = $r->getMethod('mergeApplicationDefinition');
        $m->setAccessible(true);
        $m->invoke($command, false);
        $this->assertTrue($command->getDefinition()->hasOption('bar'), '->mergeApplicationDefinition(false) merges the application and the command options');
        $this->assertFalse($command->getDefinition()->hasArgument('foo'), '->mergeApplicationDefinition(false) does not merge the application arguments');

        $m->invoke($command, true);
        $this->assertTrue($command->getDefinition()->hasArgument('foo'), '->mergeApplicationDefinition(true) merges the application arguments and the command arguments');

        $m->invoke($command);
        $this->assertEquals(2, $command->getDefinition()->getArgumentCount(), '->mergeApplicationDefinition() does not try to merge twice the application arguments');
    }

    public function testRunInteractive()
    {
        $tester = new CommandTester(new \TestCommand());

        $tester->execute([], ['interactive' => true]);

        $this->assertEquals('interact called'.\PHP_EOL.'execute called'.\PHP_EOL, $tester->getDisplay(), '->run() calls the interact() method if the input is interactive');
    }

    public function testRunNonInteractive()
    {
        $tester = new CommandTester(new \TestCommand());

        $tester->execute([], ['interactive' => false]);

        $this->assertEquals('execute called'.\PHP_EOL, $tester->getDisplay(), '->run() does not call the interact() method if the input is not interactive');
    }

    public function testExecuteMethodNeedsToBeOverridden()
    {
        $this->expectException('LogicException');
        $this->expectExceptionMessage('You must override the execute() method in the concrete command class.');
        $command = new Command('foo');
        $command->run(new StringInput(''), new NullOutput());
    }

    public function testRunWithInvalidOption()
    {
        $this->expectException('Symfony\Component\Console\Exception\InvalidOptionException');
        $this->expectExceptionMessage('The "--bar" option does not exist.');
        $command = new \TestCommand();
        $tester = new CommandTester($command);
        $tester->execute(['--bar' => true]);
    }

    public function testRunWithApplication()
    {
        $command = new \TestCommand();
        $command->setApplication(new Application());
        $exitCode = $command->run(new StringInput(''), new NullOutput());

        $this->assertSame(0, $exitCode, '->run() returns an integer exit code');
    }

    public function testRunReturnsAlwaysInteger()
    {
        $command = new \TestCommand();

        $this->assertSame(0, $command->run(new StringInput(''), new NullOutput()));
    }

    public function testRunWithProcessTitle()
    {
        $command = new \TestCommand();
        $command->setApplication(new Application());
        $command->setProcessTitle('foo');
        $this->assertSame(0, $command->run(new StringInput(''), new NullOutput()));
        if (\function_exists('cli_set_process_title')) {
            if (null === @cli_get_process_title() && 'Darwin' === \PHP_OS) {
                $this->markTestSkipped('Running "cli_get_process_title" as an unprivileged user is not supported on MacOS.');
            }
            $this->assertEquals('foo', cli_get_process_title());
        }
    }

    public function testSetCode()
    {
        $command = new \TestCommand();
        $ret = $command->setCode(function (InputInterface $input, OutputInterface $output) {
            $output->writeln('from the code...');
        });
        $this->assertEquals($command, $ret, '->setCode() implements a fluent interface');
        $tester = new CommandTester($command);
        $tester->execute([]);
        $this->assertEquals('interact called'.\PHP_EOL.'from the code...'.\PHP_EOL, $tester->getDisplay());
    }

    public function getSetCodeBindToClosureTests()
    {
        return [
            [true, 'not bound to the command'],
            [false, 'bound to the command'],
        ];
    }

    /**
     * @dataProvider getSetCodeBindToClosureTests
     */
    public function testSetCodeBindToClosure($previouslyBound, $expected)
    {
        $code = createClosure();
        if ($previouslyBound) {
            $code = $code->bindTo($this);
        }

        $command = new \TestCommand();
        $command->setCode($code);
        $tester = new CommandTester($command);
        $tester->execute([]);
        $this->assertEquals('interact called'.\PHP_EOL.$expected.\PHP_EOL, $tester->getDisplay());
    }

    public function testSetCodeWithStaticClosure()
    {
        $command = new \TestCommand();
        $command->setCode(self::createClosure());
        $tester = new CommandTester($command);
        $tester->execute([]);

<<<<<<< HEAD
        $this->assertEquals('interact called'.PHP_EOL.'bound'.PHP_EOL, $tester->getDisplay());
=======
        if (\PHP_VERSION_ID < 70000) {
            // Cannot bind static closures in PHP 5
            $this->assertEquals('interact called'.\PHP_EOL.'not bound'.\PHP_EOL, $tester->getDisplay());
        } else {
            // Can bind static closures in PHP 7
            $this->assertEquals('interact called'.\PHP_EOL.'bound'.\PHP_EOL, $tester->getDisplay());
        }
>>>>>>> 4351a706
    }

    private static function createClosure()
    {
        return function (InputInterface $input, OutputInterface $output) {
            $output->writeln(isset($this) ? 'bound' : 'not bound');
        };
    }

    public function testSetCodeWithNonClosureCallable()
    {
        $command = new \TestCommand();
        $ret = $command->setCode([$this, 'callableMethodCommand']);
        $this->assertEquals($command, $ret, '->setCode() implements a fluent interface');
        $tester = new CommandTester($command);
        $tester->execute([]);
        $this->assertEquals('interact called'.\PHP_EOL.'from the code...'.\PHP_EOL, $tester->getDisplay());
    }

    public function callableMethodCommand(InputInterface $input, OutputInterface $output)
    {
        $output->writeln('from the code...');
    }
}

// In order to get an unbound closure, we should create it outside a class
// scope.
function createClosure()
{
    return function (InputInterface $input, OutputInterface $output) {
        $output->writeln($this instanceof Command ? 'bound to the command' : 'not bound to the command');
    };
}<|MERGE_RESOLUTION|>--- conflicted
+++ resolved
@@ -374,17 +374,7 @@
         $tester = new CommandTester($command);
         $tester->execute([]);
 
-<<<<<<< HEAD
-        $this->assertEquals('interact called'.PHP_EOL.'bound'.PHP_EOL, $tester->getDisplay());
-=======
-        if (\PHP_VERSION_ID < 70000) {
-            // Cannot bind static closures in PHP 5
-            $this->assertEquals('interact called'.\PHP_EOL.'not bound'.\PHP_EOL, $tester->getDisplay());
-        } else {
-            // Can bind static closures in PHP 7
-            $this->assertEquals('interact called'.\PHP_EOL.'bound'.\PHP_EOL, $tester->getDisplay());
-        }
->>>>>>> 4351a706
+        $this->assertEquals('interact called'.\PHP_EOL.'bound'.\PHP_EOL, $tester->getDisplay());
     }
 
     private static function createClosure()
