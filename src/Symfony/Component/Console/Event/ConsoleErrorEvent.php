<?php

/*
 * This file is part of the Symfony package.
 *
 * (c) Fabien Potencier <fabien@symfony.com>
 *
 * For the full copyright and license information, please view the LICENSE
 * file that was distributed with this source code.
 */

namespace Symfony\Component\Console\Event;

use Symfony\Component\Console\Command\Command;
use Symfony\Component\Console\Input\InputInterface;
use Symfony\Component\Console\Output\OutputInterface;

/**
 * Allows to handle throwables thrown while running a command.
 *
 * @author Wouter de Jong <wouter@wouterj.nl>
 */
final class ConsoleErrorEvent extends ConsoleEvent
{
    private int $exitCode;

<<<<<<< HEAD
    public function __construct(
        InputInterface $input,
        OutputInterface $output,
        private \Throwable $error,
        Command $command = null,
    ) {
=======
    public function __construct(InputInterface $input, OutputInterface $output, \Throwable $error, ?Command $command = null)
    {
>>>>>>> 6cd40eaa
        parent::__construct($command, $input, $output);
    }

    public function getError(): \Throwable
    {
        return $this->error;
    }

    public function setError(\Throwable $error): void
    {
        $this->error = $error;
    }

    public function setExitCode(int $exitCode): void
    {
        $this->exitCode = $exitCode;

        $r = new \ReflectionProperty($this->error, 'code');
        $r->setValue($this->error, $this->exitCode);
    }

    public function getExitCode(): int
    {
        return $this->exitCode ?? (\is_int($this->error->getCode()) && 0 !== $this->error->getCode() ? $this->error->getCode() : 1);
    }
}<|MERGE_RESOLUTION|>--- conflicted
+++ resolved
@@ -24,17 +24,12 @@
 {
     private int $exitCode;
 
-<<<<<<< HEAD
     public function __construct(
         InputInterface $input,
         OutputInterface $output,
         private \Throwable $error,
-        Command $command = null,
+        ?Command $command = null,
     ) {
-=======
-    public function __construct(InputInterface $input, OutputInterface $output, \Throwable $error, ?Command $command = null)
-    {
->>>>>>> 6cd40eaa
         parent::__construct($command, $input, $output);
     }
 
