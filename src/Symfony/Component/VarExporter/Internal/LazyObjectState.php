<?php

/*
 * This file is part of the Symfony package.
 *
 * (c) Fabien Potencier <fabien@symfony.com>
 *
 * For the full copyright and license information, please view the LICENSE
 * file that was distributed with this source code.
 */

namespace Symfony\Component\VarExporter\Internal;

use Symfony\Component\VarExporter\Hydrator as PublicHydrator;

/**
 * Keeps the state of lazy objects.
 *
 * As a micro-optimization, this class uses no type declarations.
 *
 * @internal
 */
class LazyObjectState
{
    public const STATUS_UNINITIALIZED_FULL = 1;
    public const STATUS_UNINITIALIZED_PARTIAL = 2;
    public const STATUS_INITIALIZED_FULL = 3;
    public const STATUS_INITIALIZED_PARTIAL = 4;

    /**
     * @var array<string, true>
     */
    public readonly array $skippedProperties;

    /**
     * @var self::STATUS_*
     */
    public int $status = 0;

    public object $realInstance;

    public function __construct(public readonly \Closure $initializer, $skippedProperties = [])
    {
        $this->skippedProperties = $skippedProperties;
        $this->status = self::STATUS_UNINITIALIZED_FULL;
    }

    public function initialize($instance, $propertyName, $propertyScope)
    {
        if (self::STATUS_INITIALIZED_FULL === $this->status) {
            return self::STATUS_INITIALIZED_FULL;
        }

<<<<<<< HEAD
        $this->status = self::STATUS_INITIALIZED_FULL;
=======
        if (\is_array($this->initializer)) {
            $class = $instance::class;
            $propertyScope ??= $class;
            $propertyScopes = Hydrator::$propertyScopes[$class];
            $propertyScopes[$k = "\0$propertyScope\0$propertyName"] ?? $propertyScopes[$k = "\0*\0$propertyName"] ?? $k = $propertyName;

            if ($initializer = $this->initializer[$k] ?? null) {
                $value = $initializer(...[$instance, $propertyName, $propertyScope, LazyObjectRegistry::$defaultProperties[$class][$k] ?? null]);
                $accessor = LazyObjectRegistry::$classAccessors[$propertyScope] ??= LazyObjectRegistry::getClassAccessors($propertyScope);
                $accessor['set']($instance, $propertyName, $value);

                return $this->status = self::STATUS_INITIALIZED_PARTIAL;
            }

            if ($initializer = $this->initializer["\0"] ?? null) {
                if (!\is_array($values = $initializer($instance, LazyObjectRegistry::$defaultProperties[$class]))) {
                    throw new \TypeError(sprintf('The lazy-initializer defined for instance of "%s" must return an array, got "%s".', $class, get_debug_type($values)));
                }
                $properties = (array) $instance;
                foreach ($values as $key => $value) {
                    if (!\array_key_exists($key, $properties) && [$scope, $name, $readonlyScope] = $propertyScopes[$key] ?? null) {
                        $scope = $readonlyScope ?? ('*' !== $scope ? $scope : $class);
                        $accessor = LazyObjectRegistry::$classAccessors[$scope] ??= LazyObjectRegistry::getClassAccessors($scope);
                        $accessor['set']($instance, $name, $value);

                        if ($k === $key) {
                            $this->status = self::STATUS_INITIALIZED_PARTIAL;
                        }
                    }
                }
            }

            return $this->status;
        }

        if (self::STATUS_INITIALIZED_PARTIAL === $this->status) {
            return self::STATUS_INITIALIZED_PARTIAL;
        }

        $this->status = self::STATUS_INITIALIZED_PARTIAL;
>>>>>>> 4895a193

        try {
            if ($defaultProperties = array_diff_key(LazyObjectRegistry::$defaultProperties[$instance::class], $this->skippedProperties)) {
                PublicHydrator::hydrate($instance, $defaultProperties);
            }

            ($this->initializer)($instance);
        } catch (\Throwable $e) {
            $this->status = self::STATUS_UNINITIALIZED_FULL;
            $this->reset($instance);

            throw $e;
        }

        return $this->status = self::STATUS_INITIALIZED_FULL;
    }

    public function reset($instance): void
    {
        $class = $instance::class;
        $propertyScopes = Hydrator::$propertyScopes[$class] ??= Hydrator::getPropertyScopes($class);
        $skippedProperties = $this->skippedProperties;
        $properties = (array) $instance;

        foreach ($propertyScopes as $key => [$scope, $name, $readonlyScope]) {
            $propertyScopes[$k = "\0$scope\0$name"] ?? $propertyScopes[$k = "\0*\0$name"] ?? $k = $name;

            if ($k === $key && (null !== $readonlyScope || !\array_key_exists($k, $properties))) {
                $skippedProperties[$k] = true;
            }
        }

        foreach (LazyObjectRegistry::$classResetters[$class] as $reset) {
            $reset($instance, $skippedProperties);
        }

        $this->status = self::STATUS_UNINITIALIZED_FULL;
    }
}<|MERGE_RESOLUTION|>--- conflicted
+++ resolved
@@ -47,54 +47,11 @@
 
     public function initialize($instance, $propertyName, $propertyScope)
     {
-        if (self::STATUS_INITIALIZED_FULL === $this->status) {
-            return self::STATUS_INITIALIZED_FULL;
-        }
-
-<<<<<<< HEAD
-        $this->status = self::STATUS_INITIALIZED_FULL;
-=======
-        if (\is_array($this->initializer)) {
-            $class = $instance::class;
-            $propertyScope ??= $class;
-            $propertyScopes = Hydrator::$propertyScopes[$class];
-            $propertyScopes[$k = "\0$propertyScope\0$propertyName"] ?? $propertyScopes[$k = "\0*\0$propertyName"] ?? $k = $propertyName;
-
-            if ($initializer = $this->initializer[$k] ?? null) {
-                $value = $initializer(...[$instance, $propertyName, $propertyScope, LazyObjectRegistry::$defaultProperties[$class][$k] ?? null]);
-                $accessor = LazyObjectRegistry::$classAccessors[$propertyScope] ??= LazyObjectRegistry::getClassAccessors($propertyScope);
-                $accessor['set']($instance, $propertyName, $value);
-
-                return $this->status = self::STATUS_INITIALIZED_PARTIAL;
-            }
-
-            if ($initializer = $this->initializer["\0"] ?? null) {
-                if (!\is_array($values = $initializer($instance, LazyObjectRegistry::$defaultProperties[$class]))) {
-                    throw new \TypeError(sprintf('The lazy-initializer defined for instance of "%s" must return an array, got "%s".', $class, get_debug_type($values)));
-                }
-                $properties = (array) $instance;
-                foreach ($values as $key => $value) {
-                    if (!\array_key_exists($key, $properties) && [$scope, $name, $readonlyScope] = $propertyScopes[$key] ?? null) {
-                        $scope = $readonlyScope ?? ('*' !== $scope ? $scope : $class);
-                        $accessor = LazyObjectRegistry::$classAccessors[$scope] ??= LazyObjectRegistry::getClassAccessors($scope);
-                        $accessor['set']($instance, $name, $value);
-
-                        if ($k === $key) {
-                            $this->status = self::STATUS_INITIALIZED_PARTIAL;
-                        }
-                    }
-                }
-            }
-
+        if (self::STATUS_UNINITIALIZED_FULL !== $this->status) {
             return $this->status;
         }
 
-        if (self::STATUS_INITIALIZED_PARTIAL === $this->status) {
-            return self::STATUS_INITIALIZED_PARTIAL;
-        }
-
         $this->status = self::STATUS_INITIALIZED_PARTIAL;
->>>>>>> 4895a193
 
         try {
             if ($defaultProperties = array_diff_key(LazyObjectRegistry::$defaultProperties[$instance::class], $this->skippedProperties)) {
