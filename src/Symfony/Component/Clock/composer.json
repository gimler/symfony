{
    "name": "symfony/clock",
    "type": "library",
    "description": "Decouples applications from the system clock",
    "keywords": ["clock", "time", "psr20"],
    "homepage": "https://symfony.com",
    "license": "MIT",
    "authors": [
        {
            "name": "Nicolas Grekas",
            "email": "p@tchwork.com"
        },
        {
            "name": "Symfony Community",
            "homepage": "https://symfony.com/contributors"
        }
    ],
    "provide": {
        "psr/clock-implementation": "1.0"
    },
    "require": {
<<<<<<< HEAD
        "php": ">=8.2",
        "psr/clock": "^1.0"
=======
        "php": ">=8.1",
        "psr/clock": "^1.0",
        "symfony/polyfill-php83": "^1.28"
>>>>>>> 951b11e8
    },
    "autoload": {
        "files": [ "Resources/now.php" ],
        "psr-4": { "Symfony\\Component\\Clock\\": "" },
        "exclude-from-classmap": [
            "/Tests/"
        ]
    },
    "minimum-stability": "dev"
}<|MERGE_RESOLUTION|>--- conflicted
+++ resolved
@@ -19,14 +19,9 @@
         "psr/clock-implementation": "1.0"
     },
     "require": {
-<<<<<<< HEAD
         "php": ">=8.2",
-        "psr/clock": "^1.0"
-=======
-        "php": ">=8.1",
         "psr/clock": "^1.0",
         "symfony/polyfill-php83": "^1.28"
->>>>>>> 951b11e8
     },
     "autoload": {
         "files": [ "Resources/now.php" ],
