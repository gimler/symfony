--- conflicted
+++ resolved
@@ -23,15 +23,7 @@
     protected $min;
     protected $max;
 
-<<<<<<< HEAD
-    public function __construct(?string $name, NodeInterface $parent = null, int|float $min = null, int|float $max = null, string $pathSeparator = BaseNode::DEFAULT_PATH_SEPARATOR)
-=======
-    /**
-     * @param int|float|null $min
-     * @param int|float|null $max
-     */
-    public function __construct(?string $name, ?NodeInterface $parent = null, $min = null, $max = null, string $pathSeparator = BaseNode::DEFAULT_PATH_SEPARATOR)
->>>>>>> 2a31f2dd
+    public function __construct(?string $name, ?NodeInterface $parent = null, int|float|null $min = null, int|float|null $max = null, string $pathSeparator = BaseNode::DEFAULT_PATH_SEPARATOR)
     {
         parent::__construct($name, $parent, $pathSeparator);
         $this->min = $min;
