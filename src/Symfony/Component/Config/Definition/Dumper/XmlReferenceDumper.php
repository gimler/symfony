--- conflicted
+++ resolved
@@ -31,26 +31,18 @@
 {
     private ?string $reference = null;
 
-<<<<<<< HEAD
     /**
      * @return string
      */
-    public function dump(ConfigurationInterface $configuration, string $namespace = null)
-=======
     public function dump(ConfigurationInterface $configuration, ?string $namespace = null)
->>>>>>> 2a31f2dd
     {
         return $this->dumpNode($configuration->getConfigTreeBuilder()->buildTree(), $namespace);
     }
 
-<<<<<<< HEAD
     /**
      * @return string
      */
-    public function dumpNode(NodeInterface $node, string $namespace = null)
-=======
     public function dumpNode(NodeInterface $node, ?string $namespace = null)
->>>>>>> 2a31f2dd
     {
         $this->reference = '';
         $this->writeNode($node, 0, true, $namespace);
@@ -60,11 +52,7 @@
         return $ref;
     }
 
-<<<<<<< HEAD
-    private function writeNode(NodeInterface $node, int $depth = 0, bool $root = false, string $namespace = null): void
-=======
-    private function writeNode(NodeInterface $node, int $depth = 0, bool $root = false, ?string $namespace = null)
->>>>>>> 2a31f2dd
+    private function writeNode(NodeInterface $node, int $depth = 0, bool $root = false, ?string $namespace = null): void
     {
         $rootName = ($root ? 'config' : $node->getName());
         $rootNamespace = ($namespace ?: ($root ? 'http://example.org/schema/dic/'.$node->getName() : null));
