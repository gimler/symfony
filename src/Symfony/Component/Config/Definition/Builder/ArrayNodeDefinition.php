<?php

/*
 * This file is part of the Symfony package.
 *
 * (c) Fabien Potencier <fabien@symfony.com>
 *
 * For the full copyright and license information, please view the LICENSE
 * file that was distributed with this source code.
 */

namespace Symfony\Component\Config\Definition\Builder;

use Symfony\Component\Config\Definition\ArrayNode;
use Symfony\Component\Config\Definition\Exception\InvalidDefinitionException;
use Symfony\Component\Config\Definition\NodeInterface;
use Symfony\Component\Config\Definition\PrototypedArrayNode;

/**
 * This class provides a fluent interface for defining an array node.
 *
 * @author Johannes M. Schmitt <schmittjoh@gmail.com>
 */
class ArrayNodeDefinition extends NodeDefinition implements ParentNodeDefinitionInterface
{
    protected $performDeepMerging = true;
    protected $ignoreExtraKeys = false;
    protected $removeExtraKeys = true;
    protected $children = [];
    protected $prototype;
    protected $atLeastOne = false;
    protected $allowNewKeys = true;
    protected $key;
    protected $removeKeyItem;
    protected $addDefaults = false;
    protected $addDefaultChildren = false;
    protected $nodeBuilder;
    protected $normalizeKeys = true;

<<<<<<< HEAD
    public function __construct(?string $name, NodeParentInterface $parent = null)
=======
    /**
     * {@inheritdoc}
     */
    public function __construct(?string $name, ?NodeParentInterface $parent = null)
>>>>>>> 2a31f2dd
    {
        parent::__construct($name, $parent);

        $this->nullEquivalent = [];
        $this->trueEquivalent = [];
    }

    /**
     * @return void
     */
    public function setBuilder(NodeBuilder $builder)
    {
        $this->nodeBuilder = $builder;
    }

    public function children(): NodeBuilder
    {
        return $this->getNodeBuilder();
    }

    /**
     * Sets a prototype for child nodes.
     */
    public function prototype(string $type): NodeDefinition
    {
        return $this->prototype = $this->getNodeBuilder()->node(null, $type)->setParent($this);
    }

    public function variablePrototype(): VariableNodeDefinition
    {
        return $this->prototype('variable');
    }

    public function scalarPrototype(): ScalarNodeDefinition
    {
        return $this->prototype('scalar');
    }

    public function booleanPrototype(): BooleanNodeDefinition
    {
        return $this->prototype('boolean');
    }

    public function integerPrototype(): IntegerNodeDefinition
    {
        return $this->prototype('integer');
    }

    public function floatPrototype(): FloatNodeDefinition
    {
        return $this->prototype('float');
    }

    public function arrayPrototype(): self
    {
        return $this->prototype('array');
    }

    public function enumPrototype(): EnumNodeDefinition
    {
        return $this->prototype('enum');
    }

    /**
     * Adds the default value if the node is not set in the configuration.
     *
     * This method is applicable to concrete nodes only (not to prototype nodes).
     * If this function has been called and the node is not set during the finalization
     * phase, it's default value will be derived from its children default values.
     *
     * @return $this
     */
    public function addDefaultsIfNotSet(): static
    {
        $this->addDefaults = true;

        return $this;
    }

    /**
     * Adds children with a default value when none are defined.
     *
     * This method is applicable to prototype nodes only.
     *
     * @param int|string|array|null $children The number of children|The child name|The children names to be added
     *
     * @return $this
     */
    public function addDefaultChildrenIfNoneSet(int|string|array $children = null): static
    {
        $this->addDefaultChildren = $children;

        return $this;
    }

    /**
     * Requires the node to have at least one element.
     *
     * This method is applicable to prototype nodes only.
     *
     * @return $this
     */
    public function requiresAtLeastOneElement(): static
    {
        $this->atLeastOne = true;

        return $this;
    }

    /**
     * Disallows adding news keys in a subsequent configuration.
     *
     * If used all keys have to be defined in the same configuration file.
     *
     * @return $this
     */
    public function disallowNewKeysInSubsequentConfigs(): static
    {
        $this->allowNewKeys = false;

        return $this;
    }

    /**
     * Sets a normalization rule for XML configurations.
     *
     * @param string      $singular The key to remap
     * @param string|null $plural   The plural of the key for irregular plurals
     *
     * @return $this
     */
<<<<<<< HEAD
    public function fixXmlConfig(string $singular, string $plural = null): static
=======
    public function fixXmlConfig(string $singular, ?string $plural = null)
>>>>>>> 2a31f2dd
    {
        $this->normalization()->remap($singular, $plural);

        return $this;
    }

    /**
     * Sets the attribute which value is to be used as key.
     *
     * This is useful when you have an indexed array that should be an
     * associative array. You can select an item from within the array
     * to be the key of the particular item. For example, if "id" is the
     * "key", then:
     *
     *     [
     *         ['id' => 'my_name', 'foo' => 'bar'],
     *     ];
     *
     *   becomes
     *
     *     [
     *         'my_name' => ['foo' => 'bar'],
     *     ];
     *
     * If you'd like "'id' => 'my_name'" to still be present in the resulting
     * array, then you can set the second argument of this method to false.
     *
     * This method is applicable to prototype nodes only.
     *
     * @param string $name          The name of the key
     * @param bool   $removeKeyItem Whether or not the key item should be removed
     *
     * @return $this
     */
    public function useAttributeAsKey(string $name, bool $removeKeyItem = true): static
    {
        $this->key = $name;
        $this->removeKeyItem = $removeKeyItem;

        return $this;
    }

    /**
     * Sets whether the node can be unset.
     *
     * @return $this
     */
    public function canBeUnset(bool $allow = true): static
    {
        $this->merge()->allowUnset($allow);

        return $this;
    }

    /**
     * Adds an "enabled" boolean to enable the current section.
     *
     * By default, the section is disabled. If any configuration is specified then
     * the node will be automatically enabled:
     *
     * enableableArrayNode: {enabled: true, ...}   # The config is enabled & default values get overridden
     * enableableArrayNode: ~                      # The config is enabled & use the default values
     * enableableArrayNode: true                   # The config is enabled & use the default values
     * enableableArrayNode: {other: value, ...}    # The config is enabled & default values get overridden
     * enableableArrayNode: {enabled: false, ...}  # The config is disabled
     * enableableArrayNode: false                  # The config is disabled
     *
     * @return $this
     */
    public function canBeEnabled(): static
    {
        $this
            ->addDefaultsIfNotSet()
            ->treatFalseLike(['enabled' => false])
            ->treatTrueLike(['enabled' => true])
            ->treatNullLike(['enabled' => true])
            ->beforeNormalization()
                ->ifArray()
                ->then(function (array $v) {
                    $v['enabled'] ??= true;

                    return $v;
                })
            ->end()
            ->children()
                ->booleanNode('enabled')
                    ->defaultFalse()
        ;

        return $this;
    }

    /**
     * Adds an "enabled" boolean to enable the current section.
     *
     * By default, the section is enabled.
     *
     * @return $this
     */
    public function canBeDisabled(): static
    {
        $this
            ->addDefaultsIfNotSet()
            ->treatFalseLike(['enabled' => false])
            ->treatTrueLike(['enabled' => true])
            ->treatNullLike(['enabled' => true])
            ->children()
                ->booleanNode('enabled')
                    ->defaultTrue()
        ;

        return $this;
    }

    /**
     * Disables the deep merging of the node.
     *
     * @return $this
     */
    public function performNoDeepMerging(): static
    {
        $this->performDeepMerging = false;

        return $this;
    }

    /**
     * Allows extra config keys to be specified under an array without
     * throwing an exception.
     *
     * Those config values are ignored and removed from the resulting
     * array. This should be used only in special cases where you want
     * to send an entire configuration array through a special tree that
     * processes only part of the array.
     *
     * @param bool $remove Whether to remove the extra keys
     *
     * @return $this
     */
    public function ignoreExtraKeys(bool $remove = true): static
    {
        $this->ignoreExtraKeys = true;
        $this->removeExtraKeys = $remove;

        return $this;
    }

    /**
     * Sets whether to enable key normalization.
     *
     * @return $this
     */
    public function normalizeKeys(bool $bool): static
    {
        $this->normalizeKeys = $bool;

        return $this;
    }

    public function append(NodeDefinition $node): static
    {
        $this->children[$node->name] = $node->setParent($this);

        return $this;
    }

    /**
     * Returns a node builder to be used to add children and prototype.
     */
    protected function getNodeBuilder(): NodeBuilder
    {
        $this->nodeBuilder ??= new NodeBuilder();

        return $this->nodeBuilder->setParent($this);
    }

    protected function createNode(): NodeInterface
    {
        if (null === $this->prototype) {
            $node = new ArrayNode($this->name, $this->parent, $this->pathSeparator);

            $this->validateConcreteNode($node);

            $node->setAddIfNotSet($this->addDefaults);

            foreach ($this->children as $child) {
                $child->parent = $node;
                $node->addChild($child->getNode());
            }
        } else {
            $node = new PrototypedArrayNode($this->name, $this->parent, $this->pathSeparator);

            $this->validatePrototypeNode($node);

            if (null !== $this->key) {
                $node->setKeyAttribute($this->key, $this->removeKeyItem);
            }

            if (true === $this->atLeastOne || false === $this->allowEmptyValue) {
                $node->setMinNumberOfElements(1);
            }

            if ($this->default) {
                if (!\is_array($this->defaultValue)) {
                    throw new \InvalidArgumentException(sprintf('%s: the default value of an array node has to be an array.', $node->getPath()));
                }

                $node->setDefaultValue($this->defaultValue);
            }

            if (false !== $this->addDefaultChildren) {
                $node->setAddChildrenIfNoneSet($this->addDefaultChildren);
                if ($this->prototype instanceof static && null === $this->prototype->prototype) {
                    $this->prototype->addDefaultsIfNotSet();
                }
            }

            $this->prototype->parent = $node;
            $node->setPrototype($this->prototype->getNode());
        }

        $node->setAllowNewKeys($this->allowNewKeys);
        $node->addEquivalentValue(null, $this->nullEquivalent);
        $node->addEquivalentValue(true, $this->trueEquivalent);
        $node->addEquivalentValue(false, $this->falseEquivalent);
        $node->setPerformDeepMerging($this->performDeepMerging);
        $node->setRequired($this->required);
        $node->setIgnoreExtraKeys($this->ignoreExtraKeys, $this->removeExtraKeys);
        $node->setNormalizeKeys($this->normalizeKeys);

        if ($this->deprecation) {
            $node->setDeprecated($this->deprecation['package'], $this->deprecation['version'], $this->deprecation['message']);
        }

        if (null !== $this->normalization) {
            $node->setNormalizationClosures($this->normalization->before);
            $node->setNormalizedTypes($this->normalization->declaredTypes);
            $node->setXmlRemappings($this->normalization->remappings);
        }

        if (null !== $this->merge) {
            $node->setAllowOverwrite($this->merge->allowOverwrite);
            $node->setAllowFalse($this->merge->allowFalse);
        }

        if (null !== $this->validation) {
            $node->setFinalValidationClosures($this->validation->rules);
        }

        return $node;
    }

    /**
     * Validate the configuration of a concrete node.
     *
     * @return void
     *
     * @throws InvalidDefinitionException
     */
    protected function validateConcreteNode(ArrayNode $node)
    {
        $path = $node->getPath();

        if (null !== $this->key) {
            throw new InvalidDefinitionException(sprintf('->useAttributeAsKey() is not applicable to concrete nodes at path "%s".', $path));
        }

        if (false === $this->allowEmptyValue) {
            throw new InvalidDefinitionException(sprintf('->cannotBeEmpty() is not applicable to concrete nodes at path "%s".', $path));
        }

        if (true === $this->atLeastOne) {
            throw new InvalidDefinitionException(sprintf('->requiresAtLeastOneElement() is not applicable to concrete nodes at path "%s".', $path));
        }

        if ($this->default) {
            throw new InvalidDefinitionException(sprintf('->defaultValue() is not applicable to concrete nodes at path "%s".', $path));
        }

        if (false !== $this->addDefaultChildren) {
            throw new InvalidDefinitionException(sprintf('->addDefaultChildrenIfNoneSet() is not applicable to concrete nodes at path "%s".', $path));
        }
    }

    /**
     * Validate the configuration of a prototype node.
     *
     * @return void
     *
     * @throws InvalidDefinitionException
     */
    protected function validatePrototypeNode(PrototypedArrayNode $node)
    {
        $path = $node->getPath();

        if ($this->addDefaults) {
            throw new InvalidDefinitionException(sprintf('->addDefaultsIfNotSet() is not applicable to prototype nodes at path "%s".', $path));
        }

        if (false !== $this->addDefaultChildren) {
            if ($this->default) {
                throw new InvalidDefinitionException(sprintf('A default value and default children might not be used together at path "%s".', $path));
            }

            if (null !== $this->key && (null === $this->addDefaultChildren || \is_int($this->addDefaultChildren) && $this->addDefaultChildren > 0)) {
                throw new InvalidDefinitionException(sprintf('->addDefaultChildrenIfNoneSet() should set default children names as ->useAttributeAsKey() is used at path "%s".', $path));
            }

            if (null === $this->key && (\is_string($this->addDefaultChildren) || \is_array($this->addDefaultChildren))) {
                throw new InvalidDefinitionException(sprintf('->addDefaultChildrenIfNoneSet() might not set default children names as ->useAttributeAsKey() is not used at path "%s".', $path));
            }
        }
    }

    /**
     * @return NodeDefinition[]
     */
    public function getChildNodeDefinitions(): array
    {
        return $this->children;
    }

    /**
     * Finds a node defined by the given $nodePath.
     *
     * @param string $nodePath The path of the node to find. e.g "doctrine.orm.mappings"
     */
    public function find(string $nodePath): NodeDefinition
    {
        $firstPathSegment = (false === $pathSeparatorPos = strpos($nodePath, $this->pathSeparator))
            ? $nodePath
            : substr($nodePath, 0, $pathSeparatorPos);

        if (null === $node = ($this->children[$firstPathSegment] ?? null)) {
            throw new \RuntimeException(sprintf('Node with name "%s" does not exist in the current node "%s".', $firstPathSegment, $this->name));
        }

        if (false === $pathSeparatorPos) {
            return $node;
        }

        return $node->find(substr($nodePath, $pathSeparatorPos + \strlen($this->pathSeparator)));
    }
}<|MERGE_RESOLUTION|>--- conflicted
+++ resolved
@@ -37,14 +37,7 @@
     protected $nodeBuilder;
     protected $normalizeKeys = true;
 
-<<<<<<< HEAD
-    public function __construct(?string $name, NodeParentInterface $parent = null)
-=======
-    /**
-     * {@inheritdoc}
-     */
     public function __construct(?string $name, ?NodeParentInterface $parent = null)
->>>>>>> 2a31f2dd
     {
         parent::__construct($name, $parent);
 
@@ -133,7 +126,7 @@
      *
      * @return $this
      */
-    public function addDefaultChildrenIfNoneSet(int|string|array $children = null): static
+    public function addDefaultChildrenIfNoneSet(int|string|array|null $children = null): static
     {
         $this->addDefaultChildren = $children;
 
@@ -176,11 +169,7 @@
      *
      * @return $this
      */
-<<<<<<< HEAD
-    public function fixXmlConfig(string $singular, string $plural = null): static
-=======
-    public function fixXmlConfig(string $singular, ?string $plural = null)
->>>>>>> 2a31f2dd
+    public function fixXmlConfig(string $singular, ?string $plural = null): static
     {
         $this->normalization()->remap($singular, $plural);
 
