--- conflicted
+++ resolved
@@ -36,11 +36,7 @@
      *
      * @return $this
      */
-<<<<<<< HEAD
-    public function remap(string $key, string $plural = null): static
-=======
     public function remap(string $key, ?string $plural = null): static
->>>>>>> a44829e2
     {
         $this->remappings[] = [$key, null === $plural ? $key.'s' : $plural];
 
@@ -52,11 +48,7 @@
      *
      * @return ExprBuilder|$this
      */
-<<<<<<< HEAD
-    public function before(\Closure $closure = null): ExprBuilder|static
-=======
     public function before(?\Closure $closure = null): ExprBuilder|static
->>>>>>> a44829e2
     {
         if (null !== $closure) {
             $this->before[] = $closure;
