--- conflicted
+++ resolved
@@ -21,19 +21,11 @@
         "symfony/polyfill-ctype": "~1.8"
     },
     "require-dev": {
-<<<<<<< HEAD
-        "symfony/dependency-injection": "^4.4|^5.0",
         "symfony/event-dispatcher": "^4.4|^5.0",
         "symfony/finder": "^4.4|^5.0",
         "symfony/messenger": "^4.4|^5.0",
+        "symfony/service-contracts": "^1.1",
         "symfony/yaml": "^4.4|^5.0"
-=======
-        "symfony/event-dispatcher": "^3.4|^4.0|^5.0",
-        "symfony/finder": "^3.4|^4.0|^5.0",
-        "symfony/messenger": "^4.1|^5.0",
-        "symfony/service-contracts": "^1.1",
-        "symfony/yaml": "^3.4|^4.0|^5.0"
->>>>>>> 82d5ff07
     },
     "conflict": {
         "symfony/finder": "<4.4"
