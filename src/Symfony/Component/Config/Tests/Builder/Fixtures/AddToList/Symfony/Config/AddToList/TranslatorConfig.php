<?php

namespace Symfony\Config\AddToList;

<<<<<<< HEAD
require_once __DIR__.\DIRECTORY_SEPARATOR.'Translator'.\DIRECTORY_SEPARATOR.'BooksConfig.php';

=======
>>>>>>> 154637b0
use Symfony\Component\Config\Loader\ParamConfigurator;
use Symfony\Component\Config\Definition\Exception\InvalidConfigurationException;

/**
 * This class is automatically generated to help in creating a config.
 */
class TranslatorConfig 
{
    private $fallbacks;
    private $sources;
    private $books;
    private $_usedProperties = [];

    /**
     * @param ParamConfigurator|list<ParamConfigurator|mixed> $value
     *
     * @return $this
     */
    public function fallbacks(ParamConfigurator|array $value): static
    {
        $this->_usedProperties['fallbacks'] = true;
        $this->fallbacks = $value;

        return $this;
    }

    /**
     * @return $this
     */
    public function source(string $source_class, mixed $value): static
    {
        $this->_usedProperties['sources'] = true;
        $this->sources[$source_class] = $value;

        return $this;
    }
<<<<<<< HEAD
    
    /**
     * looks for translation in old fashion way
     * @deprecated The child node "books" at path "translator" is deprecated.
    */
    public function books(array $value = []): \Symfony\Config\AddToList\Translator\BooksConfig
    {
        if (null === $this->books) {
            $this->_usedProperties['books'] = true;
            $this->books = new \Symfony\Config\AddToList\Translator\BooksConfig($value);
        } elseif ([] !== $value) {
            throw new InvalidConfigurationException('The node created by "books()" has already been initialized. You cannot pass values the second time you call books().');
        }
    
        return $this->books;
    }
    
=======

>>>>>>> 154637b0
    public function __construct(array $value = [])
    {
        if (array_key_exists('fallbacks', $value)) {
            $this->_usedProperties['fallbacks'] = true;
            $this->fallbacks = $value['fallbacks'];
            unset($value['fallbacks']);
        }

        if (array_key_exists('sources', $value)) {
            $this->_usedProperties['sources'] = true;
            $this->sources = $value['sources'];
            unset($value['sources']);
        }
<<<<<<< HEAD
    
        if (array_key_exists('books', $value)) {
            $this->_usedProperties['books'] = true;
            $this->books = new \Symfony\Config\AddToList\Translator\BooksConfig($value['books']);
            unset($value['books']);
        }
    
=======

>>>>>>> 154637b0
        if ([] !== $value) {
            throw new InvalidConfigurationException(sprintf('The following keys are not supported by "%s": ', __CLASS__).implode(', ', array_keys($value)));
        }
    }

    public function toArray(): array
    {
        $output = [];
        if (isset($this->_usedProperties['fallbacks'])) {
            $output['fallbacks'] = $this->fallbacks;
        }
        if (isset($this->_usedProperties['sources'])) {
            $output['sources'] = $this->sources;
        }
<<<<<<< HEAD
        if (isset($this->_usedProperties['books'])) {
            $output['books'] = $this->books->toArray();
        }
    
=======

>>>>>>> 154637b0
        return $output;
    }

}<|MERGE_RESOLUTION|>--- conflicted
+++ resolved
@@ -2,11 +2,8 @@
 
 namespace Symfony\Config\AddToList;
 
-<<<<<<< HEAD
 require_once __DIR__.\DIRECTORY_SEPARATOR.'Translator'.\DIRECTORY_SEPARATOR.'BooksConfig.php';
 
-=======
->>>>>>> 154637b0
 use Symfony\Component\Config\Loader\ParamConfigurator;
 use Symfony\Component\Config\Definition\Exception\InvalidConfigurationException;
 
@@ -43,8 +40,7 @@
 
         return $this;
     }
-<<<<<<< HEAD
-    
+
     /**
      * looks for translation in old fashion way
      * @deprecated The child node "books" at path "translator" is deprecated.
@@ -54,16 +50,13 @@
         if (null === $this->books) {
             $this->_usedProperties['books'] = true;
             $this->books = new \Symfony\Config\AddToList\Translator\BooksConfig($value);
-        } elseif ([] !== $value) {
+        } elseif (0 < \func_num_args()) {
             throw new InvalidConfigurationException('The node created by "books()" has already been initialized. You cannot pass values the second time you call books().');
         }
-    
+
         return $this->books;
     }
-    
-=======
 
->>>>>>> 154637b0
     public function __construct(array $value = [])
     {
         if (array_key_exists('fallbacks', $value)) {
@@ -77,17 +70,13 @@
             $this->sources = $value['sources'];
             unset($value['sources']);
         }
-<<<<<<< HEAD
-    
+
         if (array_key_exists('books', $value)) {
             $this->_usedProperties['books'] = true;
             $this->books = new \Symfony\Config\AddToList\Translator\BooksConfig($value['books']);
             unset($value['books']);
         }
-    
-=======
 
->>>>>>> 154637b0
         if ([] !== $value) {
             throw new InvalidConfigurationException(sprintf('The following keys are not supported by "%s": ', __CLASS__).implode(', ', array_keys($value)));
         }
@@ -102,14 +91,10 @@
         if (isset($this->_usedProperties['sources'])) {
             $output['sources'] = $this->sources;
         }
-<<<<<<< HEAD
         if (isset($this->_usedProperties['books'])) {
             $output['books'] = $this->books->toArray();
         }
-    
-=======
 
->>>>>>> 154637b0
         return $output;
     }
 
