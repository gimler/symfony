<?php

/*
 * This file is part of the Symfony package.
 *
 * (c) Fabien Potencier <fabien@symfony.com>
 *
 * For the full copyright and license information, please view the LICENSE
 * file that was distributed with this source code.
 */

namespace Symfony\Component\Debug;

use Psr\Log\LogLevel;
use Psr\Log\LoggerInterface;
use Symfony\Component\Debug\Exception\ContextErrorException;
use Symfony\Component\Debug\Exception\FatalErrorException;
use Symfony\Component\Debug\Exception\OutOfMemoryException;
use Symfony\Component\Debug\FatalErrorHandler\UndefinedFunctionFatalErrorHandler;
use Symfony\Component\Debug\FatalErrorHandler\UndefinedMethodFatalErrorHandler;
use Symfony\Component\Debug\FatalErrorHandler\ClassNotFoundFatalErrorHandler;
use Symfony\Component\Debug\FatalErrorHandler\FatalErrorHandlerInterface;

/**
 * ErrorHandler.
 *
 * @author Fabien Potencier <fabien@symfony.com>
 * @author Konstantin Myakshin <koc-dp@yandex.ru>
 * @author Nicolas Grekas <p@tchwork.com>
 */
class ErrorHandler
{
    const TYPE_DEPRECATION = -100;

    private $levels = array(
        E_WARNING => 'Warning',
        E_NOTICE => 'Notice',
        E_USER_ERROR => 'User Error',
        E_USER_WARNING => 'User Warning',
        E_USER_NOTICE => 'User Notice',
        E_STRICT => 'Runtime Notice',
        E_RECOVERABLE_ERROR => 'Catchable Fatal Error',
<<<<<<< HEAD
        E_DEPRECATED        => 'Deprecated',
        E_USER_DEPRECATED   => 'User Deprecated',
        E_ERROR             => 'Error',
        E_CORE_ERROR        => 'Core Error',
        E_COMPILE_ERROR     => 'Compile Error',
        E_PARSE             => 'Parse Error',
=======
        E_DEPRECATED => 'Deprecated',
        E_USER_DEPRECATED => 'User Deprecated',
        E_ERROR => 'Error',
        E_CORE_ERROR => 'Core Error',
        E_COMPILE_ERROR => 'Compile Error',
        E_PARSE => 'Parse',
>>>>>>> 20e7cf12
    );

    private $level;

    private $reservedMemory;

    private $displayErrors;

    /**
     * @var LoggerInterface[] Loggers for channels
     */
    private static $loggers = array();

    private static $stackedErrors = array();

    private static $stackedErrorLevels = array();

    /**
     * Registers the error handler.
     *
     * @param int  $level         The level at which the conversion to Exception is done (null to use the error_reporting() value and 0 to disable)
     * @param bool $displayErrors Display errors (for dev environment) or just log them (production usage)
     *
     * @return ErrorHandler The registered error handler
     */
    public static function register($level = null, $displayErrors = true)
    {
        $handler = new static();
        $handler->setLevel($level);
        $handler->setDisplayErrors($displayErrors);

        ini_set('display_errors', 0);
        set_error_handler(array($handler, 'handle'));
        register_shutdown_function(array($handler, 'handleFatal'));
        $handler->reservedMemory = str_repeat('x', 10240);

        return $handler;
    }

    /**
     * Sets the level at which the conversion to Exception is done.
     *
     * @param int|null     $level The level (null to use the error_reporting() value and 0 to disable)
     */
    public function setLevel($level)
    {
        $this->level = null === $level ? error_reporting() : $level;
    }

    /**
     * Sets the display_errors flag value.
     *
     * @param int     $displayErrors The display_errors flag value
     */
    public function setDisplayErrors($displayErrors)
    {
        $this->displayErrors = $displayErrors;
    }

    /**
     * Sets a logger for the given channel.
     *
     * @param LoggerInterface $logger  A logger interface
     * @param string          $channel The channel associated with the logger (deprecation, emergency or scream)
     */
    public static function setLogger(LoggerInterface $logger, $channel = 'deprecation')
    {
        self::$loggers[$channel] = $logger;
    }

    /**
     * @throws \ErrorException When error_reporting returns error
     */
    public function handle($level, $message, $file = 'unknown', $line = 0, $context = array())
    {
        if ($level & (E_USER_DEPRECATED | E_DEPRECATED)) {
            if (isset(self::$loggers['deprecation'])) {
                if (self::$stackedErrorLevels) {
                    self::$stackedErrors[] = func_get_args();
                } else {
                    if (version_compare(PHP_VERSION, '5.4', '<')) {
                        $stack = array_map(
                            function ($row) {
                                unset($row['args']);

                                return $row;
                            },
                            array_slice(debug_backtrace(false), 0, 10)
                        );
                    } else {
                        $stack = debug_backtrace(DEBUG_BACKTRACE_IGNORE_ARGS, 10);
                    }

                    self::$loggers['deprecation']->warning($message, array('type' => self::TYPE_DEPRECATION, 'stack' => $stack));
                }

                return true;
            }
        } elseif ($this->displayErrors && error_reporting() & $level && $this->level & $level) {
            if (PHP_VERSION_ID < 50400 && isset($context['GLOBALS']) && is_array($context)) {
                $c = $context;                  // Whatever the signature of the method,
                unset($c['GLOBALS'], $context); // $context is always a reference in 5.3
                $context = $c;
            }

            $exception = sprintf('%s: %s in %s line %d', isset($this->levels[$level]) ? $this->levels[$level] : $level, $message, $file, $line);
            if ($context && class_exists('Symfony\Component\Debug\Exception\ContextErrorException')) {
                // Checking for class existence is a work around for https://bugs.php.net/42098
                $exception = new ContextErrorException($exception, 0, $level, $file, $line, $context);
            } else {
                $exception = new \ErrorException($exception, 0, $level, $file, $line);
            }

            if (PHP_VERSION_ID <= 50407 && (PHP_VERSION_ID >= 50400 || PHP_VERSION_ID <= 50317)) {
                // Exceptions thrown from error handlers are sometimes not caught by the exception
                // handler and shutdown handlers are bypassed before 5.4.8/5.3.18.
                // We temporarily re-enable display_errors to prevent any blank page related to this bug.

                $exception->errorHandlerCanary = new ErrorHandlerCanary();
            }

            throw $exception;
        }

        if (isset(self::$loggers['scream']) && !(error_reporting() & $level)) {
            if (self::$stackedErrorLevels) {
                self::$stackedErrors[] = func_get_args();
            } else {
                switch ($level) {
                    case E_USER_ERROR:
                    case E_RECOVERABLE_ERROR:
                        $logLevel = LogLevel::ERROR;
                        break;

                    case E_WARNING:
                    case E_USER_WARNING:
                        $logLevel = LogLevel::WARNING;
                        break;

                    default:
                        $logLevel = LogLevel::NOTICE;
                        break;
                }

                self::$loggers['scream']->log($logLevel, $message, array(
                    'type' => $level,
                    'file' => $file,
                    'line' => $line,
                    'scream' => error_reporting(),
                ));
            }
        }

        return false;
    }

    /**
     * Configure the error handler for delayed handling.
     * Ensures also that non-catchable fatal errors are never silenced.
     *
     * As shown by http://bugs.php.net/42098 and http://bugs.php.net/60724
     * PHP has a compile stage where it behaves unusually. To workaround it,
     * we plug an error handler that only stacks errors for later.
     *
     * The most important feature of this is to prevent
     * autoloading until unstackErrors() is called.
     */
    public static function stackErrors()
    {
        self::$stackedErrorLevels[] = error_reporting(error_reporting() | E_PARSE | E_ERROR | E_CORE_ERROR | E_COMPILE_ERROR);
    }

    /**
     * Unstacks stacked errors and forwards to the regular handler
     */
    public static function unstackErrors()
    {
        $level = array_pop(self::$stackedErrorLevels);

        if (null !== $level) {
            $e = error_reporting($level);
            if ($e !== ($level | E_PARSE | E_ERROR | E_CORE_ERROR | E_COMPILE_ERROR)) {
                // If the user changed the error level, do not overwrite it
                error_reporting($e);
            }
        }

        if (empty(self::$stackedErrorLevels)) {
            $errors = self::$stackedErrors;
            self::$stackedErrors = array();

            $errorHandler = set_error_handler('var_dump');
            restore_error_handler();

            if ($errorHandler) {
                foreach ($errors as $e) {
                    call_user_func_array($errorHandler, $e);
                }
            }
        }
    }

    public function handleFatal()
    {
        $this->reservedMemory = '';
        gc_collect_cycles();
        $error = error_get_last();

        // get current exception handler
        $exceptionHandler = set_exception_handler('var_dump');
        restore_exception_handler();

        try {
            while (self::$stackedErrorLevels) {
                static::unstackErrors();
            }
        } catch (\Exception $exception) {
            if ($exceptionHandler) {
                call_user_func($exceptionHandler, $exception);

                return;
            }

            if ($this->displayErrors) {
                ini_set('display_errors', 1);
            }

            throw $exception;
        }

        if (!$error || !$this->level || !($error['type'] & (E_ERROR | E_CORE_ERROR | E_COMPILE_ERROR | E_PARSE))) {
            return;
        }

        if (isset(self::$loggers['emergency'])) {
            $fatal = array(
                'type' => $error['type'],
                'file' => $error['file'],
                'line' => $error['line'],
            );

            self::$loggers['emergency']->emergency($error['message'], $fatal);
        }

        if ($this->displayErrors && $exceptionHandler) {
            $this->handleFatalError($exceptionHandler, $error);
        }
    }

    /**
     * Gets the fatal error handlers.
     *
     * Override this method if you want to define more fatal error handlers.
     *
     * @return FatalErrorHandlerInterface[] An array of FatalErrorHandlerInterface
     */
    protected function getFatalErrorHandlers()
    {
        return array(
            new UndefinedFunctionFatalErrorHandler(),
            new UndefinedMethodFatalErrorHandler(),
            new ClassNotFoundFatalErrorHandler(),
        );
    }

    private function handleFatalError($exceptionHandler, array $error)
    {
        // Let PHP handle any further error
        set_error_handler('var_dump', 0);
        ini_set('display_errors', 1);

        $level = isset($this->levels[$error['type']]) ? $this->levels[$error['type']] : $error['type'];
        $message = sprintf('%s: %s in %s line %d', $level, $error['message'], $error['file'], $error['line']);
        if (0 === strpos($error['message'], 'Allowed memory') || 0 === strpos($error['message'], 'Out of memory')) {
            $exception = new OutOfMemoryException($message, 0, $error['type'], $error['file'], $error['line'], 3, false);
        } else {
            $exception = new FatalErrorException($message, 0, $error['type'], $error['file'], $error['line'], 3, true);

            foreach ($this->getFatalErrorHandlers() as $handler) {
                if ($e = $handler->handleError($error, $exception)) {
                    $exception = $e;
                    break;
                }
            }
        }

        try {
            call_user_func($exceptionHandler, $exception);
        } catch (\Exception $e) {
            // The handler failed. Let PHP handle that now.
            throw $exception;
        }
    }
}

/**
 * Private class used to work around https://bugs.php.net/54275
 *
 * @author Nicolas Grekas <p@tchwork.com>
 *
 * @internal
 */
class ErrorHandlerCanary
{
    private static $displayErrors = null;

    public function __construct()
    {
        if (null === self::$displayErrors) {
            self::$displayErrors = ini_set('display_errors', 1);
        }
    }

    public function __destruct()
    {
        if (null !== self::$displayErrors) {
            ini_set('display_errors', self::$displayErrors);
            self::$displayErrors = null;
        }
    }
}<|MERGE_RESOLUTION|>--- conflicted
+++ resolved
@@ -40,21 +40,12 @@
         E_USER_NOTICE => 'User Notice',
         E_STRICT => 'Runtime Notice',
         E_RECOVERABLE_ERROR => 'Catchable Fatal Error',
-<<<<<<< HEAD
-        E_DEPRECATED        => 'Deprecated',
-        E_USER_DEPRECATED   => 'User Deprecated',
-        E_ERROR             => 'Error',
-        E_CORE_ERROR        => 'Core Error',
-        E_COMPILE_ERROR     => 'Compile Error',
-        E_PARSE             => 'Parse Error',
-=======
         E_DEPRECATED => 'Deprecated',
         E_USER_DEPRECATED => 'User Deprecated',
         E_ERROR => 'Error',
         E_CORE_ERROR => 'Core Error',
         E_COMPILE_ERROR => 'Compile Error',
-        E_PARSE => 'Parse',
->>>>>>> 20e7cf12
+        E_PARSE => 'Parse Error',
     );
 
     private $level;
