--- conflicted
+++ resolved
@@ -317,7 +317,6 @@
         $this->assertSame([], $deprecations);
     }
 
-<<<<<<< HEAD
     public function testVirtualUse()
     {
         $deprecations = [];
@@ -356,11 +355,11 @@
         restore_error_handler();
 
         $this->assertSame([], $deprecations);
-=======
+    }
+
     public function testEvaluatedCode()
     {
         $this->assertTrue(class_exists(__NAMESPACE__.'\Fixtures\DefinitionInEvaluatedCode', true));
->>>>>>> c52dcc40
     }
 }
 
