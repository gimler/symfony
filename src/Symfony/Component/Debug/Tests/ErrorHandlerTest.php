--- conflicted
+++ resolved
@@ -494,50 +494,6 @@
         $this->assertStringStartsWith("Attempted to load class \"IReallyReallyDoNotExistAnywhereInTheRepositoryISwear\" from the global namespace.\nDid you forget a \"use\" statement", $args[0]->getMessage());
     }
 
-    /**
-<<<<<<< HEAD
-     * @expectedException \Exception
-=======
-     * @group no-hhvm
-     */
-    public function testHandleFatalErrorOnHHVM()
-    {
-        try {
-            $handler = ErrorHandler::register();
-
-            $logger = $this->getMockBuilder('Psr\Log\LoggerInterface')->getMock();
-            $logger
-                ->expects($this->once())
-                ->method('log')
-                ->with(
-                    $this->equalTo(LogLevel::CRITICAL),
-                    $this->equalTo('Fatal Error: foo')
-                )
-            ;
-
-            $handler->setDefaultLogger($logger, E_ERROR);
-
-            $error = [
-                'type' => E_ERROR + 0x1000000, // This error level is used by HHVM for fatal errors
-                'message' => 'foo',
-                'file' => 'bar',
-                'line' => 123,
-                'context' => [123],
-                'backtrace' => [456],
-            ];
-
-            \call_user_func_array([$handler, 'handleError'], $error);
-            $handler->handleFatalError($error);
-        } finally {
-            restore_error_handler();
-            restore_exception_handler();
-        }
-    }
-
-    /**
-     * @group no-hhvm
->>>>>>> 8173dafd
-     */
     public function testCustomExceptionHandler()
     {
         $this->expectException('Exception');
