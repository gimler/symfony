--- conflicted
+++ resolved
@@ -226,11 +226,7 @@
      *
      * @return $this
      */
-<<<<<<< HEAD
-    public function setCacheItemPool(CacheItemPoolInterface $cacheItemPool = null): static
-=======
     public function setCacheItemPool(?CacheItemPoolInterface $cacheItemPool = null): static
->>>>>>> a44829e2
     {
         if (1 > \func_num_args()) {
             trigger_deprecation('symfony/property-access', '6.2', 'Calling "%s()" without any arguments is deprecated, pass null explicitly instead.', __METHOD__);
