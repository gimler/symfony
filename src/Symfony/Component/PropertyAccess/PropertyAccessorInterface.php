<?php

/*
 * This file is part of the Symfony package.
 *
 * (c) Fabien Potencier <fabien@symfony.com>
 *
 * For the full copyright and license information, please view the LICENSE
 * file that was distributed with this source code.
 */

namespace Symfony\Component\PropertyAccess;

/**
 * Writes and reads values to/from an object/array graph.
 *
 * @author Bernhard Schussek <bschussek@gmail.com>
 */
interface PropertyAccessorInterface
{
    /**
     * Sets the value at the end of the property path of the object graph.
     *
     * Example:
     *
     *     use Symfony\Component\PropertyAccess\PropertyAccess;
     *
     *     $propertyAccessor = PropertyAccess::createPropertyAccessor();
     *
     *     echo $propertyAccessor->setValue($object, 'child.name', 'Fabien');
     *     // equals echo $object->getChild()->setName('Fabien');
     *
     * This method first tries to find a public setter for each property in the
     * path. The name of the setter must be the camel-cased property name
     * prefixed with "set".
     *
     * If the setter does not exist, this method tries to find a public
     * property. The value of the property is then changed.
     *
     * If neither is found, an exception is thrown.
     *
     * @throws Exception\InvalidArgumentException If the property path is invalid
     * @throws Exception\AccessException          If a property/index does not exist or is not public
     * @throws Exception\UnexpectedTypeException  If a value within the path is neither object nor array
     */
    public function setValue(object|array &$objectOrArray, string|PropertyPathInterface $propertyPath, mixed $value);

    /**
     * Returns the value at the end of the property path of the object graph.
     *
     * Example:
     *
     *     use Symfony\Component\PropertyAccess\PropertyAccess;
     *
     *     $propertyAccessor = PropertyAccess::createPropertyAccessor();
     *
     *     echo $propertyAccessor->getValue($object, 'child.name');
     *     // equals echo $object->getChild()->getName();
     *
     * This method first tries to find a public getter for each property in the
     * path. The name of the getter must be the camel-cased property name
     * prefixed with "get", "is", or "has".
     *
     * If the getter does not exist, this method tries to find a public
     * property. The value of the property is then returned.
     *
     * If none of them are found, an exception is thrown.
     *
<<<<<<< HEAD
     * @return mixed The value at the end of the property path
=======
     * @param object|array                 $objectOrArray The object or array to traverse
     * @param string|PropertyPathInterface $propertyPath  The property path to read
     *
     * @return mixed
>>>>>>> c91322d6
     *
     * @throws Exception\InvalidArgumentException If the property path is invalid
     * @throws Exception\AccessException          If a property/index does not exist or is not public
     * @throws Exception\UnexpectedTypeException  If a value within the path is neither object
     *                                            nor array
     */
    public function getValue(object|array $objectOrArray, string|PropertyPathInterface $propertyPath): mixed;

    /**
     * Returns whether a value can be written at a given property path.
     *
     * Whenever this method returns true, {@link setValue()} is guaranteed not
     * to throw an exception when called with the same arguments.
     *
<<<<<<< HEAD
     * @return bool Whether the value can be set
=======
     * @param object|array                 $objectOrArray The object or array to check
     * @param string|PropertyPathInterface $propertyPath  The property path to check
     *
     * @return bool
>>>>>>> c91322d6
     *
     * @throws Exception\InvalidArgumentException If the property path is invalid
     */
    public function isWritable(object|array $objectOrArray, string|PropertyPathInterface $propertyPath): bool;

    /**
     * Returns whether a property path can be read from an object graph.
     *
     * Whenever this method returns true, {@link getValue()} is guaranteed not
     * to throw an exception when called with the same arguments.
     *
<<<<<<< HEAD
     * @return bool Whether the property path can be read
=======
     * @param object|array                 $objectOrArray The object or array to check
     * @param string|PropertyPathInterface $propertyPath  The property path to check
     *
     * @return bool
>>>>>>> c91322d6
     *
     * @throws Exception\InvalidArgumentException If the property path is invalid
     */
    public function isReadable(object|array $objectOrArray, string|PropertyPathInterface $propertyPath): bool;
}<|MERGE_RESOLUTION|>--- conflicted
+++ resolved
@@ -66,15 +66,6 @@
      *
      * If none of them are found, an exception is thrown.
      *
-<<<<<<< HEAD
-     * @return mixed The value at the end of the property path
-=======
-     * @param object|array                 $objectOrArray The object or array to traverse
-     * @param string|PropertyPathInterface $propertyPath  The property path to read
-     *
-     * @return mixed
->>>>>>> c91322d6
-     *
      * @throws Exception\InvalidArgumentException If the property path is invalid
      * @throws Exception\AccessException          If a property/index does not exist or is not public
      * @throws Exception\UnexpectedTypeException  If a value within the path is neither object
@@ -88,15 +79,6 @@
      * Whenever this method returns true, {@link setValue()} is guaranteed not
      * to throw an exception when called with the same arguments.
      *
-<<<<<<< HEAD
-     * @return bool Whether the value can be set
-=======
-     * @param object|array                 $objectOrArray The object or array to check
-     * @param string|PropertyPathInterface $propertyPath  The property path to check
-     *
-     * @return bool
->>>>>>> c91322d6
-     *
      * @throws Exception\InvalidArgumentException If the property path is invalid
      */
     public function isWritable(object|array $objectOrArray, string|PropertyPathInterface $propertyPath): bool;
@@ -107,15 +89,6 @@
      * Whenever this method returns true, {@link getValue()} is guaranteed not
      * to throw an exception when called with the same arguments.
      *
-<<<<<<< HEAD
-     * @return bool Whether the property path can be read
-=======
-     * @param object|array                 $objectOrArray The object or array to check
-     * @param string|PropertyPathInterface $propertyPath  The property path to check
-     *
-     * @return bool
->>>>>>> c91322d6
-     *
      * @throws Exception\InvalidArgumentException If the property path is invalid
      */
     public function isReadable(object|array $objectOrArray, string|PropertyPathInterface $propertyPath): bool;
