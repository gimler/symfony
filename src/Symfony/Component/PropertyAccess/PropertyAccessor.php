<?php

/*
 * This file is part of the Symfony package.
 *
 * (c) Fabien Potencier <fabien@symfony.com>
 *
 * For the full copyright and license information, please view the LICENSE
 * file that was distributed with this source code.
 */

namespace Symfony\Component\PropertyAccess;

use Psr\Cache\CacheItemPoolInterface;
use Psr\Log\LoggerInterface;
use Psr\Log\NullLogger;
use Symfony\Component\Cache\Adapter\AdapterInterface;
use Symfony\Component\Cache\Adapter\ApcuAdapter;
use Symfony\Component\Cache\Adapter\NullAdapter;
use Symfony\Component\Inflector\Inflector;
use Symfony\Component\PropertyAccess\Exception\AccessException;
use Symfony\Component\PropertyAccess\Exception\InvalidArgumentException;
use Symfony\Component\PropertyAccess\Exception\NoSuchIndexException;
use Symfony\Component\PropertyAccess\Exception\NoSuchPropertyException;
use Symfony\Component\PropertyAccess\Exception\UnexpectedTypeException;

/**
 * Default implementation of {@link PropertyAccessorInterface}.
 *
 * @author Bernhard Schussek <bschussek@gmail.com>
 * @author Kévin Dunglas <dunglas@gmail.com>
 * @author Nicolas Grekas <p@tchwork.com>
 */
class PropertyAccessor implements PropertyAccessorInterface
{
    private const VALUE = 0;
    private const REF = 1;
    private const IS_REF_CHAINED = 2;
    private const ACCESS_HAS_PROPERTY = 0;
    private const ACCESS_TYPE = 1;
    private const ACCESS_NAME = 2;
    private const ACCESS_REF = 3;
    private const ACCESS_ADDER = 4;
    private const ACCESS_REMOVER = 5;
    private const ACCESS_TYPE_METHOD = 0;
    private const ACCESS_TYPE_PROPERTY = 1;
    private const ACCESS_TYPE_MAGIC = 2;
    private const ACCESS_TYPE_ADDER_AND_REMOVER = 3;
    private const ACCESS_TYPE_NOT_FOUND = 4;
    private const CACHE_PREFIX_READ = 'r';
    private const CACHE_PREFIX_WRITE = 'w';
    private const CACHE_PREFIX_PROPERTY_PATH = 'p';

    /**
     * @var bool
     */
    private $magicCall;
    private $ignoreInvalidIndices;
    private $ignoreInvalidProperty;

    /**
     * @var CacheItemPoolInterface
     */
    private $cacheItemPool;

    private $propertyPathCache = [];
    private $readPropertyCache = [];
    private $writePropertyCache = [];
    private static $resultProto = [self::VALUE => null];

    /**
     * Should not be used by application code. Use
     * {@link PropertyAccess::createPropertyAccessor()} instead.
     */
    public function __construct(bool $magicCall = false, bool $throwExceptionOnInvalidIndex = false, CacheItemPoolInterface $cacheItemPool = null, bool $throwExceptionOnInvalidPropertyPath = true)
    {
        $this->magicCall = $magicCall;
        $this->ignoreInvalidIndices = !$throwExceptionOnInvalidIndex;
        $this->cacheItemPool = $cacheItemPool instanceof NullAdapter ? null : $cacheItemPool; // Replace the NullAdapter by the null value
        $this->ignoreInvalidProperty = !$throwExceptionOnInvalidPropertyPath;
    }

    /**
     * {@inheritdoc}
     */
    public function getValue($objectOrArray, $propertyPath)
    {
        $zval = [
            self::VALUE => $objectOrArray,
        ];

        if (\is_object($objectOrArray) && false === strpbrk((string) $propertyPath, '.[')) {
            return $this->readProperty($zval, $propertyPath, $this->ignoreInvalidProperty)[self::VALUE];
        }

        $propertyPath = $this->getPropertyPath($propertyPath);

        $propertyValues = $this->readPropertiesUntil($zval, $propertyPath, $propertyPath->getLength(), $this->ignoreInvalidIndices);

        return $propertyValues[\count($propertyValues) - 1][self::VALUE];
    }

    /**
     * {@inheritdoc}
     */
    public function setValue(&$objectOrArray, $propertyPath, $value)
    {
        if (\is_object($objectOrArray) && false === strpbrk((string) $propertyPath, '.[')) {
            $zval = [
                self::VALUE => $objectOrArray,
            ];

            try {
                $this->writeProperty($zval, $propertyPath, $value);

                return;
            } catch (\TypeError $e) {
                self::throwInvalidArgumentException($e->getMessage(), $e->getTrace(), 0, $propertyPath);
                // It wasn't thrown in this class so rethrow it
                throw $e;
            }
        }

        $propertyPath = $this->getPropertyPath($propertyPath);

        $zval = [
            self::VALUE => $objectOrArray,
            self::REF => &$objectOrArray,
        ];
        $propertyValues = $this->readPropertiesUntil($zval, $propertyPath, $propertyPath->getLength() - 1);
        $overwrite = true;

        try {
            for ($i = \count($propertyValues) - 1; 0 <= $i; --$i) {
                $zval = $propertyValues[$i];
                unset($propertyValues[$i]);

                // You only need set value for current element if:
                // 1. it's the parent of the last index element
                // OR
                // 2. its child is not passed by reference
                //
                // This may avoid uncessary value setting process for array elements.
                // For example:
                // '[a][b][c]' => 'old-value'
                // If you want to change its value to 'new-value',
                // you only need set value for '[a][b][c]' and it's safe to ignore '[a][b]' and '[a]'
                if ($overwrite) {
                    $property = $propertyPath->getElement($i);

                    if ($propertyPath->isIndex($i)) {
                        if ($overwrite = !isset($zval[self::REF])) {
                            $ref = &$zval[self::REF];
                            $ref = $zval[self::VALUE];
                        }
                        $this->writeIndex($zval, $property, $value);
                        if ($overwrite) {
                            $zval[self::VALUE] = $zval[self::REF];
                        }
                    } else {
                        $this->writeProperty($zval, $property, $value);
                    }

                    // if current element is an object
                    // OR
                    // if current element's reference chain is not broken - current element
                    // as well as all its ancients in the property path are all passed by reference,
                    // then there is no need to continue the value setting process
                    if (\is_object($zval[self::VALUE]) || isset($zval[self::IS_REF_CHAINED])) {
                        break;
                    }
                }

                $value = $zval[self::VALUE];
            }
        } catch (\TypeError $e) {
            self::throwInvalidArgumentException($e->getMessage(), $e->getTrace(), 0, $propertyPath);

            // It wasn't thrown in this class so rethrow it
            throw $e;
        }
    }

<<<<<<< HEAD
    private static function throwInvalidArgumentException(string $message, array $trace, $i, $propertyPath)
=======
    private static function throwInvalidArgumentException(string $message, array $trace, int $i, string $propertyPath): void
>>>>>>> 7bdeff0f
    {
        // the type mismatch is not caused by invalid arguments (but e.g. by an incompatible return type hint of the writer method)
        if (0 !== strpos($message, 'Argument ')) {
            return;
        }

        if (isset($trace[$i]['file']) && __FILE__ === $trace[$i]['file'] && \array_key_exists(0, $trace[$i]['args'])) {
            $pos = strpos($message, $delim = 'must be of the type ') ?: (strpos($message, $delim = 'must be an instance of ') ?: strpos($message, $delim = 'must implement interface '));
            $pos += \strlen($delim);
            $type = $trace[$i]['args'][0];
            $type = \is_object($type) ? \get_class($type) : \gettype($type);

            throw new InvalidArgumentException(sprintf('Expected argument of type "%s", "%s" given at property path "%s".', substr($message, $pos, strpos($message, ',', $pos) - $pos), $type, $propertyPath));
        }
    }

    /**
     * {@inheritdoc}
     */
    public function isReadable($objectOrArray, $propertyPath)
    {
        if (!$propertyPath instanceof PropertyPathInterface) {
            $propertyPath = new PropertyPath($propertyPath);
        }

        try {
            $zval = [
                self::VALUE => $objectOrArray,
            ];
            $this->readPropertiesUntil($zval, $propertyPath, $propertyPath->getLength(), $this->ignoreInvalidIndices);

            return true;
        } catch (AccessException $e) {
            return false;
        } catch (UnexpectedTypeException $e) {
            return false;
        }
    }

    /**
     * {@inheritdoc}
     */
    public function isWritable($objectOrArray, $propertyPath)
    {
        $propertyPath = $this->getPropertyPath($propertyPath);

        try {
            $zval = [
                self::VALUE => $objectOrArray,
            ];
            $propertyValues = $this->readPropertiesUntil($zval, $propertyPath, $propertyPath->getLength() - 1);

            for ($i = \count($propertyValues) - 1; 0 <= $i; --$i) {
                $zval = $propertyValues[$i];
                unset($propertyValues[$i]);

                if ($propertyPath->isIndex($i)) {
                    if (!$zval[self::VALUE] instanceof \ArrayAccess && !\is_array($zval[self::VALUE])) {
                        return false;
                    }
                } else {
                    if (!$this->isPropertyWritable($zval[self::VALUE], $propertyPath->getElement($i))) {
                        return false;
                    }
                }

                if (\is_object($zval[self::VALUE])) {
                    return true;
                }
            }

            return true;
        } catch (AccessException $e) {
            return false;
        } catch (UnexpectedTypeException $e) {
            return false;
        }
    }

    /**
     * Reads the path from an object up to a given path index.
     *
     * @throws UnexpectedTypeException if a value within the path is neither object nor array
     * @throws NoSuchIndexException    If a non-existing index is accessed
     */
    private function readPropertiesUntil(array $zval, PropertyPathInterface $propertyPath, int $lastIndex, bool $ignoreInvalidIndices = true): array
    {
        if (!\is_object($zval[self::VALUE]) && !\is_array($zval[self::VALUE])) {
            throw new UnexpectedTypeException($zval[self::VALUE], $propertyPath, 0);
        }

        // Add the root object to the list
        $propertyValues = [$zval];

        for ($i = 0; $i < $lastIndex; ++$i) {
            $property = $propertyPath->getElement($i);
            $isIndex = $propertyPath->isIndex($i);

            if ($isIndex) {
                // Create missing nested arrays on demand
                if (($zval[self::VALUE] instanceof \ArrayAccess && !$zval[self::VALUE]->offsetExists($property)) ||
                    (\is_array($zval[self::VALUE]) && !isset($zval[self::VALUE][$property]) && !\array_key_exists($property, $zval[self::VALUE]))
                ) {
                    if (!$ignoreInvalidIndices) {
                        if (!\is_array($zval[self::VALUE])) {
                            if (!$zval[self::VALUE] instanceof \Traversable) {
                                throw new NoSuchIndexException(sprintf('Cannot read index "%s" while trying to traverse path "%s".', $property, (string) $propertyPath));
                            }

                            $zval[self::VALUE] = iterator_to_array($zval[self::VALUE]);
                        }

                        throw new NoSuchIndexException(sprintf('Cannot read index "%s" while trying to traverse path "%s". Available indices are "%s".', $property, (string) $propertyPath, print_r(array_keys($zval[self::VALUE]), true)));
                    }

                    if ($i + 1 < $propertyPath->getLength()) {
                        if (isset($zval[self::REF])) {
                            $zval[self::VALUE][$property] = [];
                            $zval[self::REF] = $zval[self::VALUE];
                        } else {
                            $zval[self::VALUE] = [$property => []];
                        }
                    }
                }

                $zval = $this->readIndex($zval, $property);
            } else {
                $zval = $this->readProperty($zval, $property, $this->ignoreInvalidProperty);
            }

            // the final value of the path must not be validated
            if ($i + 1 < $propertyPath->getLength() && !\is_object($zval[self::VALUE]) && !\is_array($zval[self::VALUE])) {
                throw new UnexpectedTypeException($zval[self::VALUE], $propertyPath, $i + 1);
            }

            if (isset($zval[self::REF]) && (0 === $i || isset($propertyValues[$i - 1][self::IS_REF_CHAINED]))) {
                // Set the IS_REF_CHAINED flag to true if:
                // current property is passed by reference and
                // it is the first element in the property path or
                // the IS_REF_CHAINED flag of its parent element is true
                // Basically, this flag is true only when the reference chain from the top element to current element is not broken
                $zval[self::IS_REF_CHAINED] = true;
            }

            $propertyValues[] = $zval;
        }

        return $propertyValues;
    }

    /**
     * Reads a key from an array-like structure.
     *
     * @param string|int $index The key to read
     *
     * @throws NoSuchIndexException If the array does not implement \ArrayAccess or it is not an array
     */
    private function readIndex(array $zval, $index): array
    {
        if (!$zval[self::VALUE] instanceof \ArrayAccess && !\is_array($zval[self::VALUE])) {
            throw new NoSuchIndexException(sprintf('Cannot read index "%s" from object of type "%s" because it doesn\'t implement \ArrayAccess.', $index, \get_class($zval[self::VALUE])));
        }

        $result = self::$resultProto;

        if (isset($zval[self::VALUE][$index])) {
            $result[self::VALUE] = $zval[self::VALUE][$index];

            if (!isset($zval[self::REF])) {
                // Save creating references when doing read-only lookups
            } elseif (\is_array($zval[self::VALUE])) {
                $result[self::REF] = &$zval[self::REF][$index];
            } elseif (\is_object($result[self::VALUE])) {
                $result[self::REF] = $result[self::VALUE];
            }
        }

        return $result;
    }

    /**
     * Reads the a property from an object.
     *
     * @throws NoSuchPropertyException If $ignoreInvalidProperty is false and the property does not exist or is not public
     */
    private function readProperty(array $zval, string $property, bool $ignoreInvalidProperty = false): array
    {
        if (!\is_object($zval[self::VALUE])) {
            throw new NoSuchPropertyException(sprintf('Cannot read property "%s" from an array. Maybe you intended to write the property path as "[%1$s]" instead.', $property));
        }

        $result = self::$resultProto;
        $object = $zval[self::VALUE];
        $access = $this->getReadAccessInfo(\get_class($object), $property);

        if (self::ACCESS_TYPE_METHOD === $access[self::ACCESS_TYPE]) {
            $result[self::VALUE] = $object->{$access[self::ACCESS_NAME]}();
        } elseif (self::ACCESS_TYPE_PROPERTY === $access[self::ACCESS_TYPE]) {
            $result[self::VALUE] = $object->{$access[self::ACCESS_NAME]};

            if ($access[self::ACCESS_REF] && isset($zval[self::REF])) {
                $result[self::REF] = &$object->{$access[self::ACCESS_NAME]};
            }
        } elseif (!$access[self::ACCESS_HAS_PROPERTY] && property_exists($object, $property)) {
            // Needed to support \stdClass instances. We need to explicitly
            // exclude $access[self::ACCESS_HAS_PROPERTY], otherwise if
            // a *protected* property was found on the class, property_exists()
            // returns true, consequently the following line will result in a
            // fatal error.

            $result[self::VALUE] = $object->$property;
            if (isset($zval[self::REF])) {
                $result[self::REF] = &$object->$property;
            }
        } elseif (self::ACCESS_TYPE_MAGIC === $access[self::ACCESS_TYPE]) {
            // we call the getter and hope the __call do the job
            $result[self::VALUE] = $object->{$access[self::ACCESS_NAME]}();
        } elseif (!$ignoreInvalidProperty) {
            throw new NoSuchPropertyException($access[self::ACCESS_NAME]);
        }

        // Objects are always passed around by reference
        if (isset($zval[self::REF]) && \is_object($result[self::VALUE])) {
            $result[self::REF] = $result[self::VALUE];
        }

        return $result;
    }

    /**
     * Guesses how to read the property value.
     */
    private function getReadAccessInfo(string $class, string $property): array
    {
        $key = str_replace('\\', '.', $class).'..'.$property;

        if (isset($this->readPropertyCache[$key])) {
            return $this->readPropertyCache[$key];
        }

        if ($this->cacheItemPool) {
            $item = $this->cacheItemPool->getItem(self::CACHE_PREFIX_READ.rawurlencode($key));
            if ($item->isHit()) {
                return $this->readPropertyCache[$key] = $item->get();
            }
        }

        $access = [];

        $reflClass = new \ReflectionClass($class);
        $access[self::ACCESS_HAS_PROPERTY] = $reflClass->hasProperty($property);
        $camelProp = $this->camelize($property);
        $getter = 'get'.$camelProp;
        $getsetter = lcfirst($camelProp); // jQuery style, e.g. read: last(), write: last($item)
        $isser = 'is'.$camelProp;
        $hasser = 'has'.$camelProp;
        $canAccessor = 'can'.$camelProp;

        if ($reflClass->hasMethod($getter) && $reflClass->getMethod($getter)->isPublic()) {
            $access[self::ACCESS_TYPE] = self::ACCESS_TYPE_METHOD;
            $access[self::ACCESS_NAME] = $getter;
        } elseif ($reflClass->hasMethod($getsetter) && $reflClass->getMethod($getsetter)->isPublic()) {
            $access[self::ACCESS_TYPE] = self::ACCESS_TYPE_METHOD;
            $access[self::ACCESS_NAME] = $getsetter;
        } elseif ($reflClass->hasMethod($isser) && $reflClass->getMethod($isser)->isPublic()) {
            $access[self::ACCESS_TYPE] = self::ACCESS_TYPE_METHOD;
            $access[self::ACCESS_NAME] = $isser;
        } elseif ($reflClass->hasMethod($hasser) && $reflClass->getMethod($hasser)->isPublic()) {
            $access[self::ACCESS_TYPE] = self::ACCESS_TYPE_METHOD;
            $access[self::ACCESS_NAME] = $hasser;
        } elseif ($reflClass->hasMethod($canAccessor) && $reflClass->getMethod($canAccessor)->isPublic()) {
            $access[self::ACCESS_TYPE] = self::ACCESS_TYPE_METHOD;
            $access[self::ACCESS_NAME] = $canAccessor;
        } elseif ($reflClass->hasMethod('__get') && $reflClass->getMethod('__get')->isPublic()) {
            $access[self::ACCESS_TYPE] = self::ACCESS_TYPE_PROPERTY;
            $access[self::ACCESS_NAME] = $property;
            $access[self::ACCESS_REF] = false;
        } elseif ($access[self::ACCESS_HAS_PROPERTY] && $reflClass->getProperty($property)->isPublic()) {
            $access[self::ACCESS_TYPE] = self::ACCESS_TYPE_PROPERTY;
            $access[self::ACCESS_NAME] = $property;
            $access[self::ACCESS_REF] = true;
        } elseif ($this->magicCall && $reflClass->hasMethod('__call') && $reflClass->getMethod('__call')->isPublic()) {
            // we call the getter and hope the __call do the job
            $access[self::ACCESS_TYPE] = self::ACCESS_TYPE_MAGIC;
            $access[self::ACCESS_NAME] = $getter;
        } else {
            $methods = [$getter, $getsetter, $isser, $hasser, '__get'];
            if ($this->magicCall) {
                $methods[] = '__call';
            }

            $access[self::ACCESS_TYPE] = self::ACCESS_TYPE_NOT_FOUND;
            $access[self::ACCESS_NAME] = sprintf(
                'Neither the property "%s" nor one of the methods "%s()" '.
                'exist and have public access in class "%s".',
                $property,
                implode('()", "', $methods),
                $reflClass->name
            );
        }

        if (isset($item)) {
            $this->cacheItemPool->save($item->set($access));
        }

        return $this->readPropertyCache[$key] = $access;
    }

    /**
     * Sets the value of an index in a given array-accessible value.
     *
     * @param string|int $index The index to write at
     * @param mixed      $value The value to write
     *
     * @throws NoSuchIndexException If the array does not implement \ArrayAccess or it is not an array
     */
    private function writeIndex(array $zval, $index, $value)
    {
        if (!$zval[self::VALUE] instanceof \ArrayAccess && !\is_array($zval[self::VALUE])) {
            throw new NoSuchIndexException(sprintf('Cannot modify index "%s" in object of type "%s" because it doesn\'t implement \ArrayAccess.', $index, \get_class($zval[self::VALUE])));
        }

        $zval[self::REF][$index] = $value;
    }

    /**
     * Sets the value of a property in the given object.
     *
     * @param mixed $value The value to write
     *
     * @throws NoSuchPropertyException if the property does not exist or is not public
     */
    private function writeProperty(array $zval, string $property, $value)
    {
        if (!\is_object($zval[self::VALUE])) {
            throw new NoSuchPropertyException(sprintf('Cannot write property "%s" to an array. Maybe you should write the property path as "[%1$s]" instead?', $property));
        }

        $object = $zval[self::VALUE];
        $access = $this->getWriteAccessInfo(\get_class($object), $property, $value);

        if (self::ACCESS_TYPE_METHOD === $access[self::ACCESS_TYPE]) {
            $object->{$access[self::ACCESS_NAME]}($value);
        } elseif (self::ACCESS_TYPE_PROPERTY === $access[self::ACCESS_TYPE]) {
            $object->{$access[self::ACCESS_NAME]} = $value;
        } elseif (self::ACCESS_TYPE_ADDER_AND_REMOVER === $access[self::ACCESS_TYPE]) {
            $this->writeCollection($zval, $property, $value, $access[self::ACCESS_ADDER], $access[self::ACCESS_REMOVER]);
        } elseif (!$access[self::ACCESS_HAS_PROPERTY] && property_exists($object, $property)) {
            // Needed to support \stdClass instances. We need to explicitly
            // exclude $access[self::ACCESS_HAS_PROPERTY], otherwise if
            // a *protected* property was found on the class, property_exists()
            // returns true, consequently the following line will result in a
            // fatal error.

            $object->$property = $value;
        } elseif (self::ACCESS_TYPE_MAGIC === $access[self::ACCESS_TYPE]) {
            $object->{$access[self::ACCESS_NAME]}($value);
        } elseif (self::ACCESS_TYPE_NOT_FOUND === $access[self::ACCESS_TYPE]) {
            throw new NoSuchPropertyException(sprintf('Could not determine access type for property "%s" in class "%s"%s', $property, \get_class($object), isset($access[self::ACCESS_NAME]) ? ': '.$access[self::ACCESS_NAME] : '.'));
        } else {
            throw new NoSuchPropertyException($access[self::ACCESS_NAME]);
        }
    }

    /**
     * Adjusts a collection-valued property by calling add*() and remove*() methods.
     */
    private function writeCollection(array $zval, string $property, iterable $collection, string $addMethod, string $removeMethod)
    {
        // At this point the add and remove methods have been found
        $previousValue = $this->readProperty($zval, $property);
        $previousValue = $previousValue[self::VALUE];

        if ($previousValue instanceof \Traversable) {
            $previousValue = iterator_to_array($previousValue);
        }
        if ($previousValue && \is_array($previousValue)) {
            if (\is_object($collection)) {
                $collection = iterator_to_array($collection);
            }
            foreach ($previousValue as $key => $item) {
                if (!\in_array($item, $collection, true)) {
                    unset($previousValue[$key]);
                    $zval[self::VALUE]->{$removeMethod}($item);
                }
            }
        } else {
            $previousValue = false;
        }

        foreach ($collection as $item) {
            if (!$previousValue || !\in_array($item, $previousValue, true)) {
                $zval[self::VALUE]->{$addMethod}($item);
            }
        }
    }

    /**
     * Guesses how to write the property value.
     *
     * @param mixed $value
     */
    private function getWriteAccessInfo(string $class, string $property, $value): array
    {
        $useAdderAndRemover = \is_array($value) || $value instanceof \Traversable;
        $key = str_replace('\\', '.', $class).'..'.$property.'..'.(int) $useAdderAndRemover;

        if (isset($this->writePropertyCache[$key])) {
            return $this->writePropertyCache[$key];
        }

        if ($this->cacheItemPool) {
            $item = $this->cacheItemPool->getItem(self::CACHE_PREFIX_WRITE.rawurlencode($key));
            if ($item->isHit()) {
                return $this->writePropertyCache[$key] = $item->get();
            }
        }

        $access = [];

        $reflClass = new \ReflectionClass($class);
        $access[self::ACCESS_HAS_PROPERTY] = $reflClass->hasProperty($property);
        $camelized = $this->camelize($property);
        $singulars = (array) Inflector::singularize($camelized);
        $errors = [];

        if ($useAdderAndRemover) {
            foreach ($this->findAdderAndRemover($reflClass, $singulars) as $methods) {
                if (3 === \count($methods)) {
                    $access[self::ACCESS_TYPE] = self::ACCESS_TYPE_ADDER_AND_REMOVER;
                    $access[self::ACCESS_ADDER] = $methods[self::ACCESS_ADDER];
                    $access[self::ACCESS_REMOVER] = $methods[self::ACCESS_REMOVER];
                    break;
                }

                if (isset($methods[self::ACCESS_ADDER])) {
                    $errors[] = sprintf('The add method "%s" in class "%s" was found, but the corresponding remove method "%s" was not found', $methods['methods'][self::ACCESS_ADDER], $reflClass->name, $methods['methods'][self::ACCESS_REMOVER]);
                }

                if (isset($methods[self::ACCESS_REMOVER])) {
                    $errors[] = sprintf('The remove method "%s" in class "%s" was found, but the corresponding add method "%s" was not found', $methods['methods'][self::ACCESS_REMOVER], $reflClass->name, $methods['methods'][self::ACCESS_ADDER]);
                }
            }
        }

        if (!isset($access[self::ACCESS_TYPE])) {
            $setter = 'set'.$camelized;
            $getsetter = lcfirst($camelized); // jQuery style, e.g. read: last(), write: last($item)

            if ($this->isMethodAccessible($reflClass, $setter, 1)) {
                $access[self::ACCESS_TYPE] = self::ACCESS_TYPE_METHOD;
                $access[self::ACCESS_NAME] = $setter;
            } elseif ($this->isMethodAccessible($reflClass, $getsetter, 1)) {
                $access[self::ACCESS_TYPE] = self::ACCESS_TYPE_METHOD;
                $access[self::ACCESS_NAME] = $getsetter;
            } elseif ($this->isMethodAccessible($reflClass, '__set', 2)) {
                $access[self::ACCESS_TYPE] = self::ACCESS_TYPE_PROPERTY;
                $access[self::ACCESS_NAME] = $property;
            } elseif ($access[self::ACCESS_HAS_PROPERTY] && $reflClass->getProperty($property)->isPublic()) {
                $access[self::ACCESS_TYPE] = self::ACCESS_TYPE_PROPERTY;
                $access[self::ACCESS_NAME] = $property;
            } elseif ($this->magicCall && $this->isMethodAccessible($reflClass, '__call', 2)) {
                // we call the getter and hope the __call do the job
                $access[self::ACCESS_TYPE] = self::ACCESS_TYPE_MAGIC;
                $access[self::ACCESS_NAME] = $setter;
            } else {
                foreach ($this->findAdderAndRemover($reflClass, $singulars) as $methods) {
                    if (3 === \count($methods)) {
                        $errors[] = sprintf(
                            'The property "%s" in class "%s" can be defined with the methods "%s()" but '.
                            'the new value must be an array or an instance of \Traversable, '.
                            '"%s" given.',
                            $property,
                            $reflClass->name,
                            implode('()", "', [$methods[self::ACCESS_ADDER], $methods[self::ACCESS_REMOVER]]),
                            \is_object($value) ? \get_class($value) : \gettype($value)
                        );
                    }
                }

                if (!isset($access[self::ACCESS_NAME])) {
                    $access[self::ACCESS_TYPE] = self::ACCESS_TYPE_NOT_FOUND;

                    $triedMethods = [
                        $setter => 1,
                        $getsetter => 1,
                        '__set' => 2,
                        '__call' => 2,
                    ];

                    foreach ($singulars as $singular) {
                        $triedMethods['add'.$singular] = 1;
                        $triedMethods['remove'.$singular] = 1;
                    }

                    foreach ($triedMethods as $methodName => $parameters) {
                        if (!$reflClass->hasMethod($methodName)) {
                            continue;
                        }

                        $method = $reflClass->getMethod($methodName);

                        if (!$method->isPublic()) {
                            $errors[] = sprintf('The method "%s" in class "%s" was found but does not have public access', $methodName, $reflClass->name);
                            continue;
                        }

                        if ($method->getNumberOfRequiredParameters() > $parameters || $method->getNumberOfParameters() < $parameters) {
                            $errors[] = sprintf('The method "%s" in class "%s" requires %d arguments, but should accept only %d', $methodName, $reflClass->name, $method->getNumberOfRequiredParameters(), $parameters);
                        }
                    }

                    if (\count($errors)) {
                        $access[self::ACCESS_NAME] = implode('. ', $errors).'.';
                    } else {
                        $access[self::ACCESS_NAME] = sprintf(
                            'Neither the property "%s" nor one of the methods %s"%s()", "%s()", '.
                            '"__set()" or "__call()" exist and have public access in class "%s".',
                            $property,
                            implode('', array_map(function ($singular) {
                                return '"add'.$singular.'()"/"remove'.$singular.'()", ';
                            }, $singulars)),
                            $setter,
                            $getsetter,
                            $reflClass->name
                        );
                    }
                }
            }
        }

        if (isset($item)) {
            $this->cacheItemPool->save($item->set($access));
        }

        return $this->writePropertyCache[$key] = $access;
    }

    /**
     * Returns whether a property is writable in the given object.
     *
     * @param object $object The object to write to
     */
    private function isPropertyWritable($object, string $property): bool
    {
        if (!\is_object($object)) {
            return false;
        }

        $access = $this->getWriteAccessInfo(\get_class($object), $property, []);

        $isWritable = self::ACCESS_TYPE_METHOD === $access[self::ACCESS_TYPE]
            || self::ACCESS_TYPE_PROPERTY === $access[self::ACCESS_TYPE]
            || self::ACCESS_TYPE_ADDER_AND_REMOVER === $access[self::ACCESS_TYPE]
            || (!$access[self::ACCESS_HAS_PROPERTY] && property_exists($object, $property))
            || self::ACCESS_TYPE_MAGIC === $access[self::ACCESS_TYPE];

        if ($isWritable) {
            return true;
        }

        $access = $this->getWriteAccessInfo(\get_class($object), $property, '');

        return self::ACCESS_TYPE_METHOD === $access[self::ACCESS_TYPE]
            || self::ACCESS_TYPE_PROPERTY === $access[self::ACCESS_TYPE]
            || self::ACCESS_TYPE_ADDER_AND_REMOVER === $access[self::ACCESS_TYPE]
            || (!$access[self::ACCESS_HAS_PROPERTY] && property_exists($object, $property))
            || self::ACCESS_TYPE_MAGIC === $access[self::ACCESS_TYPE];
    }

    /**
     * Camelizes a given string.
     */
    private function camelize(string $string): string
    {
        return str_replace(' ', '', ucwords(str_replace('_', ' ', $string)));
    }

    /**
     * Searches for add and remove methods.
     */
    private function findAdderAndRemover(\ReflectionClass $reflClass, array $singulars): iterable
    {
        foreach ($singulars as $singular) {
            $addMethod = 'add'.$singular;
            $removeMethod = 'remove'.$singular;
            $result = ['methods' => [self::ACCESS_ADDER => $addMethod, self::ACCESS_REMOVER => $removeMethod]];

            $addMethodFound = $this->isMethodAccessible($reflClass, $addMethod, 1);

            if ($addMethodFound) {
                $result[self::ACCESS_ADDER] = $addMethod;
            }

            $removeMethodFound = $this->isMethodAccessible($reflClass, $removeMethod, 1);

            if ($removeMethodFound) {
                $result[self::ACCESS_REMOVER] = $removeMethod;
            }

            yield $result;
        }

        return null;
    }

    /**
     * Returns whether a method is public and has the number of required parameters.
     */
    private function isMethodAccessible(\ReflectionClass $class, string $methodName, int $parameters): bool
    {
        if ($class->hasMethod($methodName)) {
            $method = $class->getMethod($methodName);

            if ($method->isPublic()
                && $method->getNumberOfRequiredParameters() <= $parameters
                && $method->getNumberOfParameters() >= $parameters) {
                return true;
            }
        }

        return false;
    }

    /**
     * Gets a PropertyPath instance and caches it.
     *
     * @param string|PropertyPath $propertyPath
     */
    private function getPropertyPath($propertyPath): PropertyPath
    {
        if ($propertyPath instanceof PropertyPathInterface) {
            // Don't call the copy constructor has it is not needed here
            return $propertyPath;
        }

        if (isset($this->propertyPathCache[$propertyPath])) {
            return $this->propertyPathCache[$propertyPath];
        }

        if ($this->cacheItemPool) {
            $item = $this->cacheItemPool->getItem(self::CACHE_PREFIX_PROPERTY_PATH.rawurlencode($propertyPath));
            if ($item->isHit()) {
                return $this->propertyPathCache[$propertyPath] = $item->get();
            }
        }

        $propertyPathInstance = new PropertyPath($propertyPath);
        if (isset($item)) {
            $item->set($propertyPathInstance);
            $this->cacheItemPool->save($item);
        }

        return $this->propertyPathCache[$propertyPath] = $propertyPathInstance;
    }

    /**
     * Creates the APCu adapter if applicable.
     *
     * @return AdapterInterface
     *
     * @throws \LogicException When the Cache Component isn't available
     */
    public static function createCache(string $namespace, int $defaultLifetime, string $version, LoggerInterface $logger = null)
    {
        if (!class_exists('Symfony\Component\Cache\Adapter\ApcuAdapter')) {
            throw new \LogicException(sprintf('The Symfony Cache component must be installed to use %s().', __METHOD__));
        }

        if (!ApcuAdapter::isSupported()) {
            return new NullAdapter();
        }

        $apcu = new ApcuAdapter($namespace, $defaultLifetime / 5, $version);
        if ('cli' === \PHP_SAPI && !filter_var(ini_get('apc.enable_cli'), FILTER_VALIDATE_BOOLEAN)) {
            $apcu->setLogger(new NullLogger());
        } elseif (null !== $logger) {
            $apcu->setLogger($logger);
        }

        return $apcu;
    }
}<|MERGE_RESOLUTION|>--- conflicted
+++ resolved
@@ -181,11 +181,7 @@
         }
     }
 
-<<<<<<< HEAD
-    private static function throwInvalidArgumentException(string $message, array $trace, $i, $propertyPath)
-=======
     private static function throwInvalidArgumentException(string $message, array $trace, int $i, string $propertyPath): void
->>>>>>> 7bdeff0f
     {
         // the type mismatch is not caused by invalid arguments (but e.g. by an incompatible return type hint of the writer method)
         if (0 !== strpos($message, 'Argument ')) {
