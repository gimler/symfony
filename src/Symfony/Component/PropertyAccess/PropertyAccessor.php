--- conflicted
+++ resolved
@@ -386,7 +386,6 @@
         $class = \get_class($object);
         $access = $this->getReadInfo($class, $property);
 
-<<<<<<< HEAD
         if (null !== $access) {
             $name = $access->getName();
             $type = $access->getType();
@@ -397,20 +396,10 @@
                         $result[self::VALUE] = $object->$name();
                     } catch (\TypeError $e) {
                         if (preg_match((sprintf('/^Return value of %s::%s\(\) must be of the type (\w+), null returned$/', preg_quote(\get_class($object)), $name)), $e->getMessage(), $matches)) {
-                            throw new UninitializedPropertyException(sprintf('The method "%s::%s()" returned "null", but expected type "%3$s". Have you forgotten to initialize a property or to make the return type nullable using "?%3$s" instead?', \get_class($object), $name, $matches[1]), 0, $e);
+                            throw new UninitializedPropertyException(sprintf('The method "%s::%s()" returned "null", but expected type "%3$s". Did you forget to initialize a property or to make the return type nullable using "?%3$s"?', \get_class($object), $name, $matches[1]), 0, $e);
                         }
 
                         throw $e;
-=======
-        try {
-            if (self::ACCESS_TYPE_METHOD === $access[self::ACCESS_TYPE]) {
-                try {
-                    $result[self::VALUE] = $object->{$access[self::ACCESS_NAME]}();
-                } catch (\TypeError $e) {
-                    // handle uninitialized properties in PHP >= 7
-                    if (preg_match((sprintf('/^Return value of %s::%s\(\) must be of the type (\w+), null returned$/', preg_quote(\get_class($object)), $access[self::ACCESS_NAME])), $e->getMessage(), $matches)) {
-                        throw new AccessException(sprintf('The method "%s::%s()" returned "null", but expected type "%3$s". Did you forget to initialize a property or to make the return type nullable using "?%3$s"?', \get_class($object), $access[self::ACCESS_NAME], $matches[1]), 0, $e);
->>>>>>> cc24b55e
                     }
                 } elseif (PropertyReadInfo::TYPE_PROPERTY === $type) {
                     $result[self::VALUE] = $object->$name;
@@ -424,14 +413,10 @@
                 if (\PHP_VERSION_ID >= 70400 && preg_match('/^Typed property ([\w\\\]+)::\$(\w+) must not be accessed before initialization$/', $e->getMessage(), $matches)) {
                     $r = new \ReflectionProperty($matches[1], $matches[2]);
 
-                    throw new UninitializedPropertyException(sprintf('The property "%s::$%s" is not readable because it is typed "%3$s". You should either initialize it or make it nullable using "?%3$s" instead.', $r->getDeclaringClass()->getName(), $r->getName(), $r->getType()->getName()), 0, $e);
+                    throw new UninitializedPropertyException(sprintf('The property "%s::$%s" is not readable because it is typed "%s". You should initialize it or declare a default value instead.', $r->getDeclaringClass()->getName(), $r->getName(), $r->getType()->getName()), 0, $e);
                 }
 
-<<<<<<< HEAD
                 throw $e;
-=======
-                throw new AccessException(sprintf('The property "%s::$%s" is not readable because it is typed "%s". You should initialize it or declare a default value instead.', $r->getDeclaringClass()->getName(), $r->getName(), $r->getType()->getName()), 0, $e);
->>>>>>> cc24b55e
             }
         } elseif ($object instanceof \stdClass && property_exists($object, $property)) {
             $result[self::VALUE] = $object->$property;
