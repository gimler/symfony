<?php

/*
 * This file is part of the Symfony package.
 *
 * (c) Fabien Potencier <fabien@symfony.com>
 *
 * For the full copyright and license information, please view the LICENSE
 * file that was distributed with this source code.
 */

namespace Symfony\Component\PropertyAccess;

use Symfony\Component\PropertyAccess\Exception\AccessException;
use Symfony\Component\PropertyAccess\Exception\InvalidArgumentException;
use Symfony\Component\PropertyAccess\Exception\NoSuchPropertyException;
use Symfony\Component\PropertyAccess\Exception\NoSuchIndexException;
use Symfony\Component\PropertyAccess\Exception\UnexpectedTypeException;

/**
 * Default implementation of {@link PropertyAccessorInterface}.
 *
 * @author Bernhard Schussek <bschussek@gmail.com>
 * @author Kévin Dunglas <dunglas@gmail.com>
 * @author Nicolas Grekas <p@tchwork.com>
 */
class PropertyAccessor implements PropertyAccessorInterface
{
    /**
     * @internal
     */
    const VALUE = 0;

    /**
     * @internal
     */
    const REF = 1;

    /**
     * @internal
     */
    const IS_REF_CHAINED = 2;

    /**
     * @internal
     */
    const ACCESS_HAS_PROPERTY = 0;

    /**
     * @internal
     */
    const ACCESS_TYPE = 1;

    /**
     * @internal
     */
    const ACCESS_NAME = 2;

    /**
     * @internal
     */
    const ACCESS_REF = 3;

    /**
     * @internal
     */
    const ACCESS_ADDER = 4;

    /**
     * @internal
     */
    const ACCESS_REMOVER = 5;

    /**
     * @internal
     */
    const ACCESS_TYPE_METHOD = 0;

    /**
     * @internal
     */
    const ACCESS_TYPE_PROPERTY = 1;

    /**
     * @internal
     */
    const ACCESS_TYPE_MAGIC = 2;

    /**
     * @internal
     */
    const ACCESS_TYPE_ADDER_AND_REMOVER = 3;

    /**
     * @internal
     */
    const ACCESS_TYPE_NOT_FOUND = 4;

    /**
     * @var bool
     */
    private $magicCall;

    /**
     * @var bool
     */
    private $ignoreInvalidIndices;

    /**
     * @var array
     */
    private $readPropertyCache = array();

    /**
     * @var array
     */
    private $writePropertyCache = array();
    private static $previousErrorHandler = false;
    private static $errorHandler = array(__CLASS__, 'handleError');
    private static $resultProto = array(self::VALUE => null);

    /**
     * Should not be used by application code. Use
     * {@link PropertyAccess::createPropertyAccessor()} instead.
     *
     * @param bool $magicCall
     * @param bool $throwExceptionOnInvalidIndex
     */
    public function __construct($magicCall = false, $throwExceptionOnInvalidIndex = false)
    {
        $this->magicCall = $magicCall;
        $this->ignoreInvalidIndices = !$throwExceptionOnInvalidIndex;
    }

    /**
     * {@inheritdoc}
     */
    public function getValue($objectOrArray, $propertyPath)
    {
        if (!$propertyPath instanceof PropertyPathInterface) {
            $propertyPath = new PropertyPath($propertyPath);
        }

        $zval = array(
            self::VALUE => $objectOrArray,
        );
        $propertyValues = $this->readPropertiesUntil($zval, $propertyPath, $propertyPath->getLength(), $this->ignoreInvalidIndices);

        return $propertyValues[count($propertyValues) - 1][self::VALUE];
    }

    /**
     * {@inheritdoc}
     */
    public function setValue(&$objectOrArray, $propertyPath, $value)
    {
        if (!$propertyPath instanceof PropertyPathInterface) {
            $propertyPath = new PropertyPath($propertyPath);
        }

        $zval = array(
            self::VALUE => $objectOrArray,
            self::REF => &$objectOrArray,
        );
        $propertyValues = $this->readPropertiesUntil($zval, $propertyPath, $propertyPath->getLength() - 1);
        $overwrite = true;

        try {
            if (PHP_VERSION_ID < 70000 && false === self::$previousErrorHandler) {
                self::$previousErrorHandler = set_error_handler(self::$errorHandler);
            }

            for ($i = count($propertyValues) - 1; 0 <= $i; --$i) {
                $zval = $propertyValues[$i];
                unset($propertyValues[$i]);

                // You only need set value for current element if:
                // 1. it's the parent of the last index element
                // OR
                // 2. its child is not passed by reference
                //
                // This may avoid uncessary value setting process for array elements.
                // For example:
                // '[a][b][c]' => 'old-value'
                // If you want to change its value to 'new-value',
                // you only need set value for '[a][b][c]' and it's safe to ignore '[a][b]' and '[a]'
                //
                if ($overwrite) {
                    $property = $propertyPath->getElement($i);

                    if ($propertyPath->isIndex($i)) {
                        if ($overwrite = !isset($zval[self::REF])) {
                            $ref = &$zval[self::REF];
                        }
                        $this->writeIndex($zval, $property, $value);
                        if ($overwrite) {
                            $zval[self::VALUE] = $zval[self::REF];
                        }
                    } else {
                        $this->writeProperty($zval, $property, $value);
                    }

                    // if current element is an object
                    // OR
                    // if current element's reference chain is not broken - current element
                    // as well as all its ancients in the property path are all passed by reference,
                    // then there is no need to continue the value setting process
                    if (is_object($zval[self::VALUE]) || isset($zval[self::IS_REF_CHAINED])) {
                        break;
                    }
                }

                $value = $zval[self::VALUE];
            }
        } catch (\TypeError $e) {
            try {
                self::throwInvalidArgumentException($e->getMessage(), $e->getTrace(), 0);
            } catch (InvalidArgumentException $e) {
            }
        } catch (\Exception $e) {
        } catch (\Throwable $e) {
        }

        if (PHP_VERSION_ID < 70000 && false !== self::$previousErrorHandler) {
            restore_error_handler();
            self::$previousErrorHandler = false;
        }
        if (isset($e)) {
            throw $e;
        }
    }

    /**
     * @internal
     */
    public static function handleError($type, $message, $file, $line, $context)
    {
        if (E_RECOVERABLE_ERROR === $type) {
            self::throwInvalidArgumentException($message, debug_backtrace(false), 1);
        }

        return null !== self::$previousErrorHandler && false !== call_user_func(self::$previousErrorHandler, $type, $message, $file, $line, $context);
    }

    private static function throwInvalidArgumentException($message, $trace, $i)
    {
        if (isset($trace[$i]['file']) && __FILE__ === $trace[$i]['file']) {
            $pos = strpos($message, $delim = 'must be of the type ') ?: strpos($message, $delim = 'must be an instance of ');
            $pos += strlen($delim);
            $type = $trace[$i]['args'][0];
            $type = is_object($type) ? get_class($type) : gettype($type);

            throw new InvalidArgumentException(sprintf('Expected argument of type "%s", "%s" given', substr($message, $pos, strpos($message, ',', $pos) - $pos), $type));
        }
    }

    /**
     * {@inheritdoc}
     */
    public function isReadable($objectOrArray, $propertyPath)
    {
        if (!$propertyPath instanceof PropertyPathInterface) {
            $propertyPath = new PropertyPath($propertyPath);
        }

        try {
            $zval = array(
                self::VALUE => $objectOrArray,
            );
            $this->readPropertiesUntil($zval, $propertyPath, $propertyPath->getLength(), $this->ignoreInvalidIndices);

            return true;
        } catch (AccessException $e) {
            return false;
        } catch (UnexpectedTypeException $e) {
            return false;
        }
    }

    /**
     * {@inheritdoc}
     */
    public function isWritable($objectOrArray, $propertyPath)
    {
        if (!$propertyPath instanceof PropertyPathInterface) {
            $propertyPath = new PropertyPath($propertyPath);
        }

        try {
            $zval = array(
                self::VALUE => $objectOrArray,
            );
            $propertyValues = $this->readPropertiesUntil($zval, $propertyPath, $propertyPath->getLength() - 1);

            for ($i = count($propertyValues) - 1; 0 <= $i; --$i) {
                $zval = $propertyValues[$i];
                unset($propertyValues[$i]);

                if ($propertyPath->isIndex($i)) {
                    if (!$zval[self::VALUE] instanceof \ArrayAccess && !is_array($zval[self::VALUE])) {
                        return false;
                    }
                } else {
                    if (!$this->isPropertyWritable($zval[self::VALUE], $propertyPath->getElement($i))) {
                        return false;
                    }
                }

                if (is_object($zval[self::VALUE])) {
                    return true;
                }
            }

            return true;
        } catch (AccessException $e) {
            return false;
        } catch (UnexpectedTypeException $e) {
            return false;
        }
    }

    /**
     * Reads the path from an object up to a given path index.
     *
     * @param array                 $zval                 The array containing the object or array to read from
     * @param PropertyPathInterface $propertyPath         The property path to read
     * @param int                   $lastIndex            The index up to which should be read
     * @param bool                  $ignoreInvalidIndices Whether to ignore invalid indices or throw an exception
     *
     * @return array The values read in the path.
     *
     * @throws UnexpectedTypeException If a value within the path is neither object nor array.
     * @throws NoSuchIndexException    If a non-existing index is accessed
     */
    private function readPropertiesUntil($zval, PropertyPathInterface $propertyPath, $lastIndex, $ignoreInvalidIndices = true)
    {
        if (!is_object($zval[self::VALUE]) && !is_array($zval[self::VALUE])) {
            throw new UnexpectedTypeException($zval[self::VALUE], $propertyPath, 0);
        }

        // Add the root object to the list
        $propertyValues = array($zval);

        for ($i = 0; $i < $lastIndex; ++$i) {
            $property = $propertyPath->getElement($i);
            $isIndex = $propertyPath->isIndex($i);

            if ($isIndex) {
                // Create missing nested arrays on demand
                if (($zval[self::VALUE] instanceof \ArrayAccess && !$zval[self::VALUE]->offsetExists($property)) ||
                    (is_array($zval[self::VALUE]) && !isset($zval[self::VALUE][$property]) && !array_key_exists($property, $zval[self::VALUE]))
                ) {
                    if (!$ignoreInvalidIndices) {
                        if (!is_array($zval[self::VALUE])) {
                            if (!$zval[self::VALUE] instanceof \Traversable) {
                                throw new NoSuchIndexException(sprintf(
                                    'Cannot read index "%s" while trying to traverse path "%s".',
                                    $property,
                                    (string) $propertyPath
                                ));
                            }

                            $zval[self::VALUE] = iterator_to_array($zval[self::VALUE]);
                        }

                        throw new NoSuchIndexException(sprintf(
                            'Cannot read index "%s" while trying to traverse path "%s". Available indices are "%s".',
                            $property,
                            (string) $propertyPath,
                            print_r(array_keys($zval[self::VALUE]), true)
                        ));
                    }

                    if ($i + 1 < $propertyPath->getLength()) {
                        $zval[self::VALUE][$property] = array();

                        if (isset($zval[self::REF])) {
                            $zval[self::REF] = $zval[self::VALUE];
                        }
                    }
                }

                $zval = $this->readIndex($zval, $property);
            } else {
                $zval = $this->readProperty($zval, $property);
            }

            // the final value of the path must not be validated
            if ($i + 1 < $propertyPath->getLength() && !is_object($zval[self::VALUE]) && !is_array($zval[self::VALUE])) {
                throw new UnexpectedTypeException($zval[self::VALUE], $propertyPath, $i + 1);
            }

            if (isset($zval[self::REF]) && (0 === $i || isset($propertyValues[$i - 1][self::IS_REF_CHAINED]))) {
                // Set the IS_REF_CHAINED flag to true if:
                // current property is passed by reference and
                // it is the first element in the property path or
                // the IS_REF_CHAINED flag of its parent element is true
                // Basically, this flag is true only when the reference chain from the top element to current element is not broken
                $zval[self::IS_REF_CHAINED] = true;
            }

            $propertyValues[] = $zval;
        }

        return $propertyValues;
    }

    /**
     * Reads a key from an array-like structure.
     *
     * @param array      $zval  The array containing the array or \ArrayAccess object to read from
     * @param string|int $index The key to read
     *
     * @return array The array containing the value of the key
     *
     * @throws NoSuchIndexException If the array does not implement \ArrayAccess or it is not an array
     */
    private function readIndex($zval, $index)
    {
        if (!$zval[self::VALUE] instanceof \ArrayAccess && !is_array($zval[self::VALUE])) {
            throw new NoSuchIndexException(sprintf('Cannot read index "%s" from object of type "%s" because it doesn\'t implement \ArrayAccess.', $index, get_class($zval[self::VALUE])));
        }

        $result = self::$resultProto;

        if (isset($zval[self::VALUE][$index])) {
            $result[self::VALUE] = $zval[self::VALUE][$index];

            if (!isset($zval[self::REF])) {
                // Save creating references when doing read-only lookups
            } elseif (is_array($zval[self::VALUE])) {
                $result[self::REF] = &$zval[self::REF][$index];
            } elseif (is_object($result[self::VALUE])) {
                $result[self::REF] = $result[self::VALUE];
            }
        }

        return $result;
    }

    /**
     * Reads the a property from an object.
     *
     * @param array  $zval     The array containing the object to read from
     * @param string $property The property to read.
     *
     * @return array The array containing the value of the property
     *
     * @throws NoSuchPropertyException If the property does not exist or is not public.
     */
    private function readProperty($zval, $property)
    {
        if (!is_object($zval[self::VALUE])) {
            throw new NoSuchPropertyException(sprintf('Cannot read property "%s" from an array. Maybe you intended to write the property path as "[%s]" instead.', $property, $property));
        }

        $result = self::$resultProto;
        $object = $zval[self::VALUE];
        $access = $this->getReadAccessInfo(get_class($object), $property);

        if (self::ACCESS_TYPE_METHOD === $access[self::ACCESS_TYPE]) {
            $result[self::VALUE] = $object->{$access[self::ACCESS_NAME]}();
        } elseif (self::ACCESS_TYPE_PROPERTY === $access[self::ACCESS_TYPE]) {
            $result[self::VALUE] = $object->{$access[self::ACCESS_NAME]};

            if ($access[self::ACCESS_REF] && isset($zval[self::REF])) {
                $result[self::REF] = &$object->{$access[self::ACCESS_NAME]};
            }
        } elseif (!$access[self::ACCESS_HAS_PROPERTY] && property_exists($object, $property)) {
            // Needed to support \stdClass instances. We need to explicitly
            // exclude $access[self::ACCESS_HAS_PROPERTY], otherwise if
            // a *protected* property was found on the class, property_exists()
            // returns true, consequently the following line will result in a
            // fatal error.

            $result[self::VALUE] = $object->$property;
            if (isset($zval[self::REF])) {
                $result[self::REF] = &$object->$property;
            }
        } elseif (self::ACCESS_TYPE_MAGIC === $access[self::ACCESS_TYPE]) {
            // we call the getter and hope the __call do the job
            $result[self::VALUE] = $object->{$access[self::ACCESS_NAME]}();
        } else {
            throw new NoSuchPropertyException($access[self::ACCESS_NAME]);
        }

        // Objects are always passed around by reference
        if (isset($zval[self::REF]) && is_object($result[self::VALUE])) {
            $result[self::REF] = $result[self::VALUE];
        }

        return $result;
    }

    /**
     * Guesses how to read the property value.
     *
     * @param string $class
     * @param string $property
     *
     * @return array
     */
    private function getReadAccessInfo($class, $property)
    {
        $key = $class.'::'.$property;

        if (isset($this->readPropertyCache[$key])) {
            $access = $this->readPropertyCache[$key];
        } else {
            $access = array();

            $reflClass = new \ReflectionClass($class);
            $access[self::ACCESS_HAS_PROPERTY] = $reflClass->hasProperty($property);
            $camelProp = $this->camelize($property);
            $getter = 'get'.$camelProp;
            $getsetter = lcfirst($camelProp); // jQuery style, e.g. read: last(), write: last($item)
            $isser = 'is'.$camelProp;
            $hasser = 'has'.$camelProp;

            if ($reflClass->hasMethod($getter) && $reflClass->getMethod($getter)->isPublic()) {
                $access[self::ACCESS_TYPE] = self::ACCESS_TYPE_METHOD;
                $access[self::ACCESS_NAME] = $getter;
            } elseif ($reflClass->hasMethod($getsetter) && $reflClass->getMethod($getsetter)->isPublic()) {
                $access[self::ACCESS_TYPE] = self::ACCESS_TYPE_METHOD;
                $access[self::ACCESS_NAME] = $getsetter;
            } elseif ($reflClass->hasMethod($isser) && $reflClass->getMethod($isser)->isPublic()) {
                $access[self::ACCESS_TYPE] = self::ACCESS_TYPE_METHOD;
                $access[self::ACCESS_NAME] = $isser;
            } elseif ($reflClass->hasMethod($hasser) && $reflClass->getMethod($hasser)->isPublic()) {
                $access[self::ACCESS_TYPE] = self::ACCESS_TYPE_METHOD;
                $access[self::ACCESS_NAME] = $hasser;
            } elseif ($reflClass->hasMethod('__get') && $reflClass->getMethod('__get')->isPublic()) {
                $access[self::ACCESS_TYPE] = self::ACCESS_TYPE_PROPERTY;
                $access[self::ACCESS_NAME] = $property;
                $access[self::ACCESS_REF] = false;
            } elseif ($access[self::ACCESS_HAS_PROPERTY] && $reflClass->getProperty($property)->isPublic()) {
                $access[self::ACCESS_TYPE] = self::ACCESS_TYPE_PROPERTY;
                $access[self::ACCESS_NAME] = $property;
                $access[self::ACCESS_REF] = true;
            } elseif ($this->magicCall && $reflClass->hasMethod('__call') && $reflClass->getMethod('__call')->isPublic()) {
                // we call the getter and hope the __call do the job
                $access[self::ACCESS_TYPE] = self::ACCESS_TYPE_MAGIC;
                $access[self::ACCESS_NAME] = $getter;
            } else {
                $methods = array($getter, $getsetter, $isser, $hasser, '__get');
                if ($this->magicCall) {
                    $methods[] = '__call';
                }

                $access[self::ACCESS_TYPE] = self::ACCESS_TYPE_NOT_FOUND;
                $access[self::ACCESS_NAME] = sprintf(
                    'Neither the property "%s" nor one of the methods "%s()" '.
                    'exist and have public access in class "%s".',
                    $property,
                    implode('()", "', $methods),
                    $reflClass->name
                );
            }

            $this->readPropertyCache[$key] = $access;
        }

        return $access;
    }

    /**
     * Sets the value of an index in a given array-accessible value.
     *
     * @param array      $zval  The array containing the array or \ArrayAccess object to write to
     * @param string|int $index The index to write at
     * @param mixed      $value The value to write
     *
     * @throws NoSuchIndexException If the array does not implement \ArrayAccess or it is not an array
     */
    private function writeIndex($zval, $index, $value)
    {
        if (!$zval[self::VALUE] instanceof \ArrayAccess && !is_array($zval[self::VALUE])) {
            throw new NoSuchIndexException(sprintf('Cannot modify index "%s" in object of type "%s" because it doesn\'t implement \ArrayAccess', $index, get_class($zval[self::VALUE])));
        }

        $zval[self::REF][$index] = $value;
    }

    /**
     * Sets the value of a property in the given object.
     *
     * @param array  $zval     The array containing the object to write to
     * @param string $property The property to write
     * @param mixed  $value    The value to write
     *
<<<<<<< HEAD
     * @throws NoSuchPropertyException If the property does not exist or is not
     *                                 public.
     * @throws \TypeError
=======
     * @throws NoSuchPropertyException If the property does not exist or is not public.
>>>>>>> 3c408252
     */
    private function writeProperty($zval, $property, $value)
    {
        if (!is_object($zval[self::VALUE])) {
            throw new NoSuchPropertyException(sprintf('Cannot write property "%s" to an array. Maybe you should write the property path as "[%s]" instead?', $property, $property));
        }

        $object = $zval[self::VALUE];
        $access = $this->getWriteAccessInfo(get_class($object), $property, $value);

        if (self::ACCESS_TYPE_METHOD === $access[self::ACCESS_TYPE]) {
            $this->callMethod($object, $access[self::ACCESS_NAME], $value);
        } elseif (self::ACCESS_TYPE_PROPERTY === $access[self::ACCESS_TYPE]) {
            $object->{$access[self::ACCESS_NAME]} = $value;
        } elseif (self::ACCESS_TYPE_ADDER_AND_REMOVER === $access[self::ACCESS_TYPE]) {
            $this->writeCollection($zval, $property, $value, $access[self::ACCESS_ADDER], $access[self::ACCESS_REMOVER]);
        } elseif (!$access[self::ACCESS_HAS_PROPERTY] && property_exists($object, $property)) {
            // Needed to support \stdClass instances. We need to explicitly
            // exclude $access[self::ACCESS_HAS_PROPERTY], otherwise if
            // a *protected* property was found on the class, property_exists()
            // returns true, consequently the following line will result in a
            // fatal error.

            $object->$property = $value;
        } elseif (self::ACCESS_TYPE_MAGIC === $access[self::ACCESS_TYPE]) {
            $this->callMethod($object, $access[self::ACCESS_NAME], $value);
        } else {
            throw new NoSuchPropertyException($access[self::ACCESS_NAME]);
        }
    }

    /**
<<<<<<< HEAD
     * Throws a {@see \TypeError} as in PHP 7 when using PHP 5.
     *
     * @param object $object
     * @param string $method
     * @param mixed  $value
     *
     * @throws \TypeError
     * @throws \Exception
     */
    private function callMethod($object, $method, $value) {
        if (PHP_MAJOR_VERSION >= 7) {
            $object->{$method}($value);

            return;
        }

        set_error_handler(function ($errno, $errstr) use ($object, $method) {
            if (E_RECOVERABLE_ERROR === $errno && false !== strpos($errstr, sprintf('passed to %s::%s() must', get_class($object), $method))) {
                throw new \TypeError($errstr);
            }

            return false;
        });

        try {
            $object->{$method}($value);
            restore_error_handler();
        } catch (\Exception $e) {
            // Cannot use finally in 5.5 because of https://bugs.php.net/bug.php?id=67047
            restore_error_handler();

            throw $e;
        }
    }

    /**
     * Adjusts a collection-valued property by calling add*() and remove*()
     * methods.
=======
     * Adjusts a collection-valued property by calling add*() and remove*() methods.
>>>>>>> 3c408252
     *
     * @param array              $zval         The array containing the object to write to
     * @param string             $property     The property to write
     * @param array|\Traversable $collection   The collection to write
     * @param string             $addMethod    The add*() method
     * @param string             $removeMethod The remove*() method
     *
     * @throws \TypeError
     */
    private function writeCollection($zval, $property, $collection, $addMethod, $removeMethod)
    {
        // At this point the add and remove methods have been found
        $previousValue = $this->readProperty($zval, $property);
        $previousValue = $previousValue[self::VALUE];

        if ($previousValue instanceof \Traversable) {
            $previousValue = iterator_to_array($previousValue);
        }
<<<<<<< HEAD

        foreach ($itemToRemove as $item) {
            $this->callMethod($object, $removeMethod, $item);
        }

        foreach ($itemsToAdd as $item) {
            $this->callMethod($object, $addMethod, $item);
=======
        if ($previousValue && is_array($previousValue)) {
            if (is_object($collection)) {
                $collection = iterator_to_array($collection);
            }
            foreach ($previousValue as $key => $item) {
                if (!in_array($item, $collection, true)) {
                    unset($previousValue[$key]);
                    $zval[self::VALUE]->{$removeMethod}($item);
                }
            }
        } else {
            $previousValue = false;
        }

        foreach ($collection as $item) {
            if (!$previousValue || !in_array($item, $previousValue, true)) {
                $zval[self::VALUE]->{$addMethod}($item);
            }
>>>>>>> 3c408252
        }
    }

    /**
     * Guesses how to write the property value.
     *
     * @param string $class
     * @param string $property
     * @param mixed  $value
     *
     * @return array
     */
    private function getWriteAccessInfo($class, $property, $value)
    {
        $key = $class.'::'.$property;

        if (isset($this->writePropertyCache[$key])) {
            $access = $this->writePropertyCache[$key];
        } else {
            $access = array();

            $reflClass = new \ReflectionClass($class);
            $access[self::ACCESS_HAS_PROPERTY] = $reflClass->hasProperty($property);
            $camelized = $this->camelize($property);
            $singulars = (array) StringUtil::singularify($camelized);

            if (is_array($value) || $value instanceof \Traversable) {
                $methods = $this->findAdderAndRemover($reflClass, $singulars);

                if (null !== $methods) {
                    $access[self::ACCESS_TYPE] = self::ACCESS_TYPE_ADDER_AND_REMOVER;
                    $access[self::ACCESS_ADDER] = $methods[0];
                    $access[self::ACCESS_REMOVER] = $methods[1];
                }
            }

            if (!isset($access[self::ACCESS_TYPE])) {
                $setter = 'set'.$camelized;
                $getsetter = lcfirst($camelized); // jQuery style, e.g. read: last(), write: last($item)

                if ($this->isMethodAccessible($reflClass, $setter, 1)) {
                    $access[self::ACCESS_TYPE] = self::ACCESS_TYPE_METHOD;
                    $access[self::ACCESS_NAME] = $setter;
                } elseif ($this->isMethodAccessible($reflClass, $getsetter, 1)) {
                    $access[self::ACCESS_TYPE] = self::ACCESS_TYPE_METHOD;
                    $access[self::ACCESS_NAME] = $getsetter;
                } elseif ($this->isMethodAccessible($reflClass, '__set', 2)) {
                    $access[self::ACCESS_TYPE] = self::ACCESS_TYPE_PROPERTY;
                    $access[self::ACCESS_NAME] = $property;
                } elseif ($access[self::ACCESS_HAS_PROPERTY] && $reflClass->getProperty($property)->isPublic()) {
                    $access[self::ACCESS_TYPE] = self::ACCESS_TYPE_PROPERTY;
                    $access[self::ACCESS_NAME] = $property;
                } elseif ($this->magicCall && $this->isMethodAccessible($reflClass, '__call', 2)) {
                    // we call the getter and hope the __call do the job
                    $access[self::ACCESS_TYPE] = self::ACCESS_TYPE_MAGIC;
                    $access[self::ACCESS_NAME] = $setter;
                } else {
                    $access[self::ACCESS_TYPE] = self::ACCESS_TYPE_NOT_FOUND;
                    $access[self::ACCESS_NAME] = sprintf(
                        'Neither the property "%s" nor one of the methods %s"%s()", "%s()", '.
                        '"__set()" or "__call()" exist and have public access in class "%s".',
                        $property,
                        implode('', array_map(function ($singular) {
                            return '"add'.$singular.'()"/"remove'.$singular.'()", ';
                        }, $singulars)),
                        $setter,
                        $getsetter,
                        $reflClass->name
                    );
                }
            }

            $this->writePropertyCache[$key] = $access;
        }

        return $access;
    }

    /**
     * Returns whether a property is writable in the given object.
     *
     * @param object $object   The object to write to
     * @param string $property The property to write
     *
     * @return bool Whether the property is writable
     */
    private function isPropertyWritable($object, $property)
    {
        if (!is_object($object)) {
            return false;
        }

        $access = $this->getWriteAccessInfo(get_class($object), $property, array());

        return self::ACCESS_TYPE_METHOD === $access[self::ACCESS_TYPE]
            || self::ACCESS_TYPE_PROPERTY === $access[self::ACCESS_TYPE]
            || self::ACCESS_TYPE_ADDER_AND_REMOVER === $access[self::ACCESS_TYPE]
            || (!$access[self::ACCESS_HAS_PROPERTY] && property_exists($object, $property))
            || self::ACCESS_TYPE_MAGIC === $access[self::ACCESS_TYPE];
    }

    /**
     * Camelizes a given string.
     *
     * @param string $string Some string
     *
     * @return string The camelized version of the string
     */
    private function camelize($string)
    {
        return str_replace(' ', '', ucwords(str_replace('_', ' ', $string)));
    }

    /**
     * Searches for add and remove methods.
     *
     * @param \ReflectionClass $reflClass The reflection class for the given object
     * @param array            $singulars The singular form of the property name or null
     *
     * @return array|null An array containing the adder and remover when found, null otherwise
     */
    private function findAdderAndRemover(\ReflectionClass $reflClass, array $singulars)
    {
        foreach ($singulars as $singular) {
            $addMethod = 'add'.$singular;
            $removeMethod = 'remove'.$singular;

            $addMethodFound = $this->isMethodAccessible($reflClass, $addMethod, 1);
            $removeMethodFound = $this->isMethodAccessible($reflClass, $removeMethod, 1);

            if ($addMethodFound && $removeMethodFound) {
                return array($addMethod, $removeMethod);
            }
        }
    }

    /**
     * Returns whether a method is public and has the number of required parameters.
     *
     * @param \ReflectionClass $class      The class of the method
     * @param string           $methodName The method name
     * @param int              $parameters The number of parameters
     *
     * @return bool Whether the method is public and has $parameters required parameters
     */
    private function isMethodAccessible(\ReflectionClass $class, $methodName, $parameters)
    {
        if ($class->hasMethod($methodName)) {
            $method = $class->getMethod($methodName);

            if ($method->isPublic()
                && $method->getNumberOfRequiredParameters() <= $parameters
                && $method->getNumberOfParameters() >= $parameters) {
                return true;
            }
        }

        return false;
    }
}<|MERGE_RESOLUTION|>--- conflicted
+++ resolved
@@ -588,13 +588,7 @@
      * @param string $property The property to write
      * @param mixed  $value    The value to write
      *
-<<<<<<< HEAD
-     * @throws NoSuchPropertyException If the property does not exist or is not
-     *                                 public.
-     * @throws \TypeError
-=======
      * @throws NoSuchPropertyException If the property does not exist or is not public.
->>>>>>> 3c408252
      */
     private function writeProperty($zval, $property, $value)
     {
@@ -606,7 +600,7 @@
         $access = $this->getWriteAccessInfo(get_class($object), $property, $value);
 
         if (self::ACCESS_TYPE_METHOD === $access[self::ACCESS_TYPE]) {
-            $this->callMethod($object, $access[self::ACCESS_NAME], $value);
+            $object->{$access[self::ACCESS_NAME]}($value);
         } elseif (self::ACCESS_TYPE_PROPERTY === $access[self::ACCESS_TYPE]) {
             $object->{$access[self::ACCESS_NAME]} = $value;
         } elseif (self::ACCESS_TYPE_ADDER_AND_REMOVER === $access[self::ACCESS_TYPE]) {
@@ -620,63 +614,20 @@
 
             $object->$property = $value;
         } elseif (self::ACCESS_TYPE_MAGIC === $access[self::ACCESS_TYPE]) {
-            $this->callMethod($object, $access[self::ACCESS_NAME], $value);
+            $object->{$access[self::ACCESS_NAME]}($value);
         } else {
             throw new NoSuchPropertyException($access[self::ACCESS_NAME]);
         }
     }
 
     /**
-<<<<<<< HEAD
-     * Throws a {@see \TypeError} as in PHP 7 when using PHP 5.
-     *
-     * @param object $object
-     * @param string $method
-     * @param mixed  $value
-     *
-     * @throws \TypeError
-     * @throws \Exception
-     */
-    private function callMethod($object, $method, $value) {
-        if (PHP_MAJOR_VERSION >= 7) {
-            $object->{$method}($value);
-
-            return;
-        }
-
-        set_error_handler(function ($errno, $errstr) use ($object, $method) {
-            if (E_RECOVERABLE_ERROR === $errno && false !== strpos($errstr, sprintf('passed to %s::%s() must', get_class($object), $method))) {
-                throw new \TypeError($errstr);
-            }
-
-            return false;
-        });
-
-        try {
-            $object->{$method}($value);
-            restore_error_handler();
-        } catch (\Exception $e) {
-            // Cannot use finally in 5.5 because of https://bugs.php.net/bug.php?id=67047
-            restore_error_handler();
-
-            throw $e;
-        }
-    }
-
-    /**
-     * Adjusts a collection-valued property by calling add*() and remove*()
-     * methods.
-=======
      * Adjusts a collection-valued property by calling add*() and remove*() methods.
->>>>>>> 3c408252
      *
      * @param array              $zval         The array containing the object to write to
      * @param string             $property     The property to write
      * @param array|\Traversable $collection   The collection to write
      * @param string             $addMethod    The add*() method
      * @param string             $removeMethod The remove*() method
-     *
-     * @throws \TypeError
      */
     private function writeCollection($zval, $property, $collection, $addMethod, $removeMethod)
     {
@@ -687,15 +638,6 @@
         if ($previousValue instanceof \Traversable) {
             $previousValue = iterator_to_array($previousValue);
         }
-<<<<<<< HEAD
-
-        foreach ($itemToRemove as $item) {
-            $this->callMethod($object, $removeMethod, $item);
-        }
-
-        foreach ($itemsToAdd as $item) {
-            $this->callMethod($object, $addMethod, $item);
-=======
         if ($previousValue && is_array($previousValue)) {
             if (is_object($collection)) {
                 $collection = iterator_to_array($collection);
@@ -714,7 +656,6 @@
             if (!$previousValue || !in_array($item, $previousValue, true)) {
                 $zval[self::VALUE]->{$addMethod}($item);
             }
->>>>>>> 3c408252
         }
     }
 
