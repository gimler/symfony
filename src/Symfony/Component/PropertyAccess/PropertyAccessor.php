<?php

/*
 * This file is part of the Symfony package.
 *
 * (c) Fabien Potencier <fabien@symfony.com>
 *
 * For the full copyright and license information, please view the LICENSE
 * file that was distributed with this source code.
 */

namespace Symfony\Component\PropertyAccess;

use Psr\Cache\CacheItemPoolInterface;
use Psr\Log\LoggerInterface;
use Psr\Log\NullLogger;
use Symfony\Component\Cache\Adapter\AdapterInterface;
use Symfony\Component\Cache\Adapter\ApcuAdapter;
use Symfony\Component\Cache\Adapter\NullAdapter;
use Symfony\Component\PropertyAccess\Exception\AccessException;
use Symfony\Component\PropertyAccess\Exception\InvalidArgumentException;
use Symfony\Component\PropertyAccess\Exception\NoSuchIndexException;
use Symfony\Component\PropertyAccess\Exception\NoSuchPropertyException;
use Symfony\Component\PropertyAccess\Exception\UnexpectedTypeException;
use Symfony\Component\PropertyAccess\Exception\UninitializedPropertyException;
use Symfony\Component\PropertyInfo\Extractor\ReflectionExtractor;
use Symfony\Component\PropertyInfo\PropertyReadInfo;
use Symfony\Component\PropertyInfo\PropertyReadInfoExtractorInterface;
use Symfony\Component\PropertyInfo\PropertyWriteInfo;
use Symfony\Component\PropertyInfo\PropertyWriteInfoExtractorInterface;

/**
 * Default implementation of {@link PropertyAccessorInterface}.
 *
 * @author Bernhard Schussek <bschussek@gmail.com>
 * @author Kévin Dunglas <dunglas@gmail.com>
 * @author Nicolas Grekas <p@tchwork.com>
 */
class PropertyAccessor implements PropertyAccessorInterface
{
    /** @var int Allow none of the magic methods */
    public const DISALLOW_MAGIC_METHODS = ReflectionExtractor::DISALLOW_MAGIC_METHODS;
    /** @var int Allow magic __get methods */
    public const MAGIC_GET = ReflectionExtractor::ALLOW_MAGIC_GET;
    /** @var int Allow magic __set methods */
    public const MAGIC_SET = ReflectionExtractor::ALLOW_MAGIC_SET;
    /** @var int Allow magic __call methods */
    public const MAGIC_CALL = ReflectionExtractor::ALLOW_MAGIC_CALL;

    public const DO_NOT_THROW = 0;
    public const THROW_ON_INVALID_INDEX = 1;
    public const THROW_ON_INVALID_PROPERTY_PATH = 2;

    private const VALUE = 0;
    private const REF = 1;
    private const IS_REF_CHAINED = 2;
    private const CACHE_PREFIX_READ = 'r';
    private const CACHE_PREFIX_WRITE = 'w';
    private const CACHE_PREFIX_PROPERTY_PATH = 'p';

    private $magicMethodsFlags;
    private $ignoreInvalidIndices;
    private $ignoreInvalidProperty;

    /**
     * @var CacheItemPoolInterface
     */
    private $cacheItemPool;

    private $propertyPathCache = [];

    /**
     * @var PropertyReadInfoExtractorInterface
     */
    private $readInfoExtractor;

    /**
     * @var PropertyWriteInfoExtractorInterface
     */
    private $writeInfoExtractor;
    private $readPropertyCache = [];
    private $writePropertyCache = [];
    private const RESULT_PROTO = [self::VALUE => null];

    /**
     * Should not be used by application code. Use
     * {@link PropertyAccess::createPropertyAccessor()} instead.
     *
     * @param int                                 $magicMethods       A bitwise combination of the MAGIC_* constants
     *                                                                to specify the allowed magic methods (__get, __set, __call)
     *                                                                or self::DISALLOW_MAGIC_METHODS for none
     * @param int                                 $throw              A bitwise combination of the THROW_* constants
     *                                                                to specify when exceptions should be thrown
     * @param PropertyReadInfoExtractorInterface  $readInfoExtractor
     * @param PropertyWriteInfoExtractorInterface $writeInfoExtractor
     */
    public function __construct($magicMethods = self::MAGIC_GET | self::MAGIC_SET, $throw = self::THROW_ON_INVALID_PROPERTY_PATH, CacheItemPoolInterface $cacheItemPool = null, $readInfoExtractor = null, $writeInfoExtractor = null)
    {
        if (\is_bool($magicMethods)) {
            trigger_deprecation('symfony/property-access', '5.2', 'Passing a boolean as the first argument to "%s()" is deprecated. Pass a combination of bitwise flags instead (i.e an integer).', __METHOD__);

            $magicMethods = ($magicMethods ? self::MAGIC_CALL : 0) | self::MAGIC_GET | self::MAGIC_SET;
        } elseif (!\is_int($magicMethods)) {
            throw new \TypeError(sprintf('Argument 1 passed to "%s()" must be an integer, "%s" given.', __METHOD__, get_debug_type($readInfoExtractor)));
        }

        if (\is_bool($throw)) {
            trigger_deprecation('symfony/property-access', '5.3', 'Passing a boolean as the second argument to "%s()" is deprecated. Pass a combination of bitwise flags instead (i.e an integer).', __METHOD__);

            $throw = $throw ? self::THROW_ON_INVALID_INDEX : self::DO_NOT_THROW;

            if (!\is_bool($readInfoExtractor)) {
                $throw |= self::THROW_ON_INVALID_PROPERTY_PATH;
            }
        }

        if (\is_bool($readInfoExtractor)) {
            trigger_deprecation('symfony/property-access', '5.3', 'Passing a boolean as the fourth argument to "%s()" is deprecated. Pass a combination of bitwise flags as the second argument instead (i.e an integer).', __METHOD__);

            if ($readInfoExtractor) {
                $throw |= self::THROW_ON_INVALID_PROPERTY_PATH;
            }

            $readInfoExtractor = $writeInfoExtractor;
            $writeInfoExtractor = 4 < \func_num_args() ? func_get_arg(4) : null;
        }

        if (null !== $readInfoExtractor && !$readInfoExtractor instanceof PropertyReadInfoExtractorInterface) {
            throw new \TypeError(sprintf('Argument 4 passed to "%s()" must be null or an instance of "%s", "%s" given.', __METHOD__, PropertyReadInfoExtractorInterface::class, get_debug_type($readInfoExtractor)));
        }

        if (null !== $writeInfoExtractor && !$writeInfoExtractor instanceof PropertyWriteInfoExtractorInterface) {
            throw new \TypeError(sprintf('Argument 5 passed to "%s()" must be null or an instance of "%s", "%s" given.', __METHOD__, PropertyWriteInfoExtractorInterface::class, get_debug_type($writeInfoExtractor)));
        }

        $this->magicMethodsFlags = $magicMethods;
        $this->ignoreInvalidIndices = 0 === ($throw & self::THROW_ON_INVALID_INDEX);
        $this->cacheItemPool = $cacheItemPool instanceof NullAdapter ? null : $cacheItemPool; // Replace the NullAdapter by the null value
        $this->ignoreInvalidProperty = 0 === ($throw & self::THROW_ON_INVALID_PROPERTY_PATH);
        $this->readInfoExtractor = $readInfoExtractor ?? new ReflectionExtractor([], null, null, false);
        $this->writeInfoExtractor = $writeInfoExtractor ?? new ReflectionExtractor(['set'], null, null, false);
    }

    /**
     * {@inheritdoc}
     */
    public function getValue($objectOrArray, $propertyPath)
    {
        $zval = [
            self::VALUE => $objectOrArray,
        ];

        if (\is_object($objectOrArray) && false === strpbrk((string) $propertyPath, '.[')) {
            return $this->readProperty($zval, $propertyPath, $this->ignoreInvalidProperty)[self::VALUE];
        }

        $propertyPath = $this->getPropertyPath($propertyPath);

        $propertyValues = $this->readPropertiesUntil($zval, $propertyPath, $propertyPath->getLength(), $this->ignoreInvalidIndices);

        return $propertyValues[\count($propertyValues) - 1][self::VALUE];
    }

    /**
     * {@inheritdoc}
     */
    public function setValue(&$objectOrArray, $propertyPath, $value)
    {
        if (\is_object($objectOrArray) && false === strpbrk((string) $propertyPath, '.[')) {
            $zval = [
                self::VALUE => $objectOrArray,
            ];

            try {
                $this->writeProperty($zval, $propertyPath, $value);

                return;
            } catch (\TypeError $e) {
                self::throwInvalidArgumentException($e->getMessage(), $e->getTrace(), 0, $propertyPath, $e);
                // It wasn't thrown in this class so rethrow it
                throw $e;
            }
        }

        $propertyPath = $this->getPropertyPath($propertyPath);

        $zval = [
            self::VALUE => $objectOrArray,
            self::REF => &$objectOrArray,
        ];
        $propertyValues = $this->readPropertiesUntil($zval, $propertyPath, $propertyPath->getLength() - 1);
        $overwrite = true;

        try {
            for ($i = \count($propertyValues) - 1; 0 <= $i; --$i) {
                $zval = $propertyValues[$i];
                unset($propertyValues[$i]);

                // You only need set value for current element if:
                // 1. it's the parent of the last index element
                // OR
                // 2. its child is not passed by reference
                //
                // This may avoid uncessary value setting process for array elements.
                // For example:
                // '[a][b][c]' => 'old-value'
                // If you want to change its value to 'new-value',
                // you only need set value for '[a][b][c]' and it's safe to ignore '[a][b]' and '[a]'
                if ($overwrite) {
                    $property = $propertyPath->getElement($i);

                    if ($propertyPath->isIndex($i)) {
                        if ($overwrite = !isset($zval[self::REF])) {
                            $ref = &$zval[self::REF];
                            $ref = $zval[self::VALUE];
                        }
                        $this->writeIndex($zval, $property, $value);
                        if ($overwrite) {
                            $zval[self::VALUE] = $zval[self::REF];
                        }
                    } else {
                        $this->writeProperty($zval, $property, $value);
                    }

                    // if current element is an object
                    // OR
                    // if current element's reference chain is not broken - current element
                    // as well as all its ancients in the property path are all passed by reference,
                    // then there is no need to continue the value setting process
                    if (\is_object($zval[self::VALUE]) || isset($zval[self::IS_REF_CHAINED])) {
                        break;
                    }
                }

                $value = $zval[self::VALUE];
            }
        } catch (\TypeError $e) {
            self::throwInvalidArgumentException($e->getMessage(), $e->getTrace(), 0, $propertyPath, $e);

            // It wasn't thrown in this class so rethrow it
            throw $e;
        }
    }

    private static function throwInvalidArgumentException(string $message, array $trace, int $i, string $propertyPath, \Throwable $previous = null): void
    {
        if (!isset($trace[$i]['file']) || __FILE__ !== $trace[$i]['file']) {
            return;
        }

        if (\PHP_VERSION_ID < 80000) {
            if (!str_starts_with($message, 'Argument ')) {
                return;
            }

            $pos = strpos($message, $delim = 'must be of the type ') ?: (strpos($message, $delim = 'must be an instance of ') ?: strpos($message, $delim = 'must implement interface '));
            $pos += \strlen($delim);
            $j = strpos($message, ',', $pos);
            $type = substr($message, 2 + $j, strpos($message, ' given', $j) - $j - 2);
            $message = substr($message, $pos, $j - $pos);

            throw new InvalidArgumentException(sprintf('Expected argument of type "%s", "%s" given at property path "%s".', $message, 'NULL' === $type ? 'null' : $type, $propertyPath), 0, $previous);
        }

        if (preg_match('/^\S+::\S+\(\): Argument #\d+ \(\$\S+\) must be of type (\S+), (\S+) given/', $message, $matches)) {
            [, $expectedType, $actualType] = $matches;

            throw new InvalidArgumentException(sprintf('Expected argument of type "%s", "%s" given at property path "%s".', $expectedType, 'NULL' === $actualType ? 'null' : $actualType, $propertyPath), 0, $previous);
        }
    }

    /**
     * {@inheritdoc}
     */
    public function isReadable($objectOrArray, $propertyPath)
    {
        if (!$propertyPath instanceof PropertyPathInterface) {
            $propertyPath = new PropertyPath($propertyPath);
        }

        try {
            $zval = [
                self::VALUE => $objectOrArray,
            ];
            $this->readPropertiesUntil($zval, $propertyPath, $propertyPath->getLength(), $this->ignoreInvalidIndices);

            return true;
        } catch (AccessException $e) {
            return false;
        } catch (UnexpectedTypeException $e) {
            return false;
        }
    }

    /**
     * {@inheritdoc}
     */
    public function isWritable($objectOrArray, $propertyPath)
    {
        $propertyPath = $this->getPropertyPath($propertyPath);

        try {
            $zval = [
                self::VALUE => $objectOrArray,
            ];
            $propertyValues = $this->readPropertiesUntil($zval, $propertyPath, $propertyPath->getLength() - 1);

            for ($i = \count($propertyValues) - 1; 0 <= $i; --$i) {
                $zval = $propertyValues[$i];
                unset($propertyValues[$i]);

                if ($propertyPath->isIndex($i)) {
                    if (!$zval[self::VALUE] instanceof \ArrayAccess && !\is_array($zval[self::VALUE])) {
                        return false;
                    }
                } elseif (!\is_object($zval[self::VALUE]) || !$this->isPropertyWritable($zval[self::VALUE], $propertyPath->getElement($i))) {
                    return false;
                }

                if (\is_object($zval[self::VALUE])) {
                    return true;
                }
            }

            return true;
        } catch (AccessException $e) {
            return false;
        } catch (UnexpectedTypeException $e) {
            return false;
        }
    }

    /**
     * Reads the path from an object up to a given path index.
     *
     * @throws UnexpectedTypeException if a value within the path is neither object nor array
     * @throws NoSuchIndexException    If a non-existing index is accessed
     */
    private function readPropertiesUntil(array $zval, PropertyPathInterface $propertyPath, int $lastIndex, bool $ignoreInvalidIndices = true): array
    {
        if (!\is_object($zval[self::VALUE]) && !\is_array($zval[self::VALUE])) {
            throw new UnexpectedTypeException($zval[self::VALUE], $propertyPath, 0);
        }

        // Add the root object to the list
        $propertyValues = [$zval];

        for ($i = 0; $i < $lastIndex; ++$i) {
            $property = $propertyPath->getElement($i);
            $isIndex = $propertyPath->isIndex($i);

            if ($isIndex) {
                // Create missing nested arrays on demand
                if (($zval[self::VALUE] instanceof \ArrayAccess && !$zval[self::VALUE]->offsetExists($property)) ||
                    (\is_array($zval[self::VALUE]) && !isset($zval[self::VALUE][$property]) && !\array_key_exists($property, $zval[self::VALUE]))
                ) {
                    if (!$ignoreInvalidIndices) {
                        if (!\is_array($zval[self::VALUE])) {
                            if (!$zval[self::VALUE] instanceof \Traversable) {
                                throw new NoSuchIndexException(sprintf('Cannot read index "%s" while trying to traverse path "%s".', $property, (string) $propertyPath));
                            }

                            $zval[self::VALUE] = iterator_to_array($zval[self::VALUE]);
                        }

                        throw new NoSuchIndexException(sprintf('Cannot read index "%s" while trying to traverse path "%s". Available indices are "%s".', $property, (string) $propertyPath, print_r(array_keys($zval[self::VALUE]), true)));
                    }

                    if ($i + 1 < $propertyPath->getLength()) {
                        if (isset($zval[self::REF])) {
                            $zval[self::VALUE][$property] = [];
                            $zval[self::REF] = $zval[self::VALUE];
                        } else {
                            $zval[self::VALUE] = [$property => []];
                        }
                    }
                }

                $zval = $this->readIndex($zval, $property);
            } else {
                $zval = $this->readProperty($zval, $property, $this->ignoreInvalidProperty);
            }

            // the final value of the path must not be validated
            if ($i + 1 < $propertyPath->getLength() && !\is_object($zval[self::VALUE]) && !\is_array($zval[self::VALUE])) {
                throw new UnexpectedTypeException($zval[self::VALUE], $propertyPath, $i + 1);
            }

            if (isset($zval[self::REF]) && (0 === $i || isset($propertyValues[$i - 1][self::IS_REF_CHAINED]))) {
                // Set the IS_REF_CHAINED flag to true if:
                // current property is passed by reference and
                // it is the first element in the property path or
                // the IS_REF_CHAINED flag of its parent element is true
                // Basically, this flag is true only when the reference chain from the top element to current element is not broken
                $zval[self::IS_REF_CHAINED] = true;
            }

            $propertyValues[] = $zval;
        }

        return $propertyValues;
    }

    /**
     * Reads a key from an array-like structure.
     *
     * @param string|int $index The key to read
     *
     * @throws NoSuchIndexException If the array does not implement \ArrayAccess or it is not an array
     */
    private function readIndex(array $zval, $index): array
    {
        if (!$zval[self::VALUE] instanceof \ArrayAccess && !\is_array($zval[self::VALUE])) {
            throw new NoSuchIndexException(sprintf('Cannot read index "%s" from object of type "%s" because it doesn\'t implement \ArrayAccess.', $index, get_debug_type($zval[self::VALUE])));
        }

        $result = self::RESULT_PROTO;

        if (isset($zval[self::VALUE][$index])) {
            $result[self::VALUE] = $zval[self::VALUE][$index];

            if (!isset($zval[self::REF])) {
                // Save creating references when doing read-only lookups
            } elseif (\is_array($zval[self::VALUE])) {
                $result[self::REF] = &$zval[self::REF][$index];
            } elseif (\is_object($result[self::VALUE])) {
                $result[self::REF] = $result[self::VALUE];
            }
        }

        return $result;
    }

    /**
     * Reads the a property from an object.
     *
     * @throws NoSuchPropertyException If $ignoreInvalidProperty is false and the property does not exist or is not public
     */
    private function readProperty(array $zval, string $property, bool $ignoreInvalidProperty = false): array
    {
        if (!\is_object($zval[self::VALUE])) {
            throw new NoSuchPropertyException(sprintf('Cannot read property "%s" from an array. Maybe you intended to write the property path as "[%1$s]" instead.', $property));
        }

        $result = self::RESULT_PROTO;
        $object = $zval[self::VALUE];
        $class = \get_class($object);
        $access = $this->getReadInfo($class, $property);

<<<<<<< HEAD
        if (null !== $access) {
            $name = $access->getName();
            $type = $access->getType();
=======
        try {
            if (self::ACCESS_TYPE_METHOD === $access[self::ACCESS_TYPE]) {
                try {
                    $result[self::VALUE] = $object->{$access[self::ACCESS_NAME]}();
                } catch (\TypeError $e) {
                    [$trace] = $e->getTrace();

                    // handle uninitialized properties in PHP >= 7
                    if (__FILE__ === $trace['file']
                        && $access[self::ACCESS_NAME] === $trace['function']
                        && $object instanceof $trace['class']
                        && preg_match('/Return value (?:of .*::\w+\(\) )?must be of (?:the )?type (\w+), null returned$/', $e->getMessage(), $matches)
                    ) {
                        throw new AccessException(sprintf('The method "%s::%s()" returned "null", but expected type "%3$s". Did you forget to initialize a property or to make the return type nullable using "?%3$s"?', get_debug_type($object), $access[self::ACCESS_NAME], $matches[1]), 0, $e);
                    }
>>>>>>> 5c67f404

            try {
                if (PropertyReadInfo::TYPE_METHOD === $type) {
                    try {
                        $result[self::VALUE] = $object->$name();
                    } catch (\TypeError $e) {
                        [$trace] = $e->getTrace();

                        // handle uninitialized properties in PHP >= 7
                        if (__FILE__ === $trace['file']
                            && $name === $trace['function']
                            && $object instanceof $trace['class']
                            && preg_match('/Return value (?:of .*::\w+\(\) )?must be of (?:the )?type (\w+), null returned$/', $e->getMessage(), $matches)
                        ) {
                            throw new UninitializedPropertyException(sprintf('The method "%s::%s()" returned "null", but expected type "%3$s". Did you forget to initialize a property or to make the return type nullable using "?%3$s"?', !str_contains(\get_class($object), "@anonymous\0") ? \get_class($object) : (get_parent_class($object) ?: key(class_implements($object)) ?: 'class').'@anonymous', $name, $matches[1]), 0, $e);
                        }

                        throw $e;
                    }
                } elseif (PropertyReadInfo::TYPE_PROPERTY === $type) {
                    if ($access->canBeReference() && !isset($object->$name) && !\array_key_exists($name, (array) $object) && (\PHP_VERSION_ID < 70400 || !(new \ReflectionProperty($class, $name))->hasType())) {
                        throw new UninitializedPropertyException(sprintf('The property "%s::$%s" is not initialized.', $class, $name));
                    }

                    $result[self::VALUE] = $object->$name;

                    if (isset($zval[self::REF]) && $access->canBeReference()) {
                        $result[self::REF] = &$object->$name;
                    }
                }
            } catch (\Error $e) {
                // handle uninitialized properties in PHP >= 7.4
                if (\PHP_VERSION_ID >= 70400 && preg_match('/^Typed property ('.preg_quote(get_debug_type($object), '/').')::\$(\w+) must not be accessed before initialization$/', $e->getMessage(), $matches)) {
                    $r = new \ReflectionProperty($class, $matches[2]);
                    $type = ($type = $r->getType()) instanceof \ReflectionNamedType ? $type->getName() : (string) $type;

                    throw new UninitializedPropertyException(sprintf('The property "%s::$%s" is not readable because it is typed "%s". You should initialize it or declare a default value instead.', $matches[1], $r->getName(), $type), 0, $e);
                }
<<<<<<< HEAD
=======
            } elseif (self::ACCESS_TYPE_MAGIC === $access[self::ACCESS_TYPE]) {
                // we call the getter and hope the __call do the job
                $result[self::VALUE] = $object->{$access[self::ACCESS_NAME]}();
            } elseif (!$ignoreInvalidProperty) {
                throw new NoSuchPropertyException($access[self::ACCESS_NAME]);
            }
        } catch (\Error $e) {
            // handle uninitialized properties in PHP >= 7.4
            if (\PHP_VERSION_ID >= 70400 && preg_match('/^Typed property ([\w\\\\@]+)::\$(\w+) must not be accessed before initialization$/', $e->getMessage(), $matches)) {
                $r = new \ReflectionProperty(str_contains($matches[1], '@anonymous') ? $class : $matches[1], $matches[2]);
                $type = ($type = $r->getType()) instanceof \ReflectionNamedType ? $type->getName() : (string) $type;
>>>>>>> 5c67f404

                throw $e;
            }
        } elseif (property_exists($object, $property) && \array_key_exists($property, (array) $object)) {
            $result[self::VALUE] = $object->$property;
            if (isset($zval[self::REF])) {
                $result[self::REF] = &$object->$property;
            }
        } elseif (!$ignoreInvalidProperty) {
            throw new NoSuchPropertyException(sprintf('Can\'t get a way to read the property "%s" in class "%s".', $property, $class));
        }

        // Objects are always passed around by reference
        if (isset($zval[self::REF]) && \is_object($result[self::VALUE])) {
            $result[self::REF] = $result[self::VALUE];
        }

        return $result;
    }

    /**
     * Guesses how to read the property value.
     */
    private function getReadInfo(string $class, string $property): ?PropertyReadInfo
    {
        $key = str_replace('\\', '.', $class).'..'.$property;

        if (isset($this->readPropertyCache[$key])) {
            return $this->readPropertyCache[$key];
        }

        if ($this->cacheItemPool) {
            $item = $this->cacheItemPool->getItem(self::CACHE_PREFIX_READ.rawurlencode($key));
            if ($item->isHit()) {
                return $this->readPropertyCache[$key] = $item->get();
            }
        }

        $accessor = $this->readInfoExtractor->getReadInfo($class, $property, [
            'enable_getter_setter_extraction' => true,
            'enable_magic_methods_extraction' => $this->magicMethodsFlags,
            'enable_constructor_extraction' => false,
        ]);

        if (isset($item)) {
            $this->cacheItemPool->save($item->set($accessor));
        }

        return $this->readPropertyCache[$key] = $accessor;
    }

    /**
     * Sets the value of an index in a given array-accessible value.
     *
     * @param string|int $index The index to write at
     * @param mixed      $value The value to write
     *
     * @throws NoSuchIndexException If the array does not implement \ArrayAccess or it is not an array
     */
    private function writeIndex(array $zval, $index, $value)
    {
        if (!$zval[self::VALUE] instanceof \ArrayAccess && !\is_array($zval[self::VALUE])) {
            throw new NoSuchIndexException(sprintf('Cannot modify index "%s" in object of type "%s" because it doesn\'t implement \ArrayAccess.', $index, get_debug_type($zval[self::VALUE])));
        }

        $zval[self::REF][$index] = $value;
    }

    /**
     * Sets the value of a property in the given object.
     *
     * @param mixed $value The value to write
     *
     * @throws NoSuchPropertyException if the property does not exist or is not public
     */
    private function writeProperty(array $zval, string $property, $value)
    {
        if (!\is_object($zval[self::VALUE])) {
            throw new NoSuchPropertyException(sprintf('Cannot write property "%s" to an array. Maybe you should write the property path as "[%1$s]" instead?', $property));
        }

        $object = $zval[self::VALUE];
        $class = \get_class($object);
        $mutator = $this->getWriteInfo($class, $property, $value);

        if (PropertyWriteInfo::TYPE_NONE !== $mutator->getType()) {
            $type = $mutator->getType();

            if (PropertyWriteInfo::TYPE_METHOD === $type) {
                $object->{$mutator->getName()}($value);
            } elseif (PropertyWriteInfo::TYPE_PROPERTY === $type) {
                $object->{$mutator->getName()} = $value;
            } elseif (PropertyWriteInfo::TYPE_ADDER_AND_REMOVER === $type) {
                $this->writeCollection($zval, $property, $value, $mutator->getAdderInfo(), $mutator->getRemoverInfo());
            }
        } elseif ($object instanceof \stdClass && property_exists($object, $property)) {
            $object->$property = $value;
        } elseif (!$this->ignoreInvalidProperty) {
            if ($mutator->hasErrors()) {
                throw new NoSuchPropertyException(implode('. ', $mutator->getErrors()).'.');
            }

            throw new NoSuchPropertyException(sprintf('Could not determine access type for property "%s" in class "%s".', $property, get_debug_type($object)));
        }
    }

    /**
     * Adjusts a collection-valued property by calling add*() and remove*() methods.
     */
    private function writeCollection(array $zval, string $property, iterable $collection, PropertyWriteInfo $addMethod, PropertyWriteInfo $removeMethod)
    {
        // At this point the add and remove methods have been found
        $previousValue = $this->readProperty($zval, $property);
        $previousValue = $previousValue[self::VALUE];

        $removeMethodName = $removeMethod->getName();
        $addMethodName = $addMethod->getName();

        if ($previousValue instanceof \Traversable) {
            $previousValue = iterator_to_array($previousValue);
        }
        if ($previousValue && \is_array($previousValue)) {
            if (\is_object($collection)) {
                $collection = iterator_to_array($collection);
            }
            foreach ($previousValue as $key => $item) {
                if (!\in_array($item, $collection, true)) {
                    unset($previousValue[$key]);
                    $zval[self::VALUE]->$removeMethodName($item);
                }
            }
        } else {
            $previousValue = false;
        }

        foreach ($collection as $item) {
            if (!$previousValue || !\in_array($item, $previousValue, true)) {
                $zval[self::VALUE]->$addMethodName($item);
            }
        }
    }

    private function getWriteInfo(string $class, string $property, $value): PropertyWriteInfo
    {
        $useAdderAndRemover = is_iterable($value);
        $key = str_replace('\\', '.', $class).'..'.$property.'..'.(int) $useAdderAndRemover;

        if (isset($this->writePropertyCache[$key])) {
            return $this->writePropertyCache[$key];
        }

        if ($this->cacheItemPool) {
            $item = $this->cacheItemPool->getItem(self::CACHE_PREFIX_WRITE.rawurlencode($key));
            if ($item->isHit()) {
                return $this->writePropertyCache[$key] = $item->get();
            }
        }

        $mutator = $this->writeInfoExtractor->getWriteInfo($class, $property, [
            'enable_getter_setter_extraction' => true,
            'enable_magic_methods_extraction' => $this->magicMethodsFlags,
            'enable_constructor_extraction' => false,
            'enable_adder_remover_extraction' => $useAdderAndRemover,
        ]);

        if (isset($item)) {
            $this->cacheItemPool->save($item->set($mutator));
        }

        return $this->writePropertyCache[$key] = $mutator;
    }

    /**
     * Returns whether a property is writable in the given object.
     */
    private function isPropertyWritable(object $object, string $property): bool
    {
        $mutatorForArray = $this->getWriteInfo(\get_class($object), $property, []);

        if (PropertyWriteInfo::TYPE_NONE !== $mutatorForArray->getType() || ($object instanceof \stdClass && property_exists($object, $property))) {
            return true;
        }

        $mutator = $this->getWriteInfo(\get_class($object), $property, '');

        return PropertyWriteInfo::TYPE_NONE !== $mutator->getType() || ($object instanceof \stdClass && property_exists($object, $property));
    }

    /**
     * Gets a PropertyPath instance and caches it.
     *
     * @param string|PropertyPath $propertyPath
     */
    private function getPropertyPath($propertyPath): PropertyPath
    {
        if ($propertyPath instanceof PropertyPathInterface) {
            // Don't call the copy constructor has it is not needed here
            return $propertyPath;
        }

        if (isset($this->propertyPathCache[$propertyPath])) {
            return $this->propertyPathCache[$propertyPath];
        }

        if ($this->cacheItemPool) {
            $item = $this->cacheItemPool->getItem(self::CACHE_PREFIX_PROPERTY_PATH.rawurlencode($propertyPath));
            if ($item->isHit()) {
                return $this->propertyPathCache[$propertyPath] = $item->get();
            }
        }

        $propertyPathInstance = new PropertyPath($propertyPath);
        if (isset($item)) {
            $item->set($propertyPathInstance);
            $this->cacheItemPool->save($item);
        }

        return $this->propertyPathCache[$propertyPath] = $propertyPathInstance;
    }

    /**
     * Creates the APCu adapter if applicable.
     *
     * @return AdapterInterface
     *
     * @throws \LogicException When the Cache Component isn't available
     */
    public static function createCache(string $namespace, int $defaultLifetime, string $version, LoggerInterface $logger = null)
    {
        if (!class_exists(ApcuAdapter::class)) {
            throw new \LogicException(sprintf('The Symfony Cache component must be installed to use "%s()".', __METHOD__));
        }

        if (!ApcuAdapter::isSupported()) {
            return new NullAdapter();
        }

        $apcu = new ApcuAdapter($namespace, $defaultLifetime / 5, $version);
        if ('cli' === \PHP_SAPI && !filter_var(ini_get('apc.enable_cli'), \FILTER_VALIDATE_BOOLEAN)) {
            $apcu->setLogger(new NullLogger());
        } elseif (null !== $logger) {
            $apcu->setLogger($logger);
        }

        return $apcu;
    }
}<|MERGE_RESOLUTION|>--- conflicted
+++ resolved
@@ -447,27 +447,9 @@
         $class = \get_class($object);
         $access = $this->getReadInfo($class, $property);
 
-<<<<<<< HEAD
         if (null !== $access) {
             $name = $access->getName();
             $type = $access->getType();
-=======
-        try {
-            if (self::ACCESS_TYPE_METHOD === $access[self::ACCESS_TYPE]) {
-                try {
-                    $result[self::VALUE] = $object->{$access[self::ACCESS_NAME]}();
-                } catch (\TypeError $e) {
-                    [$trace] = $e->getTrace();
-
-                    // handle uninitialized properties in PHP >= 7
-                    if (__FILE__ === $trace['file']
-                        && $access[self::ACCESS_NAME] === $trace['function']
-                        && $object instanceof $trace['class']
-                        && preg_match('/Return value (?:of .*::\w+\(\) )?must be of (?:the )?type (\w+), null returned$/', $e->getMessage(), $matches)
-                    ) {
-                        throw new AccessException(sprintf('The method "%s::%s()" returned "null", but expected type "%3$s". Did you forget to initialize a property or to make the return type nullable using "?%3$s"?', get_debug_type($object), $access[self::ACCESS_NAME], $matches[1]), 0, $e);
-                    }
->>>>>>> 5c67f404
 
             try {
                 if (PropertyReadInfo::TYPE_METHOD === $type) {
@@ -482,7 +464,7 @@
                             && $object instanceof $trace['class']
                             && preg_match('/Return value (?:of .*::\w+\(\) )?must be of (?:the )?type (\w+), null returned$/', $e->getMessage(), $matches)
                         ) {
-                            throw new UninitializedPropertyException(sprintf('The method "%s::%s()" returned "null", but expected type "%3$s". Did you forget to initialize a property or to make the return type nullable using "?%3$s"?', !str_contains(\get_class($object), "@anonymous\0") ? \get_class($object) : (get_parent_class($object) ?: key(class_implements($object)) ?: 'class').'@anonymous', $name, $matches[1]), 0, $e);
+                            throw new UninitializedPropertyException(sprintf('The method "%s::%s()" returned "null", but expected type "%3$s". Did you forget to initialize a property or to make the return type nullable using "?%3$s"?', get_debug_type($object), $name, $matches[1]), 0, $e);
                         }
 
                         throw $e;
@@ -500,26 +482,12 @@
                 }
             } catch (\Error $e) {
                 // handle uninitialized properties in PHP >= 7.4
-                if (\PHP_VERSION_ID >= 70400 && preg_match('/^Typed property ('.preg_quote(get_debug_type($object), '/').')::\$(\w+) must not be accessed before initialization$/', $e->getMessage(), $matches)) {
-                    $r = new \ReflectionProperty($class, $matches[2]);
+                if (\PHP_VERSION_ID >= 70400 && preg_match('/^Typed property ([\w\\\\@]+)::\$(\w+) must not be accessed before initialization$/', $e->getMessage(), $matches)) {
+                    $r = new \ReflectionProperty(str_contains($matches[1], '@anonymous') ? $class : $matches[1], $matches[2]);
                     $type = ($type = $r->getType()) instanceof \ReflectionNamedType ? $type->getName() : (string) $type;
 
                     throw new UninitializedPropertyException(sprintf('The property "%s::$%s" is not readable because it is typed "%s". You should initialize it or declare a default value instead.', $matches[1], $r->getName(), $type), 0, $e);
                 }
-<<<<<<< HEAD
-=======
-            } elseif (self::ACCESS_TYPE_MAGIC === $access[self::ACCESS_TYPE]) {
-                // we call the getter and hope the __call do the job
-                $result[self::VALUE] = $object->{$access[self::ACCESS_NAME]}();
-            } elseif (!$ignoreInvalidProperty) {
-                throw new NoSuchPropertyException($access[self::ACCESS_NAME]);
-            }
-        } catch (\Error $e) {
-            // handle uninitialized properties in PHP >= 7.4
-            if (\PHP_VERSION_ID >= 70400 && preg_match('/^Typed property ([\w\\\\@]+)::\$(\w+) must not be accessed before initialization$/', $e->getMessage(), $matches)) {
-                $r = new \ReflectionProperty(str_contains($matches[1], '@anonymous') ? $class : $matches[1], $matches[2]);
-                $type = ($type = $r->getType()) instanceof \ReflectionNamedType ? $type->getName() : (string) $type;
->>>>>>> 5c67f404
 
                 throw $e;
             }
