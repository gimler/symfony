--- conflicted
+++ resolved
@@ -155,8 +155,6 @@
 
     /**
      * Returns the length of the current path.
-     *
-     * @return int
      */
     public function getLength(): int
     {
@@ -165,8 +163,6 @@
 
     /**
      * Returns the current property path.
-     *
-     * @return PropertyPathInterface|null
      */
     public function getPropertyPath(): ?PropertyPathInterface
     {
@@ -177,11 +173,6 @@
 
     /**
      * Returns the current property path as string.
-<<<<<<< HEAD
-=======
-     *
-     * @return string
->>>>>>> c91322d6
      */
     public function __toString(): string
     {
