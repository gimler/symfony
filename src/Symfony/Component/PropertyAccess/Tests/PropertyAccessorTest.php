<?php

/*
 * This file is part of the Symfony package.
 *
 * (c) Fabien Potencier <fabien@symfony.com>
 *
 * For the full copyright and license information, please view the LICENSE
 * file that was distributed with this source code.
 */

namespace Symfony\Component\PropertyAccess\Tests;

use PHPUnit\Framework\TestCase;
use Symfony\Component\Cache\Adapter\ArrayAdapter;
use Symfony\Component\PropertyAccess\Exception\InvalidArgumentException;
use Symfony\Component\PropertyAccess\Exception\NoSuchIndexException;
use Symfony\Component\PropertyAccess\Exception\NoSuchPropertyException;
use Symfony\Component\PropertyAccess\Exception\UninitializedPropertyException;
use Symfony\Component\PropertyAccess\PropertyAccess;
use Symfony\Component\PropertyAccess\PropertyAccessor;
use Symfony\Component\PropertyAccess\PropertyAccessorInterface;
use Symfony\Component\PropertyAccess\Tests\Fixtures\ExtendedUninitializedProperty;
use Symfony\Component\PropertyAccess\Tests\Fixtures\ReturnTyped;
use Symfony\Component\PropertyAccess\Tests\Fixtures\TestAdderRemoverInvalidArgumentLength;
use Symfony\Component\PropertyAccess\Tests\Fixtures\TestAdderRemoverInvalidMethods;
use Symfony\Component\PropertyAccess\Tests\Fixtures\TestClass;
use Symfony\Component\PropertyAccess\Tests\Fixtures\TestClassIsWritable;
use Symfony\Component\PropertyAccess\Tests\Fixtures\TestClassMagicCall;
use Symfony\Component\PropertyAccess\Tests\Fixtures\TestClassMagicGet;
use Symfony\Component\PropertyAccess\Tests\Fixtures\TestClassSetValue;
use Symfony\Component\PropertyAccess\Tests\Fixtures\TestClassTypedProperty;
use Symfony\Component\PropertyAccess\Tests\Fixtures\TestClassTypeErrorInsideCall;
use Symfony\Component\PropertyAccess\Tests\Fixtures\TestPublicPropertyDynamicallyCreated;
use Symfony\Component\PropertyAccess\Tests\Fixtures\TestPublicPropertyGetterOnObject;
use Symfony\Component\PropertyAccess\Tests\Fixtures\TestPublicPropertyGetterOnObjectMagicGet;
use Symfony\Component\PropertyAccess\Tests\Fixtures\TestSingularAndPluralProps;
use Symfony\Component\PropertyAccess\Tests\Fixtures\Ticket5775Object;
use Symfony\Component\PropertyAccess\Tests\Fixtures\TypeHinted;
use Symfony\Component\PropertyAccess\Tests\Fixtures\UninitializedObjectProperty;
use Symfony\Component\PropertyAccess\Tests\Fixtures\UninitializedPrivateProperty;
use Symfony\Component\PropertyAccess\Tests\Fixtures\UninitializedProperty;
use Symfony\Component\VarExporter\ProxyHelper;

class PropertyAccessorTest extends TestCase
{
    private PropertyAccessorInterface $propertyAccessor;

    protected function setUp(): void
    {
        $this->propertyAccessor = new PropertyAccessor();
    }

    public static function getPathsWithMissingProperty()
    {
        return [
            [(object) ['firstName' => 'Bernhard'], 'lastName'],
            [(object) ['property' => (object) ['firstName' => 'Bernhard']], 'property.lastName'],
            [['index' => (object) ['firstName' => 'Bernhard']], '[index].lastName'],
            [new TestClass('Bernhard'), 'protectedProperty'],
            [new TestClass('Bernhard'), 'privateProperty'],
            [new TestClass('Bernhard'), 'protectedAccessor'],
            [new TestClass('Bernhard'), 'protectedIsAccessor'],
            [new TestClass('Bernhard'), 'protectedHasAccessor'],
            [new TestClass('Bernhard'), 'privateAccessor'],
            [new TestClass('Bernhard'), 'privateIsAccessor'],
            [new TestClass('Bernhard'), 'privateHasAccessor'],

            // Properties are not camelized
            [new TestClass('Bernhard'), 'public_property'],
        ];
    }

    public static function getPathsWithMissingIndex()
    {
        return [
            [['firstName' => 'Bernhard'], '[lastName]'],
            [[], '[index][lastName]'],
            [['index' => []], '[index][lastName]'],
            [['index' => ['firstName' => 'Bernhard']], '[index][lastName]'],
            [(object) ['property' => ['firstName' => 'Bernhard']], 'property[lastName]'],
        ];
    }

    /**
     * @dataProvider getValidReadPropertyPaths
     */
    public function testGetValue(array|object $objectOrArray, string $path, ?string $value)
    {
        $this->assertSame($value, $this->propertyAccessor->getValue($objectOrArray, $path));
    }

    /**
     * @dataProvider getPathsWithMissingProperty
     */
    public function testGetValueThrowsExceptionIfPropertyNotFound(array|object $objectOrArray, string $path)
    {
        $this->expectException(NoSuchPropertyException::class);
        $this->propertyAccessor->getValue($objectOrArray, $path);
    }

    /**
     * @dataProvider getPathsWithMissingProperty
     */
    public function testGetValueReturnsNullIfPropertyNotFoundAndExceptionIsDisabled(array|object $objectOrArray, string $path)
    {
        $this->propertyAccessor = new PropertyAccessor(PropertyAccessor::MAGIC_GET | PropertyAccessor::MAGIC_SET, PropertyAccessor::DO_NOT_THROW);

        $this->assertNull($this->propertyAccessor->getValue($objectOrArray, $path), $path);
    }

    /**
     * @dataProvider getPathsWithMissingIndex
     */
    public function testGetValueThrowsNoExceptionIfIndexNotFound(array|object $objectOrArray, string $path)
    {
        $this->assertNull($this->propertyAccessor->getValue($objectOrArray, $path));
    }

    /**
     * @dataProvider getPathsWithMissingIndex
     */
    public function testGetValueThrowsExceptionIfIndexNotFoundAndIndexExceptionsEnabled(array|object $objectOrArray, string $path)
    {
        $this->propertyAccessor = new PropertyAccessor(PropertyAccessor::DISALLOW_MAGIC_METHODS, PropertyAccessor::THROW_ON_INVALID_INDEX | PropertyAccessor::THROW_ON_INVALID_PROPERTY_PATH);

        $this->expectException(NoSuchIndexException::class);

        $this->propertyAccessor->getValue($objectOrArray, $path);
    }

    public function testGetValueThrowsExceptionIfUninitializedProperty()
    {
        $this->expectException(UninitializedPropertyException::class);
        $this->expectExceptionMessage('The property "Symfony\Component\PropertyAccess\Tests\Fixtures\UninitializedProperty::$uninitialized" is not readable because it is typed "string". You should initialize it or declare a default value instead.');

        $this->propertyAccessor->getValue(new UninitializedProperty(), 'uninitialized');
    }

    public function testGetValueThrowsExceptionIfUninitializedPropertyWithGetter()
    {
        $this->expectException(UninitializedPropertyException::class);
        $this->expectExceptionMessage('The method "Symfony\Component\PropertyAccess\Tests\Fixtures\UninitializedPrivateProperty::getUninitialized()" returned "null", but expected type "array". Did you forget to initialize a property or to make the return type nullable using "?array"?');

        $this->propertyAccessor->getValue(new UninitializedPrivateProperty(), 'uninitialized');
    }

    public function testGetValueThrowsExceptionIfUninitializedPropertyWithGetterOfAnonymousClass()
    {
        $object = new class() {
            private $uninitialized;

            public function getUninitialized(): array
            {
                return $this->uninitialized;
            }
        };

        $this->expectException(UninitializedPropertyException::class);
        $this->expectExceptionMessage('The method "class@anonymous::getUninitialized()" returned "null", but expected type "array". Did you forget to initialize a property or to make the return type nullable using "?array"?');

        $this->propertyAccessor->getValue($object, 'uninitialized');
    }

    public function testGetValueThrowsExceptionIfUninitializedNotNullablePropertyWithGetterOfAnonymousClass()
    {
        $object = new class() {
            private string $uninitialized;

            public function getUninitialized(): string
            {
                return $this->uninitialized;
            }
        };

        $this->expectException(UninitializedPropertyException::class);
        $this->expectExceptionMessage('The property "class@anonymous::$uninitialized" is not readable because it is typed "string". You should initialize it or declare a default value instead.');

        $this->propertyAccessor->getValue($object, 'uninitialized');
    }

    public function testGetValueThrowsExceptionIfUninitializedPropertyOfAnonymousClass()
    {
        $object = new class() {
            public string $uninitialized;
        };

        $this->expectException(UninitializedPropertyException::class);
        $this->expectExceptionMessage('The property "class@anonymous::$uninitialized" is not readable because it is typed "string". You should initialize it or declare a default value instead.');

        $this->propertyAccessor->getValue($object, 'uninitialized');
    }

    public function testGetValueThrowsExceptionIfUninitializedNotNullableOfParentClass()
    {
        $this->expectException(UninitializedPropertyException::class);
        $this->expectExceptionMessage('The property "Symfony\Component\PropertyAccess\Tests\Fixtures\UninitializedProperty::$uninitialized" is not readable because it is typed "string". You should initialize it or declare a default value instead.');

        $this->propertyAccessor->getValue(new ExtendedUninitializedProperty(), 'uninitialized');
    }

    public function testGetValueThrowsExceptionIfUninitializedNotNullablePropertyWithGetterOfParentClass()
    {
        $this->expectException(UninitializedPropertyException::class);
        $this->expectExceptionMessage('The property "Symfony\Component\PropertyAccess\Tests\Fixtures\UninitializedProperty::$privateUninitialized" is not readable because it is typed "string". You should initialize it or declare a default value instead.');

        $this->propertyAccessor->getValue(new ExtendedUninitializedProperty(), 'privateUninitialized');
    }

    public function testGetValueThrowsExceptionIfUninitializedPropertyWithGetterOfAnonymousStdClass()
    {
        $object = new class() extends \stdClass {
            private $uninitialized;

            public function getUninitialized(): array
            {
                return $this->uninitialized;
            }
        };

        $this->expectException(UninitializedPropertyException::class);
        $this->expectExceptionMessage('The method "stdClass@anonymous::getUninitialized()" returned "null", but expected type "array". Did you forget to initialize a property or to make the return type nullable using "?array"?');

        $this->propertyAccessor->getValue($object, 'uninitialized');
    }

    public function testGetValueThrowsExceptionIfUninitializedPropertyWithGetterOfAnonymousChildClass()
    {
        $object = new class() extends UninitializedPrivateProperty {};

        $this->expectException(UninitializedPropertyException::class);
        $this->expectExceptionMessage('The method "Symfony\Component\PropertyAccess\Tests\Fixtures\UninitializedPrivateProperty@anonymous::getUninitialized()" returned "null", but expected type "array". Did you forget to initialize a property or to make the return type nullable using "?array"?');

<<<<<<< HEAD
=======
        $object = new class() extends \Symfony\Component\PropertyAccess\Tests\Fixtures\UninitializedPrivateProperty {
        };

>>>>>>> c290fc0c
        $this->propertyAccessor->getValue($object, 'uninitialized');
    }

    public function testGetValueThrowsExceptionIfNotArrayAccess()
    {
        $this->expectException(NoSuchIndexException::class);
        $this->propertyAccessor->getValue(new \stdClass(), '[index]');
    }

    public function testGetValueReadsMagicGet()
    {
        $this->assertSame('Bernhard', $this->propertyAccessor->getValue(new TestClassMagicGet('Bernhard'), 'magicProperty'));
    }

    public function testGetValueIgnoresMagicGet()
    {
        $this->expectException(NoSuchPropertyException::class);

        $propertyAccessor = new PropertyAccessor(PropertyAccessor::DISALLOW_MAGIC_METHODS);

        $propertyAccessor->getValue(new TestClassMagicGet('Bernhard'), 'magicProperty');
    }

    public function testGetValueReadsArrayWithMissingIndexForCustomPropertyPath()
    {
        $object = new \ArrayObject();
        $array = ['child' => ['index' => $object]];

        $this->assertNull($this->propertyAccessor->getValue($array, '[child][index][foo][bar]'));
        $this->assertSame([], $object->getArrayCopy());
    }

    // https://github.com/symfony/symfony/pull/4450
    public function testGetValueReadsMagicGetThatReturnsConstant()
    {
        $this->assertSame('constant value', $this->propertyAccessor->getValue(new TestClassMagicGet('Bernhard'), 'constantMagicProperty'));
    }

    public function testGetValueNotModifyObject()
    {
        $object = new \stdClass();
        $object->firstName = ['Bernhard'];

        $this->assertNull($this->propertyAccessor->getValue($object, 'firstName[1]'));
        $this->assertSame(['Bernhard'], $object->firstName);
    }

    public function testGetValueNotModifyObjectException()
    {
        $propertyAccessor = new PropertyAccessor(PropertyAccessor::DISALLOW_MAGIC_METHODS, PropertyAccessor::THROW_ON_INVALID_INDEX | PropertyAccessor::THROW_ON_INVALID_PROPERTY_PATH);
        $object = new \stdClass();
        $object->firstName = ['Bernhard'];

        try {
            $propertyAccessor->getValue($object, 'firstName[1]');
        } catch (NoSuchIndexException $e) {
        }

        $this->assertSame(['Bernhard'], $object->firstName);
    }

    public function testGetValueDoesNotReadMagicCallByDefault()
    {
        $this->expectException(NoSuchPropertyException::class);
        $this->propertyAccessor->getValue(new TestClassMagicCall('Bernhard'), 'magicCallProperty');
    }

    public function testGetValueReadsMagicCallIfEnabled()
    {
        $this->propertyAccessor = new PropertyAccessor(PropertyAccessor::MAGIC_GET | PropertyAccessor::MAGIC_SET | PropertyAccessor::MAGIC_CALL);

        $this->assertSame('Bernhard', $this->propertyAccessor->getValue(new TestClassMagicCall('Bernhard'), 'magicCallProperty'));
    }

    // https://github.com/symfony/symfony/pull/4450
    public function testGetValueReadsMagicCallThatReturnsConstant()
    {
        $this->propertyAccessor = new PropertyAccessor(PropertyAccessor::MAGIC_CALL);

        $this->assertSame('constant value', $this->propertyAccessor->getValue(new TestClassMagicCall('Bernhard'), 'constantMagicCallProperty'));
    }

    /**
     * @dataProvider getValidWritePropertyPaths
     */
    public function testSetValue(array|object $objectOrArray, string $path)
    {
        $this->propertyAccessor->setValue($objectOrArray, $path, 'Updated');

        $this->assertSame('Updated', $this->propertyAccessor->getValue($objectOrArray, $path));
    }

    /**
     * @dataProvider getPathsWithMissingProperty
     */
    public function testSetValueThrowsExceptionIfPropertyNotFound(array|object $objectOrArray, string $path)
    {
        $this->expectException(NoSuchPropertyException::class);
        $this->propertyAccessor->setValue($objectOrArray, $path, 'Updated');
    }

    /**
     * @dataProvider getPathsWithMissingIndex
     */
    public function testSetValueThrowsNoExceptionIfIndexNotFound(array|object $objectOrArray, string $path)
    {
        $this->propertyAccessor->setValue($objectOrArray, $path, 'Updated');

        $this->assertSame('Updated', $this->propertyAccessor->getValue($objectOrArray, $path));
    }

    /**
     * @dataProvider getPathsWithMissingIndex
     */
    public function testSetValueThrowsNoExceptionIfIndexNotFoundAndIndexExceptionsEnabled(array|object $objectOrArray, string $path)
    {
        $this->propertyAccessor = new PropertyAccessor(PropertyAccessor::DISALLOW_MAGIC_METHODS, PropertyAccessor::THROW_ON_INVALID_INDEX | PropertyAccessor::THROW_ON_INVALID_PROPERTY_PATH);
        $this->propertyAccessor->setValue($objectOrArray, $path, 'Updated');

        $this->assertSame('Updated', $this->propertyAccessor->getValue($objectOrArray, $path));
    }

    public function testSetValueThrowsExceptionIfNotArrayAccess()
    {
        $object = new \stdClass();

        $this->expectException(NoSuchIndexException::class);

        $this->propertyAccessor->setValue($object, '[index]', 'Updated');
    }

    public function testSetValueUpdatesMagicSet()
    {
        $author = new TestClassMagicGet('Bernhard');

        $this->propertyAccessor->setValue($author, 'magicProperty', 'Updated');

        $this->assertEquals('Updated', $author->__get('magicProperty'));
    }

    public function testSetValueIgnoresMagicSet()
    {
        $propertyAccessor = new PropertyAccessor(PropertyAccessor::DISALLOW_MAGIC_METHODS);

        $author = new TestClassMagicGet('Bernhard');

        $this->expectException(NoSuchPropertyException::class);

        $propertyAccessor->setValue($author, 'magicProperty', 'Updated');
    }

    public function testSetValueThrowsExceptionIfThereAreMissingParameters()
    {
        $object = new TestClass('Bernhard');

        $this->expectException(NoSuchPropertyException::class);

        $this->propertyAccessor->setValue($object, 'publicAccessorWithMoreRequiredParameters', 'Updated');
    }

    public function testSetValueDoesNotUpdateMagicCallByDefault()
    {
        $author = new TestClassMagicCall('Bernhard');

        $this->expectException(NoSuchPropertyException::class);

        $this->propertyAccessor->setValue($author, 'magicCallProperty', 'Updated');
    }

    public function testSetValueUpdatesMagicCallIfEnabled()
    {
        $this->propertyAccessor = new PropertyAccessor(PropertyAccessor::MAGIC_CALL);

        $author = new TestClassMagicCall('Bernhard');

        $this->propertyAccessor->setValue($author, 'magicCallProperty', 'Updated');

        $this->assertEquals('Updated', $author->__call('getMagicCallProperty', []));
    }

    public function testGetValueWhenArrayValueIsNull()
    {
        $this->propertyAccessor = new PropertyAccessor(PropertyAccessor::DISALLOW_MAGIC_METHODS, PropertyAccessor::THROW_ON_INVALID_INDEX | PropertyAccessor::THROW_ON_INVALID_PROPERTY_PATH);
        $this->assertNull($this->propertyAccessor->getValue(['index' => ['nullable' => null]], '[index][nullable]'));
    }

    /**
     * @dataProvider getValidReadPropertyPaths
     */
    public function testIsReadable(array|object $objectOrArray, string $path)
    {
        $this->assertTrue($this->propertyAccessor->isReadable($objectOrArray, $path));
    }

    /**
     * @dataProvider getPathsWithMissingProperty
     */
    public function testIsReadableReturnsFalseIfPropertyNotFound(array|object $objectOrArray, string $path)
    {
        $this->assertFalse($this->propertyAccessor->isReadable($objectOrArray, $path));
    }

    /**
     * @dataProvider getPathsWithMissingIndex
     */
    public function testIsReadableReturnsTrueIfIndexNotFound(array|object $objectOrArray, string $path)
    {
        // Non-existing indices can be read. In this case, null is returned
        $this->assertTrue($this->propertyAccessor->isReadable($objectOrArray, $path));
    }

    /**
     * @dataProvider getPathsWithMissingIndex
     */
    public function testIsReadableReturnsFalseIfIndexNotFoundAndIndexExceptionsEnabled(array|object $objectOrArray, string $path)
    {
        $this->propertyAccessor = new PropertyAccessor(PropertyAccessor::DISALLOW_MAGIC_METHODS, PropertyAccessor::THROW_ON_INVALID_INDEX | PropertyAccessor::THROW_ON_INVALID_PROPERTY_PATH);

        // When exceptions are enabled, non-existing indices cannot be read
        $this->assertFalse($this->propertyAccessor->isReadable($objectOrArray, $path));
    }

    public function testIsReadableRecognizesMagicGet()
    {
        $this->assertTrue($this->propertyAccessor->isReadable(new TestClassMagicGet('Bernhard'), 'magicProperty'));
    }

    public function testIsReadableDoesNotRecognizeMagicCallByDefault()
    {
        $this->assertFalse($this->propertyAccessor->isReadable(new TestClassMagicCall('Bernhard'), 'magicCallProperty'));
    }

    public function testIsReadableRecognizesMagicCallIfEnabled()
    {
        $this->propertyAccessor = new PropertyAccessor(PropertyAccessor::MAGIC_CALL);

        $this->assertTrue($this->propertyAccessor->isReadable(new TestClassMagicCall('Bernhard'), 'magicCallProperty'));
    }

    /**
     * @dataProvider getValidWritePropertyPaths
     */
    public function testIsWritable(array|object $objectOrArray, string $path)
    {
        $this->assertTrue($this->propertyAccessor->isWritable($objectOrArray, $path));
    }

    /**
     * @dataProvider getPathsWithMissingProperty
     */
    public function testIsWritableReturnsFalseIfPropertyNotFound(array|object $objectOrArray, string $path)
    {
        $this->assertFalse($this->propertyAccessor->isWritable($objectOrArray, $path));
    }

    /**
     * @dataProvider getPathsWithMissingIndex
     */
    public function testIsWritableReturnsTrueIfIndexNotFound(array|object $objectOrArray, string $path)
    {
        // Non-existing indices can be written. Arrays are created on-demand.
        $this->assertTrue($this->propertyAccessor->isWritable($objectOrArray, $path));
    }

    /**
     * @dataProvider getPathsWithMissingIndex
     */
    public function testIsWritableReturnsTrueIfIndexNotFoundAndIndexExceptionsEnabled(array|object $objectOrArray, string $path)
    {
        $this->propertyAccessor = new PropertyAccessor(PropertyAccessor::DISALLOW_MAGIC_METHODS, PropertyAccessor::THROW_ON_INVALID_INDEX | PropertyAccessor::THROW_ON_INVALID_PROPERTY_PATH);

        // Non-existing indices can be written even if exceptions are enabled
        $this->assertTrue($this->propertyAccessor->isWritable($objectOrArray, $path));
    }

    public function testIsWritableRecognizesMagicSet()
    {
        $this->assertTrue($this->propertyAccessor->isWritable(new TestClassMagicGet('Bernhard'), 'magicProperty'));
    }

    public function testIsWritableDoesNotRecognizeMagicCallByDefault()
    {
        $this->assertFalse($this->propertyAccessor->isWritable(new TestClassMagicCall('Bernhard'), 'magicCallProperty'));
    }

    public function testIsWritableRecognizesMagicCallIfEnabled()
    {
        $this->propertyAccessor = new PropertyAccessor(PropertyAccessor::MAGIC_CALL);

        $this->assertTrue($this->propertyAccessor->isWritable(new TestClassMagicCall('Bernhard'), 'magicCallProperty'));
    }

    public static function getValidWritePropertyPaths()
    {
        return [
            [['Bernhard', 'Schussek'], '[0]', 'Bernhard'],
            [['Bernhard', 'Schussek'], '[1]', 'Schussek'],
            [['firstName' => 'Bernhard'], '[firstName]', 'Bernhard'],
            [['index' => ['firstName' => 'Bernhard']], '[index][firstName]', 'Bernhard'],
            [(object) ['firstName' => 'Bernhard'], 'firstName', 'Bernhard'],
            [(object) ['property' => ['firstName' => 'Bernhard']], 'property[firstName]', 'Bernhard'],
            [['index' => (object) ['firstName' => 'Bernhard']], '[index].firstName', 'Bernhard'],
            [(object) ['property' => (object) ['firstName' => 'Bernhard']], 'property.firstName', 'Bernhard'],

            // Accessor methods
            [new TestClass('Bernhard'), 'publicProperty', 'Bernhard'],
            [new TestClass('Bernhard'), 'publicAccessor', 'Bernhard'],
            [new TestClass('Bernhard'), 'publicAccessorWithDefaultValue', 'Bernhard'],
            [new TestClass('Bernhard'), 'publicAccessorWithRequiredAndDefaultValue', 'Bernhard'],
            [new TestClass('Bernhard'), 'publicIsAccessor', 'Bernhard'],
            [new TestClass('Bernhard'), 'publicHasAccessor', 'Bernhard'],
            [new TestClass('Bernhard'), 'publicGetSetter', 'Bernhard'],
            [new TestClass('Bernhard'), 'publicCanAccessor', 'Bernhard'],

            // Methods are camelized
            [new TestClass('Bernhard'), 'public_accessor', 'Bernhard'],
            [new TestClass('Bernhard'), '_public_accessor', 'Bernhard'],

            // Missing indices
            [['index' => []], '[index][firstName]', null],
            [['root' => ['index' => []]], '[root][index][firstName]', null],

            // Special chars
            [['%!@$§.' => 'Bernhard'], '[%!@$§.]', 'Bernhard'],
            [['index' => ['%!@$§.' => 'Bernhard']], '[index][%!@$§.]', 'Bernhard'],
            [(object) ['%!@$§' => 'Bernhard'], '%!@$§', 'Bernhard'],
            [(object) ['property' => (object) ['%!@$§' => 'Bernhard']], 'property.%!@$§', 'Bernhard'],

            // nested objects and arrays
            [['foo' => new TestClass('bar')], '[foo].publicGetSetter', 'bar'],
            [new TestClass(['foo' => 'bar']), 'publicGetSetter[foo]', 'bar'],
            [new TestClass(new TestClass('bar')), 'publicGetter.publicGetSetter', 'bar'],
            [new TestClass(['foo' => new TestClass('bar')]), 'publicGetter[foo].publicGetSetter', 'bar'],
            [new TestClass(new TestClass(new TestClass('bar'))), 'publicGetter.publicGetter.publicGetSetter', 'bar'],
            [new TestClass(['foo' => ['baz' => new TestClass('bar')]]), 'publicGetter[foo][baz].publicGetSetter', 'bar'],
        ];
    }

    public static function getValidReadPropertyPaths(): iterable
    {
        yield from self::getValidWritePropertyPaths();

        // Optional paths can only be read and can't be written to.
        yield [(object) [], 'foo?', null];
        yield [(object) ['foo' => (object) ['firstName' => 'Bernhard']], 'foo.bar?', null];
        yield [(object) ['foo' => (object) ['firstName' => 'Bernhard']], 'foo.bar?.baz?', null];
        yield [(object) ['foo' => null], 'foo?.bar', null];
        yield [(object) ['foo' => null], 'foo?.bar.baz', null];
        yield [(object) ['foo' => (object) ['bar' => null]], 'foo?.bar?.baz', null];
        yield [(object) ['foo' => (object) ['bar' => null]], 'foo.bar?.baz', null];

        yield from self::getNullSafeIndexPaths();
    }

    public static function getNullSafeIndexPaths(): iterable
    {
        yield [(object) ['foo' => ['bar' => null]], 'foo[bar?].baz', null];
        yield [[], '[foo?]', null];
        yield [['foo' => ['firstName' => 'Bernhard']], '[foo][bar?]', null];
        yield [['foo' => ['firstName' => 'Bernhard']], '[foo][bar?][baz?]', null];
    }

    /**
     * @dataProvider getNullSafeIndexPaths
     */
    public function testNullSafeIndexWithThrowOnInvalidIndex(array|object $objectOrArray, string $path, ?string $value)
    {
        $this->propertyAccessor = new PropertyAccessor(PropertyAccessor::DISALLOW_MAGIC_METHODS, PropertyAccessor::THROW_ON_INVALID_INDEX | PropertyAccessor::THROW_ON_INVALID_PROPERTY_PATH);

        $this->assertSame($value, $this->propertyAccessor->getValue($objectOrArray, $path));
    }

    public function testTicket5755()
    {
        $object = new Ticket5775Object();

        $this->propertyAccessor->setValue($object, 'property', 'foobar');

        $this->assertEquals('foobar', $object->getProperty());
    }

    public function testSetValueDeepWithMagicGetter()
    {
        $obj = new TestClassMagicGet('foo');
        $obj->publicProperty = ['foo' => ['bar' => 'some_value']];
        $this->propertyAccessor->setValue($obj, 'publicProperty[foo][bar]', 'Updated');
        $this->assertSame('Updated', $obj->publicProperty['foo']['bar']);
    }

    public static function getReferenceChainObjectsForSetValue()
    {
        return [
            [['a' => ['b' => ['c' => 'old-value']]], '[a][b][c]', 'new-value'],
            [new TestClassSetValue(new TestClassSetValue('old-value')), 'value.value', 'new-value'],
            [new TestClassSetValue(['a' => ['b' => ['c' => new TestClassSetValue('old-value')]]]), 'value[a][b][c].value', 'new-value'],
            [new TestClassSetValue(['a' => ['b' => 'old-value']]), 'value[a][b]', 'new-value'],
            [new \ArrayIterator(['a' => ['b' => ['c' => 'old-value']]]), '[a][b][c]', 'new-value'],
        ];
    }

    /**
     * @dataProvider getReferenceChainObjectsForSetValue
     */
    public function testSetValueForReferenceChainIssue($object, $path, $value)
    {
        $this->propertyAccessor->setValue($object, $path, $value);

        $this->assertEquals($value, $this->propertyAccessor->getValue($object, $path));
    }

    public static function getReferenceChainObjectsForIsWritable()
    {
        return [
            [new TestClassIsWritable(['a' => ['b' => 'old-value']]), 'value[a][b]', false],
            [new TestClassIsWritable(new \ArrayIterator(['a' => ['b' => 'old-value']])), 'value[a][b]', true],
            [new TestClassIsWritable(['a' => ['b' => ['c' => new TestClassSetValue('old-value')]]]), 'value[a][b][c].value', true],
        ];
    }

    /**
     * @dataProvider getReferenceChainObjectsForIsWritable
     */
    public function testIsWritableForReferenceChainIssue($object, $path, $value)
    {
        $this->assertEquals($value, $this->propertyAccessor->isWritable($object, $path));
    }

    public function testThrowTypeError()
    {
        $object = new TypeHinted();

        $this->expectException(InvalidArgumentException::class);
        $this->expectExceptionMessage('Expected argument of type "DateTimeImmutable", "string" given at property path "date"');

        $this->propertyAccessor->setValue($object, 'date', 'This is a string, \DateTimeImmutable expected.');
    }

    public function testThrowTypeErrorWithNullArgument()
    {
        $object = new TypeHinted();

        $this->expectException(InvalidArgumentException::class);
        $this->expectExceptionMessage('Expected argument of type "DateTimeImmutable", "null" given');

        $this->propertyAccessor->setValue($object, 'date', null);
    }

    public function testSetTypeHint()
    {
        $date = new \DateTimeImmutable();
        $object = new TypeHinted();

        $this->propertyAccessor->setValue($object, 'date', $date);
        $this->assertSame($date, $object->getDate());
    }

    public function testArrayNotBeeingOverwritten()
    {
        $value = ['value1' => 'foo', 'value2' => 'bar'];
        $object = new TestClass($value);

        $this->propertyAccessor->setValue($object, 'publicAccessor[value2]', 'baz');
        $this->assertSame('baz', $this->propertyAccessor->getValue($object, 'publicAccessor[value2]'));
        $this->assertSame(['value1' => 'foo', 'value2' => 'baz'], $object->getPublicAccessor());
    }

    public function testCacheReadAccess()
    {
        $obj = new TestClass('foo');

        $propertyAccessor = new PropertyAccessor(PropertyAccessor::DISALLOW_MAGIC_METHODS, PropertyAccessor::THROW_ON_INVALID_PROPERTY_PATH, new ArrayAdapter());
        $this->assertEquals('foo', $propertyAccessor->getValue($obj, 'publicGetSetter'));
        $propertyAccessor->setValue($obj, 'publicGetSetter', 'bar');
        $propertyAccessor->setValue($obj, 'publicGetSetter', 'baz');
        $this->assertEquals('baz', $propertyAccessor->getValue($obj, 'publicGetSetter'));
    }

    public function testAttributeWithSpecialChars()
    {
        $obj = new \stdClass();
        $obj->{'@foo'} = 'bar';
        $obj->{'a/b'} = '1';
        $obj->{'a%2Fb'} = '2';

        $propertyAccessor = new PropertyAccessor(PropertyAccessor::DISALLOW_MAGIC_METHODS, PropertyAccessor::THROW_ON_INVALID_PROPERTY_PATH, new ArrayAdapter());
        $this->assertSame('bar', $propertyAccessor->getValue($obj, '@foo'));
        $this->assertSame('1', $propertyAccessor->getValue($obj, 'a/b'));
        $this->assertSame('2', $propertyAccessor->getValue($obj, 'a%2Fb'));
    }

    public function testThrowTypeErrorWithInterface()
    {
        $object = new TypeHinted();

        $this->expectException(InvalidArgumentException::class);
        $this->expectExceptionMessage('Expected argument of type "Countable", "string" given');

        $this->propertyAccessor->setValue($object, 'countable', 'This is a string, \Countable expected.');
    }

    public function testAnonymousClassRead()
    {
        $value = 'bar';

        $obj = $this->generateAnonymousClass($value);

        $propertyAccessor = new PropertyAccessor(PropertyAccessor::DISALLOW_MAGIC_METHODS, PropertyAccessor::THROW_ON_INVALID_PROPERTY_PATH, new ArrayAdapter());

        $this->assertEquals($value, $propertyAccessor->getValue($obj, 'foo'));
    }

    public function testAnonymousClassReadThrowExceptionOnInvalidPropertyPath()
    {
        $obj = $this->generateAnonymousClass('bar');

        $this->expectException(NoSuchPropertyException::class);

        $this->propertyAccessor->getValue($obj, 'invalid_property');
    }

    public function testAnonymousClassReadReturnsNullOnInvalidPropertyWithDisabledException()
    {
        $obj = $this->generateAnonymousClass('bar');

        $this->propertyAccessor = PropertyAccess::createPropertyAccessorBuilder()->disableExceptionOnInvalidPropertyPath()->getPropertyAccessor();

        $this->assertNull($this->propertyAccessor->getValue($obj, 'invalid_property'));
    }

    public function testAnonymousClassWrite()
    {
        $value = 'bar';

        $obj = $this->generateAnonymousClass('');

        $propertyAccessor = new PropertyAccessor(PropertyAccessor::DISALLOW_MAGIC_METHODS, PropertyAccessor::THROW_ON_INVALID_PROPERTY_PATH, new ArrayAdapter());
        $propertyAccessor->setValue($obj, 'foo', $value);

        $this->assertEquals($value, $propertyAccessor->getValue($obj, 'foo'));
    }

    private function generateAnonymousClass($value)
    {
        return new class($value) {
            private $foo;

            public function __construct($foo)
            {
                $this->foo = $foo;
            }

            public function getFoo()
            {
                return $this->foo;
            }

            public function setFoo($foo)
            {
                $this->foo = $foo;
            }
        };
    }

    public function testThrowTypeErrorInsideSetterCall()
    {
        $object = new TestClassTypeErrorInsideCall();

        $this->expectException(\TypeError::class);

        $this->propertyAccessor->setValue($object, 'property', 'foo');
    }

    public function testDoNotDiscardReturnTypeError()
    {
        $object = new ReturnTyped();

        $this->expectException(\TypeError::class);

        $this->propertyAccessor->setValue($object, 'foos', [new \DateTimeImmutable()]);
    }

    public function testDoNotDiscardReturnTypeErrorWhenWriterMethodIsMisconfigured()
    {
        $object = new ReturnTyped();

        $this->expectException(\TypeError::class);

        $this->propertyAccessor->setValue($object, 'name', 'foo');
    }

    public function testWriteToSingularPropertyWhilePluralOneExists()
    {
        $object = new TestSingularAndPluralProps();

        $this->propertyAccessor->isWritable($object, 'email'); // cache access info
        $this->propertyAccessor->setValue($object, 'email', 'test@email.com');

        self::assertEquals('test@email.com', $object->getEmail());
        self::assertEmpty($object->getEmails());
    }

    public function testWriteToPluralPropertyWhileSingularOneExists()
    {
        $object = new TestSingularAndPluralProps();

        $this->propertyAccessor->isWritable($object, 'emails'); // cache access info
        $this->propertyAccessor->setValue($object, 'emails', ['test@email.com']);

        $this->assertEquals(['test@email.com'], $object->getEmails());
        $this->assertNull($object->getEmail());
    }

    public function testAdderAndRemoverArePreferredOverSetter()
    {
        $object = new TestPluralAdderRemoverAndSetter();

        $this->propertyAccessor->isWritable($object, 'emails'); // cache access info
        $this->propertyAccessor->setValue($object, 'emails', ['test@email.com']);

        $this->assertEquals(['test@email.com'], $object->getEmails());
    }

    public function testAdderAndRemoverArePreferredOverSetterForSameSingularAndPlural()
    {
        $object = new TestPluralAdderRemoverAndSetterSameSingularAndPlural();

        $this->propertyAccessor->isWritable($object, 'aircraft'); // cache access info
        $this->propertyAccessor->setValue($object, 'aircraft', ['aeroplane']);

        $this->assertEquals(['aeroplane'], $object->getAircraft());
    }

    public function testAdderWithoutRemover()
    {
        $object = new TestAdderRemoverInvalidMethods();

        $this->expectException(NoSuchPropertyException::class);
        $this->expectExceptionMessageMatches('/.*The add method "addFoo" in class "Symfony\\\Component\\\PropertyAccess\\\Tests\\\Fixtures\\\TestAdderRemoverInvalidMethods" was found, but the corresponding remove method "removeFoo" was not found\./');

        $this->propertyAccessor->setValue($object, 'foos', [1, 2]);
    }

    public function testRemoverWithoutAdder()
    {
        $object = new TestAdderRemoverInvalidMethods();

        $this->expectException(NoSuchPropertyException::class);
        $this->expectExceptionMessageMatches('/.*The remove method "removeBar" in class "Symfony\\\Component\\\PropertyAccess\\\Tests\\\Fixtures\\\TestAdderRemoverInvalidMethods" was found, but the corresponding add method "addBar" was not found\./');

        $this->propertyAccessor->setValue($object, 'bars', [1, 2]);
    }

    public function testAdderAndRemoveNeedsTheExactParametersDefined()
    {
        $object = new TestAdderRemoverInvalidArgumentLength();

        $this->expectException(NoSuchPropertyException::class);
        $this->expectExceptionMessageMatches('/.*The method "addFoo" in class "Symfony\\\Component\\\PropertyAccess\\\Tests\\\Fixtures\\\TestAdderRemoverInvalidArgumentLength" requires 0 arguments, but should accept only 1\./');

        $this->propertyAccessor->setValue($object, 'foo', [1, 2]);
    }

    public function testSetterNeedsTheExactParametersDefined()
    {
        $object = new TestAdderRemoverInvalidArgumentLength();

        $this->expectException(NoSuchPropertyException::class);
        $this->expectExceptionMessageMatches('/.*The method "setBar" in class "Symfony\\\Component\\\PropertyAccess\\\Tests\\\Fixtures\\\TestAdderRemoverInvalidArgumentLength" requires 2 arguments, but should accept only 1\./');

        $this->propertyAccessor->setValue($object, 'bar', [1, 2]);
    }

    public function testSetterNeedsPublicAccess()
    {
        $object = new TestClassSetValue(0);

        $this->expectException(NoSuchPropertyException::class);
        $this->expectExceptionMessageMatches('/.*The method "setFoo" in class "Symfony\\\Component\\\PropertyAccess\\\Tests\\\Fixtures\\\TestClassSetValue" was found but does not have public access./');

        $this->propertyAccessor->setValue($object, 'foo', 1);
    }

    public function testGetPublicProperty()
    {
        $value = 'A';
        $path = 'a';
        $object = new TestPublicPropertyGetterOnObject();

        $this->assertSame($value, $this->propertyAccessor->getValue($object, $path));
    }

    public function testGetPrivateProperty()
    {
        $object = new TestPublicPropertyGetterOnObject();

        $this->expectException(NoSuchPropertyException::class);
        $this->expectExceptionMessageMatches('/.*Can\'t get a way to read the property "b" in class "Symfony\\\Component\\\PropertyAccess\\\Tests\\\Fixtures\\\TestPublicPropertyGetterOnObject./');
        $this->propertyAccessor->getValue($object, 'b');
    }

    public function testGetDynamicPublicProperty()
    {
        $value = 'Bar';
        $path = 'foo';
        $object = new TestPublicPropertyDynamicallyCreated('Bar');

        $this->assertSame($value, $this->propertyAccessor->getValue($object, $path));
    }

    public function testGetDynamicPublicPropertyWithMagicGetterDisallow()
    {
        $object = new TestPublicPropertyGetterOnObjectMagicGet();
        $propertyAccessor = new PropertyAccessor(PropertyAccessor::DISALLOW_MAGIC_METHODS);

        $this->expectException(NoSuchPropertyException::class);
        $propertyAccessor->getValue($object, 'c');
    }

    public function testGetDynamicPublicPropertyWithMagicGetterAllow()
    {
        $value = 'B';
        $path = 'b';
        $object = new TestPublicPropertyGetterOnObjectMagicGet();
        $this->assertSame($value, $this->propertyAccessor->getValue($object, $path));
    }

    public function testSetValueWrongTypeShouldThrowWrappedException()
    {
        $object = new TestClassTypedProperty();

        $this->expectException(InvalidArgumentException::class);
        $this->expectExceptionMessage('Expected argument of type "float", "string" given at property path "publicProperty"');
        $this->propertyAccessor->setValue($object, 'publicProperty', 'string');
    }

    public function testCastDateTime()
    {
        $object = new TypeHinted();

        $this->propertyAccessor->setValue($object, 'date', new \DateTime());

        $this->assertInstanceOf(\DateTimeImmutable::class, $object->getDate());
    }

    public function testCastDateTimeImmutable()
    {
        $object = new TypeHinted();

        $this->propertyAccessor->setValue($object, 'date_mutable', new \DateTimeImmutable());

        $this->assertInstanceOf(\DateTime::class, $object->getDate());
    }

    public function testGetValuePropertyThrowsExceptionIfUninitializedWithoutLazyGhost()
    {
        $this->expectException(UninitializedPropertyException::class);
        $this->expectExceptionMessage('The property "Symfony\Component\PropertyAccess\Tests\Fixtures\UninitializedObjectProperty::$uninitialized" is not readable because it is typed "DateTimeInterface". You should initialize it or declare a default value instead.');

        $this->propertyAccessor->getValue(new UninitializedObjectProperty(), 'uninitialized');
    }

    public function testGetValueGetterThrowsExceptionIfUninitializedWithoutLazyGhost()
    {
        $this->expectException(UninitializedPropertyException::class);
        $this->expectExceptionMessage('The property "Symfony\Component\PropertyAccess\Tests\Fixtures\UninitializedObjectProperty::$privateUninitialized" is not readable because it is typed "DateTimeInterface". You should initialize it or declare a default value instead.');

        $this->propertyAccessor->getValue(new UninitializedObjectProperty(), 'privateUninitialized');
    }

    private function createUninitializedObjectPropertyGhost(): UninitializedObjectProperty
    {
        $class = 'UninitializedObjectPropertyGhost';

        if (!class_exists($class)) {
            eval('class '.$class.ProxyHelper::generateLazyGhost(new \ReflectionClass(UninitializedObjectProperty::class)));
        }

        $this->assertTrue(class_exists($class));

        return $class::createLazyGhost(initializer: function ($instance) {
        });
    }

    public function testGetValuePropertyThrowsExceptionIfUninitializedWithLazyGhost()
    {
        $this->expectException(UninitializedPropertyException::class);
        $this->expectExceptionMessage('The property "Symfony\Component\PropertyAccess\Tests\Fixtures\UninitializedObjectProperty::$uninitialized" is not readable because it is typed "DateTimeInterface". You should initialize it or declare a default value instead.');

        $lazyGhost = $this->createUninitializedObjectPropertyGhost();

        $this->propertyAccessor->getValue($lazyGhost, 'uninitialized');
    }

    public function testGetValueGetterThrowsExceptionIfUninitializedWithLazyGhost()
    {
        $this->expectException(UninitializedPropertyException::class);
        $this->expectExceptionMessage('The property "Symfony\Component\PropertyAccess\Tests\Fixtures\UninitializedObjectProperty::$privateUninitialized" is not readable because it is typed "DateTimeInterface". You should initialize it or declare a default value instead.');

        $lazyGhost = $this->createUninitializedObjectPropertyGhost();

        $this->propertyAccessor->getValue($lazyGhost, 'privateUninitialized');
    }
}<|MERGE_RESOLUTION|>--- conflicted
+++ resolved
@@ -226,17 +226,12 @@
 
     public function testGetValueThrowsExceptionIfUninitializedPropertyWithGetterOfAnonymousChildClass()
     {
-        $object = new class() extends UninitializedPrivateProperty {};
+        $object = new class() extends UninitializedPrivateProperty {
+        };
 
         $this->expectException(UninitializedPropertyException::class);
         $this->expectExceptionMessage('The method "Symfony\Component\PropertyAccess\Tests\Fixtures\UninitializedPrivateProperty@anonymous::getUninitialized()" returned "null", but expected type "array". Did you forget to initialize a property or to make the return type nullable using "?array"?');
 
-<<<<<<< HEAD
-=======
-        $object = new class() extends \Symfony\Component\PropertyAccess\Tests\Fixtures\UninitializedPrivateProperty {
-        };
-
->>>>>>> c290fc0c
         $this->propertyAccessor->getValue($object, 'uninitialized');
     }
 
