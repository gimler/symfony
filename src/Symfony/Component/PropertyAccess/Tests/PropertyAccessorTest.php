<?php

/*
 * This file is part of the Symfony package.
 *
 * (c) Fabien Potencier <fabien@symfony.com>
 *
 * For the full copyright and license information, please view the LICENSE
 * file that was distributed with this source code.
 */

namespace Symfony\Component\PropertyAccess\Tests;

use PHPUnit\Framework\TestCase;
use Symfony\Component\Cache\Adapter\ArrayAdapter;
use Symfony\Component\PropertyAccess\Exception\InvalidArgumentException;
use Symfony\Component\PropertyAccess\Exception\NoSuchIndexException;
use Symfony\Component\PropertyAccess\Exception\NoSuchPropertyException;
use Symfony\Component\PropertyAccess\Exception\UninitializedPropertyException;
use Symfony\Component\PropertyAccess\PropertyAccess;
use Symfony\Component\PropertyAccess\PropertyAccessor;
use Symfony\Component\PropertyAccess\PropertyAccessorInterface;
use Symfony\Component\PropertyAccess\Tests\Fixtures\ExtendedUninitializedProperty;
use Symfony\Component\PropertyAccess\Tests\Fixtures\ReturnTyped;
use Symfony\Component\PropertyAccess\Tests\Fixtures\TestAdderRemoverInvalidArgumentLength;
use Symfony\Component\PropertyAccess\Tests\Fixtures\TestAdderRemoverInvalidMethods;
use Symfony\Component\PropertyAccess\Tests\Fixtures\TestClass;
use Symfony\Component\PropertyAccess\Tests\Fixtures\TestClassIsWritable;
use Symfony\Component\PropertyAccess\Tests\Fixtures\TestClassMagicCall;
use Symfony\Component\PropertyAccess\Tests\Fixtures\TestClassMagicGet;
use Symfony\Component\PropertyAccess\Tests\Fixtures\TestClassSetValue;
use Symfony\Component\PropertyAccess\Tests\Fixtures\TestClassTypedProperty;
use Symfony\Component\PropertyAccess\Tests\Fixtures\TestClassTypeErrorInsideCall;
use Symfony\Component\PropertyAccess\Tests\Fixtures\TestPublicPropertyDynamicallyCreated;
use Symfony\Component\PropertyAccess\Tests\Fixtures\TestPublicPropertyGetterOnObject;
use Symfony\Component\PropertyAccess\Tests\Fixtures\TestPublicPropertyGetterOnObjectMagicGet;
use Symfony\Component\PropertyAccess\Tests\Fixtures\TestSingularAndPluralProps;
use Symfony\Component\PropertyAccess\Tests\Fixtures\Ticket5775Object;
use Symfony\Component\PropertyAccess\Tests\Fixtures\TypeHinted;
use Symfony\Component\PropertyAccess\Tests\Fixtures\UninitializedObjectProperty;
use Symfony\Component\PropertyAccess\Tests\Fixtures\UninitializedPrivateProperty;
use Symfony\Component\PropertyAccess\Tests\Fixtures\UninitializedProperty;
use Symfony\Component\VarExporter\ProxyHelper;

class PropertyAccessorTest extends TestCase
{
    private PropertyAccessorInterface $propertyAccessor;

    protected function setUp(): void
    {
        $this->propertyAccessor = new PropertyAccessor();
    }

    public static function getPathsWithMissingProperty()
    {
        return [
            [(object) ['firstName' => 'Bernhard'], 'lastName'],
            [(object) ['property' => (object) ['firstName' => 'Bernhard']], 'property.lastName'],
            [['index' => (object) ['firstName' => 'Bernhard']], '[index].lastName'],
            [new TestClass('Bernhard'), 'protectedProperty'],
            [new TestClass('Bernhard'), 'privateProperty'],
            [new TestClass('Bernhard'), 'protectedAccessor'],
            [new TestClass('Bernhard'), 'protectedIsAccessor'],
            [new TestClass('Bernhard'), 'protectedHasAccessor'],
            [new TestClass('Bernhard'), 'privateAccessor'],
            [new TestClass('Bernhard'), 'privateIsAccessor'],
            [new TestClass('Bernhard'), 'privateHasAccessor'],

            // Properties are not camelized
            [new TestClass('Bernhard'), 'public_property'],
        ];
    }

    public static function getPathsWithMissingIndex()
    {
        return [
            [['firstName' => 'Bernhard'], '[lastName]'],
            [[], '[index][lastName]'],
            [['index' => []], '[index][lastName]'],
            [['index' => ['firstName' => 'Bernhard']], '[index][lastName]'],
            [(object) ['property' => ['firstName' => 'Bernhard']], 'property[lastName]'],
        ];
    }

    /**
     * @dataProvider getValidReadPropertyPaths
     */
    public function testGetValue(array|object $objectOrArray, string $path, ?string $value)
    {
        $this->assertSame($value, $this->propertyAccessor->getValue($objectOrArray, $path));
    }

    /**
     * @dataProvider getPathsWithMissingProperty
     */
    public function testGetValueThrowsExceptionIfPropertyNotFound(array|object $objectOrArray, string $path)
    {
        $this->expectException(NoSuchPropertyException::class);
        $this->propertyAccessor->getValue($objectOrArray, $path);
    }

    /**
     * @dataProvider getPathsWithMissingProperty
     */
    public function testGetValueReturnsNullIfPropertyNotFoundAndExceptionIsDisabled(array|object $objectOrArray, string $path)
    {
        $this->propertyAccessor = new PropertyAccessor(PropertyAccessor::MAGIC_GET | PropertyAccessor::MAGIC_SET, PropertyAccessor::DO_NOT_THROW);

        $this->assertNull($this->propertyAccessor->getValue($objectOrArray, $path), $path);
    }

    /**
     * @dataProvider getPathsWithMissingIndex
     */
    public function testGetValueThrowsNoExceptionIfIndexNotFound(array|object $objectOrArray, string $path)
    {
        $this->assertNull($this->propertyAccessor->getValue($objectOrArray, $path));
    }

    /**
     * @dataProvider getPathsWithMissingIndex
     */
    public function testGetValueThrowsExceptionIfIndexNotFoundAndIndexExceptionsEnabled(array|object $objectOrArray, string $path)
    {
        $this->propertyAccessor = new PropertyAccessor(PropertyAccessor::DISALLOW_MAGIC_METHODS, PropertyAccessor::THROW_ON_INVALID_INDEX | PropertyAccessor::THROW_ON_INVALID_PROPERTY_PATH);

        $this->expectException(NoSuchIndexException::class);

        $this->propertyAccessor->getValue($objectOrArray, $path);
    }

    public function testGetValueThrowsExceptionIfUninitializedProperty()
    {
        $this->expectException(UninitializedPropertyException::class);
        $this->expectExceptionMessage('The property "Symfony\Component\PropertyAccess\Tests\Fixtures\UninitializedProperty::$uninitialized" is not readable because it is typed "string". You should initialize it or declare a default value instead.');

        $this->propertyAccessor->getValue(new UninitializedProperty(), 'uninitialized');
    }

    public function testGetValueThrowsExceptionIfUninitializedPropertyWithGetter()
    {
        $this->expectException(UninitializedPropertyException::class);
        $this->expectExceptionMessage('The method "Symfony\Component\PropertyAccess\Tests\Fixtures\UninitializedPrivateProperty::getUninitialized()" returned "null", but expected type "array". Did you forget to initialize a property or to make the return type nullable using "?array"?');

        $this->propertyAccessor->getValue(new UninitializedPrivateProperty(), 'uninitialized');
    }

    public function testGetValueThrowsExceptionIfUninitializedPropertyWithGetterOfAnonymousClass()
    {
        $object = new class() {
            private $uninitialized;

            public function getUninitialized(): array
            {
                return $this->uninitialized;
            }
        };

        $this->expectException(UninitializedPropertyException::class);
        $this->expectExceptionMessage('The method "class@anonymous::getUninitialized()" returned "null", but expected type "array". Did you forget to initialize a property or to make the return type nullable using "?array"?');

        $this->propertyAccessor->getValue($object, 'uninitialized');
    }

    public function testGetValueThrowsExceptionIfUninitializedNotNullablePropertyWithGetterOfAnonymousClass()
    {
        $object = new class() {
            private string $uninitialized;

            public function getUninitialized(): string
            {
                return $this->uninitialized;
            }
        };

        $this->expectException(UninitializedPropertyException::class);
        $this->expectExceptionMessage('The property "class@anonymous::$uninitialized" is not readable because it is typed "string". You should initialize it or declare a default value instead.');

        $this->propertyAccessor->getValue($object, 'uninitialized');
    }

    public function testGetValueThrowsExceptionIfUninitializedPropertyOfAnonymousClass()
    {
        $object = new class() {
            public string $uninitialized;
        };

        $this->expectException(UninitializedPropertyException::class);
        $this->expectExceptionMessage('The property "class@anonymous::$uninitialized" is not readable because it is typed "string". You should initialize it or declare a default value instead.');

        $this->propertyAccessor->getValue($object, 'uninitialized');
    }

    public function testGetValueThrowsExceptionIfUninitializedNotNullableOfParentClass()
    {
        $this->expectException(UninitializedPropertyException::class);
        $this->expectExceptionMessage('The property "Symfony\Component\PropertyAccess\Tests\Fixtures\UninitializedProperty::$uninitialized" is not readable because it is typed "string". You should initialize it or declare a default value instead.');

        $this->propertyAccessor->getValue(new ExtendedUninitializedProperty(), 'uninitialized');
    }

    public function testGetValueThrowsExceptionIfUninitializedNotNullablePropertyWithGetterOfParentClass()
    {
        $this->expectException(UninitializedPropertyException::class);
        $this->expectExceptionMessage('The property "Symfony\Component\PropertyAccess\Tests\Fixtures\UninitializedProperty::$privateUninitialized" is not readable because it is typed "string". You should initialize it or declare a default value instead.');

        $this->propertyAccessor->getValue(new ExtendedUninitializedProperty(), 'privateUninitialized');
    }

    public function testGetValueThrowsExceptionIfUninitializedPropertyWithGetterOfAnonymousStdClass()
    {
        $object = new class() extends \stdClass {
            private $uninitialized;

            public function getUninitialized(): array
            {
                return $this->uninitialized;
            }
        };

        $this->expectException(UninitializedPropertyException::class);
        $this->expectExceptionMessage('The method "stdClass@anonymous::getUninitialized()" returned "null", but expected type "array". Did you forget to initialize a property or to make the return type nullable using "?array"?');

        $this->propertyAccessor->getValue($object, 'uninitialized');
    }

    public function testGetValueThrowsExceptionIfUninitializedPropertyWithGetterOfAnonymousChildClass()
    {
        $object = new class() extends UninitializedPrivateProperty {
        };

        $this->expectException(UninitializedPropertyException::class);
        $this->expectExceptionMessage('The method "Symfony\Component\PropertyAccess\Tests\Fixtures\UninitializedPrivateProperty@anonymous::getUninitialized()" returned "null", but expected type "array". Did you forget to initialize a property or to make the return type nullable using "?array"?');

<<<<<<< HEAD
=======
        $object = new class() extends UninitializedPrivateProperty {
        };

>>>>>>> 61cf2b09
        $this->propertyAccessor->getValue($object, 'uninitialized');
    }

    public function testGetValueThrowsExceptionIfNotArrayAccess()
    {
        $this->expectException(NoSuchIndexException::class);
        $this->propertyAccessor->getValue(new \stdClass(), '[index]');
    }

    public function testGetValueReadsMagicGet()
    {
        $this->assertSame('Bernhard', $this->propertyAccessor->getValue(new TestClassMagicGet('Bernhard'), 'magicProperty'));
    }

    public function testGetValueIgnoresMagicGet()
    {
        $this->expectException(NoSuchPropertyException::class);

        $propertyAccessor = new PropertyAccessor(PropertyAccessor::DISALLOW_MAGIC_METHODS);

        $propertyAccessor->getValue(new TestClassMagicGet('Bernhard'), 'magicProperty');
    }

    public function testGetValueReadsArrayWithMissingIndexForCustomPropertyPath()
    {
        $object = new \ArrayObject();
        $array = ['child' => ['index' => $object]];

        $this->assertNull($this->propertyAccessor->getValue($array, '[child][index][foo][bar]'));
        $this->assertSame([], $object->getArrayCopy());
    }

    // https://github.com/symfony/symfony/pull/4450
    public function testGetValueReadsMagicGetThatReturnsConstant()
    {
        $this->assertSame('constant value', $this->propertyAccessor->getValue(new TestClassMagicGet('Bernhard'), 'constantMagicProperty'));
    }

    public function testGetValueNotModifyObject()
    {
        $object = new \stdClass();
        $object->firstName = ['Bernhard'];

        $this->assertNull($this->propertyAccessor->getValue($object, 'firstName[1]'));
        $this->assertSame(['Bernhard'], $object->firstName);
    }

    public function testGetValueNotModifyObjectException()
    {
        $propertyAccessor = new PropertyAccessor(PropertyAccessor::DISALLOW_MAGIC_METHODS, PropertyAccessor::THROW_ON_INVALID_INDEX | PropertyAccessor::THROW_ON_INVALID_PROPERTY_PATH);
        $object = new \stdClass();
        $object->firstName = ['Bernhard'];

        try {
            $propertyAccessor->getValue($object, 'firstName[1]');
        } catch (NoSuchIndexException $e) {
        }

        $this->assertSame(['Bernhard'], $object->firstName);
    }

    public function testGetValueDoesNotReadMagicCallByDefault()
    {
        $this->expectException(NoSuchPropertyException::class);
        $this->propertyAccessor->getValue(new TestClassMagicCall('Bernhard'), 'magicCallProperty');
    }

    public function testGetValueReadsMagicCallIfEnabled()
    {
        $this->propertyAccessor = new PropertyAccessor(PropertyAccessor::MAGIC_GET | PropertyAccessor::MAGIC_SET | PropertyAccessor::MAGIC_CALL);

        $this->assertSame('Bernhard', $this->propertyAccessor->getValue(new TestClassMagicCall('Bernhard'), 'magicCallProperty'));
    }

    // https://github.com/symfony/symfony/pull/4450
    public function testGetValueReadsMagicCallThatReturnsConstant()
    {
        $this->propertyAccessor = new PropertyAccessor(PropertyAccessor::MAGIC_CALL);

        $this->assertSame('constant value', $this->propertyAccessor->getValue(new TestClassMagicCall('Bernhard'), 'constantMagicCallProperty'));
    }

    /**
     * @dataProvider getValidWritePropertyPaths
     */
    public function testSetValue(array|object $objectOrArray, string $path)
    {
        $this->propertyAccessor->setValue($objectOrArray, $path, 'Updated');

        $this->assertSame('Updated', $this->propertyAccessor->getValue($objectOrArray, $path));
    }

    /**
     * @dataProvider getPathsWithMissingProperty
     */
    public function testSetValueThrowsExceptionIfPropertyNotFound(array|object $objectOrArray, string $path)
    {
        $this->expectException(NoSuchPropertyException::class);
        $this->propertyAccessor->setValue($objectOrArray, $path, 'Updated');
    }

    /**
     * @dataProvider getPathsWithMissingIndex
     */
    public function testSetValueThrowsNoExceptionIfIndexNotFound(array|object $objectOrArray, string $path)
    {
        $this->propertyAccessor->setValue($objectOrArray, $path, 'Updated');

        $this->assertSame('Updated', $this->propertyAccessor->getValue($objectOrArray, $path));
    }

    /**
     * @dataProvider getPathsWithMissingIndex
     */
    public function testSetValueThrowsNoExceptionIfIndexNotFoundAndIndexExceptionsEnabled(array|object $objectOrArray, string $path)
    {
        $this->propertyAccessor = new PropertyAccessor(PropertyAccessor::DISALLOW_MAGIC_METHODS, PropertyAccessor::THROW_ON_INVALID_INDEX | PropertyAccessor::THROW_ON_INVALID_PROPERTY_PATH);
        $this->propertyAccessor->setValue($objectOrArray, $path, 'Updated');

        $this->assertSame('Updated', $this->propertyAccessor->getValue($objectOrArray, $path));
    }

    public function testSetValueThrowsExceptionIfNotArrayAccess()
    {
        $object = new \stdClass();

        $this->expectException(NoSuchIndexException::class);

        $this->propertyAccessor->setValue($object, '[index]', 'Updated');
    }

    public function testSetValueUpdatesMagicSet()
    {
        $author = new TestClassMagicGet('Bernhard');

        $this->propertyAccessor->setValue($author, 'magicProperty', 'Updated');

        $this->assertEquals('Updated', $author->__get('magicProperty'));
    }

    public function testSetValueIgnoresMagicSet()
    {
        $propertyAccessor = new PropertyAccessor(PropertyAccessor::DISALLOW_MAGIC_METHODS);

        $author = new TestClassMagicGet('Bernhard');

        $this->expectException(NoSuchPropertyException::class);

        $propertyAccessor->setValue($author, 'magicProperty', 'Updated');
    }

    public function testSetValueThrowsExceptionIfThereAreMissingParameters()
    {
        $object = new TestClass('Bernhard');

        $this->expectException(NoSuchPropertyException::class);

        $this->propertyAccessor->setValue($object, 'publicAccessorWithMoreRequiredParameters', 'Updated');
    }

    public function testSetValueDoesNotUpdateMagicCallByDefault()
    {
        $author = new TestClassMagicCall('Bernhard');

        $this->expectException(NoSuchPropertyException::class);

        $this->propertyAccessor->setValue($author, 'magicCallProperty', 'Updated');
    }

    public function testSetValueUpdatesMagicCallIfEnabled()
    {
        $this->propertyAccessor = new PropertyAccessor(PropertyAccessor::MAGIC_CALL);

        $author = new TestClassMagicCall('Bernhard');

        $this->propertyAccessor->setValue($author, 'magicCallProperty', 'Updated');

        $this->assertEquals('Updated', $author->__call('getMagicCallProperty', []));
    }

    public function testGetValueWhenArrayValueIsNull()
    {
        $this->propertyAccessor = new PropertyAccessor(PropertyAccessor::DISALLOW_MAGIC_METHODS, PropertyAccessor::THROW_ON_INVALID_INDEX | PropertyAccessor::THROW_ON_INVALID_PROPERTY_PATH);
        $this->assertNull($this->propertyAccessor->getValue(['index' => ['nullable' => null]], '[index][nullable]'));
    }

    /**
     * @dataProvider getValidReadPropertyPaths
     */
    public function testIsReadable(array|object $objectOrArray, string $path)
    {
        $this->assertTrue($this->propertyAccessor->isReadable($objectOrArray, $path));
    }

    /**
     * @dataProvider getPathsWithMissingProperty
     */
    public function testIsReadableReturnsFalseIfPropertyNotFound(array|object $objectOrArray, string $path)
    {
        $this->assertFalse($this->propertyAccessor->isReadable($objectOrArray, $path));
    }

    /**
     * @dataProvider getPathsWithMissingIndex
     */
    public function testIsReadableReturnsTrueIfIndexNotFound(array|object $objectOrArray, string $path)
    {
        // Non-existing indices can be read. In this case, null is returned
        $this->assertTrue($this->propertyAccessor->isReadable($objectOrArray, $path));
    }

    /**
     * @dataProvider getPathsWithMissingIndex
     */
    public function testIsReadableReturnsFalseIfIndexNotFoundAndIndexExceptionsEnabled(array|object $objectOrArray, string $path)
    {
        $this->propertyAccessor = new PropertyAccessor(PropertyAccessor::DISALLOW_MAGIC_METHODS, PropertyAccessor::THROW_ON_INVALID_INDEX | PropertyAccessor::THROW_ON_INVALID_PROPERTY_PATH);

        // When exceptions are enabled, non-existing indices cannot be read
        $this->assertFalse($this->propertyAccessor->isReadable($objectOrArray, $path));
    }

    public function testIsReadableRecognizesMagicGet()
    {
        $this->assertTrue($this->propertyAccessor->isReadable(new TestClassMagicGet('Bernhard'), 'magicProperty'));
    }

    public function testIsReadableDoesNotRecognizeMagicCallByDefault()
    {
        $this->assertFalse($this->propertyAccessor->isReadable(new TestClassMagicCall('Bernhard'), 'magicCallProperty'));
    }

    public function testIsReadableRecognizesMagicCallIfEnabled()
    {
        $this->propertyAccessor = new PropertyAccessor(PropertyAccessor::MAGIC_CALL);

        $this->assertTrue($this->propertyAccessor->isReadable(new TestClassMagicCall('Bernhard'), 'magicCallProperty'));
    }

    /**
     * @dataProvider getValidWritePropertyPaths
     */
    public function testIsWritable(array|object $objectOrArray, string $path)
    {
        $this->assertTrue($this->propertyAccessor->isWritable($objectOrArray, $path));
    }

    /**
     * @dataProvider getPathsWithMissingProperty
     */
    public function testIsWritableReturnsFalseIfPropertyNotFound(array|object $objectOrArray, string $path)
    {
        $this->assertFalse($this->propertyAccessor->isWritable($objectOrArray, $path));
    }

    /**
     * @dataProvider getPathsWithMissingIndex
     */
    public function testIsWritableReturnsTrueIfIndexNotFound(array|object $objectOrArray, string $path)
    {
        // Non-existing indices can be written. Arrays are created on-demand.
        $this->assertTrue($this->propertyAccessor->isWritable($objectOrArray, $path));
    }

    /**
     * @dataProvider getPathsWithMissingIndex
     */
    public function testIsWritableReturnsTrueIfIndexNotFoundAndIndexExceptionsEnabled(array|object $objectOrArray, string $path)
    {
        $this->propertyAccessor = new PropertyAccessor(PropertyAccessor::DISALLOW_MAGIC_METHODS, PropertyAccessor::THROW_ON_INVALID_INDEX | PropertyAccessor::THROW_ON_INVALID_PROPERTY_PATH);

        // Non-existing indices can be written even if exceptions are enabled
        $this->assertTrue($this->propertyAccessor->isWritable($objectOrArray, $path));
    }

    public function testIsWritableRecognizesMagicSet()
    {
        $this->assertTrue($this->propertyAccessor->isWritable(new TestClassMagicGet('Bernhard'), 'magicProperty'));
    }

    public function testIsWritableDoesNotRecognizeMagicCallByDefault()
    {
        $this->assertFalse($this->propertyAccessor->isWritable(new TestClassMagicCall('Bernhard'), 'magicCallProperty'));
    }

    public function testIsWritableRecognizesMagicCallIfEnabled()
    {
        $this->propertyAccessor = new PropertyAccessor(PropertyAccessor::MAGIC_CALL);

        $this->assertTrue($this->propertyAccessor->isWritable(new TestClassMagicCall('Bernhard'), 'magicCallProperty'));
    }

    public static function getValidWritePropertyPaths()
    {
        return [
            [['Bernhard', 'Schussek'], '[0]', 'Bernhard'],
            [['Bernhard', 'Schussek'], '[1]', 'Schussek'],
            [['firstName' => 'Bernhard'], '[firstName]', 'Bernhard'],
            [['index' => ['firstName' => 'Bernhard']], '[index][firstName]', 'Bernhard'],
            [(object) ['firstName' => 'Bernhard'], 'firstName', 'Bernhard'],
            [(object) ['property' => ['firstName' => 'Bernhard']], 'property[firstName]', 'Bernhard'],
            [['index' => (object) ['firstName' => 'Bernhard']], '[index].firstName', 'Bernhard'],
            [(object) ['property' => (object) ['firstName' => 'Bernhard']], 'property.firstName', 'Bernhard'],

            // Accessor methods
            [new TestClass('Bernhard'), 'publicProperty', 'Bernhard'],
            [new TestClass('Bernhard'), 'publicAccessor', 'Bernhard'],
            [new TestClass('Bernhard'), 'publicAccessorWithDefaultValue', 'Bernhard'],
            [new TestClass('Bernhard'), 'publicAccessorWithRequiredAndDefaultValue', 'Bernhard'],
            [new TestClass('Bernhard'), 'publicIsAccessor', 'Bernhard'],
            [new TestClass('Bernhard'), 'publicHasAccessor', 'Bernhard'],
            [new TestClass('Bernhard'), 'publicGetSetter', 'Bernhard'],
            [new TestClass('Bernhard'), 'publicCanAccessor', 'Bernhard'],

            // Methods are camelized
            [new TestClass('Bernhard'), 'public_accessor', 'Bernhard'],
            [new TestClass('Bernhard'), '_public_accessor', 'Bernhard'],

            // Missing indices
            [['index' => []], '[index][firstName]', null],
            [['root' => ['index' => []]], '[root][index][firstName]', null],

            // Special chars
            [['%!@$§.' => 'Bernhard'], '[%!@$§.]', 'Bernhard'],
            [['index' => ['%!@$§.' => 'Bernhard']], '[index][%!@$§.]', 'Bernhard'],
            [(object) ['%!@$§' => 'Bernhard'], '%!@$§', 'Bernhard'],
            [(object) ['property' => (object) ['%!@$§' => 'Bernhard']], 'property.%!@$§', 'Bernhard'],

            // nested objects and arrays
            [['foo' => new TestClass('bar')], '[foo].publicGetSetter', 'bar'],
            [new TestClass(['foo' => 'bar']), 'publicGetSetter[foo]', 'bar'],
            [new TestClass(new TestClass('bar')), 'publicGetter.publicGetSetter', 'bar'],
            [new TestClass(['foo' => new TestClass('bar')]), 'publicGetter[foo].publicGetSetter', 'bar'],
            [new TestClass(new TestClass(new TestClass('bar'))), 'publicGetter.publicGetter.publicGetSetter', 'bar'],
            [new TestClass(['foo' => ['baz' => new TestClass('bar')]]), 'publicGetter[foo][baz].publicGetSetter', 'bar'],
        ];
    }

    public static function getValidReadPropertyPaths(): iterable
    {
        yield from self::getValidWritePropertyPaths();

        // Optional paths can only be read and can't be written to.
        yield [(object) [], 'foo?', null];
        yield [(object) ['foo' => (object) ['firstName' => 'Bernhard']], 'foo.bar?', null];
        yield [(object) ['foo' => (object) ['firstName' => 'Bernhard']], 'foo.bar?.baz?', null];
        yield [(object) ['foo' => null], 'foo?.bar', null];
        yield [(object) ['foo' => null], 'foo?.bar.baz', null];
        yield [(object) ['foo' => (object) ['bar' => null]], 'foo?.bar?.baz', null];
        yield [(object) ['foo' => (object) ['bar' => null]], 'foo.bar?.baz', null];

        yield from self::getNullSafeIndexPaths();
    }

    public static function getNullSafeIndexPaths(): iterable
    {
        yield [(object) ['foo' => ['bar' => null]], 'foo[bar?].baz', null];
        yield [[], '[foo?]', null];
        yield [['foo' => ['firstName' => 'Bernhard']], '[foo][bar?]', null];
        yield [['foo' => ['firstName' => 'Bernhard']], '[foo][bar?][baz?]', null];
    }

    /**
     * @dataProvider getNullSafeIndexPaths
     */
    public function testNullSafeIndexWithThrowOnInvalidIndex(array|object $objectOrArray, string $path, ?string $value)
    {
        $this->propertyAccessor = new PropertyAccessor(PropertyAccessor::DISALLOW_MAGIC_METHODS, PropertyAccessor::THROW_ON_INVALID_INDEX | PropertyAccessor::THROW_ON_INVALID_PROPERTY_PATH);

        $this->assertSame($value, $this->propertyAccessor->getValue($objectOrArray, $path));
    }

    public function testTicket5755()
    {
        $object = new Ticket5775Object();

        $this->propertyAccessor->setValue($object, 'property', 'foobar');

        $this->assertEquals('foobar', $object->getProperty());
    }

    public function testSetValueDeepWithMagicGetter()
    {
        $obj = new TestClassMagicGet('foo');
        $obj->publicProperty = ['foo' => ['bar' => 'some_value']];
        $this->propertyAccessor->setValue($obj, 'publicProperty[foo][bar]', 'Updated');
        $this->assertSame('Updated', $obj->publicProperty['foo']['bar']);
    }

    public static function getReferenceChainObjectsForSetValue()
    {
        return [
            [['a' => ['b' => ['c' => 'old-value']]], '[a][b][c]', 'new-value'],
            [new TestClassSetValue(new TestClassSetValue('old-value')), 'value.value', 'new-value'],
            [new TestClassSetValue(['a' => ['b' => ['c' => new TestClassSetValue('old-value')]]]), 'value[a][b][c].value', 'new-value'],
            [new TestClassSetValue(['a' => ['b' => 'old-value']]), 'value[a][b]', 'new-value'],
            [new \ArrayIterator(['a' => ['b' => ['c' => 'old-value']]]), '[a][b][c]', 'new-value'],
        ];
    }

    /**
     * @dataProvider getReferenceChainObjectsForSetValue
     */
    public function testSetValueForReferenceChainIssue($object, $path, $value)
    {
        $this->propertyAccessor->setValue($object, $path, $value);

        $this->assertEquals($value, $this->propertyAccessor->getValue($object, $path));
    }

    public static function getReferenceChainObjectsForIsWritable()
    {
        return [
            [new TestClassIsWritable(['a' => ['b' => 'old-value']]), 'value[a][b]', false],
            [new TestClassIsWritable(new \ArrayIterator(['a' => ['b' => 'old-value']])), 'value[a][b]', true],
            [new TestClassIsWritable(['a' => ['b' => ['c' => new TestClassSetValue('old-value')]]]), 'value[a][b][c].value', true],
        ];
    }

    /**
     * @dataProvider getReferenceChainObjectsForIsWritable
     */
    public function testIsWritableForReferenceChainIssue($object, $path, $value)
    {
        $this->assertEquals($value, $this->propertyAccessor->isWritable($object, $path));
    }

    public function testThrowTypeError()
    {
        $object = new TypeHinted();

        $this->expectException(InvalidArgumentException::class);
        $this->expectExceptionMessage('Expected argument of type "DateTimeImmutable", "string" given at property path "date"');

        $this->propertyAccessor->setValue($object, 'date', 'This is a string, \DateTimeImmutable expected.');
    }

    public function testThrowTypeErrorWithNullArgument()
    {
        $object = new TypeHinted();

        $this->expectException(InvalidArgumentException::class);
        $this->expectExceptionMessage('Expected argument of type "DateTimeImmutable", "null" given');

        $this->propertyAccessor->setValue($object, 'date', null);
    }

    public function testSetTypeHint()
    {
        $date = new \DateTimeImmutable();
        $object = new TypeHinted();

        $this->propertyAccessor->setValue($object, 'date', $date);
        $this->assertSame($date, $object->getDate());
    }

    public function testArrayNotBeeingOverwritten()
    {
        $value = ['value1' => 'foo', 'value2' => 'bar'];
        $object = new TestClass($value);

        $this->propertyAccessor->setValue($object, 'publicAccessor[value2]', 'baz');
        $this->assertSame('baz', $this->propertyAccessor->getValue($object, 'publicAccessor[value2]'));
        $this->assertSame(['value1' => 'foo', 'value2' => 'baz'], $object->getPublicAccessor());
    }

    public function testCacheReadAccess()
    {
        $obj = new TestClass('foo');

        $propertyAccessor = new PropertyAccessor(PropertyAccessor::DISALLOW_MAGIC_METHODS, PropertyAccessor::THROW_ON_INVALID_PROPERTY_PATH, new ArrayAdapter());
        $this->assertEquals('foo', $propertyAccessor->getValue($obj, 'publicGetSetter'));
        $propertyAccessor->setValue($obj, 'publicGetSetter', 'bar');
        $propertyAccessor->setValue($obj, 'publicGetSetter', 'baz');
        $this->assertEquals('baz', $propertyAccessor->getValue($obj, 'publicGetSetter'));
    }

    public function testAttributeWithSpecialChars()
    {
        $obj = new \stdClass();
        $obj->{'@foo'} = 'bar';
        $obj->{'a/b'} = '1';
        $obj->{'a%2Fb'} = '2';

        $propertyAccessor = new PropertyAccessor(PropertyAccessor::DISALLOW_MAGIC_METHODS, PropertyAccessor::THROW_ON_INVALID_PROPERTY_PATH, new ArrayAdapter());
        $this->assertSame('bar', $propertyAccessor->getValue($obj, '@foo'));
        $this->assertSame('1', $propertyAccessor->getValue($obj, 'a/b'));
        $this->assertSame('2', $propertyAccessor->getValue($obj, 'a%2Fb'));
    }

    public function testThrowTypeErrorWithInterface()
    {
        $object = new TypeHinted();

        $this->expectException(InvalidArgumentException::class);
        $this->expectExceptionMessage('Expected argument of type "Countable", "string" given');

        $this->propertyAccessor->setValue($object, 'countable', 'This is a string, \Countable expected.');
    }

    public function testAnonymousClassRead()
    {
        $value = 'bar';

        $obj = $this->generateAnonymousClass($value);

        $propertyAccessor = new PropertyAccessor(PropertyAccessor::DISALLOW_MAGIC_METHODS, PropertyAccessor::THROW_ON_INVALID_PROPERTY_PATH, new ArrayAdapter());

        $this->assertEquals($value, $propertyAccessor->getValue($obj, 'foo'));
    }

    public function testAnonymousClassReadThrowExceptionOnInvalidPropertyPath()
    {
        $obj = $this->generateAnonymousClass('bar');

        $this->expectException(NoSuchPropertyException::class);

        $this->propertyAccessor->getValue($obj, 'invalid_property');
    }

    public function testAnonymousClassReadReturnsNullOnInvalidPropertyWithDisabledException()
    {
        $obj = $this->generateAnonymousClass('bar');

        $this->propertyAccessor = PropertyAccess::createPropertyAccessorBuilder()->disableExceptionOnInvalidPropertyPath()->getPropertyAccessor();

        $this->assertNull($this->propertyAccessor->getValue($obj, 'invalid_property'));
    }

    public function testAnonymousClassWrite()
    {
        $value = 'bar';

        $obj = $this->generateAnonymousClass('');

        $propertyAccessor = new PropertyAccessor(PropertyAccessor::DISALLOW_MAGIC_METHODS, PropertyAccessor::THROW_ON_INVALID_PROPERTY_PATH, new ArrayAdapter());
        $propertyAccessor->setValue($obj, 'foo', $value);

        $this->assertEquals($value, $propertyAccessor->getValue($obj, 'foo'));
    }

    private function generateAnonymousClass($value)
    {
        return new class($value) {
            private $foo;

            public function __construct($foo)
            {
                $this->foo = $foo;
            }

            public function getFoo()
            {
                return $this->foo;
            }

            public function setFoo($foo)
            {
                $this->foo = $foo;
            }
        };
    }

    public function testThrowTypeErrorInsideSetterCall()
    {
        $object = new TestClassTypeErrorInsideCall();

        $this->expectException(\TypeError::class);

        $this->propertyAccessor->setValue($object, 'property', 'foo');
    }

    public function testDoNotDiscardReturnTypeError()
    {
        $object = new ReturnTyped();

        $this->expectException(\TypeError::class);

        $this->propertyAccessor->setValue($object, 'foos', [new \DateTimeImmutable()]);
    }

    public function testDoNotDiscardReturnTypeErrorWhenWriterMethodIsMisconfigured()
    {
        $object = new ReturnTyped();

        $this->expectException(\TypeError::class);

        $this->propertyAccessor->setValue($object, 'name', 'foo');
    }

    public function testWriteToSingularPropertyWhilePluralOneExists()
    {
        $object = new TestSingularAndPluralProps();

        $this->propertyAccessor->isWritable($object, 'email'); // cache access info
        $this->propertyAccessor->setValue($object, 'email', 'test@email.com');

        self::assertEquals('test@email.com', $object->getEmail());
        self::assertEmpty($object->getEmails());
    }

    public function testWriteToPluralPropertyWhileSingularOneExists()
    {
        $object = new TestSingularAndPluralProps();

        $this->propertyAccessor->isWritable($object, 'emails'); // cache access info
        $this->propertyAccessor->setValue($object, 'emails', ['test@email.com']);

        $this->assertEquals(['test@email.com'], $object->getEmails());
        $this->assertNull($object->getEmail());
    }

    public function testAdderAndRemoverArePreferredOverSetter()
    {
        $object = new TestPluralAdderRemoverAndSetter();

        $this->propertyAccessor->isWritable($object, 'emails'); // cache access info
        $this->propertyAccessor->setValue($object, 'emails', ['test@email.com']);

        $this->assertEquals(['test@email.com'], $object->getEmails());
    }

    public function testAdderAndRemoverArePreferredOverSetterForSameSingularAndPlural()
    {
        $object = new TestPluralAdderRemoverAndSetterSameSingularAndPlural();

        $this->propertyAccessor->isWritable($object, 'aircraft'); // cache access info
        $this->propertyAccessor->setValue($object, 'aircraft', ['aeroplane']);

        $this->assertEquals(['aeroplane'], $object->getAircraft());
    }

    public function testAdderWithoutRemover()
    {
        $object = new TestAdderRemoverInvalidMethods();

        $this->expectException(NoSuchPropertyException::class);
        $this->expectExceptionMessageMatches('/.*The add method "addFoo" in class "Symfony\\\Component\\\PropertyAccess\\\Tests\\\Fixtures\\\TestAdderRemoverInvalidMethods" was found, but the corresponding remove method "removeFoo" was not found\./');

        $this->propertyAccessor->setValue($object, 'foos', [1, 2]);
    }

    public function testRemoverWithoutAdder()
    {
        $object = new TestAdderRemoverInvalidMethods();

        $this->expectException(NoSuchPropertyException::class);
        $this->expectExceptionMessageMatches('/.*The remove method "removeBar" in class "Symfony\\\Component\\\PropertyAccess\\\Tests\\\Fixtures\\\TestAdderRemoverInvalidMethods" was found, but the corresponding add method "addBar" was not found\./');

        $this->propertyAccessor->setValue($object, 'bars', [1, 2]);
    }

    public function testAdderAndRemoveNeedsTheExactParametersDefined()
    {
        $object = new TestAdderRemoverInvalidArgumentLength();

        $this->expectException(NoSuchPropertyException::class);
        $this->expectExceptionMessageMatches('/.*The method "addFoo" in class "Symfony\\\Component\\\PropertyAccess\\\Tests\\\Fixtures\\\TestAdderRemoverInvalidArgumentLength" requires 0 arguments, but should accept only 1\./');

        $this->propertyAccessor->setValue($object, 'foo', [1, 2]);
    }

    public function testSetterNeedsTheExactParametersDefined()
    {
        $object = new TestAdderRemoverInvalidArgumentLength();

        $this->expectException(NoSuchPropertyException::class);
        $this->expectExceptionMessageMatches('/.*The method "setBar" in class "Symfony\\\Component\\\PropertyAccess\\\Tests\\\Fixtures\\\TestAdderRemoverInvalidArgumentLength" requires 2 arguments, but should accept only 1\./');

        $this->propertyAccessor->setValue($object, 'bar', [1, 2]);
    }

    public function testSetterNeedsPublicAccess()
    {
        $object = new TestClassSetValue(0);

        $this->expectException(NoSuchPropertyException::class);
        $this->expectExceptionMessageMatches('/.*The method "setFoo" in class "Symfony\\\Component\\\PropertyAccess\\\Tests\\\Fixtures\\\TestClassSetValue" was found but does not have public access./');

        $this->propertyAccessor->setValue($object, 'foo', 1);
    }

    public function testGetPublicProperty()
    {
        $value = 'A';
        $path = 'a';
        $object = new TestPublicPropertyGetterOnObject();

        $this->assertSame($value, $this->propertyAccessor->getValue($object, $path));
    }

    public function testGetPrivateProperty()
    {
        $object = new TestPublicPropertyGetterOnObject();

        $this->expectException(NoSuchPropertyException::class);
        $this->expectExceptionMessageMatches('/.*Can\'t get a way to read the property "b" in class "Symfony\\\Component\\\PropertyAccess\\\Tests\\\Fixtures\\\TestPublicPropertyGetterOnObject./');
        $this->propertyAccessor->getValue($object, 'b');
    }

    public function testGetDynamicPublicProperty()
    {
        $value = 'Bar';
        $path = 'foo';
        $object = new TestPublicPropertyDynamicallyCreated('Bar');

        $this->assertSame($value, $this->propertyAccessor->getValue($object, $path));
    }

    public function testGetDynamicPublicPropertyWithMagicGetterDisallow()
    {
        $object = new TestPublicPropertyGetterOnObjectMagicGet();
        $propertyAccessor = new PropertyAccessor(PropertyAccessor::DISALLOW_MAGIC_METHODS);

        $this->expectException(NoSuchPropertyException::class);
        $propertyAccessor->getValue($object, 'c');
    }

    public function testGetDynamicPublicPropertyWithMagicGetterAllow()
    {
        $value = 'B';
        $path = 'b';
        $object = new TestPublicPropertyGetterOnObjectMagicGet();
        $this->assertSame($value, $this->propertyAccessor->getValue($object, $path));
    }

    public function testSetValueWrongTypeShouldThrowWrappedException()
    {
        $object = new TestClassTypedProperty();

        $this->expectException(InvalidArgumentException::class);
        $this->expectExceptionMessage('Expected argument of type "float", "string" given at property path "publicProperty"');
        $this->propertyAccessor->setValue($object, 'publicProperty', 'string');
    }

    public function testCastDateTime()
    {
        $object = new TypeHinted();

        $this->propertyAccessor->setValue($object, 'date', new \DateTime());

        $this->assertInstanceOf(\DateTimeImmutable::class, $object->getDate());
    }

    public function testCastDateTimeImmutable()
    {
        $object = new TypeHinted();

        $this->propertyAccessor->setValue($object, 'date_mutable', new \DateTimeImmutable());

        $this->assertInstanceOf(\DateTime::class, $object->getDate());
    }

    public function testGetValuePropertyThrowsExceptionIfUninitializedWithoutLazyGhost()
    {
        $this->expectException(UninitializedPropertyException::class);
        $this->expectExceptionMessage('The property "Symfony\Component\PropertyAccess\Tests\Fixtures\UninitializedObjectProperty::$uninitialized" is not readable because it is typed "DateTimeInterface". You should initialize it or declare a default value instead.');

        $this->propertyAccessor->getValue(new UninitializedObjectProperty(), 'uninitialized');
    }

    public function testGetValueGetterThrowsExceptionIfUninitializedWithoutLazyGhost()
    {
        $this->expectException(UninitializedPropertyException::class);
        $this->expectExceptionMessage('The property "Symfony\Component\PropertyAccess\Tests\Fixtures\UninitializedObjectProperty::$privateUninitialized" is not readable because it is typed "DateTimeInterface". You should initialize it or declare a default value instead.');

        $this->propertyAccessor->getValue(new UninitializedObjectProperty(), 'privateUninitialized');
    }

    public function testGetValuePropertyThrowsExceptionIfUninitializedWithLazyGhost()
    {
        $this->expectException(UninitializedPropertyException::class);
        $this->expectExceptionMessage('The property "Symfony\Component\PropertyAccess\Tests\Fixtures\UninitializedObjectProperty::$uninitialized" is not readable because it is typed "DateTimeInterface". You should initialize it or declare a default value instead.');

        $lazyGhost = $this->createUninitializedObjectPropertyGhost();

        $this->propertyAccessor->getValue($lazyGhost, 'uninitialized');
    }

    public function testGetValueGetterThrowsExceptionIfUninitializedWithLazyGhost()
    {
        $this->expectException(UninitializedPropertyException::class);
        $this->expectExceptionMessage('The property "Symfony\Component\PropertyAccess\Tests\Fixtures\UninitializedObjectProperty::$privateUninitialized" is not readable because it is typed "DateTimeInterface". You should initialize it or declare a default value instead.');

        $lazyGhost = $this->createUninitializedObjectPropertyGhost();

        $this->propertyAccessor->getValue($lazyGhost, 'privateUninitialized');
    }

    private function createUninitializedObjectPropertyGhost(): UninitializedObjectProperty
    {
        if (!class_exists(ProxyHelper::class)) {
            $this->markTestSkipped(sprintf('Class "%s" is required to run this test.', ProxyHelper::class));
        }

        $class = 'UninitializedObjectPropertyGhost';

        if (!class_exists($class)) {
            eval('class '.$class.ProxyHelper::generateLazyGhost(new \ReflectionClass(UninitializedObjectProperty::class)));
        }

        $this->assertTrue(class_exists($class));

        return $class::createLazyGhost(initializer: function ($instance) {
        });
    }
}<|MERGE_RESOLUTION|>--- conflicted
+++ resolved
@@ -232,12 +232,6 @@
         $this->expectException(UninitializedPropertyException::class);
         $this->expectExceptionMessage('The method "Symfony\Component\PropertyAccess\Tests\Fixtures\UninitializedPrivateProperty@anonymous::getUninitialized()" returned "null", but expected type "array". Did you forget to initialize a property or to make the return type nullable using "?array"?');
 
-<<<<<<< HEAD
-=======
-        $object = new class() extends UninitializedPrivateProperty {
-        };
-
->>>>>>> 61cf2b09
         $this->propertyAccessor->getValue($object, 'uninitialized');
     }
 
