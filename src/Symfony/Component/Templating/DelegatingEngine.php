--- conflicted
+++ resolved
@@ -84,14 +84,6 @@
     /**
      * Get an engine able to render the given template.
      *
-<<<<<<< HEAD
-     * @return EngineInterface The engine
-=======
-     * @param string|TemplateReferenceInterface $name A template name or a TemplateReferenceInterface instance
-     *
-     * @return EngineInterface
->>>>>>> c91322d6
-     *
      * @throws \RuntimeException if no engine able to work with the template is found
      */
     public function getEngine(string|TemplateReferenceInterface $name): EngineInterface
