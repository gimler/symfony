--- conflicted
+++ resolved
@@ -20,12 +20,9 @@
     },
     "require-dev": {
         "symfony/console": "~3.4|~4.0"
-<<<<<<< HEAD
-=======
     },
     "conflict": {
         "symfony/console": "<3.4"
->>>>>>> 67abb804
     },
     "suggest": {
         "symfony/console": "For validating YAML files using the lint command"
