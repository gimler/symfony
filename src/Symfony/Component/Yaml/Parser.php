--- conflicted
+++ resolved
@@ -325,11 +325,7 @@
             mb_internal_encoding($mbEncoding);
         }
 
-<<<<<<< HEAD
-        if (Yaml::PARSE_OBJECT_FOR_MAP & $flags && !is_object($data)) {
-            $data = (object) $data;
-=======
-        if ($objectForMap && !is_object($data) && 'mapping' === $context) {
+        if (Yaml::PARSE_OBJECT_FOR_MAP & $flags && !is_object($data) && 'mapping' === $context) {
             $object = new \stdClass();
 
             foreach ($data as $key => $value) {
@@ -337,7 +333,6 @@
             }
 
             $data = $object;
->>>>>>> f0dffcb2
         }
 
         return empty($data) ? null : $data;
