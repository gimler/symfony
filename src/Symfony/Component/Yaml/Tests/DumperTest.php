<?php

/*
 * This file is part of the Symfony package.
 *
 * (c) Fabien Potencier <fabien@symfony.com>
 *
 * For the full copyright and license information, please view the LICENSE
 * file that was distributed with this source code.
 */

namespace Symfony\Component\Yaml\Tests;

use PHPUnit\Framework\TestCase;
use Symfony\Bridge\PhpUnit\ForwardCompatTestTrait;
use Symfony\Component\Yaml\Dumper;
use Symfony\Component\Yaml\Parser;
use Symfony\Component\Yaml\Tag\TaggedValue;
use Symfony\Component\Yaml\Yaml;

class DumperTest extends TestCase
{
    use ForwardCompatTestTrait;

    protected $parser;
    protected $dumper;
    protected $path;

    protected $array = [
        '' => 'bar',
        'foo' => '#bar',
        'foo\'bar' => [],
        'bar' => [1, 'foo'],
        'foobar' => [
            'foo' => 'bar',
            'bar' => [1, 'foo'],
            'foobar' => [
                'foo' => 'bar',
                'bar' => [1, 'foo'],
            ],
        ],
    ];

    private function doSetUp()
    {
        $this->parser = new Parser();
        $this->dumper = new Dumper();
        $this->path = __DIR__.'/Fixtures';
    }

    private function doTearDown()
    {
        $this->parser = null;
        $this->dumper = null;
        $this->path = null;
        $this->array = null;
    }

    public function testIndentationInConstructor()
    {
        $dumper = new Dumper(7);
        $expected = <<<'EOF'
'': bar
foo: '#bar'
'foo''bar': {  }
bar:
       - 1
       - foo
foobar:
       foo: bar
       bar:
              - 1
              - foo
       foobar:
              foo: bar
              bar:
                     - 1
                     - foo

EOF;
        $this->assertEquals($expected, $dumper->dump($this->array, 4, 0));
    }

    public function testSpecifications()
    {
        $files = $this->parser->parse(file_get_contents($this->path.'/index.yml'));
        foreach ($files as $file) {
            $yamls = file_get_contents($this->path.'/'.$file.'.yml');

            // split YAMLs documents
            foreach (preg_split('/^---( %YAML\:1\.0)?/m', $yamls) as $yaml) {
                if (!$yaml) {
                    continue;
                }

                $test = $this->parser->parse($yaml);
                if (isset($test['dump_skip']) && $test['dump_skip']) {
                    continue;
                } elseif (isset($test['todo']) && $test['todo']) {
                    // TODO
                } else {
                    eval('$expected = '.trim($test['php']).';');
                    $this->assertSame($expected, $this->parser->parse($this->dumper->dump($expected, 10)), $test['test']);
                }
            }
        }
    }

    public function testInlineLevel()
    {
        $expected = <<<'EOF'
{ '': bar, foo: '#bar', 'foo''bar': {  }, bar: [1, foo], foobar: { foo: bar, bar: [1, foo], foobar: { foo: bar, bar: [1, foo] } } }
EOF;
        $this->assertEquals($expected, $this->dumper->dump($this->array, -10), '->dump() takes an inline level argument');
        $this->assertEquals($expected, $this->dumper->dump($this->array, 0), '->dump() takes an inline level argument');

        $expected = <<<'EOF'
'': bar
foo: '#bar'
'foo''bar': {  }
bar: [1, foo]
foobar: { foo: bar, bar: [1, foo], foobar: { foo: bar, bar: [1, foo] } }

EOF;
        $this->assertEquals($expected, $this->dumper->dump($this->array, 1), '->dump() takes an inline level argument');

        $expected = <<<'EOF'
'': bar
foo: '#bar'
'foo''bar': {  }
bar:
    - 1
    - foo
foobar:
    foo: bar
    bar: [1, foo]
    foobar: { foo: bar, bar: [1, foo] }

EOF;
        $this->assertEquals($expected, $this->dumper->dump($this->array, 2), '->dump() takes an inline level argument');

        $expected = <<<'EOF'
'': bar
foo: '#bar'
'foo''bar': {  }
bar:
    - 1
    - foo
foobar:
    foo: bar
    bar:
        - 1
        - foo
    foobar:
        foo: bar
        bar: [1, foo]

EOF;
        $this->assertEquals($expected, $this->dumper->dump($this->array, 3), '->dump() takes an inline level argument');

        $expected = <<<'EOF'
'': bar
foo: '#bar'
'foo''bar': {  }
bar:
    - 1
    - foo
foobar:
    foo: bar
    bar:
        - 1
        - foo
    foobar:
        foo: bar
        bar:
            - 1
            - foo

EOF;
        $this->assertEquals($expected, $this->dumper->dump($this->array, 4), '->dump() takes an inline level argument');
        $this->assertEquals($expected, $this->dumper->dump($this->array, 10), '->dump() takes an inline level argument');
    }

    public function testObjectSupportEnabled()
    {
        $dump = $this->dumper->dump(['foo' => new A(), 'bar' => 1], 0, 0, Yaml::DUMP_OBJECT);

        $this->assertEquals('{ foo: !php/object \'O:30:"Symfony\Component\Yaml\Tests\A":1:{s:1:"a";s:3:"foo";}\', bar: 1 }', $dump, '->dump() is able to dump objects');
    }

    public function testObjectSupportDisabledButNoExceptions()
    {
        $dump = $this->dumper->dump(['foo' => new A(), 'bar' => 1]);

        $this->assertEquals('{ foo: null, bar: 1 }', $dump, '->dump() does not dump objects when disabled');
    }

    public function testObjectSupportDisabledWithExceptions()
    {
        $this->expectException('Symfony\Component\Yaml\Exception\DumpException');
        $this->dumper->dump(['foo' => new A(), 'bar' => 1], 0, 0, Yaml::DUMP_EXCEPTION_ON_INVALID_TYPE);
    }

    /**
<<<<<<< HEAD
=======
     * @group legacy
     */
    public function testObjectSupportDisabledWithExceptionsPassingTrue()
    {
        $this->expectException('Symfony\Component\Yaml\Exception\DumpException');
        $this->dumper->dump(['foo' => new A(), 'bar' => 1], 0, 0, true);
    }

    public function testEmptyArray()
    {
        $dump = $this->dumper->dump([]);
        $this->assertEquals('{  }', $dump);

        $dump = $this->dumper->dump([], 0, 0, Yaml::DUMP_EMPTY_ARRAY_AS_SEQUENCE);
        $this->assertEquals('[]', $dump);

        $dump = $this->dumper->dump([], 9, 0, Yaml::DUMP_EMPTY_ARRAY_AS_SEQUENCE);
        $this->assertEquals('[]', $dump);

        $dump = $this->dumper->dump(new \ArrayObject(), 0, 0, Yaml::DUMP_EMPTY_ARRAY_AS_SEQUENCE | Yaml::DUMP_OBJECT_AS_MAP);
        $this->assertEquals('{  }', $dump);

        $dump = $this->dumper->dump(new \stdClass(), 0, 0, Yaml::DUMP_EMPTY_ARRAY_AS_SEQUENCE | Yaml::DUMP_OBJECT_AS_MAP);
        $this->assertEquals('{  }', $dump);
    }

    /**
>>>>>>> 8173dafd
     * @dataProvider getEscapeSequences
     */
    public function testEscapedEscapeSequencesInQuotedScalar($input, $expected)
    {
        $this->assertEquals($expected, $this->dumper->dump($input));
    }

    public function getEscapeSequences()
    {
        return [
            'empty string' => ['', "''"],
            'null' => ["\x0", '"\\0"'],
            'bell' => ["\x7", '"\\a"'],
            'backspace' => ["\x8", '"\\b"'],
            'horizontal-tab' => ["\t", '"\\t"'],
            'line-feed' => ["\n", '"\\n"'],
            'vertical-tab' => ["\v", '"\\v"'],
            'form-feed' => ["\xC", '"\\f"'],
            'carriage-return' => ["\r", '"\\r"'],
            'escape' => ["\x1B", '"\\e"'],
            'space' => [' ', "' '"],
            'double-quote' => ['"', "'\"'"],
            'slash' => ['/', '/'],
            'backslash' => ['\\', '\\'],
            'next-line' => ["\xC2\x85", '"\\N"'],
            'non-breaking-space' => ["\xc2\xa0", '"\\_"'],
            'line-separator' => ["\xE2\x80\xA8", '"\\L"'],
            'paragraph-separator' => ["\xE2\x80\xA9", '"\\P"'],
            'colon' => [':', "':'"],
        ];
    }

    public function testBinaryDataIsDumpedBase64Encoded()
    {
        $binaryData = file_get_contents(__DIR__.'/Fixtures/arrow.gif');
        $expected = '{ data: !!binary '.base64_encode($binaryData).' }';

        $this->assertSame($expected, $this->dumper->dump(['data' => $binaryData]));
    }

    public function testNonUtf8DataIsDumpedBase64Encoded()
    {
        // "für" (ISO-8859-1 encoded)
        $this->assertSame('!!binary ZsM/cg==', $this->dumper->dump("f\xc3\x3fr"));
    }

    /**
     * @dataProvider objectAsMapProvider
     */
    public function testDumpObjectAsMap($object, $expected)
    {
        $yaml = $this->dumper->dump($object, 0, 0, Yaml::DUMP_OBJECT_AS_MAP);

        $this->assertEquals($expected, Yaml::parse($yaml, Yaml::PARSE_OBJECT_FOR_MAP));
    }

    public function objectAsMapProvider()
    {
        $tests = [];

        $bar = new \stdClass();
        $bar->class = 'classBar';
        $bar->args = ['bar'];
        $zar = new \stdClass();
        $foo = new \stdClass();
        $foo->bar = $bar;
        $foo->zar = $zar;
        $object = new \stdClass();
        $object->foo = $foo;
        $tests['stdClass'] = [$object, $object];

        $arrayObject = new \ArrayObject();
        $arrayObject['foo'] = 'bar';
        $arrayObject['baz'] = 'foobar';
        $parsedArrayObject = new \stdClass();
        $parsedArrayObject->foo = 'bar';
        $parsedArrayObject->baz = 'foobar';
        $tests['ArrayObject'] = [$arrayObject, $parsedArrayObject];

        $a = new A();
        $tests['arbitrary-object'] = [$a, null];

        return $tests;
    }

    public function testDumpingArrayObjectInstancesRespectsInlineLevel()
    {
        $deep = new \ArrayObject(['deep1' => 'd', 'deep2' => 'e']);
        $inner = new \ArrayObject(['inner1' => 'b', 'inner2' => 'c', 'inner3' => $deep]);
        $outer = new \ArrayObject(['outer1' => 'a', 'outer2' => $inner]);

        $yaml = $this->dumper->dump($outer, 2, 0, Yaml::DUMP_OBJECT_AS_MAP);

        $expected = <<<YAML
outer1: a
outer2:
    inner1: b
    inner2: c
    inner3: { deep1: d, deep2: e }

YAML;
        $this->assertSame($expected, $yaml);
    }

    public function testDumpingArrayObjectInstancesWithNumericKeysInlined()
    {
        $deep = new \ArrayObject(['d', 'e']);
        $inner = new \ArrayObject(['b', 'c', $deep]);
        $outer = new \ArrayObject(['a', $inner]);

        $yaml = $this->dumper->dump($outer, 0, 0, Yaml::DUMP_OBJECT_AS_MAP);
        $expected = <<<YAML
{ 0: a, 1: { 0: b, 1: c, 2: { 0: d, 1: e } } }
YAML;
        $this->assertSame($expected, $yaml);
    }

    public function testDumpingArrayObjectInstancesWithNumericKeysRespectsInlineLevel()
    {
        $deep = new \ArrayObject(['d', 'e']);
        $inner = new \ArrayObject(['b', 'c', $deep]);
        $outer = new \ArrayObject(['a', $inner]);
        $yaml = $this->dumper->dump($outer, 2, 0, Yaml::DUMP_OBJECT_AS_MAP);
        $expected = <<<YAML
0: a
1:
    0: b
    1: c
    2: { 0: d, 1: e }

YAML;
        $this->assertEquals($expected, $yaml);
    }

    public function testDumpEmptyArrayObjectInstanceAsMap()
    {
        $this->assertSame('{  }', $this->dumper->dump(new \ArrayObject(), 2, 0, Yaml::DUMP_OBJECT_AS_MAP));
    }

    public function testDumpEmptyStdClassInstanceAsMap()
    {
        $this->assertSame('{  }', $this->dumper->dump(new \stdClass(), 2, 0, Yaml::DUMP_OBJECT_AS_MAP));
    }

    public function testDumpingStdClassInstancesRespectsInlineLevel()
    {
        $deep = new \stdClass();
        $deep->deep1 = 'd';
        $deep->deep2 = 'e';

        $inner = new \stdClass();
        $inner->inner1 = 'b';
        $inner->inner2 = 'c';
        $inner->inner3 = $deep;

        $outer = new \stdClass();
        $outer->outer1 = 'a';
        $outer->outer2 = $inner;

        $yaml = $this->dumper->dump($outer, 2, 0, Yaml::DUMP_OBJECT_AS_MAP);

        $expected = <<<YAML
outer1: a
outer2:
    inner1: b
    inner2: c
    inner3: { deep1: d, deep2: e }

YAML;
        $this->assertSame($expected, $yaml);
    }

    public function testDumpingTaggedValueSequenceRespectsInlineLevel()
    {
        $data = [
            new TaggedValue('user', [
                'username' => 'jane',
            ]),
            new TaggedValue('user', [
                'username' => 'john',
            ]),
        ];

        $yaml = $this->dumper->dump($data, 2);

        $expected = <<<YAML
- !user
  username: jane
- !user
  username: john

YAML;
        $this->assertSame($expected, $yaml);
    }

    public function testDumpingTaggedValueSequenceWithInlinedTagValues()
    {
        $data = [
            new TaggedValue('user', [
                'username' => 'jane',
            ]),
            new TaggedValue('user', [
                'username' => 'john',
            ]),
        ];

        $yaml = $this->dumper->dump($data, 1);

        $expected = <<<YAML
- !user { username: jane }
- !user { username: john }

YAML;
        $this->assertSame($expected, $yaml);
    }

    public function testDumpingTaggedValueMapRespectsInlineLevel()
    {
        $data = [
            'user1' => new TaggedValue('user', [
                'username' => 'jane',
            ]),
            'user2' => new TaggedValue('user', [
                'username' => 'john',
            ]),
        ];

        $yaml = $this->dumper->dump($data, 2);

        $expected = <<<YAML
user1: !user
    username: jane
user2: !user
    username: john

YAML;
        $this->assertSame($expected, $yaml);
    }

    public function testDumpingTaggedValueMapWithInlinedTagValues()
    {
        $data = [
            'user1' => new TaggedValue('user', [
                'username' => 'jane',
            ]),
            'user2' => new TaggedValue('user', [
                'username' => 'john',
            ]),
        ];

        $yaml = $this->dumper->dump($data, 1);

        $expected = <<<YAML
user1: !user { username: jane }
user2: !user { username: john }

YAML;
        $this->assertSame($expected, $yaml);
    }

    public function testDumpMultiLineStringAsScalarBlock()
    {
        $data = [
            'data' => [
                'single_line' => 'foo bar baz',
                'multi_line' => "foo\nline with trailing spaces:\n  \nbar\ninteger like line:\n123456789\nempty line:\n\nbaz",
                'multi_line_with_carriage_return' => "foo\nbar\r\nbaz",
                'nested_inlined_multi_line_string' => [
                    'inlined_multi_line' => "foo\nbar\r\nempty line:\n\nbaz",
                ],
            ],
        ];

        $this->assertSame(file_get_contents(__DIR__.'/Fixtures/multiple_lines_as_literal_block.yml'), $this->dumper->dump($data, 2, 0, Yaml::DUMP_MULTI_LINE_LITERAL_BLOCK));
    }

    public function testDumpMultiLineStringAsScalarBlockWhenFirstLineHasLeadingSpace()
    {
        $data = [
            'data' => [
                'multi_line' => "    the first line has leading spaces\nThe second line does not.",
            ],
        ];

        $this->assertSame(file_get_contents(__DIR__.'/Fixtures/multiple_lines_as_literal_block_leading_space_in_first_line.yml'), $this->dumper->dump($data, 2, 0, Yaml::DUMP_MULTI_LINE_LITERAL_BLOCK));
    }

    public function testCarriageReturnIsMaintainedWhenDumpingAsMultiLineLiteralBlock()
    {
        $this->assertSame("- \"a\\r\\nb\\nc\"\n", $this->dumper->dump(["a\r\nb\nc"], 2, 0, Yaml::DUMP_MULTI_LINE_LITERAL_BLOCK));
    }

    public function testZeroIndentationThrowsException()
    {
        $this->expectException('InvalidArgumentException');
        $this->expectExceptionMessage('The indentation must be greater than zero');
        new Dumper(0);
    }

    public function testNegativeIndentationThrowsException()
    {
        $this->expectException('InvalidArgumentException');
        $this->expectExceptionMessage('The indentation must be greater than zero');
        new Dumper(-4);
    }
}

class A
{
    public $a = 'foo';
}<|MERGE_RESOLUTION|>--- conflicted
+++ resolved
@@ -202,36 +202,6 @@
     }
 
     /**
-<<<<<<< HEAD
-=======
-     * @group legacy
-     */
-    public function testObjectSupportDisabledWithExceptionsPassingTrue()
-    {
-        $this->expectException('Symfony\Component\Yaml\Exception\DumpException');
-        $this->dumper->dump(['foo' => new A(), 'bar' => 1], 0, 0, true);
-    }
-
-    public function testEmptyArray()
-    {
-        $dump = $this->dumper->dump([]);
-        $this->assertEquals('{  }', $dump);
-
-        $dump = $this->dumper->dump([], 0, 0, Yaml::DUMP_EMPTY_ARRAY_AS_SEQUENCE);
-        $this->assertEquals('[]', $dump);
-
-        $dump = $this->dumper->dump([], 9, 0, Yaml::DUMP_EMPTY_ARRAY_AS_SEQUENCE);
-        $this->assertEquals('[]', $dump);
-
-        $dump = $this->dumper->dump(new \ArrayObject(), 0, 0, Yaml::DUMP_EMPTY_ARRAY_AS_SEQUENCE | Yaml::DUMP_OBJECT_AS_MAP);
-        $this->assertEquals('{  }', $dump);
-
-        $dump = $this->dumper->dump(new \stdClass(), 0, 0, Yaml::DUMP_EMPTY_ARRAY_AS_SEQUENCE | Yaml::DUMP_OBJECT_AS_MAP);
-        $this->assertEquals('{  }', $dump);
-    }
-
-    /**
->>>>>>> 8173dafd
      * @dataProvider getEscapeSequences
      */
     public function testEscapedEscapeSequencesInQuotedScalar($input, $expected)
