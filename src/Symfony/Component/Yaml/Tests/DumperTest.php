<?php

/*
 * This file is part of the Symfony package.
 *
 * (c) Fabien Potencier <fabien@symfony.com>
 *
 * For the full copyright and license information, please view the LICENSE
 * file that was distributed with this source code.
 */

namespace Symfony\Component\Yaml\Tests;

use PHPUnit\Framework\TestCase;
use Symfony\Component\Yaml\Dumper;
use Symfony\Component\Yaml\Exception\DumpException;
use Symfony\Component\Yaml\Exception\ParseException;
use Symfony\Component\Yaml\Parser;
use Symfony\Component\Yaml\Tag\TaggedValue;
use Symfony\Component\Yaml\Yaml;

class DumperTest extends TestCase
{
    protected $parser;
    protected $dumper;
    protected $path;

    protected $array = [
        '' => 'bar',
        'foo' => '#bar',
        'foo\'bar' => [],
        'bar' => [1, 'foo', ['a' => 'A']],
        'foobar' => [
            'foo' => 'bar',
            'bar' => [1, 'foo'],
            'foobar' => [
                'foo' => 'bar',
                'bar' => [1, 'foo'],
            ],
        ],
    ];

    protected function setUp(): void
    {
        $this->parser = new Parser();
        $this->dumper = new Dumper();
        $this->path = __DIR__.'/Fixtures';
    }

    protected function tearDown(): void
    {
        $this->parser = null;
        $this->dumper = null;
        $this->path = null;
        $this->array = null;
    }

    public function testIndentationInConstructor()
    {
        $dumper = new Dumper(7);
        $expected = <<<'EOF'
'': bar
foo: '#bar'
'foo''bar': {  }
bar:
       - 1
       - foo
       -
              a: A
foobar:
       foo: bar
       bar:
              - 1
              - foo
       foobar:
              foo: bar
              bar:
                     - 1
                     - foo

EOF;
        $this->assertSame($expected, $dumper->dump($this->array, 4, 0));
        $this->assertSameData($this->array, $this->parser->parse($expected));
    }

    public function testSpecifications()
    {
        $files = $this->parser->parse(file_get_contents($this->path.'/index.yml'));
        foreach ($files as $file) {
            $yamls = file_get_contents($this->path.'/'.$file.'.yml');

            // split YAMLs documents
            foreach (preg_split('/^---( %YAML\:1\.0)?/m', $yamls) as $yaml) {
                if (!$yaml) {
                    continue;
                }

                $test = $this->parser->parse($yaml);
                if ($test['dump_skip'] ?? false) {
                    continue;
                }

                if ($test['todo'] ?? false) {
                    // TODO
                    continue;
                }

                $expected = eval('return '.trim($test['php']).';');
                $this->assertSame($expected, $this->parser->parse($this->dumper->dump($expected, 10)), $test['test']);
            }
        }
    }

    public function testInlineLevel()
    {
        $expected = <<<'EOF'
{ '': bar, foo: '#bar', 'foo''bar': {  }, bar: [1, foo, { a: A }], foobar: { foo: bar, bar: [1, foo], foobar: { foo: bar, bar: [1, foo] } } }
EOF;
        $this->assertSame($expected, $this->dumper->dump($this->array, -10), '->dump() takes an inline level argument');
        $this->assertSame($expected, $this->dumper->dump($this->array, 0), '->dump() takes an inline level argument');
        $this->assertSameData($this->array, $this->parser->parse($expected));

        $expected = <<<'EOF'
'': bar
foo: '#bar'
'foo''bar': {  }
bar: [1, foo, { a: A }]
foobar: { foo: bar, bar: [1, foo], foobar: { foo: bar, bar: [1, foo] } }

EOF;
        $this->assertSame($expected, $this->dumper->dump($this->array, 1), '->dump() takes an inline level argument');
        $this->assertSameData($this->array, $this->parser->parse($expected));

        $expected = <<<'EOF'
'': bar
foo: '#bar'
'foo''bar': {  }
bar:
    - 1
    - foo
    - { a: A }
foobar:
    foo: bar
    bar: [1, foo]
    foobar: { foo: bar, bar: [1, foo] }

EOF;
        $this->assertSame($expected, $this->dumper->dump($this->array, 2), '->dump() takes an inline level argument');
        $this->assertSameData($this->array, $this->parser->parse($expected));

        $expected = <<<'EOF'
'': bar
foo: '#bar'
'foo''bar': {  }
bar:
    - 1
    - foo
    -
        a: A
foobar:
    foo: bar
    bar:
        - 1
        - foo
    foobar:
        foo: bar
        bar: [1, foo]

EOF;
        $this->assertSame($expected, $this->dumper->dump($this->array, 3), '->dump() takes an inline level argument');
        $this->assertSameData($this->array, $this->parser->parse($expected));

        $expected = <<<'EOF'
'': bar
foo: '#bar'
'foo''bar': {  }
bar:
    - 1
    - foo
    -
        a: A
foobar:
    foo: bar
    bar:
        - 1
        - foo
    foobar:
        foo: bar
        bar:
            - 1
            - foo

EOF;
        $this->assertSame($expected, $this->dumper->dump($this->array, 4), '->dump() takes an inline level argument');
        $this->assertSame($expected, $this->dumper->dump($this->array, 10), '->dump() takes an inline level argument');
        $this->assertSameData($this->array, $this->parser->parse($expected));
    }

    public function testObjectSupportEnabled()
    {
        $dump = $this->dumper->dump(['foo' => new A(), 'bar' => 1], 0, 0, Yaml::DUMP_OBJECT);

        $this->assertSame('{ foo: !php/object \'O:30:"Symfony\Component\Yaml\Tests\A":1:{s:1:"a";s:3:"foo";}\', bar: 1 }', $dump, '->dump() is able to dump objects');
    }

    public function testObjectSupportDisabledButNoExceptions()
    {
        $dump = $this->dumper->dump(['foo' => new A(), 'bar' => 1]);

        $this->assertSame('{ foo: null, bar: 1 }', $dump, '->dump() does not dump objects when disabled');
    }

    public function testObjectSupportDisabledWithExceptions()
    {
        $this->expectException(DumpException::class);
        $this->dumper->dump(['foo' => new A(), 'bar' => 1], 0, 0, Yaml::DUMP_EXCEPTION_ON_INVALID_TYPE);
    }

    /**
     * @dataProvider getEscapeSequences
     */
    public function testEscapedEscapeSequencesInQuotedScalar($input, $expected)
    {
        $this->assertSame($expected, $this->dumper->dump($input));
        $this->assertSameData($input, $this->parser->parse($expected));
    }

    public function getEscapeSequences()
    {
        return [
            'empty string' => ['', "''"],
            'null' => ["\x0", '"\\0"'],
            'bell' => ["\x7", '"\\a"'],
            'backspace' => ["\x8", '"\\b"'],
            'horizontal-tab' => ["\t", '"\\t"'],
            'line-feed' => ["\n", '"\\n"'],
            'vertical-tab' => ["\v", '"\\v"'],
            'form-feed' => ["\xC", '"\\f"'],
            'carriage-return' => ["\r", '"\\r"'],
            'escape' => ["\x1B", '"\\e"'],
            'space' => [' ', "' '"],
            'double-quote' => ['"', "'\"'"],
            'slash' => ['/', '/'],
            'backslash' => ['\\', '\\'],
            'del' => ["\x7f", '"\x7f"'],
            'next-line' => ["\xC2\x85", '"\\N"'],
            'non-breaking-space' => ["\xc2\xa0", '"\\_"'],
            'line-separator' => ["\xE2\x80\xA8", '"\\L"'],
            'paragraph-separator' => ["\xE2\x80\xA9", '"\\P"'],
            'colon' => [':', "':'"],
        ];
    }

    public function testBinaryDataIsDumpedBase64Encoded()
    {
        $binaryData = file_get_contents(__DIR__.'/Fixtures/arrow.gif');
        $expected = '{ data: !!binary '.base64_encode($binaryData).' }';

        $this->assertSame($expected, $this->dumper->dump(['data' => $binaryData]));
    }

    public function testNonUtf8DataIsDumpedBase64Encoded()
    {
        // "für" (ISO-8859-1 encoded)
        $this->assertSame('!!binary ZsM/cg==', $this->dumper->dump("f\xc3\x3fr"));
    }

    /**
     * @dataProvider objectAsMapProvider
     */
    public function testDumpObjectAsMap($object, $expected)
    {
        $yaml = $this->dumper->dump($object, 0, 0, Yaml::DUMP_OBJECT_AS_MAP);

        $this->assertSameData($expected, $this->parser->parse($yaml, Yaml::PARSE_OBJECT_FOR_MAP));
    }

    public function objectAsMapProvider()
    {
        $tests = [];

        $bar = new \stdClass();
        $bar->class = 'classBar';
        $bar->args = ['bar'];
        $zar = new \stdClass();
        $foo = new \stdClass();
        $foo->bar = $bar;
        $foo->zar = $zar;
        $object = new \stdClass();
        $object->foo = $foo;
        $tests['stdClass'] = [$object, $object];

        $arrayObject = new \ArrayObject();
        $arrayObject['foo'] = 'bar';
        $arrayObject['baz'] = 'foobar';
        $parsedArrayObject = new \stdClass();
        $parsedArrayObject->foo = 'bar';
        $parsedArrayObject->baz = 'foobar';
        $tests['ArrayObject'] = [$arrayObject, $parsedArrayObject];

        $a = new A();
        $tests['arbitrary-object'] = [$a, null];

        return $tests;
    }

    public function testDumpingArrayObjectInstancesRespectsInlineLevel()
    {
        $deep = new \ArrayObject(['deep1' => 'd', 'deep2' => 'e']);
        $inner = new \ArrayObject(['inner1' => 'b', 'inner2' => 'c', 'inner3' => $deep]);
        $outer = new \ArrayObject(['outer1' => 'a', 'outer2' => $inner]);

        $yaml = $this->dumper->dump($outer, 2, 0, Yaml::DUMP_OBJECT_AS_MAP);

        $expected = <<<YAML
outer1: a
outer2:
    inner1: b
    inner2: c
    inner3: { deep1: d, deep2: e }

YAML;
        $this->assertSame($expected, $yaml);
    }

    public function testDumpingArrayObjectInstancesWithNumericKeysInlined()
    {
        $deep = new \ArrayObject(['d', 'e']);
        $inner = new \ArrayObject(['b', 'c', $deep]);
        $outer = new \ArrayObject(['a', $inner]);

        $yaml = $this->dumper->dump($outer, 0, 0, Yaml::DUMP_OBJECT_AS_MAP);
        $expected = <<<YAML
{ 0: a, 1: { 0: b, 1: c, 2: { 0: d, 1: e } } }
YAML;
        $this->assertSame($expected, $yaml);
    }

    public function testDumpingArrayObjectInstancesWithNumericKeysRespectsInlineLevel()
    {
        $deep = new \ArrayObject(['d', 'e']);
        $inner = new \ArrayObject(['b', 'c', $deep]);
        $outer = new \ArrayObject(['a', $inner]);
        $yaml = $this->dumper->dump($outer, 2, 0, Yaml::DUMP_OBJECT_AS_MAP);
        $expected = <<<YAML
0: a
1:
    0: b
    1: c
    2: { 0: d, 1: e }

YAML;
        $this->assertSame($expected, $yaml);
    }

    public function testDumpEmptyArrayObjectInstanceAsMap()
    {
        $this->assertSame('{  }', $this->dumper->dump(new \ArrayObject(), 2, 0, Yaml::DUMP_OBJECT_AS_MAP));
    }

    public function testDumpEmptyStdClassInstanceAsMap()
    {
        $this->assertSame('{  }', $this->dumper->dump(new \stdClass(), 2, 0, Yaml::DUMP_OBJECT_AS_MAP));
    }

    public function testDumpingStdClassInstancesRespectsInlineLevel()
    {
        $deep = new \stdClass();
        $deep->deep1 = 'd';
        $deep->deep2 = 'e';

        $inner = new \stdClass();
        $inner->inner1 = 'b';
        $inner->inner2 = 'c';
        $inner->inner3 = $deep;

        $outer = new \stdClass();
        $outer->outer1 = 'a';
        $outer->outer2 = $inner;

        $yaml = $this->dumper->dump($outer, 2, 0, Yaml::DUMP_OBJECT_AS_MAP);

        $expected = <<<YAML
outer1: a
outer2:
    inner1: b
    inner2: c
    inner3: { deep1: d, deep2: e }

YAML;
        $this->assertSame($expected, $yaml);
        $this->assertSameData($outer, $this->parser->parse($yaml, Yaml::PARSE_OBJECT_FOR_MAP));
    }

    public function testDumpingTaggedValueSequenceRespectsInlineLevel()
    {
        $data = [
            new TaggedValue('user', [
                'username' => 'jane',
            ]),
            new TaggedValue('names', [
                'john',
                'claire',
            ]),
        ];

        $yaml = $this->dumper->dump($data, 2);

        $expected = <<<YAML
- !user
  username: jane
- !names
  - john
  - claire

YAML;
        $this->assertSame($expected, $yaml);
        $this->assertSameData($data, $this->parser->parse($expected, Yaml::PARSE_CUSTOM_TAGS));
    }

    public function testDumpingTaggedValueTopLevelScalar()
    {
        $data = new TaggedValue('user', 'jane');

        $yaml = $this->dumper->dump($data);

        $expected = '!user jane';
        $this->assertSame($expected, $yaml);
        $this->assertSameData($data, $this->parser->parse($yaml, Yaml::PARSE_CUSTOM_TAGS));
    }

    public function testDumpingTaggedValueTopLevelAssocInline()
    {
        $data = new TaggedValue('user', ['name' => 'jane']);

        $yaml = $this->dumper->dump($data);

        $expected = '!user { name: jane }';
        $this->assertSame($expected, $yaml);
        $this->assertSameData($data, $this->parser->parse($yaml, Yaml::PARSE_CUSTOM_TAGS));
    }

<<<<<<< HEAD
=======
    public function testDumpingTaggedValueTopLevelAssoc()
    {
        $data = new TaggedValue('user', ['name' => 'jane']);

        $expected = <<<'YAML'
!user
name: jane

YAML;
        $yaml = $this->dumper->dump($data, 2);
        $this->assertSame($expected, $yaml);
    }

    public function testDumpingTaggedValueTopLevelMultiLine()
    {
        $data = new TaggedValue('text', "a\nb\n");

        $this->assertSame("!text |\n    a\n    b\n    ", $this->dumper->dump($data, 2, 0, Yaml::DUMP_MULTI_LINE_LITERAL_BLOCK));
    }

>>>>>>> d38ef67b
    public function testDumpingTaggedValueSpecialCharsInTag()
    {
        // @todo Validate the tag name in the TaggedValue constructor.
        $data = new TaggedValue('a b @ c', 5);
        $expected = '!a b @ c 5';
        $this->assertSame($expected, $this->dumper->dump($data));
        // The data changes after a round trip, due to the illegal tag name.
        $data = new TaggedValue('a', 'b @ c 5');
        $this->assertSameData($data, $this->parser->parse($expected, Yaml::PARSE_CUSTOM_TAGS));
    }

    public function testDumpingTaggedValueSequenceWithInlinedTagValues()
    {
        $data = [
            new TaggedValue('user', [
                'username' => 'jane',
            ]),
            new TaggedValue('names', [
                'john',
                'claire',
            ]),
            new TaggedValue('number', 5),
        ];

        $yaml = $this->dumper->dump($data, 1);

        $expected = <<<YAML
- !user { username: jane }
- !names [john, claire]
- !number 5

YAML;
        $this->assertSame($expected, $yaml);
        $this->assertSameData($data, $this->parser->parse($expected, Yaml::PARSE_CUSTOM_TAGS));
    }

    public function testDumpingTaggedValueMapRespectsInlineLevel()
    {
        $data = [
            'user1' => new TaggedValue('user', [
                'username' => 'jane',
            ]),
            'names1' => new TaggedValue('names', [
                'john',
                'claire',
            ]),
            'count' => new TaggedValue('number', 5),
        ];

        $yaml = $this->dumper->dump($data, 2);

        $expected = <<<YAML
user1: !user
    username: jane
names1: !names
    - john
    - claire
count: !number 5

YAML;
        $this->assertSame($expected, $yaml);
        $this->assertSameData($data, $this->parser->parse($expected, Yaml::PARSE_CUSTOM_TAGS));
    }

    public function testDumpingTaggedValueMapWithInlinedTagValues()
    {
        $data = [
            'user1' => new TaggedValue('user', [
                'username' => 'jane',
            ]),
            'names1' => new TaggedValue('names', [
                'john',
                'claire',
            ]),
        ];

        $yaml = $this->dumper->dump($data, 1);

        $expected = <<<YAML
user1: !user { username: jane }
names1: !names [john, claire]

YAML;
        $this->assertSame($expected, $yaml);
        $this->assertSameData($data, $this->parser->parse($expected, Yaml::PARSE_CUSTOM_TAGS));
    }

    public function testDumpingNotInlinedScalarTaggedValue()
    {
        $data = [
            'user1' => new TaggedValue('user', 'jane'),
            'user2' => new TaggedValue('user', 'john'),
        ];
        $expected = <<<YAML
user1: !user jane
user2: !user john

YAML;

        $this->assertSame($expected, $this->dumper->dump($data, 2));
        $this->assertSameData($data, $this->parser->parse($expected, Yaml::PARSE_CUSTOM_TAGS));
    }

    public function testDumpingNotInlinedNullTaggedValue()
    {
        $data = [
            'foo' => new TaggedValue('bar', null),
        ];
        $expected = <<<YAML
foo: !bar null

YAML;

        $this->assertSame($expected, $this->dumper->dump($data, 2));
        $this->assertSameData($data, $this->parser->parse($expected, Yaml::PARSE_CUSTOM_TAGS | Yaml::PARSE_CONSTANT));
    }

    public function testDumpingMultiLineStringAsScalarBlockTaggedValue()
    {
        $data = [
            'foo' => new TaggedValue('bar', "foo\nline with trailing spaces:\n  \nbar\ninteger like line:\n123456789\nempty line:\n\nbaz"),
        ];
        $expected = "foo: !bar |\n".
            "    foo\n".
            "    line with trailing spaces:\n".
            "      \n".
            "    bar\n".
            "    integer like line:\n".
            "    123456789\n".
            "    empty line:\n".
            "    \n".
            '    baz';

        $this->assertSame($expected, $this->dumper->dump($data, 2, 0, Yaml::DUMP_MULTI_LINE_LITERAL_BLOCK));
        $this->assertSameData($data, $this->parser->parse($expected, Yaml::PARSE_CUSTOM_TAGS));
    }

    public function testDumpingTaggedMultiLineInList()
    {
        $data = [
            new TaggedValue('bar', "a\nb"),
        ];
        $expected = "- !bar |\n    a\n    b";
        $this->assertSame($expected, $this->dumper->dump($data, 2, 0, Yaml::DUMP_MULTI_LINE_LITERAL_BLOCK));

        // @todo Fix the parser, eliminate these exceptions.
        $this->expectException(ParseException::class);
        $this->expectExceptionMessage('Unable to parse at line 3 (near "!bar |").');

        $this->parser->parse($expected, Yaml::PARSE_CUSTOM_TAGS);
    }

    public function testDumpingTaggedMultiLineTrailingNewlinesInMap()
    {
        $data = [
            'foo' => new TaggedValue('bar', "a\nb\n\n\n"),
        ];
        $expected = "foo: !bar |\n    a\n    b\n    \n    \n    ";
        $this->assertSame($expected, $this->dumper->dump($data, 2, 0, Yaml::DUMP_MULTI_LINE_LITERAL_BLOCK));

        // @todo Fix the parser, the result should be identical to $data.
        $this->assertSameData(
            [
                'foo' => new TaggedValue('bar', "a\nb\n"),
            ],
            $this->parser->parse($expected, Yaml::PARSE_CUSTOM_TAGS));
    }

    public function testDumpingTaggedMultiLineTrailingNewlinesInList()
    {
        $data = [
            new TaggedValue('bar', "a\nb\n\n\n"),
        ];
        $expected = "- !bar |\n    a\n    b\n    \n    \n    ";
        $this->assertSame($expected, $this->dumper->dump($data, 2, 0, Yaml::DUMP_MULTI_LINE_LITERAL_BLOCK));

        // @todo Fix the parser, eliminate these exceptions.
        $this->expectException(ParseException::class);
        $this->expectExceptionMessage('Unable to parse at line 6 (near "!bar |").');

        $this->parser->parse($expected, Yaml::PARSE_CUSTOM_TAGS);
    }

    public function testDumpingInlinedMultiLineIfRnBreakLineInTaggedValue()
    {
        $data = [
            'data' => [
                'foo' => new TaggedValue('bar', "foo\r\nline with trailing spaces:\n  \nbar\ninteger like line:\n123456789\nempty line:\n\nbaz"),
            ],
        ];
        $expected = <<<'YAML'
data:
    foo: !bar "foo\r\nline with trailing spaces:\n  \nbar\ninteger like line:\n123456789\nempty line:\n\nbaz"

YAML;
        $yml = $this->dumper->dump($data, 2, 0, Yaml::DUMP_MULTI_LINE_LITERAL_BLOCK);
        $this->assertSame($expected, $yml);
        $this->assertSameData($data, $this->parser->parse($expected, Yaml::PARSE_CUSTOM_TAGS));
    }

    public function testDumpMultiLineStringAsScalarBlock()
    {
        $data = [
            'data' => [
                'single_line' => 'foo bar baz',
                'multi_line' => "foo\nline with trailing spaces:\n  \nbar\ninteger like line:\n123456789\nempty line:\n\nbaz",
                'multi_line_with_carriage_return' => "foo\nbar\r\nbaz",
                'nested_inlined_multi_line_string' => [
                    'inlined_multi_line' => "foo\nbar\r\nempty line:\n\nbaz",
                ],
            ],
        ];
        $yml = $this->dumper->dump($data, 2, 0, Yaml::DUMP_MULTI_LINE_LITERAL_BLOCK);
        $expected = str_replace("@\n", "\n", <<<'YAML'
data:
    single_line: 'foo bar baz'
    multi_line: |-
        foo
        line with trailing spaces:
          @
        bar
        integer like line:
        123456789
        empty line:

        baz
    multi_line_with_carriage_return: "foo\nbar\r\nbaz"
    nested_inlined_multi_line_string: { inlined_multi_line: "foo\nbar\r\nempty line:\n\nbaz" }

YAML
        );
        $this->assertSame($expected, $yml);
        $this->assertSame($data, $this->parser->parse($yml));
    }

    public function testDumpMultiLineStringAsScalarBlockWhenFirstLineHasLeadingSpace()
    {
        $data = [
            'data' => [
                'multi_line' => "    the first line has leading spaces\nThe second line does not.",
            ],
        ];

        $expected = "data:\n    multi_line: |4-\n            the first line has leading spaces\n        The second line does not.";

        $yml = $this->dumper->dump($data, 2, 0, Yaml::DUMP_MULTI_LINE_LITERAL_BLOCK);
        $this->assertSame($expected, $yml);
        $this->assertSame($data, $this->parser->parse($yml));
    }

    public function testCarriageReturnFollowedByNewlineIsMaintainedWhenDumpingAsMultiLineLiteralBlock()
    {
        $data = ["a\r\nb\nc"];
        $expected = "- \"a\\r\\nb\\nc\"\n";
        $this->assertSame($expected, $this->dumper->dump($data, 2, 0, Yaml::DUMP_MULTI_LINE_LITERAL_BLOCK));
        $this->assertSame($data, $this->parser->parse($expected));
    }

    public function testCarriageReturnNotFollowedByNewlineIsPreservedWhenDumpingAsMultiLineLiteralBlock()
    {
        $data = [
            'parent' => [
                'foo' => "bar\n\rbaz: qux",
            ],
        ];
        $expected = <<<'YAML'
parent:
    foo: "bar\n\rbaz: qux"

YAML;
        $this->assertSame($expected, $this->dumper->dump($data, 4, 0, Yaml::DUMP_MULTI_LINE_LITERAL_BLOCK));
        $this->assertSame($data, $this->parser->parse($expected));
    }

    public function testNoExtraTrailingNewlineWhenDumpingAsMultiLineLiteralBlock()
    {
        $data = [
            "a\nb",
            "c\nd",
        ];
        $yaml = $this->dumper->dump($data, 2, 0, Yaml::DUMP_MULTI_LINE_LITERAL_BLOCK);

        $this->assertSame("- |-\n    a\n    b\n- |-\n    c\n    d", $yaml);
        $this->assertSame($data, $this->parser->parse($yaml));
    }

    public function testTopLevelMultiLineStringLiteral()
    {
        $data = "a\nb\n";
        $yaml = $this->dumper->dump($data, 2, 0, Yaml::DUMP_MULTI_LINE_LITERAL_BLOCK);
        $this->assertSame('"a\nb\n"', $yaml);
        $this->assertSame($data, $this->parser->parse($yaml));
    }

    public function testDumpTrailingNewlineInMultiLineLiteralBlocks()
    {
        $data = [
            'clip 1' => "one\ntwo\n",
            'clip 2' => "one\ntwo\n",
            'keep 1' => "one\ntwo\n",
            'keep 2' => "one\ntwo\n\n",
            'keep 3' => "one\ntwo\n\n\n",
            'strip 1' => "one\ntwo",
            'strip 2' => "one\ntwo",
        ];
        $yaml = $this->dumper->dump($data, 2, 0, Yaml::DUMP_MULTI_LINE_LITERAL_BLOCK);

        $expected = <<<YAML
'clip 1': |
    one
    two
'clip 2': |
    one
    two
'keep 1': |
    one
    two
'keep 2': |+
    one
    two

'keep 3': |+
    one
    two


'strip 1': |-
    one
    two
'strip 2': |-
    one
    two
YAML;

        $this->assertSame($expected, $yaml);
        $this->assertSame($data, $this->parser->parse($yaml));
    }

    public function testZeroIndentationThrowsException()
    {
        $this->expectException(\InvalidArgumentException::class);
        $this->expectExceptionMessage('The indentation must be greater than zero');
        new Dumper(0);
    }

    public function testNegativeIndentationThrowsException()
    {
        $this->expectException(\InvalidArgumentException::class);
        $this->expectExceptionMessage('The indentation must be greater than zero');
        new Dumper(-4);
    }

    public function testDumpNullAsTilde()
    {
        $this->assertSame('{ foo: ~ }', $this->dumper->dump(['foo' => null], 0, 0, Yaml::DUMP_NULL_AS_TILDE));
    }

    public function testDumpIdeographicSpaces()
    {
        $expected = <<<YAML
alone: '　'
within_string: 'a　b'
regular_space: 'a b'

YAML;
        $this->assertSame($expected, $this->dumper->dump([
            'alone' => '　',
            'within_string' => 'a　b',
            'regular_space' => 'a b',
        ], 2));
    }

    private function assertSameData($expected, $actual)
    {
        $this->assertEquals($expected, $actual);
        $this->assertSame(
            var_export($expected, true),
            var_export($actual, true)
        );
    }
}

class A
{
    public $a = 'foo';
}<|MERGE_RESOLUTION|>--- conflicted
+++ resolved
@@ -440,8 +440,6 @@
         $this->assertSameData($data, $this->parser->parse($yaml, Yaml::PARSE_CUSTOM_TAGS));
     }
 
-<<<<<<< HEAD
-=======
     public function testDumpingTaggedValueTopLevelAssoc()
     {
         $data = new TaggedValue('user', ['name' => 'jane']);
@@ -462,7 +460,6 @@
         $this->assertSame("!text |\n    a\n    b\n    ", $this->dumper->dump($data, 2, 0, Yaml::DUMP_MULTI_LINE_LITERAL_BLOCK));
     }
 
->>>>>>> d38ef67b
     public function testDumpingTaggedValueSpecialCharsInTag()
     {
         // @todo Validate the tag name in the TaggedValue constructor.
