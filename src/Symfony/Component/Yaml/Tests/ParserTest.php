--- conflicted
+++ resolved
@@ -63,11 +63,7 @@
             restore_error_handler();
 
             $this->assertCount(1, $deprecations);
-<<<<<<< HEAD
-            $this->assertContains(true !== $deprecated ? $deprecated : 'Using the comma as a group separator for floats is deprecated since version 3.2 and will be removed in 4.0.', $deprecations[0]);
-=======
-            $this->assertContains('Using the comma as a group separator for floats is deprecated since version 3.2 and will be removed in 4.0 on line 1.', $deprecations[0]);
->>>>>>> 00638003
+            $this->assertContains(true !== $deprecated ? $deprecated : 'Using the comma as a group separator for floats is deprecated since version 3.2 and will be removed in 4.0 on line 1.', $deprecations[0]);
         }
     }
 
@@ -1856,9 +1852,9 @@
 
     /**
      * @group legacy
+     * @expectedDeprecation The !php/const: tag to indicate dumped PHP constants is deprecated since version 3.4 and will be removed in 4.0. Use the !php/const (without the colon) tag instead on line 2.
      * @expectedDeprecation The !php/const: tag to indicate dumped PHP constants is deprecated since version 3.4 and will be removed in 4.0. Use the !php/const (without the colon) tag instead on line 1.
-     * @expectedDeprecation The !php/const: tag to indicate dumped PHP constants is deprecated since version 3.4 and will be removed in 4.0. Use the !php/const (without the colon) tag instead.
-     * @expectedDeprecation The !php/const: tag to indicate dumped PHP constants is deprecated since version 3.4 and will be removed in 4.0. Use the !php/const (without the colon) tag instead.
+     * @expectedDeprecation The !php/const: tag to indicate dumped PHP constants is deprecated since version 3.4 and will be removed in 4.0. Use the !php/const (without the colon) tag instead on line 1.
      */
     public function testDeprecatedPhpConstantTagMappingKey()
     {
@@ -1910,43 +1906,6 @@
         $this->assertSame($expected, $this->parser->parse($yaml, Yaml::PARSE_CONSTANT | Yaml::PARSE_KEYS_AS_STRINGS));
     }
 
-<<<<<<< HEAD
-    public function testFilenamesAreParsedAsStringsWithoutFlag()
-    {
-        $file = __DIR__.'/Fixtures/index.yml';
-
-        $this->assertSame($file, $this->parser->parse($file));
-    }
-
-    public function testParseFile()
-    {
-        $this->assertInternalType('array', $this->parser->parseFile(__DIR__.'/Fixtures/index.yml'));
-    }
-
-    /**
-     * @expectedException \Symfony\Component\Yaml\Exception\ParseException
-     * @expectedExceptionMessageRegExp #^File ".+/Fixtures/nonexistent.yml" does not exist\.$#
-     */
-    public function testParsingNonExistentFilesThrowsException()
-    {
-        $this->parser->parseFile(__DIR__.'/Fixtures/nonexistent.yml');
-    }
-
-    /**
-     * @expectedException \Symfony\Component\Yaml\Exception\ParseException
-     * @expectedExceptionMessageRegExp #^File ".+/Fixtures/not_readable.yml" cannot be read\.$#
-     */
-    public function testParsingNotReadableFilesThrowsException()
-    {
-        if ('\\' === DIRECTORY_SEPARATOR) {
-            $this->markTestSkipped('chmod is not supported on Windows');
-        }
-
-        $file = __DIR__.'/Fixtures/not_readable.yml';
-        chmod($file, 0200);
-
-        $this->parser->parseFile($file);
-=======
     public function testMergeKeysWhenMappingsAreParsedAsObjects()
     {
         $yaml = <<<YAML
@@ -1982,7 +1941,43 @@
         );
 
         $this->assertEquals($expected, $this->parser->parse($yaml, Yaml::PARSE_OBJECT_FOR_MAP));
->>>>>>> 00638003
+    }
+
+    public function testFilenamesAreParsedAsStringsWithoutFlag()
+    {
+        $file = __DIR__.'/Fixtures/index.yml';
+
+        $this->assertSame($file, $this->parser->parse($file));
+    }
+
+    public function testParseFile()
+    {
+        $this->assertInternalType('array', $this->parser->parseFile(__DIR__.'/Fixtures/index.yml'));
+    }
+
+    /**
+     * @expectedException \Symfony\Component\Yaml\Exception\ParseException
+     * @expectedExceptionMessageRegExp #^File ".+/Fixtures/nonexistent.yml" does not exist\.$#
+     */
+    public function testParsingNonExistentFilesThrowsException()
+    {
+        $this->parser->parseFile(__DIR__.'/Fixtures/nonexistent.yml');
+    }
+
+    /**
+     * @expectedException \Symfony\Component\Yaml\Exception\ParseException
+     * @expectedExceptionMessageRegExp #^File ".+/Fixtures/not_readable.yml" cannot be read\.$#
+     */
+    public function testParsingNotReadableFilesThrowsException()
+    {
+        if ('\\' === DIRECTORY_SEPARATOR) {
+            $this->markTestSkipped('chmod is not supported on Windows');
+        }
+
+        $file = __DIR__.'/Fixtures/not_readable.yml';
+        chmod($file, 0200);
+
+        $this->parser->parseFile($file);
     }
 }
 
