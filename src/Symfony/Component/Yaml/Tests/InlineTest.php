<?php

/*
 * This file is part of the Symfony package.
 *
 * (c) Fabien Potencier <fabien@symfony.com>
 *
 * For the full copyright and license information, please view the LICENSE
 * file that was distributed with this source code.
 */

namespace Symfony\Component\Yaml\Tests;

use Symfony\Component\Yaml\Inline;

class InlineTest extends \PHPUnit_Framework_TestCase
{
    /**
     * @dataProvider getTestsForParse
     */
    public function testParse($yaml, $value)
    {
        $this->assertSame($value, Inline::parse($yaml), sprintf('::parse() converts an inline YAML to a PHP structure (%s)', $yaml));
    }

    /**
     * @dataProvider getTestsForParseWithMapObjects
     */
    public function testParseWithMapObjects($yaml, $value)
    {
        $actual = Inline::parse($yaml, false, false, true);

        $this->assertSame(serialize($value), serialize($actual));
    }

    /**
     * @dataProvider getTestsForDump
     */
    public function testDump($yaml, $value)
    {
        $this->assertEquals($yaml, Inline::dump($value), sprintf('::dump() converts a PHP structure to an inline YAML (%s)', $yaml));

        $this->assertSame($value, Inline::parse(Inline::dump($value)), 'check consistency');
    }

    public function testDumpNumericValueWithLocale()
    {
        $locale = setlocale(LC_NUMERIC, 0);
        if (false === $locale) {
            $this->markTestSkipped('Your platform does not support locales.');
        }

        try {
            $requiredLocales = array('fr_FR.UTF-8', 'fr_FR.UTF8', 'fr_FR.utf-8', 'fr_FR.utf8', 'French_France.1252');
            if (false === setlocale(LC_NUMERIC, $requiredLocales)) {
                $this->markTestSkipped('Could not set any of required locales: '.implode(', ', $requiredLocales));
            }

            $this->assertEquals('1.2', Inline::dump(1.2));
            $this->assertContains('fr', strtolower(setlocale(LC_NUMERIC, 0)));
            setlocale(LC_NUMERIC, $locale);
        } catch (\Exception $e) {
            setlocale(LC_NUMERIC, $locale);
            throw $e;
        }
    }

    public function testHashStringsResemblingExponentialNumericsShouldNotBeChangedToINF()
    {
        $value = '686e444';

        $this->assertSame($value, Inline::parse(Inline::dump($value)));
    }

    /**
     * @group legacy
     * throws \Symfony\Component\Yaml\Exception\ParseException in 3.0
     */
    public function testParseScalarWithNonEscapedBlackslashShouldThrowException()
    {
        $this->assertSame('Foo\Var', Inline::parse('"Foo\Var"'));
    }

    /**
     * @expectedException \Symfony\Component\Yaml\Exception\ParseException
     */
    public function testParseScalarWithNonEscapedBlackslashAtTheEndShouldThrowException()
    {
        Inline::parse('"Foo\\"');
    }

    /**
     * @expectedException \Symfony\Component\Yaml\Exception\ParseException
     */
    public function testParseScalarWithIncorrectlyQuotedStringShouldThrowException()
    {
        $value = "'don't do somthin' like that'";
        Inline::parse($value);
    }

    /**
     * @expectedException \Symfony\Component\Yaml\Exception\ParseException
     */
    public function testParseScalarWithIncorrectlyDoubleQuotedStringShouldThrowException()
    {
        $value = '"don"t do somthin" like that"';
        Inline::parse($value);
    }

    /**
     * @expectedException \Symfony\Component\Yaml\Exception\ParseException
     */
    public function testParseInvalidMappingKeyShouldThrowException()
    {
        $value = '{ "foo " bar": "bar" }';
        Inline::parse($value);
    }

    /**
     * @expectedException \Symfony\Component\Yaml\Exception\ParseException
     */
    public function testParseInvalidMappingShouldThrowException()
    {
        Inline::parse('[foo] bar');
    }

    /**
     * @expectedException \Symfony\Component\Yaml\Exception\ParseException
     */
    public function testParseInvalidSequenceShouldThrowException()
    {
        Inline::parse('{ foo: bar } bar');
    }

    public function testParseScalarWithCorrectlyQuotedStringShouldReturnString()
    {
        $value = "'don''t do somthin'' like that'";
        $expect = "don't do somthin' like that";

        $this->assertSame($expect, Inline::parseScalar($value));
    }

    /**
     * @dataProvider getDataForParseReferences
     */
    public function testParseReferences($yaml, $expected)
    {
        $this->assertSame($expected, Inline::parse($yaml, false, false, false, array('var' => 'var-value')));
    }

    public function getDataForParseReferences()
    {
        return array(
            'scalar' => array('*var', 'var-value'),
            'list' => array('[ *var ]', array('var-value')),
            'list-in-list' => array('[[ *var ]]', array(array('var-value'))),
            'map-in-list' => array('[ { key: *var } ]', array(array('key' => 'var-value'))),
            'embedded-mapping-in-list' => array('[ key: *var ]', array(array('key' => 'var-value'))),
            'map' => array('{ key: *var }', array('key' => 'var-value')),
            'list-in-map' => array('{ key: [*var] }', array('key' => array('var-value'))),
            'map-in-map' => array('{ foo: { bar: *var } }', array('foo' => array('bar' => 'var-value'))),
        );
    }

    public function testParseMapReferenceInSequence()
    {
        $foo = array(
            'a' => 'Steve',
            'b' => 'Clark',
            'c' => 'Brian',
        );
        $this->assertSame(array($foo), Inline::parse('[*foo]', false, false, false, array('foo' => $foo)));
    }

    /**
     * @expectedException \Symfony\Component\Yaml\Exception\ParseException
     * @expectedExceptionMessage A reference must contain at least one character.
     */
    public function testParseUnquotedAsterisk()
    {
        Inline::parse('{ foo: * }');
    }

    /**
     * @expectedException \Symfony\Component\Yaml\Exception\ParseException
     * @expectedExceptionMessage A reference must contain at least one character.
     */
    public function testParseUnquotedAsteriskFollowedByAComment()
    {
        Inline::parse('{ foo: * #foo }');
    }

    /**
<<<<<<< HEAD
     * @group legacy
     * @dataProvider getReservedIndicators
     * throws \Symfony\Component\Yaml\Exception\ParseException in 3.0
     */
    public function testParseUnquotedScalarStartingWithReservedIndicator($indicator)
    {
        Inline::parse(sprintf('{ foo: %sfoo }', $indicator));
    }

    public function getReservedIndicators()
    {
        return array(array('@'), array('`'));
    }

    /**
     * @group legacy
     * @dataProvider getScalarIndicators
     * throws \Symfony\Component\Yaml\Exception\ParseException in 3.0
     */
    public function testParseUnquotedScalarStartingWithScalarIndicator($indicator)
    {
        Inline::parse(sprintf('{ foo: %sfoo }', $indicator));
    }

    public function getScalarIndicators()
    {
        return array(array('|'), array('>'));
=======
     * @dataProvider getDataForIsHash
     */
    public function testIsHash($array, $expected)
    {
        $this->assertSame($expected, Inline::isHash($array));
    }

    public function getDataForIsHash()
    {
        return array(
            array(array(), false),
            array(array(1, 2, 3), false),
            array(array(2 => 1, 1 => 2, 0 => 3), true),
            array(array('foo' => 1, 'bar' => 2), true),
        );
>>>>>>> 10882528
    }

    public function getTestsForParse()
    {
        return array(
            array('', ''),
            array('null', null),
            array('false', false),
            array('true', true),
            array('12', 12),
            array('-12', -12),
            array('"quoted string"', 'quoted string'),
            array("'quoted string'", 'quoted string'),
            array('12.30e+02', 12.30e+02),
            array('0x4D2', 0x4D2),
            array('02333', 02333),
            array('.Inf', -log(0)),
            array('-.Inf', log(0)),
            array("'686e444'", '686e444'),
            array('686e444', 646e444),
            array('123456789123456789123456789123456789', '123456789123456789123456789123456789'),
            array('"foo\r\nbar"', "foo\r\nbar"),
            array("'foo#bar'", 'foo#bar'),
            array("'foo # bar'", 'foo # bar'),
            array("'#cfcfcf'", '#cfcfcf'),
            array('::form_base.html.twig', '::form_base.html.twig'),

            // Pre-YAML-1.2 booleans
            array("'y'", 'y'),
            array("'n'", 'n'),
            array("'yes'", 'yes'),
            array("'no'", 'no'),
            array("'on'", 'on'),
            array("'off'", 'off'),

            array('2007-10-30', gmmktime(0, 0, 0, 10, 30, 2007)),
            array('2007-10-30T02:59:43Z', gmmktime(2, 59, 43, 10, 30, 2007)),
            array('2007-10-30 02:59:43 Z', gmmktime(2, 59, 43, 10, 30, 2007)),
            array('1960-10-30 02:59:43 Z', gmmktime(2, 59, 43, 10, 30, 1960)),
            array('1730-10-30T02:59:43Z', gmmktime(2, 59, 43, 10, 30, 1730)),

            array('"a \\"string\\" with \'quoted strings inside\'"', 'a "string" with \'quoted strings inside\''),
            array("'a \"string\" with ''quoted strings inside'''", 'a "string" with \'quoted strings inside\''),

            // sequences
            // urls are no key value mapping. see #3609. Valid yaml "key: value" mappings require a space after the colon
            array('[foo, http://urls.are/no/mappings, false, null, 12]', array('foo', 'http://urls.are/no/mappings', false, null, 12)),
            array('[  foo  ,   bar , false  ,  null     ,  12  ]', array('foo', 'bar', false, null, 12)),
            array('[\'foo,bar\', \'foo bar\']', array('foo,bar', 'foo bar')),

            // mappings
            array('{foo:bar,bar:foo,false:false,null:null,integer:12}', array('foo' => 'bar', 'bar' => 'foo', 'false' => false, 'null' => null, 'integer' => 12)),
            array('{ foo  : bar, bar : foo,  false  :   false,  null  :   null,  integer :  12  }', array('foo' => 'bar', 'bar' => 'foo', 'false' => false, 'null' => null, 'integer' => 12)),
            array('{foo: \'bar\', bar: \'foo: bar\'}', array('foo' => 'bar', 'bar' => 'foo: bar')),
            array('{\'foo\': \'bar\', "bar": \'foo: bar\'}', array('foo' => 'bar', 'bar' => 'foo: bar')),
            array('{\'foo\'\'\': \'bar\', "bar\"": \'foo: bar\'}', array('foo\'' => 'bar', 'bar"' => 'foo: bar')),
            array('{\'foo: \': \'bar\', "bar: ": \'foo: bar\'}', array('foo: ' => 'bar', 'bar: ' => 'foo: bar')),

            // nested sequences and mappings
            array('[foo, [bar, foo]]', array('foo', array('bar', 'foo'))),
            array('[foo, {bar: foo}]', array('foo', array('bar' => 'foo'))),
            array('{ foo: {bar: foo} }', array('foo' => array('bar' => 'foo'))),
            array('{ foo: [bar, foo] }', array('foo' => array('bar', 'foo'))),

            array('[  foo, [  bar, foo  ]  ]', array('foo', array('bar', 'foo'))),

            array('[{ foo: {bar: foo} }]', array(array('foo' => array('bar' => 'foo')))),

            array('[foo, [bar, [foo, [bar, foo]], foo]]', array('foo', array('bar', array('foo', array('bar', 'foo')), 'foo'))),

            array('[foo, {bar: foo, foo: [foo, {bar: foo}]}, [foo, {bar: foo}]]', array('foo', array('bar' => 'foo', 'foo' => array('foo', array('bar' => 'foo'))), array('foo', array('bar' => 'foo')))),

            array('[foo, bar: { foo: bar }]', array('foo', '1' => array('bar' => array('foo' => 'bar')))),
            array('[foo, \'@foo.baz\', { \'%foo%\': \'foo is %foo%\', bar: \'%foo%\' }, true, \'@service_container\']', array('foo', '@foo.baz', array('%foo%' => 'foo is %foo%', 'bar' => '%foo%'), true, '@service_container')),
        );
    }

    public function getTestsForParseWithMapObjects()
    {
        return array(
            array('', ''),
            array('null', null),
            array('false', false),
            array('true', true),
            array('12', 12),
            array('-12', -12),
            array('"quoted string"', 'quoted string'),
            array("'quoted string'", 'quoted string'),
            array('12.30e+02', 12.30e+02),
            array('0x4D2', 0x4D2),
            array('02333', 02333),
            array('.Inf', -log(0)),
            array('-.Inf', log(0)),
            array("'686e444'", '686e444'),
            array('686e444', 646e444),
            array('123456789123456789123456789123456789', '123456789123456789123456789123456789'),
            array('"foo\r\nbar"', "foo\r\nbar"),
            array("'foo#bar'", 'foo#bar'),
            array("'foo # bar'", 'foo # bar'),
            array("'#cfcfcf'", '#cfcfcf'),
            array('::form_base.html.twig', '::form_base.html.twig'),

            array('2007-10-30', gmmktime(0, 0, 0, 10, 30, 2007)),
            array('2007-10-30T02:59:43Z', gmmktime(2, 59, 43, 10, 30, 2007)),
            array('2007-10-30 02:59:43 Z', gmmktime(2, 59, 43, 10, 30, 2007)),
            array('1960-10-30 02:59:43 Z', gmmktime(2, 59, 43, 10, 30, 1960)),
            array('1730-10-30T02:59:43Z', gmmktime(2, 59, 43, 10, 30, 1730)),

            array('"a \\"string\\" with \'quoted strings inside\'"', 'a "string" with \'quoted strings inside\''),
            array("'a \"string\" with ''quoted strings inside'''", 'a "string" with \'quoted strings inside\''),

            // sequences
            // urls are no key value mapping. see #3609. Valid yaml "key: value" mappings require a space after the colon
            array('[foo, http://urls.are/no/mappings, false, null, 12]', array('foo', 'http://urls.are/no/mappings', false, null, 12)),
            array('[  foo  ,   bar , false  ,  null     ,  12  ]', array('foo', 'bar', false, null, 12)),
            array('[\'foo,bar\', \'foo bar\']', array('foo,bar', 'foo bar')),

            // mappings
            array('{foo:bar,bar:foo,false:false,null:null,integer:12}', (object) array('foo' => 'bar', 'bar' => 'foo', 'false' => false, 'null' => null, 'integer' => 12)),
            array('{ foo  : bar, bar : foo,  false  :   false,  null  :   null,  integer :  12  }', (object) array('foo' => 'bar', 'bar' => 'foo', 'false' => false, 'null' => null, 'integer' => 12)),
            array('{foo: \'bar\', bar: \'foo: bar\'}', (object) array('foo' => 'bar', 'bar' => 'foo: bar')),
            array('{\'foo\': \'bar\', "bar": \'foo: bar\'}', (object) array('foo' => 'bar', 'bar' => 'foo: bar')),
            array('{\'foo\'\'\': \'bar\', "bar\"": \'foo: bar\'}', (object) array('foo\'' => 'bar', 'bar"' => 'foo: bar')),
            array('{\'foo: \': \'bar\', "bar: ": \'foo: bar\'}', (object) array('foo: ' => 'bar', 'bar: ' => 'foo: bar')),

            // nested sequences and mappings
            array('[foo, [bar, foo]]', array('foo', array('bar', 'foo'))),
            array('[foo, {bar: foo}]', array('foo', (object) array('bar' => 'foo'))),
            array('{ foo: {bar: foo} }', (object) array('foo' => (object) array('bar' => 'foo'))),
            array('{ foo: [bar, foo] }', (object) array('foo' => array('bar', 'foo'))),

            array('[  foo, [  bar, foo  ]  ]', array('foo', array('bar', 'foo'))),

            array('[{ foo: {bar: foo} }]', array((object) array('foo' => (object) array('bar' => 'foo')))),

            array('[foo, [bar, [foo, [bar, foo]], foo]]', array('foo', array('bar', array('foo', array('bar', 'foo')), 'foo'))),

            array('[foo, {bar: foo, foo: [foo, {bar: foo}]}, [foo, {bar: foo}]]', array('foo', (object) array('bar' => 'foo', 'foo' => array('foo', (object) array('bar' => 'foo'))), array('foo', (object) array('bar' => 'foo')))),

            array('[foo, bar: { foo: bar }]', array('foo', '1' => (object) array('bar' => (object) array('foo' => 'bar')))),
            array('[foo, \'@foo.baz\', { \'%foo%\': \'foo is %foo%\', bar: \'%foo%\' }, true, \'@service_container\']', array('foo', '@foo.baz', (object) array('%foo%' => 'foo is %foo%', 'bar' => '%foo%'), true, '@service_container')),

            array('{}', new \stdClass()),
            array('{ foo  : bar, bar : {}  }', (object) array('foo' => 'bar', 'bar' => new \stdClass())),
            array('{ foo  : [], bar : {}  }', (object) array('foo' => array(), 'bar' => new \stdClass())),
            array('{foo: \'bar\', bar: {} }', (object) array('foo' => 'bar', 'bar' => new \stdClass())),
            array('{\'foo\': \'bar\', "bar": {}}', (object) array('foo' => 'bar', 'bar' => new \stdClass())),
            array('{\'foo\': \'bar\', "bar": \'{}\'}', (object) array('foo' => 'bar', 'bar' => '{}')),

            array('[foo, [{}, {}]]', array('foo', array(new \stdClass(), new \stdClass()))),
            array('[foo, [[], {}]]', array('foo', array(array(), new \stdClass()))),
            array('[foo, [[{}, {}], {}]]', array('foo', array(array(new \stdClass(), new \stdClass()), new \stdClass()))),
            array('[foo, {bar: {}}]', array('foo', '1' => (object) array('bar' => new \stdClass()))),
        );
    }

    public function getTestsForDump()
    {
        return array(
            array('null', null),
            array('false', false),
            array('true', true),
            array('12', 12),
            array("'quoted string'", 'quoted string'),
            array('!!float 1230', 12.30e+02),
            array('1234', 0x4D2),
            array('1243', 02333),
            array('.Inf', -log(0)),
            array('-.Inf', log(0)),
            array("'686e444'", '686e444'),
            array('"foo\r\nbar"', "foo\r\nbar"),
            array("'foo#bar'", 'foo#bar'),
            array("'foo # bar'", 'foo # bar'),
            array("'#cfcfcf'", '#cfcfcf'),

            array("'a \"string\" with ''quoted strings inside'''", 'a "string" with \'quoted strings inside\''),

            array("'-dash'", '-dash'),
            array("'-'", '-'),

            // Pre-YAML-1.2 booleans
            array("'y'", 'y'),
            array("'n'", 'n'),
            array("'yes'", 'yes'),
            array("'no'", 'no'),
            array("'on'", 'on'),
            array("'off'", 'off'),

            // sequences
            array('[foo, bar, false, null, 12]', array('foo', 'bar', false, null, 12)),
            array('[\'foo,bar\', \'foo bar\']', array('foo,bar', 'foo bar')),

            // mappings
            array('{ foo: bar, bar: foo, \'false\': false, \'null\': null, integer: 12 }', array('foo' => 'bar', 'bar' => 'foo', 'false' => false, 'null' => null, 'integer' => 12)),
            array('{ foo: bar, bar: \'foo: bar\' }', array('foo' => 'bar', 'bar' => 'foo: bar')),

            // nested sequences and mappings
            array('[foo, [bar, foo]]', array('foo', array('bar', 'foo'))),

            array('[foo, [bar, [foo, [bar, foo]], foo]]', array('foo', array('bar', array('foo', array('bar', 'foo')), 'foo'))),

            array('{ foo: { bar: foo } }', array('foo' => array('bar' => 'foo'))),

            array('[foo, { bar: foo }]', array('foo', array('bar' => 'foo'))),

            array('[foo, { bar: foo, foo: [foo, { bar: foo }] }, [foo, { bar: foo }]]', array('foo', array('bar' => 'foo', 'foo' => array('foo', array('bar' => 'foo'))), array('foo', array('bar' => 'foo')))),

            array('[foo, \'@foo.baz\', { \'%foo%\': \'foo is %foo%\', bar: \'%foo%\' }, true, \'@service_container\']', array('foo', '@foo.baz', array('%foo%' => 'foo is %foo%', 'bar' => '%foo%'), true, '@service_container')),

            array('{ foo: { bar: { 1: 2, baz: 3 } } }', array('foo' => array('bar' => array(1 => 2, 'baz' => 3)))),
        );
    }
}<|MERGE_RESOLUTION|>--- conflicted
+++ resolved
@@ -191,7 +191,6 @@
     }
 
     /**
-<<<<<<< HEAD
      * @group legacy
      * @dataProvider getReservedIndicators
      * throws \Symfony\Component\Yaml\Exception\ParseException in 3.0
@@ -219,7 +218,9 @@
     public function getScalarIndicators()
     {
         return array(array('|'), array('>'));
-=======
+    }
+
+    /**
      * @dataProvider getDataForIsHash
      */
     public function testIsHash($array, $expected)
@@ -235,7 +236,6 @@
             array(array(2 => 1, 1 => 2, 0 => 3), true),
             array(array('foo' => 1, 'bar' => 2), true),
         );
->>>>>>> 10882528
     }
 
     public function getTestsForParse()
