--- conflicted
+++ resolved
@@ -19,14 +19,10 @@
         "php": ">=5.3.9"
     },
     "autoload": {
-<<<<<<< HEAD
-        "psr-4": { "Symfony\\Component\\OptionsResolver\\": "" }
-=======
-        "psr-0": { "Symfony\\Component\\OptionsResolver\\": "" },
+        "psr-4": { "Symfony\\Component\\OptionsResolver\\": "" },
         "exclude-from-classmap": [
             "/Tests/"
         ]
->>>>>>> ebd55fcb
     },
     "minimum-stability": "dev",
     "extra": {
