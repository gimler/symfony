<?php

/*
 * This file is part of the Symfony package.
 *
 * (c) Fabien Potencier <fabien@symfony.com>
 *
 * For the full copyright and license information, please view the LICENSE
 * file that was distributed with this source code.
 */

namespace Symfony\Component\Workflow;

/**
 * Marking contains the place of every tokens.
 *
 * @author Grégoire Pineau <lyrixx@lyrixx.info>
 */
class Marking
{
    private array $places = [];
    private ?array $context = null;

    /**
     * @param int[] $representation Keys are the place name and values should be 1
     */
    public function __construct(array $representation = [])
    {
        foreach ($representation as $place => $nbToken) {
            $this->mark($place, $nbToken);
        }
    }

<<<<<<< HEAD
    public function mark(string $place): void
=======
    /**
     * @return void
     */
    public function mark(string $place, int $nbToken = 1)
>>>>>>> 39faedb3
    {
        if ($nbToken < 1) {
            throw new \LogicException(sprintf('The number of tokens must be greater than 0, "%s" given.', $nbToken));
        }

        if (!\array_key_exists($place, $this->places)) {
            $this->places[$place] = 0;
        }
        $this->places[$place] += $nbToken;
    }

<<<<<<< HEAD
    public function unmark(string $place): void
=======
    /**
     * @return void
     */
    public function unmark(string $place, int $nbToken = 1)
>>>>>>> 39faedb3
    {
        if ($nbToken < 1) {
            throw new \LogicException(sprintf('The number of tokens must be greater than 0, "%s" given.', $nbToken));
        }

        if (!$this->has($place)) {
            throw new \LogicException(sprintf('The place "%s" is not marked.', $place));
        }

        $this->places[$place] -= $nbToken;

        if (0 > $this->places[$place]) {
            throw new \LogicException(sprintf('The place "%s" could not contain a negative token number.', $place));
        }

        if (0 === $this->places[$place]) {
            unset($this->places[$place]);
        }
    }

    public function has(string $place): bool
    {
        return \array_key_exists($place, $this->places);
    }

    public function getPlaces(): array
    {
        return $this->places;
    }

    /**
     * @internal
     */
    public function setContext(array $context): void
    {
        $this->context = $context;
    }

    /**
     * Returns the context after the subject has transitioned.
     */
    public function getContext(): ?array
    {
        return $this->context;
    }
}<|MERGE_RESOLUTION|>--- conflicted
+++ resolved
@@ -31,14 +31,7 @@
         }
     }
 
-<<<<<<< HEAD
-    public function mark(string $place): void
-=======
-    /**
-     * @return void
-     */
-    public function mark(string $place, int $nbToken = 1)
->>>>>>> 39faedb3
+    public function mark(string $place, int $nbToken = 1): void
     {
         if ($nbToken < 1) {
             throw new \LogicException(sprintf('The number of tokens must be greater than 0, "%s" given.', $nbToken));
@@ -50,14 +43,7 @@
         $this->places[$place] += $nbToken;
     }
 
-<<<<<<< HEAD
-    public function unmark(string $place): void
-=======
-    /**
-     * @return void
-     */
-    public function unmark(string $place, int $nbToken = 1)
->>>>>>> 39faedb3
+    public function unmark(string $place, int $nbToken = 1): void
     {
         if ($nbToken < 1) {
             throw new \LogicException(sprintf('The number of tokens must be greater than 0, "%s" given.', $nbToken));
