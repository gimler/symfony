--- conflicted
+++ resolved
@@ -32,11 +32,7 @@
      * @param Transition[]         $transitions
      * @param string|string[]|null $initialPlaces
      */
-<<<<<<< HEAD
-    public function __construct(array $places, array $transitions, string|array $initialPlaces = null, MetadataStoreInterface $metadataStore = null)
-=======
     public function __construct(array $places, array $transitions, string|array|null $initialPlaces = null, ?MetadataStoreInterface $metadataStore = null)
->>>>>>> a44829e2
     {
         foreach ($places as $place) {
             $this->addPlace($place);
@@ -80,11 +76,7 @@
         return $this->metadataStore;
     }
 
-<<<<<<< HEAD
-    private function setInitialPlaces(string|array $places = null): void
-=======
     private function setInitialPlaces(string|array|null $places = null): void
->>>>>>> a44829e2
     {
         if (1 > \func_num_args()) {
             trigger_deprecation('symfony/workflow', '6.2', 'Calling "%s()" without any arguments is deprecated, pass null explicitly instead.', __METHOD__);
