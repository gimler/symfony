--- conflicted
+++ resolved
@@ -249,11 +249,7 @@
         return $this->definition->getMetadataStore();
     }
 
-<<<<<<< HEAD
-    private function buildTransitionBlockerListForTransition(object $subject, Marking $marking, Transition $transition)
-=======
-    private function buildTransitionBlockerListForTransition($subject, Marking $marking, Transition $transition): TransitionBlockerList
->>>>>>> bf406da7
+    private function buildTransitionBlockerListForTransition(object $subject, Marking $marking, Transition $transition): TransitionBlockerList
     {
         foreach ($transition->getFroms() as $place) {
             if (!$marking->has($place)) {
