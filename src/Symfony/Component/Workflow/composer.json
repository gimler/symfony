{
    "name": "symfony/workflow",
    "type": "library",
    "description": "Provides tools for managing a workflow or finite state machine",
    "keywords": ["workflow", "petrinet", "place", "transition", "statemachine", "state"],
    "homepage": "https://symfony.com",
    "license": "MIT",
    "authors": [
        {
            "name": "Fabien Potencier",
            "email": "fabien@symfony.com"
        },
        {
            "name": "Grégoire Pineau",
            "email": "lyrixx@lyrixx.info"
        },
        {
            "name": "Symfony Community",
            "homepage": "https://symfony.com/contributors"
        }
    ],
    "require": {
        "php": ">=8.2"
    },
    "require-dev": {
        "psr/log": "^1|^2|^3",
        "symfony/dependency-injection": "^6.4|^7.0",
        "symfony/event-dispatcher": "^6.4|^7.0",
        "symfony/error-handler": "^6.4|^7.0",
        "symfony/http-kernel": "^6.4|^7.0",
<<<<<<< HEAD
        "symfony/expression-language": "^6.4|^7.0",
        "symfony/security-core": "^6.4|^7.0",
        "symfony/validator": "^6.4|^7.0"
=======
        "symfony/security-core": "^5.4|^6.0|^7.0",
        "symfony/stopwatch": "^5.4|^6.0|^7.0",
        "symfony/validator": "^5.4|^6.0|^7.0"
>>>>>>> 270e6487
    },
    "conflict": {
        "symfony/event-dispatcher": "<6.4"
    },
    "autoload": {
        "psr-4": { "Symfony\\Component\\Workflow\\": "" },
        "exclude-from-classmap": [
            "/Tests/"
        ]
    },
    "minimum-stability": "dev"
}<|MERGE_RESOLUTION|>--- conflicted
+++ resolved
@@ -28,15 +28,10 @@
         "symfony/event-dispatcher": "^6.4|^7.0",
         "symfony/error-handler": "^6.4|^7.0",
         "symfony/http-kernel": "^6.4|^7.0",
-<<<<<<< HEAD
         "symfony/expression-language": "^6.4|^7.0",
         "symfony/security-core": "^6.4|^7.0",
+        "symfony/stopwatch": "^6.4|^7.0",
         "symfony/validator": "^6.4|^7.0"
-=======
-        "symfony/security-core": "^5.4|^6.0|^7.0",
-        "symfony/stopwatch": "^5.4|^6.0|^7.0",
-        "symfony/validator": "^5.4|^6.0|^7.0"
->>>>>>> 270e6487
     },
     "conflict": {
         "symfony/event-dispatcher": "<6.4"
