--- conflicted
+++ resolved
@@ -17,8 +17,6 @@
 /**
  * @author Fabien Potencier <fabien@symfony.com>
  * @author Grégoire Pineau <lyrixx@lyrixx.info>
- *
- * @internal since Symfony 6.2. Inject the workflow where you need it.
  */
 class Registry
 {
@@ -43,11 +41,7 @@
         return false;
     }
 
-<<<<<<< HEAD
-    public function get(object $subject, string $workflowName = null): WorkflowInterface
-=======
-    public function get(object $subject, ?string $workflowName = null): Workflow
->>>>>>> a44829e2
+    public function get(object $subject, ?string $workflowName = null): WorkflowInterface
     {
         $matched = [];
 
