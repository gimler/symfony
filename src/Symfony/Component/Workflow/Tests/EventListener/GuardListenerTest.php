<?php

namespace Symfony\Component\Workflow\Tests\EventListener;

use PHPUnit\Framework\TestCase;
use Symfony\Component\Security\Core\Authentication\AuthenticationTrustResolverInterface;
use Symfony\Component\Security\Core\Authentication\Token\Storage\TokenStorageInterface;
use Symfony\Component\Security\Core\Authentication\Token\TokenInterface;
use Symfony\Component\Security\Core\Authorization\AuthorizationCheckerInterface;
use Symfony\Component\Security\Core\Role\Role;
use Symfony\Component\Validator\Validator\ValidatorInterface;
use Symfony\Component\Workflow\EventListener\ExpressionLanguage;
use Symfony\Component\Workflow\EventListener\GuardListener;
use Symfony\Component\Workflow\Event\GuardEvent;
use Symfony\Component\Workflow\Marking;
use Symfony\Component\Workflow\Transition;

class GuardListenerTest extends TestCase
{
    private $authenticationChecker;
    private $validator;
    private $listener;

    protected function setUp()
    {
        $configuration = array(
            'test_is_granted' => 'is_granted("something")',
            'test_is_valid' => 'is_valid(subject)',
        );
        $expressionLanguage = new ExpressionLanguage();
        $token = $this->getMockBuilder(TokenInterface::class)->getMock();
        $token->expects($this->any())->method('getRoles')->willReturn(array(new Role('ROLE_USER')));
        $tokenStorage = $this->getMockBuilder(TokenStorageInterface::class)->getMock();
        $tokenStorage->expects($this->any())->method('getToken')->willReturn($token);
        $this->authenticationChecker = $this->getMockBuilder(AuthorizationCheckerInterface::class)->getMock();
        $trustResolver = $this->getMockBuilder(AuthenticationTrustResolverInterface::class)->getMock();
        $this->validator = $this->getMockBuilder(ValidatorInterface::class)->getMock();
        $this->listener = new GuardListener($configuration, $expressionLanguage, $tokenStorage, $this->authenticationChecker, $trustResolver, null, $this->validator);
    }

    protected function tearDown()
    {
        $this->authenticationChecker = null;
        $this->validator = null;
        $this->listener = null;
    }

    public function testWithNotSupportedEvent()
    {
        $event = $this->createEvent();
        $this->configureAuthenticationChecker(false);
        $this->configureValidator(false);

        $this->listener->onTransition($event, 'not supported');

        $this->assertFalse($event->isBlocked());
    }

    public function testWithSecuritySupportedEventAndReject()
    {
        $event = $this->createEvent();
        $this->configureAuthenticationChecker(true, false);

        $this->listener->onTransition($event, 'test_is_granted');

        $this->assertTrue($event->isBlocked());
    }

    public function testWithSecuritySupportedEventAndAccept()
    {
        $event = $this->createEvent();
        $this->configureAuthenticationChecker(true, true);

        $this->listener->onTransition($event, 'test_is_granted');

        $this->assertFalse($event->isBlocked());
    }

    public function testWithValidatorSupportedEventAndReject()
    {
        $event = $this->createEvent();
        $this->configureValidator(true, false);

        $this->listener->onTransition($event, 'test_is_valid');

        $this->assertTrue($event->isBlocked());
    }

<<<<<<< HEAD
    /**
     * @expectedException \Symfony\Component\Workflow\Exception\InvalidTokenConfigurationException
     * @expectedExceptionMessage There are no tokens available for workflow unnamed.
     */
    public function testWithNoTokensInTokenStorage()
    {
        $event = $this->createEvent();
        $this->tokenStorage->setToken(null);

        $this->listener->onTransition($event, 'event_name_a');
=======
    public function testWithValidatorSupportedEventAndAccept()
    {
        $event = $this->createEvent();
        $this->configureValidator(true, true);

        $this->listener->onTransition($event, 'test_is_valid');

        $this->assertFalse($event->isBlocked());
>>>>>>> 06d81987
    }

    private function createEvent()
    {
        $subject = new \stdClass();
        $subject->marking = new Marking();
        $transition = new Transition('name', 'from', 'to');

        return new GuardEvent($subject, $subject->marking, $transition);
    }

    private function configureAuthenticationChecker($isUsed, $granted = true)
    {
        if (!$isUsed) {
            $this->authenticationChecker
                ->expects($this->never())
                ->method('isGranted')
            ;

            return;
        }

        $this->authenticationChecker
            ->expects($this->once())
            ->method('isGranted')
            ->willReturn($granted)
        ;
    }

    private function configureValidator($isUsed, $valid = true)
    {
        if (!$isUsed) {
            $this->validator
                ->expects($this->never())
                ->method('validate')
            ;

            return;
        }

        $this->validator
            ->expects($this->once())
            ->method('validate')
            ->willReturn($valid ? array() : array('a violation'))
        ;
    }
}<|MERGE_RESOLUTION|>--- conflicted
+++ resolved
@@ -86,18 +86,6 @@
         $this->assertTrue($event->isBlocked());
     }
 
-<<<<<<< HEAD
-    /**
-     * @expectedException \Symfony\Component\Workflow\Exception\InvalidTokenConfigurationException
-     * @expectedExceptionMessage There are no tokens available for workflow unnamed.
-     */
-    public function testWithNoTokensInTokenStorage()
-    {
-        $event = $this->createEvent();
-        $this->tokenStorage->setToken(null);
-
-        $this->listener->onTransition($event, 'event_name_a');
-=======
     public function testWithValidatorSupportedEventAndAccept()
     {
         $event = $this->createEvent();
@@ -106,7 +94,6 @@
         $this->listener->onTransition($event, 'test_is_valid');
 
         $this->assertFalse($event->isBlocked());
->>>>>>> 06d81987
     }
 
     private function createEvent()
