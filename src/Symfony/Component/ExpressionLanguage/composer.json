{
    "name": "symfony/expression-language",
    "type": "library",
    "description": "Symfony ExpressionLanguage Component",
    "keywords": [],
    "homepage": "https://symfony.com",
    "license": "MIT",
    "authors": [
        {
            "name": "Fabien Potencier",
            "email": "fabien@symfony.com"
        },
        {
            "name": "Symfony Community",
            "homepage": "https://symfony.com/contributors"
        }
    ],
    "require": {
<<<<<<< HEAD
        "php": ">=5.5.9",
        "symfony/cache": "~3.1|~4.0"
=======
        "php": "^5.5.9|>=7.0.8",
        "symfony/cache": "~3.1"
>>>>>>> a479583a
    },
    "autoload": {
        "psr-4": { "Symfony\\Component\\ExpressionLanguage\\": "" },
        "exclude-from-classmap": [
            "/Tests/"
        ]
    },
    "minimum-stability": "dev",
    "extra": {
        "branch-alias": {
            "dev-master": "3.4-dev"
        }
    }
}<|MERGE_RESOLUTION|>--- conflicted
+++ resolved
@@ -16,13 +16,8 @@
         }
     ],
     "require": {
-<<<<<<< HEAD
-        "php": ">=5.5.9",
+        "php": "^5.5.9|>=7.0.8",
         "symfony/cache": "~3.1|~4.0"
-=======
-        "php": "^5.5.9|>=7.0.8",
-        "symfony/cache": "~3.1"
->>>>>>> a479583a
     },
     "autoload": {
         "psr-4": { "Symfony\\Component\\ExpressionLanguage\\": "" },
