--- conflicted
+++ resolved
@@ -26,20 +26,12 @@
         return $token && $token->getUser();
     }
 
-<<<<<<< HEAD
-    public function isRememberMe(TokenInterface $token = null): bool
-=======
     public function isRememberMe(?TokenInterface $token = null): bool
->>>>>>> a44829e2
     {
         return $token && $token instanceof RememberMeToken;
     }
 
-<<<<<<< HEAD
-    public function isFullFledged(TokenInterface $token = null): bool
-=======
     public function isFullFledged(?TokenInterface $token = null): bool
->>>>>>> a44829e2
     {
         return $this->isAuthenticated($token) && !$this->isRememberMe($token);
     }
