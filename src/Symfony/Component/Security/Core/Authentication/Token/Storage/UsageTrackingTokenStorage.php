<?php

/*
 * This file is part of the Symfony package.
 *
 * (c) Fabien Potencier <fabien@symfony.com>
 *
 * For the full copyright and license information, please view the LICENSE
 * file that was distributed with this source code.
 */

namespace Symfony\Component\Security\Core\Authentication\Token\Storage;

use Psr\Container\ContainerInterface;
use Symfony\Component\HttpFoundation\RequestStack;
use Symfony\Component\HttpFoundation\Session\SessionInterface;
use Symfony\Component\Security\Core\Authentication\Token\TokenInterface;
use Symfony\Contracts\Service\ServiceSubscriberInterface;

/**
 * A token storage that increments the session usage index when the token is accessed.
 *
 * @author Nicolas Grekas <p@tchwork.com>
 */
final class UsageTrackingTokenStorage implements TokenStorageInterface, ServiceSubscriberInterface
{
    private TokenStorageInterface $storage;
    private ContainerInterface $container;
    private bool $enableUsageTracking = false;

    public function __construct(TokenStorageInterface $storage, ContainerInterface $container)
    {
        $this->storage = $storage;
        $this->container = $container;
    }

    public function getToken(): ?TokenInterface
    {
        if ($this->shouldTrackUsage()) {
            // increments the internal session usage index
            $this->getSession()->getMetadataBag();
        }

        return $this->storage->getToken();
    }

<<<<<<< HEAD
    public function setToken(TokenInterface $token = null): void
=======
    public function setToken(?TokenInterface $token = null): void
>>>>>>> a44829e2
    {
        $this->storage->setToken($token);

        if ($token && $this->shouldTrackUsage()) {
            // increments the internal session usage index
            $this->getSession()->getMetadataBag();
        }
    }

    public function enableUsageTracking(): void
    {
        $this->enableUsageTracking = true;
    }

    public function disableUsageTracking(): void
    {
        $this->enableUsageTracking = false;
    }

    public static function getSubscribedServices(): array
    {
        return [
            'request_stack' => RequestStack::class,
        ];
    }

    private function getSession(): SessionInterface
    {
        return $this->container->get('request_stack')->getSession();
    }

    private function shouldTrackUsage(): bool
    {
        return $this->enableUsageTracking && $this->container->get('request_stack')->getMainRequest();
    }
}<|MERGE_RESOLUTION|>--- conflicted
+++ resolved
@@ -44,11 +44,7 @@
         return $this->storage->getToken();
     }
 
-<<<<<<< HEAD
-    public function setToken(TokenInterface $token = null): void
-=======
     public function setToken(?TokenInterface $token = null): void
->>>>>>> a44829e2
     {
         $this->storage->setToken($token);
 
