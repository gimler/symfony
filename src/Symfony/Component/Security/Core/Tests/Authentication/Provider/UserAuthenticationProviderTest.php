<?php

/*
 * This file is part of the Symfony package.
 *
 * (c) Fabien Potencier <fabien@symfony.com>
 *
 * For the full copyright and license information, please view the LICENSE
 * file that was distributed with this source code.
 */

namespace Symfony\Component\Security\Core\Tests\Authentication\Provider;

use PHPUnit\Framework\TestCase;
use Symfony\Component\Security\Core\Authentication\Provider\UserAuthenticationProvider;
use Symfony\Component\Security\Core\Authentication\Token\SwitchUserToken;
use Symfony\Component\Security\Core\Authentication\Token\TokenInterface;
use Symfony\Component\Security\Core\Authentication\Token\UsernamePasswordToken;
use Symfony\Component\Security\Core\Exception\AccountExpiredException;
use Symfony\Component\Security\Core\Exception\AuthenticationException;
use Symfony\Component\Security\Core\Exception\AuthenticationServiceException;
use Symfony\Component\Security\Core\Exception\BadCredentialsException;
use Symfony\Component\Security\Core\Exception\CredentialsExpiredException;
use Symfony\Component\Security\Core\Exception\UsernameNotFoundException;
use Symfony\Component\Security\Core\Role\SwitchUserRole;
<<<<<<< HEAD
use Symfony\Component\Security\Core\User\UserCheckerInterface;
=======
>>>>>>> 1ad13fec
use Symfony\Component\Security\Core\User\UserInterface;

class UserAuthenticationProviderTest extends TestCase
{
    public function testSupports()
    {
        $provider = $this->getProvider();

        $this->assertTrue($provider->supports($this->getSupportedToken()));
        $this->assertFalse($provider->supports($this->createMock(TokenInterface::class)));
    }

    public function testAuthenticateWhenTokenIsNotSupported()
    {
        $this->expectException(AuthenticationException::class);
        $this->expectExceptionMessage('The token is not supported by this authentication provider.');
        $provider = $this->getProvider();

        $provider->authenticate($this->createMock(TokenInterface::class));
    }

    public function testAuthenticateWhenUsernameIsNotFound()
    {
        $this->expectException(UsernameNotFoundException::class);
        $provider = $this->getProvider(false, false);
        $provider->expects($this->once())
                 ->method('retrieveUser')
                 ->willThrowException(new UsernameNotFoundException())
        ;

        $provider->authenticate($this->getSupportedToken());
    }

    public function testAuthenticateWhenUsernameIsNotFoundAndHideIsTrue()
    {
        $this->expectException(BadCredentialsException::class);
        $provider = $this->getProvider(false, true);
        $provider->expects($this->once())
                 ->method('retrieveUser')
                 ->willThrowException(new UsernameNotFoundException())
        ;

        $provider->authenticate($this->getSupportedToken());
    }

<<<<<<< HEAD
=======
    public function testAuthenticateWhenCredentialsAreInvalidAndHideIsTrue()
    {
        $provider = $this->getProvider();
        $provider->expects($this->once())
            ->method('retrieveUser')
            ->willReturn($this->createMock(UserInterface::class))
        ;
        $provider->expects($this->once())
            ->method('checkAuthentication')
            ->willThrowException(new BadCredentialsException())
        ;

        $this->expectException(BadCredentialsException::class);
        $this->expectExceptionMessage('Bad credentials.');

        $provider->authenticate($this->getSupportedToken());
    }

    /**
     * @group legacy
     */
>>>>>>> 1ad13fec
    public function testAuthenticateWhenProviderDoesNotReturnAnUserInterface()
    {
        $this->expectException(AuthenticationServiceException::class);
        $provider = $this->getProvider(false, true);
        $provider->expects($this->once())
                 ->method('retrieveUser')
                 ->willReturn(null)
        ;

        $provider->authenticate($this->getSupportedToken());
    }

    public function testAuthenticateWhenPreChecksFails()
    {
        $this->expectException(BadCredentialsException::class);
        $userChecker = $this->createMock(UserCheckerInterface::class);
        $userChecker->expects($this->once())
                    ->method('checkPreAuth')
                    ->willThrowException(new CredentialsExpiredException())
        ;

        $provider = $this->getProvider($userChecker);
        $provider->expects($this->once())
                 ->method('retrieveUser')
                 ->willReturn($this->createMock(UserInterface::class))
        ;

        $provider->authenticate($this->getSupportedToken());
    }

    public function testAuthenticateWhenPostChecksFails()
    {
        $this->expectException(BadCredentialsException::class);
        $userChecker = $this->createMock(UserCheckerInterface::class);
        $userChecker->expects($this->once())
                    ->method('checkPostAuth')
                    ->willThrowException(new AccountExpiredException())
        ;

        $provider = $this->getProvider($userChecker);
        $provider->expects($this->once())
                 ->method('retrieveUser')
                 ->willReturn($this->createMock(UserInterface::class))
        ;

        $provider->authenticate($this->getSupportedToken());
    }

    public function testAuthenticateWhenPostCheckAuthenticationFails()
    {
        $this->expectException(BadCredentialsException::class);
        $this->expectExceptionMessage('Bad credentials');
        $provider = $this->getProvider();
        $provider->expects($this->once())
                 ->method('retrieveUser')
                 ->willReturn($this->createMock(UserInterface::class))
        ;
        $provider->expects($this->once())
                 ->method('checkAuthentication')
                 ->willThrowException(new CredentialsExpiredException())
        ;

        $provider->authenticate($this->getSupportedToken());
    }

    public function testAuthenticateWhenPostCheckAuthenticationFailsWithHideFalse()
    {
        $this->expectException(BadCredentialsException::class);
        $this->expectExceptionMessage('Foo');
        $provider = $this->getProvider(false, false);
        $provider->expects($this->once())
                 ->method('retrieveUser')
                 ->willReturn($this->createMock(UserInterface::class))
        ;
        $provider->expects($this->once())
                 ->method('checkAuthentication')
                 ->willThrowException(new BadCredentialsException('Foo'))
        ;

        $provider->authenticate($this->getSupportedToken());
    }

    public function testAuthenticate()
    {
        $user = $this->createMock(UserInterface::class);
        $user->expects($this->once())
             ->method('getRoles')
             ->willReturn(['ROLE_FOO'])
        ;

        $provider = $this->getProvider();
        $provider->expects($this->once())
                 ->method('retrieveUser')
                 ->willReturn($user)
        ;

        $token = $this->getSupportedToken();
        $token->expects($this->once())
              ->method('getCredentials')
              ->willReturn('foo')
        ;

        $token->expects($this->once())
              ->method('getRoles')
              ->willReturn([])
        ;

        $authToken = $provider->authenticate($token);

        $this->assertInstanceOf(UsernamePasswordToken::class, $authToken);
        $this->assertSame($user, $authToken->getUser());
        $this->assertEquals(['ROLE_FOO'], $authToken->getRoleNames());
        $this->assertEquals('foo', $authToken->getCredentials());
        $this->assertEquals(['foo' => 'bar'], $authToken->getAttributes(), '->authenticate() copies token attributes');
    }

    /**
     * @group legacy
     */
    public function testAuthenticateWithPreservingRoleSwitchUserRole()
    {
        $user = $this->createMock(UserInterface::class);
        $user->expects($this->once())
             ->method('getRoles')
             ->willReturn(['ROLE_FOO'])
        ;

        $provider = $this->getProvider();
        $provider->expects($this->once())
                 ->method('retrieveUser')
                 ->willReturn($user)
        ;

        $token = $this->getSupportedToken();
        $token->expects($this->once())
              ->method('getCredentials')
              ->willReturn('foo')
        ;

        $switchUserRole = new SwitchUserRole('foo', $this->createMock(TokenInterface::class));
        $token->expects($this->once())
              ->method('getRoles')
              ->willReturn([$switchUserRole])
        ;

        $authToken = $provider->authenticate($token);

        $this->assertInstanceOf(UsernamePasswordToken::class, $authToken);
        $this->assertSame($user, $authToken->getUser());
        $this->assertContains('ROLE_FOO', $authToken->getRoleNames());
        $this->assertContains($switchUserRole, $authToken->getRoles());
        $this->assertEquals('foo', $authToken->getCredentials());
        $this->assertEquals(['foo' => 'bar'], $authToken->getAttributes(), '->authenticate() copies token attributes');
    }

    public function testAuthenticatePreservesOriginalToken()
    {
        $user = $this->createMock(UserInterface::class);
        $user->expects($this->once())
             ->method('getRoles')
             ->willReturn(['ROLE_FOO'])
        ;

        $provider = $this->getProvider();
        $provider->expects($this->once())
                 ->method('retrieveUser')
                 ->willReturn($user)
        ;

        $originalToken = $this->createMock(TokenInterface::class);
        $token = new SwitchUserToken($this->createMock(UserInterface::class), 'foo', 'key', [], $originalToken);
        $token->setAttributes(['foo' => 'bar']);

        $authToken = $provider->authenticate($token);

        $this->assertInstanceOf(SwitchUserToken::class, $authToken);
        $this->assertSame($originalToken, $authToken->getOriginalToken());
        $this->assertSame($user, $authToken->getUser());
        $this->assertContains('ROLE_FOO', $authToken->getRoleNames());
        $this->assertEquals('foo', $authToken->getCredentials());
        $this->assertEquals(['foo' => 'bar'], $authToken->getAttributes(), '->authenticate() copies token attributes');
    }

    protected function getSupportedToken()
    {
        $mock = $this->getMockBuilder(UsernamePasswordToken::class)->setMethods(['getCredentials', 'getProviderKey', 'getRoles'])->disableOriginalConstructor()->getMock();
        $mock
            ->expects($this->any())
            ->method('getProviderKey')
            ->willReturn('key')
        ;

        $mock->setAttributes(['foo' => 'bar']);

        return $mock;
    }

    protected function getProvider($userChecker = false, $hide = true)
    {
        if (false === $userChecker) {
            $userChecker = $this->createMock(UserCheckerInterface::class);
        }

        return $this->getMockForAbstractClass(UserAuthenticationProvider::class, [$userChecker, 'key', $hide]);
    }
}<|MERGE_RESOLUTION|>--- conflicted
+++ resolved
@@ -23,10 +23,7 @@
 use Symfony\Component\Security\Core\Exception\CredentialsExpiredException;
 use Symfony\Component\Security\Core\Exception\UsernameNotFoundException;
 use Symfony\Component\Security\Core\Role\SwitchUserRole;
-<<<<<<< HEAD
 use Symfony\Component\Security\Core\User\UserCheckerInterface;
-=======
->>>>>>> 1ad13fec
 use Symfony\Component\Security\Core\User\UserInterface;
 
 class UserAuthenticationProviderTest extends TestCase
@@ -72,8 +69,6 @@
         $provider->authenticate($this->getSupportedToken());
     }
 
-<<<<<<< HEAD
-=======
     public function testAuthenticateWhenCredentialsAreInvalidAndHideIsTrue()
     {
         $provider = $this->getProvider();
@@ -92,10 +87,6 @@
         $provider->authenticate($this->getSupportedToken());
     }
 
-    /**
-     * @group legacy
-     */
->>>>>>> 1ad13fec
     public function testAuthenticateWhenProviderDoesNotReturnAnUserInterface()
     {
         $this->expectException(AuthenticationServiceException::class);
