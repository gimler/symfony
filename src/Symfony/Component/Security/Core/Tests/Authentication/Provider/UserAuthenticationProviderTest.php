<?php

/*
 * This file is part of the Symfony package.
 *
 * (c) Fabien Potencier <fabien@symfony.com>
 *
 * For the full copyright and license information, please view the LICENSE
 * file that was distributed with this source code.
 */

namespace Symfony\Component\Security\Core\Tests\Authentication\Provider;

use PHPUnit\Framework\TestCase;
use Symfony\Component\Security\Core\Authentication\Provider\UserAuthenticationProvider;
use Symfony\Component\Security\Core\Authentication\Token\SwitchUserToken;
use Symfony\Component\Security\Core\Authentication\Token\TokenInterface;
use Symfony\Component\Security\Core\Authentication\Token\UsernamePasswordToken;
use Symfony\Component\Security\Core\Exception\AccountExpiredException;
use Symfony\Component\Security\Core\Exception\AuthenticationException;
use Symfony\Component\Security\Core\Exception\AuthenticationServiceException;
use Symfony\Component\Security\Core\Exception\BadCredentialsException;
use Symfony\Component\Security\Core\Exception\CredentialsExpiredException;
use Symfony\Component\Security\Core\Exception\UsernameNotFoundException;
use Symfony\Component\Security\Core\User\UserCheckerInterface;
use Symfony\Component\Security\Core\User\UserInterface;

class UserAuthenticationProviderTest extends TestCase
{
    public function testSupports()
    {
        $provider = $this->getProvider();

        $this->assertTrue($provider->supports($this->getSupportedToken()));
        $this->assertFalse($provider->supports($this->createMock(TokenInterface::class)));
    }

    public function testAuthenticateWhenTokenIsNotSupported()
    {
        $this->expectException(AuthenticationException::class);
        $this->expectExceptionMessage('The token is not supported by this authentication provider.');
        $provider = $this->getProvider();

        $provider->authenticate($this->createMock(TokenInterface::class));
    }

    public function testAuthenticateWhenUsernameIsNotFound()
    {
        $this->expectException(UsernameNotFoundException::class);
        $provider = $this->getProvider(false, false);
        $provider->expects($this->once())
                 ->method('retrieveUser')
                 ->willThrowException(new UsernameNotFoundException())
        ;

        $provider->authenticate($this->getSupportedToken());
    }

    public function testAuthenticateWhenUsernameIsNotFoundAndHideIsTrue()
    {
        $this->expectException(BadCredentialsException::class);
        $provider = $this->getProvider(false, true);
        $provider->expects($this->once())
                 ->method('retrieveUser')
                 ->willThrowException(new UsernameNotFoundException())
        ;

        $provider->authenticate($this->getSupportedToken());
    }

    public function testAuthenticateWhenProviderDoesNotReturnAnUserInterface()
    {
        $this->expectException(AuthenticationServiceException::class);
        $provider = $this->getProvider(false, true);
        $provider->expects($this->once())
                 ->method('retrieveUser')
                 ->willReturn(null)
        ;

        $provider->authenticate($this->getSupportedToken());
    }

    public function testAuthenticateWhenPreChecksFails()
    {
        $this->expectException(CredentialsExpiredException::class);
        $userChecker = $this->createMock(UserCheckerInterface::class);
        $userChecker->expects($this->once())
                    ->method('checkPreAuth')
                    ->willThrowException(new CredentialsExpiredException())
        ;

        $provider = $this->getProvider($userChecker);
        $provider->expects($this->once())
                 ->method('retrieveUser')
                 ->willReturn($this->createMock(UserInterface::class))
        ;

        $provider->authenticate($this->getSupportedToken());
    }

    public function testAuthenticateWhenPostChecksFails()
    {
        $this->expectException(AccountExpiredException::class);
        $userChecker = $this->createMock(UserCheckerInterface::class);
        $userChecker->expects($this->once())
                    ->method('checkPostAuth')
                    ->willThrowException(new AccountExpiredException())
        ;

        $provider = $this->getProvider($userChecker);
        $provider->expects($this->once())
                 ->method('retrieveUser')
                 ->willReturn($this->createMock(UserInterface::class))
        ;

        $provider->authenticate($this->getSupportedToken());
    }

    public function testAuthenticateWhenPostCheckAuthenticationFails()
    {
        $this->expectException(BadCredentialsException::class);
        $this->expectExceptionMessage('Bad credentials');
        $provider = $this->getProvider();
        $provider->expects($this->once())
                 ->method('retrieveUser')
                 ->willReturn($this->createMock(UserInterface::class))
        ;
        $provider->expects($this->once())
                 ->method('checkAuthentication')
                 ->willThrowException(new BadCredentialsException())
        ;

        $provider->authenticate($this->getSupportedToken());
    }

    public function testAuthenticateWhenPostCheckAuthenticationFailsWithHideFalse()
    {
        $this->expectException(BadCredentialsException::class);
        $this->expectExceptionMessage('Foo');
        $provider = $this->getProvider(false, false);
        $provider->expects($this->once())
                 ->method('retrieveUser')
                 ->willReturn($this->createMock(UserInterface::class))
        ;
        $provider->expects($this->once())
                 ->method('checkAuthentication')
                 ->willThrowException(new BadCredentialsException('Foo'))
        ;

        $provider->authenticate($this->getSupportedToken());
    }

    public function testAuthenticate()
    {
        $user = $this->createMock(UserInterface::class);
        $user->expects($this->once())
             ->method('getRoles')
             ->willReturn(['ROLE_FOO'])
        ;

        $provider = $this->getProvider();
        $provider->expects($this->once())
                 ->method('retrieveUser')
                 ->willReturn($user)
        ;

        $token = $this->getSupportedToken();
        $token->expects($this->once())
              ->method('getCredentials')
              ->willReturn('foo')
        ;

        $authToken = $provider->authenticate($token);

        $this->assertInstanceOf(UsernamePasswordToken::class, $authToken);
        $this->assertSame($user, $authToken->getUser());
        $this->assertEquals(['ROLE_FOO'], $authToken->getRoleNames());
        $this->assertEquals('foo', $authToken->getCredentials());
        $this->assertEquals(['foo' => 'bar'], $authToken->getAttributes(), '->authenticate() copies token attributes');
    }

    public function testAuthenticatePreservesOriginalToken()
    {
        $user = $this->createMock(UserInterface::class);
        $user->expects($this->once())
             ->method('getRoles')
             ->willReturn(['ROLE_FOO'])
        ;

        $provider = $this->getProvider();
        $provider->expects($this->once())
                 ->method('retrieveUser')
                 ->willReturn($user)
        ;

        $originalToken = $this->createMock(TokenInterface::class);
        $token = new SwitchUserToken($this->createMock(UserInterface::class), 'foo', 'key', [], $originalToken);
        $token->setAttributes(['foo' => 'bar']);

        $authToken = $provider->authenticate($token);

        $this->assertInstanceOf(SwitchUserToken::class, $authToken);
        $this->assertSame($originalToken, $authToken->getOriginalToken());
        $this->assertSame($user, $authToken->getUser());
        $this->assertContains('ROLE_FOO', $authToken->getRoleNames());
        $this->assertEquals('foo', $authToken->getCredentials());
        $this->assertEquals(['foo' => 'bar'], $authToken->getAttributes(), '->authenticate() copies token attributes');
    }

    protected function getSupportedToken()
    {
<<<<<<< HEAD
        $mock = $this->getMockBuilder(\Symfony\Component\Security\Core\Authentication\Token\UsernamePasswordToken::class)->setMethods(['getCredentials', 'getFirewallName', 'getRoles'])->disableOriginalConstructor()->getMock();
=======
        $mock = $this->getMockBuilder(UsernamePasswordToken::class)->setMethods(['getCredentials', 'getProviderKey', 'getRoles'])->disableOriginalConstructor()->getMock();
>>>>>>> 28f1ab67
        $mock
            ->expects($this->any())
            ->method('getFirewallName')
            ->willReturn('key')
        ;

        $mock->setAttributes(['foo' => 'bar']);

        return $mock;
    }

    protected function getProvider($userChecker = false, $hide = true)
    {
        if (false === $userChecker) {
            $userChecker = $this->createMock(UserCheckerInterface::class);
        }

        return $this->getMockForAbstractClass(UserAuthenticationProvider::class, [$userChecker, 'key', $hide]);
    }
}<|MERGE_RESOLUTION|>--- conflicted
+++ resolved
@@ -209,11 +209,7 @@
 
     protected function getSupportedToken()
     {
-<<<<<<< HEAD
-        $mock = $this->getMockBuilder(\Symfony\Component\Security\Core\Authentication\Token\UsernamePasswordToken::class)->setMethods(['getCredentials', 'getFirewallName', 'getRoles'])->disableOriginalConstructor()->getMock();
-=======
-        $mock = $this->getMockBuilder(UsernamePasswordToken::class)->setMethods(['getCredentials', 'getProviderKey', 'getRoles'])->disableOriginalConstructor()->getMock();
->>>>>>> 28f1ab67
+        $mock = $this->getMockBuilder(UsernamePasswordToken::class)->setMethods(['getCredentials', 'getFirewallName', 'getRoles'])->disableOriginalConstructor()->getMock();
         $mock
             ->expects($this->any())
             ->method('getFirewallName')
