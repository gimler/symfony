--- conflicted
+++ resolved
@@ -135,11 +135,7 @@
     {
     }
 
-<<<<<<< HEAD
     public function getRoleNames(): array
-=======
-    public function getRoles(): array
->>>>>>> 55cd8d6f
     {
     }
 
@@ -179,11 +175,7 @@
     {
     }
 
-<<<<<<< HEAD
-    public function hasAttribute(string $name)
-=======
-    public function hasAttribute($name): bool
->>>>>>> 55cd8d6f
+    public function hasAttribute(string $name): bool
     {
     }
 
