--- conflicted
+++ resolved
@@ -128,10 +128,6 @@
     /**
      * {@inheritdoc}
      */
-<<<<<<< HEAD
-    public function upgradePassword(PasswordAuthenticatedUserInterface $user, string $newEncodedPassword): void
-    {
-=======
     public function upgradePassword($user, string $newHashedPassword): void
     {
         if (!$user instanceof PasswordAuthenticatedUserInterface) {
@@ -142,7 +138,6 @@
             }
         }
 
->>>>>>> 4ee32d32
         foreach ($this->providers as $provider) {
             if ($provider instanceof PasswordUpgraderInterface) {
                 try {
