<?php

/*
 * This file is part of the Symfony package.
 *
 * (c) Fabien Potencier <fabien@symfony.com>
 *
 * For the full copyright and license information, please view the LICENSE
 * file that was distributed with this source code.
 */

namespace Symfony\Component\Security\Core\Signature;

use Symfony\Component\PropertyAccess\PropertyAccessorInterface;
use Symfony\Component\Security\Core\Exception\InvalidArgumentException;
use Symfony\Component\Security\Core\Signature\Exception\ExpiredSignatureException;
use Symfony\Component\Security\Core\Signature\Exception\InvalidSignatureException;
use Symfony\Component\Security\Core\User\UserInterface;

/**
 * Creates and validates secure hashes used in login links and remember-me cookies.
 *
 * @author Wouter de Jong <wouter@wouterj.nl>
 * @author Ryan Weaver <ryan@symfonycasts.com>
 */
class SignatureHasher
{
    private PropertyAccessorInterface $propertyAccessor;
    private array $signatureProperties;
    private string $secret;
    private ?ExpiredSignatureStorage $expiredSignaturesStorage;
    private ?int $maxUses;

    /**
     * @param array                        $signatureProperties      Properties of the User; the hash is invalidated if these properties change
     * @param ExpiredSignatureStorage|null $expiredSignaturesStorage If provided, secures a sequence of hashes that are expired
     * @param int|null                     $maxUses                  Used together with $expiredSignatureStorage to allow a maximum usage of a hash
     */
<<<<<<< HEAD
    public function __construct(PropertyAccessorInterface $propertyAccessor, array $signatureProperties, #[\SensitiveParameter] string $secret, ExpiredSignatureStorage $expiredSignaturesStorage = null, int $maxUses = null)
=======
    public function __construct(PropertyAccessorInterface $propertyAccessor, array $signatureProperties, #[\SensitiveParameter] string $secret, ?ExpiredSignatureStorage $expiredSignaturesStorage = null, ?int $maxUses = null)
>>>>>>> a44829e2
    {
        if (!$secret) {
            throw new InvalidArgumentException('A non-empty secret is required.');
        }

        $this->propertyAccessor = $propertyAccessor;
        $this->signatureProperties = $signatureProperties;
        $this->secret = $secret;
        $this->expiredSignaturesStorage = $expiredSignaturesStorage;
        $this->maxUses = $maxUses;
    }

    /**
     * Verifies the hash using the provided user identifier and expire time.
     *
     * This method must be called before the user object is loaded from a provider.
     *
     * @param int    $expires The expiry time as a unix timestamp
     * @param string $hash    The plaintext hash provided by the request
     *
     * @throws InvalidSignatureException If the signature does not match the provided parameters
     * @throws ExpiredSignatureException If the signature is no longer valid
     */
    public function acceptSignatureHash(string $userIdentifier, int $expires, string $hash): void
    {
        if ($expires < time()) {
            throw new ExpiredSignatureException('Signature has expired.');
        }
        $hmac = substr($hash, 0, 44);
        $payload = substr($hash, 44).':'.$expires.':'.$userIdentifier;

        if (!hash_equals($hmac, $this->generateHash($payload))) {
            throw new InvalidSignatureException('Invalid or expired signature.');
        }
    }

    /**
     * Verifies the hash using the provided user and expire time.
     *
     * @param int    $expires The expiry time as a unix timestamp
     * @param string $hash    The plaintext hash provided by the request
     *
     * @throws InvalidSignatureException If the signature does not match the provided parameters
     * @throws ExpiredSignatureException If the signature is no longer valid
     */
    public function verifySignatureHash(UserInterface $user, int $expires, string $hash): void
    {
        if ($expires < time()) {
            throw new ExpiredSignatureException('Signature has expired.');
        }

        if (!hash_equals($hash, $this->computeSignatureHash($user, $expires))) {
            throw new InvalidSignatureException('Invalid or expired signature.');
        }

        if ($this->expiredSignaturesStorage && $this->maxUses) {
            if ($this->expiredSignaturesStorage->countUsages($hash) >= $this->maxUses) {
                throw new ExpiredSignatureException(sprintf('Signature can only be used "%d" times.', $this->maxUses));
            }

            $this->expiredSignaturesStorage->incrementUsages($hash);
        }
    }

    /**
     * Computes the secure hash for the provided user and expire time.
     *
     * @param int $expires The expiry time as a unix timestamp
     */
    public function computeSignatureHash(UserInterface $user, int $expires): string
    {
        $userIdentifier = $user->getUserIdentifier();
        $fieldsHash = hash_init('sha256');

        foreach ($this->signatureProperties as $property) {
            $value = $this->propertyAccessor->getValue($user, $property) ?? '';
            if ($value instanceof \DateTimeInterface) {
                $value = $value->format('c');
            }

            if (!\is_scalar($value) && !$value instanceof \Stringable) {
                throw new \InvalidArgumentException(sprintf('The property path "%s" on the user object "%s" must return a value that can be cast to a string, but "%s" was returned.', $property, $user::class, get_debug_type($value)));
            }
            hash_update($fieldsHash, ':'.base64_encode($value));
        }

        $fieldsHash = strtr(base64_encode(hash_final($fieldsHash, true)), '+/=', '-_~');

        return $this->generateHash($fieldsHash.':'.$expires.':'.$userIdentifier).$fieldsHash;
    }

    private function generateHash(string $tokenValue): string
    {
        return strtr(base64_encode(hash_hmac('sha256', $tokenValue, $this->secret, true)), '+/=', '-_~');
    }
}<|MERGE_RESOLUTION|>--- conflicted
+++ resolved
@@ -36,11 +36,7 @@
      * @param ExpiredSignatureStorage|null $expiredSignaturesStorage If provided, secures a sequence of hashes that are expired
      * @param int|null                     $maxUses                  Used together with $expiredSignatureStorage to allow a maximum usage of a hash
      */
-<<<<<<< HEAD
-    public function __construct(PropertyAccessorInterface $propertyAccessor, array $signatureProperties, #[\SensitiveParameter] string $secret, ExpiredSignatureStorage $expiredSignaturesStorage = null, int $maxUses = null)
-=======
     public function __construct(PropertyAccessorInterface $propertyAccessor, array $signatureProperties, #[\SensitiveParameter] string $secret, ?ExpiredSignatureStorage $expiredSignaturesStorage = null, ?int $maxUses = null)
->>>>>>> a44829e2
     {
         if (!$secret) {
             throw new InvalidArgumentException('A non-empty secret is required.');
