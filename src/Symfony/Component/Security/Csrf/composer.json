--- conflicted
+++ resolved
@@ -20,14 +20,10 @@
         "symfony/security-core": "~3.4|~4.0"
     },
     "require-dev": {
-<<<<<<< HEAD
-        "symfony/http-foundation": "~3.4|~4.0"
-=======
-        "symfony/http-foundation": "^2.8.31|~3.3.13|~3.4-beta5|~4.0-beta5"
+        "symfony/http-foundation": "~3.4-beta5|~4.0-beta5"
     },
     "conflict": {
-        "symfony/http-foundation": "<2.8.31|~3.3,<3.3.13|~3.4,<3.4-beta5|~4.0,<4.0-beta5"
->>>>>>> c5595a1f
+        "symfony/http-foundation": "<3.4-beta5|~4.0,<4.0-beta5"
     },
     "suggest": {
         "symfony/http-foundation": "For using the class SessionTokenStorage."
