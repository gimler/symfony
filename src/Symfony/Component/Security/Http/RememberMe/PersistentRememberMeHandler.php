--- conflicted
+++ resolved
@@ -50,26 +50,16 @@
 
     public function createRememberMeCookie(UserInterface $user): void
     {
-<<<<<<< HEAD
-        $series = base64_encode(random_bytes(64));
-        $tokenValue = $this->generateHash(base64_encode(random_bytes(64)));
-        $token = new PersistentToken($user::class, $user->getUserIdentifier(), $series, $tokenValue, new \DateTime());
-=======
         $series = random_bytes(66);
         $tokenValue = strtr(base64_encode(substr($series, 33)), '+/=', '-_~');
         $series = strtr(base64_encode(substr($series, 0, 33)), '+/=', '-_~');
-        $token = new PersistentToken(\get_class($user), $user->getUserIdentifier(), $series, $tokenValue, new \DateTime());
->>>>>>> 69aac175
+        $token = new PersistentToken($user::class, $user->getUserIdentifier(), $series, $tokenValue, new \DateTime());
 
         $this->tokenProvider->createNewToken($token);
         $this->createCookie(RememberMeDetails::fromPersistentToken($token, time() + $this->options['lifetime']));
     }
 
-<<<<<<< HEAD
-    public function processRememberMe(RememberMeDetails $rememberMeDetails, UserInterface $user): void
-=======
     public function consumeRememberMeCookie(RememberMeDetails $rememberMeDetails): UserInterface
->>>>>>> 69aac175
     {
         if (!str_contains($rememberMeDetails->getValue(), ':')) {
             throw new AuthenticationException('The cookie is incorrectly formatted.');
