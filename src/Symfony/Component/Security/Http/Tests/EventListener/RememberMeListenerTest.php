<?php

/*
 * This file is part of the Symfony package.
 *
 * (c) Fabien Potencier <fabien@symfony.com>
 *
 * For the full copyright and license information, please view the LICENSE
 * file that was distributed with this source code.
 */

namespace Symfony\Component\Security\Http\Tests\EventListener;

use PHPUnit\Framework\TestCase;
use Symfony\Component\HttpFoundation\Request;
use Symfony\Component\HttpFoundation\Response;
use Symfony\Component\Security\Core\Authentication\Token\TokenInterface;
use Symfony\Component\Security\Core\User\InMemoryUser;
use Symfony\Component\Security\Http\Authenticator\AuthenticatorInterface;
use Symfony\Component\Security\Http\Authenticator\Passport\Badge\RememberMeBadge;
use Symfony\Component\Security\Http\Authenticator\Passport\Badge\UserBadge;
use Symfony\Component\Security\Http\Authenticator\Passport\Passport;
use Symfony\Component\Security\Http\Authenticator\Passport\SelfValidatingPassport;
use Symfony\Component\Security\Http\Event\LoginSuccessEvent;
use Symfony\Component\Security\Http\EventListener\RememberMeListener;
use Symfony\Component\Security\Http\RememberMe\RememberMeHandlerInterface;

class RememberMeListenerTest extends TestCase
{
    private $rememberMeHandler;
    private $listener;
    private $request;
    private $response;

    protected function setUp(): void
    {
        $this->rememberMeHandler = $this->createMock(RememberMeHandlerInterface::class);
        $this->listener = new RememberMeListener($this->rememberMeHandler);
        $this->request = Request::create('/login');
        $this->request->request->set('_remember_me', true);
        $this->response = new Response();
    }

    public function testSuccessfulLoginWithoutSupportingAuthenticator()
    {
        $this->rememberMeHandler->expects($this->never())->method('createRememberMeCookie');

        $event = $this->createLoginSuccessfulEvent($this->createPassport([]));
        $this->listener->onSuccessfulLogin($event);
    }

    public function testSuccessfulLoginWithRememberMeDisabled()
    {
        $this->rememberMeHandler->expects($this->never())->method('createRememberMeCookie');

        $event = $this->createLoginSuccessfulEvent($this->createPassport([new RememberMeBadge()]));
        $this->listener->onSuccessfulLogin($event);
    }

    public function testCredentialsInvalid()
    {
        $this->rememberMeHandler->expects($this->once())->method('clearRememberMeCookie');

        $this->listener->clearCookie();
    }

<<<<<<< HEAD
    private function createLoginSuccessfulEvent(Passport $passport = null)
=======
    private function createLoginSuccessfulEvent(?PassportInterface $passport = null)
>>>>>>> 2a31f2dd
    {
        $passport ??= $this->createPassport();

        return new LoginSuccessEvent($this->createMock(AuthenticatorInterface::class), $passport, $this->createMock(TokenInterface::class), $this->request, $this->response, 'main_firewall');
    }

    private function createPassport(?array $badges = null)
    {
        if (null === $badges) {
            $badge = new RememberMeBadge();
            $badge->enable();
            $badges = [$badge];
        }

        return new SelfValidatingPassport(new UserBadge('test', fn ($username) => new InMemoryUser($username, null)), $badges);
    }
}<|MERGE_RESOLUTION|>--- conflicted
+++ resolved
@@ -64,11 +64,7 @@
         $this->listener->clearCookie();
     }
 
-<<<<<<< HEAD
-    private function createLoginSuccessfulEvent(Passport $passport = null)
-=======
-    private function createLoginSuccessfulEvent(?PassportInterface $passport = null)
->>>>>>> 2a31f2dd
+    private function createLoginSuccessfulEvent(?Passport $passport = null)
     {
         $passport ??= $this->createPassport();
 
