--- conflicted
+++ resolved
@@ -106,11 +106,7 @@
      */
     public function testOnCoreSecurityIgnoresAuthenticationOptionallyRethrowsExceptionThrownAuthenticationManagerImplementation()
     {
-<<<<<<< HEAD
-        list($listener, $tokenStorage, $service, $manager,) = $this->getListener(false, false);
-=======
-        list($listener, $context, $service, $manager) = $this->getListener(false, false);
->>>>>>> 0678b3e6
+        list($listener, $tokenStorage, $service, $manager) = $this->getListener(false, false);
 
         $tokenStorage
             ->expects($this->once())
