--- conflicted
+++ resolved
@@ -33,19 +33,15 @@
      *
      * @Event("Symfony\Component\Security\Http\Event\SwitchUserEvent")
      */
-<<<<<<< HEAD
-    const SWITCH_USER = 'security.switch_user';
+    public const SWITCH_USER = 'security.switch_user';
 
     /**
      * Event aliases.
      *
      * These aliases can be consumed by RegisterListenersPass.
      */
-    const ALIASES = [
+    public const ALIASES = [
         InteractiveLoginEvent::class => self::INTERACTIVE_LOGIN,
         SwitchUserEvent::class => self::SWITCH_USER,
     ];
-=======
-    public const SWITCH_USER = 'security.switch_user';
->>>>>>> a8b992f8
 }