--- conflicted
+++ resolved
@@ -20,11 +20,8 @@
 use Symfony\Component\Security\Http\Event\InteractiveLoginEvent;
 use Symfony\Component\Security\Http\SecurityEvents;
 use Symfony\Component\EventDispatcher\EventDispatcherInterface;
-<<<<<<< HEAD
 use Symfony\Component\Security\Http\Session\SessionAuthenticationStrategyInterface;
-=======
 use Symfony\Component\Security\Http\Session\SessionAuthenticationStrategy;
->>>>>>> f95078c4
 
 /**
  * RememberMeListener implements authentication capabilities via a cookie.
@@ -38,10 +35,7 @@
     private $authenticationManager;
     private $logger;
     private $dispatcher;
-<<<<<<< HEAD
     private $catchExceptions = true;
-=======
->>>>>>> f95078c4
     private $sessionStrategy;
 
     /**
@@ -62,12 +56,8 @@
         $this->authenticationManager = $authenticationManager;
         $this->logger = $logger;
         $this->dispatcher = $dispatcher;
-<<<<<<< HEAD
         $this->catchExceptions = $catchExceptions;
-        $this->sessionStrategy = $sessionStrategy;
-=======
-        $this->sessionStrategy = new SessionAuthenticationStrategy(SessionAuthenticationStrategy::MIGRATE);
->>>>>>> f95078c4
+        $this->sessionStrategy = null === $sessionStrategy ? new SessionAuthenticationStrategy(SessionAuthenticationStrategy::MIGRATE) : $sessionStrategy;
     }
 
     /**
@@ -88,19 +78,10 @@
 
         try {
             $token = $this->authenticationManager->authenticate($token);
-<<<<<<< HEAD
-            if (null !== $this->sessionStrategy && $request->hasSession() && $request->getSession()->isStarted()) {
+            if ($request->hasSession() && $request->getSession()->isStarted()) {
                 $this->sessionStrategy->onAuthentication($request, $token);
             }
             $this->tokenStorage->setToken($token);
-=======
-
-            if ($request->hasSession() && $request->getSession()->isStarted()) {
-                $this->sessionStrategy->onAuthentication($request, $token);
-            }
-
-            $this->securityContext->setToken($token);
->>>>>>> f95078c4
 
             if (null !== $this->dispatcher) {
                 $loginEvent = new InteractiveLoginEvent($request, $token);
