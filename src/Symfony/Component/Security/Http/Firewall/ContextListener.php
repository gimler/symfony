--- conflicted
+++ resolved
@@ -29,11 +29,8 @@
 use Symfony\Component\Security\Core\Role\SwitchUserRole;
 use Symfony\Component\Security\Core\User\UserInterface;
 use Symfony\Component\Security\Core\User\UserProviderInterface;
-<<<<<<< HEAD
 use Symfony\Component\Security\Http\Event\DeauthenticatedEvent;
-=======
 use Symfony\Component\Security\Http\RememberMe\RememberMeServicesInterface;
->>>>>>> 9b3cc045
 
 /**
  * ContextListener manages the SecurityContext persistence through a session.
@@ -54,11 +51,7 @@
     private $dispatcher;
     private $registered;
     private $trustResolver;
-<<<<<<< HEAD
-=======
-    private $logoutOnUserChange = false;
     private $rememberMeServices;
->>>>>>> 9b3cc045
 
     /**
      * @param iterable|UserProviderInterface[] $userProviders
@@ -120,7 +113,7 @@
         if ($token instanceof TokenInterface) {
             $token = $this->refreshUser($token);
 
-            if (!$token && $this->logoutOnUserChange && $this->rememberMeServices) {
+            if (!$token && $this->rememberMeServices) {
                 $this->rememberMeServices->loginFail($request);
             }
         } elseif (null !== $token) {
