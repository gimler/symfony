<?php

/*
 * This file is part of the Symfony package.
 *
 * (c) Fabien Potencier <fabien@symfony.com>
 *
 * For the full copyright and license information, please view the LICENSE
 * file that was distributed with this source code.
 */

namespace Symfony\Component\Security\Http;

use Symfony\Component\HttpFoundation\RedirectResponse;
use Symfony\Component\HttpFoundation\Request;
use Symfony\Component\Routing\Exception\MethodNotAllowedException;
use Symfony\Component\Routing\Exception\ResourceNotFoundException;
use Symfony\Component\Routing\Generator\UrlGeneratorInterface;
use Symfony\Component\Routing\Matcher\RequestMatcherInterface;
use Symfony\Component\Routing\Matcher\UrlMatcherInterface;

/**
 * Encapsulates the logic needed to create sub-requests, redirect the user, and match URLs.
 *
 * @author Fabien Potencier <fabien@symfony.com>
 */
class HttpUtils
{
    private ?UrlGeneratorInterface $urlGenerator;
    private UrlMatcherInterface|RequestMatcherInterface|null $urlMatcher;
    private ?string $domainRegexp;
    private ?string $secureDomainRegexp;

    /**
     * @param $domainRegexp       A regexp the target of HTTP redirections must match, scheme included
     * @param $secureDomainRegexp A regexp the target of HTTP redirections must match when the scheme is "https"
     *
     * @throws \InvalidArgumentException
     */
<<<<<<< HEAD
    public function __construct(UrlGeneratorInterface $urlGenerator = null, UrlMatcherInterface|RequestMatcherInterface $urlMatcher = null, string $domainRegexp = null, string $secureDomainRegexp = null)
=======
    public function __construct(?UrlGeneratorInterface $urlGenerator = null, UrlMatcherInterface|RequestMatcherInterface|null $urlMatcher = null, ?string $domainRegexp = null, ?string $secureDomainRegexp = null)
>>>>>>> a44829e2
    {
        $this->urlGenerator = $urlGenerator;
        $this->urlMatcher = $urlMatcher;
        $this->domainRegexp = $domainRegexp;
        $this->secureDomainRegexp = $secureDomainRegexp;
    }

    /**
     * Creates a redirect Response.
     *
     * @param string $path   A path (an absolute path (/foo), an absolute URL (http://...), or a route name (foo))
     * @param int    $status The HTTP status code (302 "Found" by default)
     */
    public function createRedirectResponse(Request $request, string $path, int $status = 302): RedirectResponse
    {
        if (null !== $this->secureDomainRegexp && 'https' === $this->urlMatcher->getContext()->getScheme() && preg_match('#^https?:[/\\\\]{2,}+[^/]++#i', $path, $host) && !preg_match(sprintf($this->secureDomainRegexp, preg_quote($request->getHttpHost())), $host[0])) {
            $path = '/';
        }
        if (null !== $this->domainRegexp && preg_match('#^https?:[/\\\\]{2,}+[^/]++#i', $path, $host) && !preg_match(sprintf($this->domainRegexp, preg_quote($request->getHttpHost())), $host[0])) {
            $path = '/';
        }

        return new RedirectResponse($this->generateUri($request, $path), $status);
    }

    /**
     * Creates a Request.
     *
     * @param string $path A path (an absolute path (/foo), an absolute URL (http://...), or a route name (foo))
     */
    public function createRequest(Request $request, string $path): Request
    {
        $newRequest = Request::create($this->generateUri($request, $path), 'get', [], $request->cookies->all(), [], $request->server->all());

        static $setSession;

        $setSession ??= \Closure::bind(static function ($newRequest, $request) { $newRequest->session = $request->session; }, null, Request::class);
        $setSession($newRequest, $request);

        if ($request->attributes->has(SecurityRequestAttributes::AUTHENTICATION_ERROR)) {
            $newRequest->attributes->set(SecurityRequestAttributes::AUTHENTICATION_ERROR, $request->attributes->get(SecurityRequestAttributes::AUTHENTICATION_ERROR));
        }
        if ($request->attributes->has(SecurityRequestAttributes::ACCESS_DENIED_ERROR)) {
            $newRequest->attributes->set(SecurityRequestAttributes::ACCESS_DENIED_ERROR, $request->attributes->get(SecurityRequestAttributes::ACCESS_DENIED_ERROR));
        }
        if ($request->attributes->has(SecurityRequestAttributes::LAST_USERNAME)) {
            $newRequest->attributes->set(SecurityRequestAttributes::LAST_USERNAME, $request->attributes->get(SecurityRequestAttributes::LAST_USERNAME));
        }

        if ($request->get('_format')) {
            $newRequest->attributes->set('_format', $request->get('_format'));
        }
        if ($request->getDefaultLocale() !== $request->getLocale()) {
            $newRequest->setLocale($request->getLocale());
        }

        return $newRequest;
    }

    /**
     * Checks that a given path matches the Request.
     *
     * @param string $path A path (an absolute path (/foo), an absolute URL (http://...), or a route name (foo))
     *
     * @return bool true if the path is the same as the one from the Request, false otherwise
     */
    public function checkRequestPath(Request $request, string $path): bool
    {
        if ('/' !== $path[0]) {
            // Shortcut if request has already been matched before
            if ($request->attributes->has('_route')) {
                return $path === $request->attributes->get('_route');
            }

            try {
                // matching a request is more powerful than matching a URL path + context, so try that first
                if ($this->urlMatcher instanceof RequestMatcherInterface) {
                    $parameters = $this->urlMatcher->matchRequest($request);
                } else {
                    $parameters = $this->urlMatcher->match($request->getPathInfo());
                }

                return isset($parameters['_route']) && $path === $parameters['_route'];
            } catch (MethodNotAllowedException) {
                return false;
            } catch (ResourceNotFoundException) {
                return false;
            }
        }

        return $path === rawurldecode($request->getPathInfo());
    }

    /**
     * Generates a URI, based on the given path or absolute URL.
     *
     * @param string $path A path (an absolute path (/foo), an absolute URL (http://...), or a route name (foo))
     *
     * @throws \LogicException
     */
    public function generateUri(Request $request, string $path): string
    {
        $url = parse_url($path);

        if ('' === $path || isset($url['scheme'], $url['host'])) {
            return $path;
        }

        if ('/' === $path[0]) {
            return $request->getUriForPath($path);
        }

        if (null === $this->urlGenerator) {
            throw new \LogicException('You must provide a UrlGeneratorInterface instance to be able to use routes.');
        }

        $url = $this->urlGenerator->generate($path, $request->attributes->all(), UrlGeneratorInterface::ABSOLUTE_URL);

        // unnecessary query string parameters must be removed from URL
        // (ie. query parameters that are presents in $attributes)
        // fortunately, they all are, so we have to remove entire query string
        $position = strpos($url, '?');
        if (false !== $position) {
            $fragment = parse_url($url, \PHP_URL_FRAGMENT);
            $url = substr($url, 0, $position);
            // fragment must be preserved
            if ($fragment) {
                $url .= "#$fragment";
            }
        }

        return $url;
    }
}<|MERGE_RESOLUTION|>--- conflicted
+++ resolved
@@ -37,11 +37,7 @@
      *
      * @throws \InvalidArgumentException
      */
-<<<<<<< HEAD
-    public function __construct(UrlGeneratorInterface $urlGenerator = null, UrlMatcherInterface|RequestMatcherInterface $urlMatcher = null, string $domainRegexp = null, string $secureDomainRegexp = null)
-=======
     public function __construct(?UrlGeneratorInterface $urlGenerator = null, UrlMatcherInterface|RequestMatcherInterface|null $urlMatcher = null, ?string $domainRegexp = null, ?string $secureDomainRegexp = null)
->>>>>>> a44829e2
     {
         $this->urlGenerator = $urlGenerator;
         $this->urlMatcher = $urlMatcher;
