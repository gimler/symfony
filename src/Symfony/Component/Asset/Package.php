<?php

/*
 * This file is part of the Symfony package.
 *
 * (c) Fabien Potencier <fabien@symfony.com>
 *
 * For the full copyright and license information, please view the LICENSE
 * file that was distributed with this source code.
 */

namespace Symfony\Component\Asset;

use Symfony\Component\Asset\Context\ContextInterface;
use Symfony\Component\Asset\Context\NullContext;
use Symfony\Component\Asset\VersionStrategy\VersionStrategyInterface;

/**
 * Basic package that adds a version to asset URLs.
 *
 * @author Kris Wallsmith <kris@symfony.com>
 * @author Fabien Potencier <fabien@symfony.com>
 */
class Package implements PackageInterface
{
    private ContextInterface $context;

<<<<<<< HEAD
    public function __construct(
        private VersionStrategyInterface $versionStrategy,
        ContextInterface $context = null,
    ) {
=======
    public function __construct(VersionStrategyInterface $versionStrategy, ?ContextInterface $context = null)
    {
        $this->versionStrategy = $versionStrategy;
>>>>>>> 6cd40eaa
        $this->context = $context ?? new NullContext();
    }

    public function getVersion(string $path): string
    {
        return $this->versionStrategy->getVersion($path);
    }

    public function getUrl(string $path): string
    {
        if ($this->isAbsoluteUrl($path)) {
            return $path;
        }

        return $this->versionStrategy->applyVersion($path);
    }

    protected function getContext(): ContextInterface
    {
        return $this->context;
    }

    protected function getVersionStrategy(): VersionStrategyInterface
    {
        return $this->versionStrategy;
    }

    protected function isAbsoluteUrl(string $url): bool
    {
        return str_contains($url, '://') || str_starts_with($url, '//');
    }
}<|MERGE_RESOLUTION|>--- conflicted
+++ resolved
@@ -25,16 +25,10 @@
 {
     private ContextInterface $context;
 
-<<<<<<< HEAD
     public function __construct(
         private VersionStrategyInterface $versionStrategy,
-        ContextInterface $context = null,
+        ?ContextInterface $context = null,
     ) {
-=======
-    public function __construct(VersionStrategyInterface $versionStrategy, ?ContextInterface $context = null)
-    {
-        $this->versionStrategy = $versionStrategy;
->>>>>>> 6cd40eaa
         $this->context = $context ?? new NullContext();
     }
 
