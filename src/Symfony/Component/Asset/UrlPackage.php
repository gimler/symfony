--- conflicted
+++ resolved
@@ -41,11 +41,7 @@
     /**
      * @param string|string[] $baseUrls Base asset URLs
      */
-<<<<<<< HEAD
-    public function __construct(string|array $baseUrls, VersionStrategyInterface $versionStrategy, ContextInterface $context = null)
-=======
     public function __construct(string|array $baseUrls, VersionStrategyInterface $versionStrategy, ?ContextInterface $context = null)
->>>>>>> a44829e2
     {
         parent::__construct($versionStrategy, $context);
 
