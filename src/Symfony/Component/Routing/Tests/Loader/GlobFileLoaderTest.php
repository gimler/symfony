<?php

/*
 * This file is part of the Symfony package.
 *
 * (c) Fabien Potencier <fabien@symfony.com>
 *
 * For the full copyright and license information, please view the LICENSE
 * file that was distributed with this source code.
 */

namespace Symfony\Component\Routing\Tests\Loader;

use PHPUnit\Framework\TestCase;
use Symfony\Component\Config\FileLocator;
use Symfony\Component\Config\Resource\GlobResource;
use Symfony\Component\Routing\Loader\GlobFileLoader;
use Symfony\Component\Routing\RouteCollection;

class GlobFileLoaderTest extends TestCase
{
    public function testSupports()
    {
        $loader = new GlobFileLoader(new FileLocator());

        $this->assertTrue($loader->supports('any-path', 'glob'), '->supports() returns true if the resource has the glob type');
        $this->assertFalse($loader->supports('any-path'), '->supports() returns false if the resource is not of glob type');
    }

    public function testLoadAddsTheGlobResourceToTheContainer()
    {
        $loader = new GlobFileLoaderWithoutImport(new FileLocator());
        $collection = $loader->load(__DIR__.'/../Fixtures/directory/*.yml');

        $this->assertEquals(new GlobResource(__DIR__.'/../Fixtures/directory', '/*.yml', false), $collection->getResources()[0]);
    }
}

class GlobFileLoaderWithoutImport extends GlobFileLoader
{
<<<<<<< HEAD
    public function import(mixed $resource, string $type = null, bool $ignoreErrors = false, string $sourceResource = null, $exclude = null): mixed
=======
    public function import(mixed $resource, ?string $type = null, bool $ignoreErrors = false, ?string $sourceResource = null, $exclude = null): mixed
>>>>>>> a44829e2
    {
        return new RouteCollection();
    }
}<|MERGE_RESOLUTION|>--- conflicted
+++ resolved
@@ -38,11 +38,7 @@
 
 class GlobFileLoaderWithoutImport extends GlobFileLoader
 {
-<<<<<<< HEAD
-    public function import(mixed $resource, string $type = null, bool $ignoreErrors = false, string $sourceResource = null, $exclude = null): mixed
-=======
     public function import(mixed $resource, ?string $type = null, bool $ignoreErrors = false, ?string $sourceResource = null, $exclude = null): mixed
->>>>>>> a44829e2
     {
         return new RouteCollection();
     }
