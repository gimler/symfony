<?php

/*
 * This file is part of the Symfony package.
 *
 * (c) Fabien Potencier <fabien@symfony.com>
 *
 * For the full copyright and license information, please view the LICENSE
 * file that was distributed with this source code.
 */

namespace Symfony\Component\Routing;

use Symfony\Component\Config\Resource\ResourceInterface;
use Symfony\Component\Routing\Exception\InvalidArgumentException;
use Symfony\Component\Routing\Exception\RouteCircularReferenceException;

/**
 * A RouteCollection represents a set of Route instances.
 *
 * When adding a route at the end of the collection, an existing route
 * with the same name is removed first. So there can only be one route
 * with a given name.
 *
 * @author Fabien Potencier <fabien@symfony.com>
 * @author Tobias Schultze <http://tobion.de>
 *
 * @implements \IteratorAggregate<string, Route>
 */
class RouteCollection implements \IteratorAggregate, \Countable
{
    /**
     * @var array<string, Route>
     */
    private array $routes = [];

    /**
     * @var array<string, Alias>
     */
    private $aliases = [];

    /**
     * @var array<string, ResourceInterface>
     */
    private array $resources = [];

    /**
     * @var array<string, int>
     */
    private array $priorities = [];

    public function __clone()
    {
        foreach ($this->routes as $name => $route) {
            $this->routes[$name] = clone $route;
        }

        foreach ($this->aliases as $name => $alias) {
            $this->aliases[$name] = clone $alias;
        }
    }

    /**
     * Gets the current RouteCollection as an Iterator that includes all routes.
     *
     * It implements \IteratorAggregate.
     *
     * @see all()
     *
     * @return \ArrayIterator<string, Route>
     */
    public function getIterator(): \ArrayIterator
    {
        return new \ArrayIterator($this->all());
    }

    /**
     * Gets the number of Routes in this collection.
     */
    public function count(): int
    {
        return \count($this->routes);
    }

    public function add(string $name, Route $route, int $priority = 0)
    {
<<<<<<< HEAD
        unset($this->routes[$name], $this->priorities[$name]);
=======
        if (\func_num_args() < 3 && __CLASS__ !== static::class && __CLASS__ !== (new \ReflectionMethod($this, __FUNCTION__))->getDeclaringClass()->getName() && !$this instanceof \PHPUnit\Framework\MockObject\MockObject && !$this instanceof \Prophecy\Prophecy\ProphecySubjectInterface && !$this instanceof \Mockery\MockInterface) {
            trigger_deprecation('symfony/routing', '5.1', 'The "%s()" method will have a new "int $priority = 0" argument in version 6.0, not defining it is deprecated.', __METHOD__);
        }

        unset($this->routes[$name], $this->priorities[$name], $this->aliases[$name]);
>>>>>>> d2b532c8

        $this->routes[$name] = $route;

        if ($priority) {
            $this->priorities[$name] = $priority;
        }
    }

    /**
     * Returns all routes in this collection.
     *
     * @return array<string, Route>
     */
    public function all(): array
    {
        if ($this->priorities) {
            $priorities = $this->priorities;
            $keysOrder = array_flip(array_keys($this->routes));
            uksort($this->routes, static function ($n1, $n2) use ($priorities, $keysOrder) {
                return (($priorities[$n2] ?? 0) <=> ($priorities[$n1] ?? 0)) ?: ($keysOrder[$n1] <=> $keysOrder[$n2]);
            });
        }

        return $this->routes;
    }

    /**
     * Gets a route by name.
     */
    public function get(string $name): ?Route
    {
        $visited = [];
        while (null !== $alias = $this->aliases[$name] ?? null) {
            if (false !== $searchKey = array_search($name, $visited)) {
                $visited[] = $name;

                throw new RouteCircularReferenceException($name, \array_slice($visited, $searchKey));
            }

            if ($alias->isDeprecated()) {
                $deprecation = $alias->getDeprecation($name);

                trigger_deprecation($deprecation['package'], $deprecation['version'], $deprecation['message']);
            }

            $visited[] = $name;
            $name = $alias->getId();
        }

        return $this->routes[$name] ?? null;
    }

    /**
     * Removes a route or an array of routes by name from the collection.
     *
     * @param string|string[] $name The route name or an array of route names
     */
    public function remove(string|array $name)
    {
        foreach ((array) $name as $n) {
            unset($this->routes[$n], $this->priorities[$n], $this->aliases[$n]);
        }
    }

    /**
     * Adds a route collection at the end of the current set by appending all
     * routes of the added collection.
     */
    public function addCollection(self $collection)
    {
        // we need to remove all routes with the same names first because just replacing them
        // would not place the new route at the end of the merged array
        foreach ($collection->all() as $name => $route) {
            unset($this->routes[$name], $this->priorities[$name], $this->aliases[$name]);
            $this->routes[$name] = $route;

            if (isset($collection->priorities[$name])) {
                $this->priorities[$name] = $collection->priorities[$name];
            }
        }

        foreach ($collection->getAliases() as $name => $alias) {
            unset($this->routes[$name], $this->priorities[$name], $this->aliases[$name]);

            $this->aliases[$name] = $alias;
        }

        foreach ($collection->getResources() as $resource) {
            $this->addResource($resource);
        }
    }

    /**
     * Adds a prefix to the path of all child routes.
     */
    public function addPrefix(string $prefix, array $defaults = [], array $requirements = [])
    {
        $prefix = trim(trim($prefix), '/');

        if ('' === $prefix) {
            return;
        }

        foreach ($this->routes as $route) {
            $route->setPath('/'.$prefix.$route->getPath());
            $route->addDefaults($defaults);
            $route->addRequirements($requirements);
        }
    }

    /**
     * Adds a prefix to the name of all the routes within in the collection.
     */
    public function addNamePrefix(string $prefix)
    {
        $prefixedRoutes = [];
        $prefixedPriorities = [];
        $prefixedAliases = [];

        foreach ($this->routes as $name => $route) {
            $prefixedRoutes[$prefix.$name] = $route;
            if (null !== $canonicalName = $route->getDefault('_canonical_route')) {
                $route->setDefault('_canonical_route', $prefix.$canonicalName);
            }
            if (isset($this->priorities[$name])) {
                $prefixedPriorities[$prefix.$name] = $this->priorities[$name];
            }
        }

        foreach ($this->aliases as $name => $alias) {
            $prefixedAliases[$prefix.$name] = $alias->withId($prefix.$alias->getId());
        }

        $this->routes = $prefixedRoutes;
        $this->priorities = $prefixedPriorities;
        $this->aliases = $prefixedAliases;
    }

    /**
     * Sets the host pattern on all routes.
     */
    public function setHost(?string $pattern, array $defaults = [], array $requirements = [])
    {
        foreach ($this->routes as $route) {
            $route->setHost($pattern);
            $route->addDefaults($defaults);
            $route->addRequirements($requirements);
        }
    }

    /**
     * Sets a condition on all routes.
     *
     * Existing conditions will be overridden.
     */
    public function setCondition(?string $condition)
    {
        foreach ($this->routes as $route) {
            $route->setCondition($condition);
        }
    }

    /**
     * Adds defaults to all routes.
     *
     * An existing default value under the same name in a route will be overridden.
     */
    public function addDefaults(array $defaults)
    {
        if ($defaults) {
            foreach ($this->routes as $route) {
                $route->addDefaults($defaults);
            }
        }
    }

    /**
     * Adds requirements to all routes.
     *
     * An existing requirement under the same name in a route will be overridden.
     */
    public function addRequirements(array $requirements)
    {
        if ($requirements) {
            foreach ($this->routes as $route) {
                $route->addRequirements($requirements);
            }
        }
    }

    /**
     * Adds options to all routes.
     *
     * An existing option value under the same name in a route will be overridden.
     */
    public function addOptions(array $options)
    {
        if ($options) {
            foreach ($this->routes as $route) {
                $route->addOptions($options);
            }
        }
    }

    /**
     * Sets the schemes (e.g. 'https') all child routes are restricted to.
     *
     * @param string|string[] $schemes The scheme or an array of schemes
     */
    public function setSchemes(string|array $schemes)
    {
        foreach ($this->routes as $route) {
            $route->setSchemes($schemes);
        }
    }

    /**
     * Sets the HTTP methods (e.g. 'POST') all child routes are restricted to.
     *
     * @param string|string[] $methods The method or an array of methods
     */
    public function setMethods(string|array $methods)
    {
        foreach ($this->routes as $route) {
            $route->setMethods($methods);
        }
    }

    /**
     * Returns an array of resources loaded to build this collection.
     *
     * @return ResourceInterface[]
     */
    public function getResources(): array
    {
        return array_values($this->resources);
    }

    /**
     * Adds a resource for this collection. If the resource already exists
     * it is not added.
     */
    public function addResource(ResourceInterface $resource)
    {
        $key = (string) $resource;

        if (!isset($this->resources[$key])) {
            $this->resources[$key] = $resource;
        }
    }

    /**
     * Sets an alias for an existing route.
     *
     * @param string $name  The alias to create
     * @param string $alias The route to alias
     *
     * @throws InvalidArgumentException if the alias is for itself
     */
    public function addAlias(string $name, string $alias): Alias
    {
        if ($name === $alias) {
            throw new InvalidArgumentException(sprintf('Route alias "%s" can not reference itself.', $name));
        }

        unset($this->routes[$name], $this->priorities[$name]);

        return $this->aliases[$name] = new Alias($alias);
    }

    /**
     * @return array<string, Alias>
     */
    public function getAliases(): array
    {
        return $this->aliases;
    }

    public function getAlias(string $name): ?Alias
    {
        return $this->aliases[$name] ?? null;
    }
}<|MERGE_RESOLUTION|>--- conflicted
+++ resolved
@@ -84,15 +84,7 @@
 
     public function add(string $name, Route $route, int $priority = 0)
     {
-<<<<<<< HEAD
-        unset($this->routes[$name], $this->priorities[$name]);
-=======
-        if (\func_num_args() < 3 && __CLASS__ !== static::class && __CLASS__ !== (new \ReflectionMethod($this, __FUNCTION__))->getDeclaringClass()->getName() && !$this instanceof \PHPUnit\Framework\MockObject\MockObject && !$this instanceof \Prophecy\Prophecy\ProphecySubjectInterface && !$this instanceof \Mockery\MockInterface) {
-            trigger_deprecation('symfony/routing', '5.1', 'The "%s()" method will have a new "int $priority = 0" argument in version 6.0, not defining it is deprecated.', __METHOD__);
-        }
-
         unset($this->routes[$name], $this->priorities[$name], $this->aliases[$name]);
->>>>>>> d2b532c8
 
         $this->routes[$name] = $route;
 
