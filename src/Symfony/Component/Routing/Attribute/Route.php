<?php

/*
 * This file is part of the Symfony package.
 *
 * (c) Fabien Potencier <fabien@symfony.com>
 *
 * For the full copyright and license information, please view the LICENSE
 * file that was distributed with this source code.
 */

namespace Symfony\Component\Routing\Attribute;

/**
 * @author Fabien Potencier <fabien@symfony.com>
 * @author Alexander M. Turek <me@derrabus.de>
 */
#[\Attribute(\Attribute::IS_REPEATABLE | \Attribute::TARGET_CLASS | \Attribute::TARGET_METHOD)]
class Route
{
    private ?string $path = null;
    private array $localizedPaths = [];
    private array $methods;
    private array $schemes;

    /**
     * @param array<string|\Stringable> $requirements
     * @param string[]|string           $methods
     * @param string[]|string           $schemes
     */
    public function __construct(
        string|array|null $path = null,
        private ?string $name = null,
        private array $requirements = [],
        private array $options = [],
        private array $defaults = [],
        private ?string $host = null,
        array|string $methods = [],
        array|string $schemes = [],
        private ?string $condition = null,
        private ?int $priority = null,
<<<<<<< HEAD
        string $locale = null,
        string $format = null,
        bool $utf8 = null,
        bool $stateless = null,
        private ?string $env = null,
=======
        ?string $locale = null,
        ?string $format = null,
        ?bool $utf8 = null,
        ?bool $stateless = null,
        private ?string $env = null
>>>>>>> 6cd40eaa
    ) {
        if (\is_array($path)) {
            $this->localizedPaths = $path;
        } else {
            $this->path = $path;
        }
        $this->setMethods($methods);
        $this->setSchemes($schemes);

        if (null !== $locale) {
            $this->defaults['_locale'] = $locale;
        }

        if (null !== $format) {
            $this->defaults['_format'] = $format;
        }

        if (null !== $utf8) {
            $this->options['utf8'] = $utf8;
        }

        if (null !== $stateless) {
            $this->defaults['_stateless'] = $stateless;
        }
    }

    public function setPath(string $path): void
    {
        $this->path = $path;
    }

    public function getPath(): ?string
    {
        return $this->path;
    }

    public function setLocalizedPaths(array $localizedPaths): void
    {
        $this->localizedPaths = $localizedPaths;
    }

    public function getLocalizedPaths(): array
    {
        return $this->localizedPaths;
    }

    public function setHost(string $pattern): void
    {
        $this->host = $pattern;
    }

    public function getHost(): ?string
    {
        return $this->host;
    }

    public function setName(string $name): void
    {
        $this->name = $name;
    }

    public function getName(): ?string
    {
        return $this->name;
    }

    public function setRequirements(array $requirements): void
    {
        $this->requirements = $requirements;
    }

    public function getRequirements(): array
    {
        return $this->requirements;
    }

    public function setOptions(array $options): void
    {
        $this->options = $options;
    }

    public function getOptions(): array
    {
        return $this->options;
    }

    public function setDefaults(array $defaults): void
    {
        $this->defaults = $defaults;
    }

    public function getDefaults(): array
    {
        return $this->defaults;
    }

    public function setSchemes(array|string $schemes): void
    {
        $this->schemes = (array) $schemes;
    }

    public function getSchemes(): array
    {
        return $this->schemes;
    }

    public function setMethods(array|string $methods): void
    {
        $this->methods = (array) $methods;
    }

    public function getMethods(): array
    {
        return $this->methods;
    }

    public function setCondition(?string $condition): void
    {
        $this->condition = $condition;
    }

    public function getCondition(): ?string
    {
        return $this->condition;
    }

    public function setPriority(int $priority): void
    {
        $this->priority = $priority;
    }

    public function getPriority(): ?int
    {
        return $this->priority;
    }

    public function setEnv(?string $env): void
    {
        $this->env = $env;
    }

    public function getEnv(): ?string
    {
        return $this->env;
    }
}

if (!class_exists(\Symfony\Component\Routing\Annotation\Route::class, false)) {
    class_alias(Route::class, \Symfony\Component\Routing\Annotation\Route::class);
}<|MERGE_RESOLUTION|>--- conflicted
+++ resolved
@@ -39,19 +39,11 @@
         array|string $schemes = [],
         private ?string $condition = null,
         private ?int $priority = null,
-<<<<<<< HEAD
-        string $locale = null,
-        string $format = null,
-        bool $utf8 = null,
-        bool $stateless = null,
-        private ?string $env = null,
-=======
         ?string $locale = null,
         ?string $format = null,
         ?bool $utf8 = null,
         ?bool $stateless = null,
-        private ?string $env = null
->>>>>>> 6cd40eaa
+        private ?string $env = null,
     ) {
         if (\is_array($path)) {
             $this->localizedPaths = $path;
