--- conflicted
+++ resolved
@@ -30,14 +30,7 @@
     /**
      * Loads a PHP file.
      *
-<<<<<<< HEAD
-     * @return RouteCollection A RouteCollection instance
-=======
-     * @param string      $file A PHP file path
-     * @param string|null $type The resource type
-     *
      * @return RouteCollection
->>>>>>> 09a8d4a0
      */
     public function load(mixed $file, string $type = null)
     {
