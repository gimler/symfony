--- conflicted
+++ resolved
@@ -30,11 +30,7 @@
     /**
      * Loads a PHP file.
      */
-<<<<<<< HEAD
-    public function load(mixed $file, string $type = null): RouteCollection
-=======
     public function load(mixed $file, ?string $type = null): RouteCollection
->>>>>>> a44829e2
     {
         $path = $this->locator->locate($file);
         $this->setCurrentDir(\dirname($path));
@@ -58,11 +54,7 @@
         return $collection;
     }
 
-<<<<<<< HEAD
-    public function supports(mixed $resource, string $type = null): bool
-=======
     public function supports(mixed $resource, ?string $type = null): bool
->>>>>>> a44829e2
     {
         return \is_string($resource) && 'php' === pathinfo($resource, \PATHINFO_EXTENSION) && (!$type || 'php' === $type);
     }
