--- conflicted
+++ resolved
@@ -45,43 +45,7 @@
      */
     final public function prefix($prefix, bool $trailingSlashOnRoot = true): self
     {
-<<<<<<< HEAD
         $this->addPrefix($this->route, $prefix, $trailingSlashOnRoot);
-=======
-        if (!\is_array($prefix)) {
-            $this->route->addPrefix($prefix);
-            if (!$trailingSlashOnRoot) {
-                $rootPath = (new Route(trim(trim($prefix), '/').'/'))->getPath();
-                foreach ($this->route->all() as $route) {
-                    if ($route->getPath() === $rootPath) {
-                        $route->setPath(rtrim($rootPath, '/'));
-                    }
-                }
-            }
-        } else {
-            foreach ($prefix as $locale => $localePrefix) {
-                $prefix[$locale] = trim(trim($localePrefix), '/');
-            }
-            foreach ($this->route->all() as $name => $route) {
-                if (null === $locale = $route->getDefault('_locale')) {
-                    $this->route->remove($name);
-                    foreach ($prefix as $locale => $localePrefix) {
-                        $localizedRoute = clone $route;
-                        $localizedRoute->setDefault('_locale', $locale);
-                        $localizedRoute->setRequirement('_locale', preg_quote($locale, RouteCompiler::REGEX_DELIMITER));
-                        $localizedRoute->setDefault('_canonical_route', $name);
-                        $localizedRoute->setPath($localePrefix.(!$trailingSlashOnRoot && '/' === $route->getPath() ? '' : $route->getPath()));
-                        $this->route->add($name.'.'.$locale, $localizedRoute);
-                    }
-                } elseif (!isset($prefix[$locale])) {
-                    throw new \InvalidArgumentException(sprintf('Route "%s" with locale "%s" is missing a corresponding prefix in its parent collection.', $name, $locale));
-                } else {
-                    $route->setPath($prefix[$locale].(!$trailingSlashOnRoot && '/' === $route->getPath() ? '' : $route->getPath()));
-                    $this->route->add($name, $route);
-                }
-            }
-        }
->>>>>>> 4042cc49
 
         return $this;
     }
