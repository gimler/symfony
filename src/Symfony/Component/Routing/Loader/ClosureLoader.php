<?php

/*
 * This file is part of the Symfony package.
 *
 * (c) Fabien Potencier <fabien@symfony.com>
 *
 * For the full copyright and license information, please view the LICENSE
 * file that was distributed with this source code.
 */

namespace Symfony\Component\Routing\Loader;

use Symfony\Component\Config\Loader\Loader;
use Symfony\Component\Routing\RouteCollection;

/**
 * ClosureLoader loads routes from a PHP closure.
 *
 * The Closure must return a RouteCollection instance.
 *
 * @author Fabien Potencier <fabien@symfony.com>
 */
class ClosureLoader extends Loader
{
    /**
     * Loads a Closure.
     *
<<<<<<< HEAD
     * @return RouteCollection A RouteCollection instance
=======
     * @param \Closure    $closure A Closure
     * @param string|null $type    The resource type
     *
     * @return RouteCollection
>>>>>>> 09a8d4a0
     */
    public function load(mixed $closure, string $type = null)
    {
        return $closure($this->env);
    }

    /**
     * {@inheritdoc}
     */
    public function supports(mixed $resource, string $type = null)
    {
        return $resource instanceof \Closure && (!$type || 'closure' === $type);
    }
}<|MERGE_RESOLUTION|>--- conflicted
+++ resolved
@@ -26,14 +26,7 @@
     /**
      * Loads a Closure.
      *
-<<<<<<< HEAD
-     * @return RouteCollection A RouteCollection instance
-=======
-     * @param \Closure    $closure A Closure
-     * @param string|null $type    The resource type
-     *
      * @return RouteCollection
->>>>>>> 09a8d4a0
      */
     public function load(mixed $closure, string $type = null)
     {
