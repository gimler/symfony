--- conflicted
+++ resolved
@@ -42,11 +42,7 @@
      *
      * @throws \InvalidArgumentException When the file does not exist or its routes cannot be parsed
      */
-<<<<<<< HEAD
-    public function load(mixed $file, string $type = null): ?RouteCollection
-=======
-    public function load($file, ?string $type = null)
->>>>>>> 2a31f2dd
+    public function load(mixed $file, ?string $type = null): ?RouteCollection
     {
         $path = $this->locator->locate($file);
 
@@ -66,14 +62,7 @@
         return $collection;
     }
 
-<<<<<<< HEAD
-    public function supports(mixed $resource, string $type = null): bool
-=======
-    /**
-     * {@inheritdoc}
-     */
-    public function supports($resource, ?string $type = null)
->>>>>>> 2a31f2dd
+    public function supports(mixed $resource, ?string $type = null): bool
     {
         return \is_string($resource) && 'php' === pathinfo($resource, \PATHINFO_EXTENSION) && (!$type || \in_array($type, ['annotation', 'attribute'], true));
     }
