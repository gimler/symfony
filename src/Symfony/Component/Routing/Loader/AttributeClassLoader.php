<?php

/*
 * This file is part of the Symfony package.
 *
 * (c) Fabien Potencier <fabien@symfony.com>
 *
 * For the full copyright and license information, please view the LICENSE
 * file that was distributed with this source code.
 */

namespace Symfony\Component\Routing\Loader;

use Symfony\Component\Config\Loader\LoaderInterface;
use Symfony\Component\Config\Loader\LoaderResolverInterface;
use Symfony\Component\Config\Resource\FileResource;
use Symfony\Component\Routing\Attribute\Route as RouteAnnotation;
use Symfony\Component\Routing\Route;
use Symfony\Component\Routing\RouteCollection;

/**
 * AttributeClassLoader loads routing information from a PHP class and its methods.
 *
 * You need to define an implementation for the configureRoute() method. Most of the
 * time, this method should define some PHP callable to be called for the route
 * (a controller in MVC speak).
 *
 * The #[Route] attribute can be set on the class (for global parameters),
 * and on each method.
 *
 * The #[Route] attribute main value is the route path. The attribute also
 * recognizes several parameters: requirements, options, defaults, schemes,
 * methods, host, and name. The name parameter is mandatory.
 * Here is an example of how you should be able to use it:
 *
 *     #[Route('/Blog')]
 *     class Blog
 *     {
 *         #[Route('/', name: 'blog_index')]
 *         public function index()
 *         {
 *         }
 *         #[Route('/{id}', name: 'blog_post', requirements: ["id" => '\d+'])]
 *         public function show()
 *         {
 *         }
 *     }
 *
 * @author Fabien Potencier <fabien@symfony.com>
 * @author Alexander M. Turek <me@derrabus.de>
 * @author Alexandre Daubois <alex.daubois@gmail.com>
 */
abstract class AttributeClassLoader implements LoaderInterface
{
    protected string $routeAnnotationClass = RouteAnnotation::class;
    protected int $defaultRouteIndex = 0;

    public function __construct(
        protected readonly ?string $env = null,
    ) {
    }

    /**
     * Sets the annotation class to read route properties from.
     */
    public function setRouteAnnotationClass(string $class): void
    {
        $this->routeAnnotationClass = $class;
    }

    /**
     * @throws \InvalidArgumentException When route can't be parsed
     */
    public function load(mixed $class, string $type = null): RouteCollection
    {
        if (!class_exists($class)) {
            throw new \InvalidArgumentException(sprintf('Class "%s" does not exist.', $class));
        }

        $class = new \ReflectionClass($class);
        if ($class->isAbstract()) {
            throw new \InvalidArgumentException(sprintf('Attributes from class "%s" cannot be read as it is abstract.', $class->getName()));
        }

<<<<<<< HEAD
        $globals = $this->getGlobals($class);
        $collection = new RouteCollection();
        $collection->addResource(new FileResource($class->getFileName()));
        if ($globals['env'] && $this->env !== $globals['env']) {
            return $collection;
        }
        $fqcnAlias = false;
        foreach ($class->getMethods() as $method) {
            $this->defaultRouteIndex = 0;
            $routeNamesBefore = array_keys($collection->all());
            foreach ($this->getAnnotations($method) as $annot) {
                $this->addRoute($collection, $annot, $globals, $class, $method);
                if ('__invoke' === $method->name) {
                    $fqcnAlias = true;
                }
            }
=======
        $this->hasDeprecatedAnnotations = false;

        try {
            $globals = $this->getGlobals($class);
            $collection = new RouteCollection();
            $collection->addResource(new FileResource($class->getFileName()));
            if ($globals['env'] && $this->env !== $globals['env']) {
                return $collection;
            }
            $fqcnAlias = false;
            foreach ($class->getMethods() as $method) {
                $this->defaultRouteIndex = 0;
                $routeNamesBefore = array_keys($collection->all());
                foreach ($this->getAnnotations($method) as $annot) {
                    $this->addRoute($collection, $annot, $globals, $class, $method);
                    if ('__invoke' === $method->name) {
                        $fqcnAlias = true;
                    }
                }

                if (1 === $collection->count() - \count($routeNamesBefore)) {
                    $newRouteName = current(array_diff(array_keys($collection->all()), $routeNamesBefore));
                    if ($newRouteName !== $aliasName = sprintf('%s::%s', $class->name, $method->name)) {
                        $collection->addAlias($aliasName, $newRouteName);
                    }
                }
            }
            if (0 === $collection->count() && $class->hasMethod('__invoke')) {
                $globals = $this->resetGlobals();
                foreach ($this->getAnnotations($class) as $annot) {
                    $this->addRoute($collection, $annot, $globals, $class, $class->getMethod('__invoke'));
                    $fqcnAlias = true;
                }
            }
            if ($fqcnAlias && 1 === $collection->count()) {
                $invokeRouteName = key($collection->all());
                if ($invokeRouteName !== $class->name) {
                    $collection->addAlias($class->name, $invokeRouteName);
                }

                if ($invokeRouteName !== $aliasName = sprintf('%s::__invoke', $class->name)) {
                    $collection->addAlias($aliasName, $invokeRouteName);
                }
            }
>>>>>>> e3e3d5fb

            if (1 === $collection->count() - \count($routeNamesBefore)) {
                $newRouteName = current(array_diff(array_keys($collection->all()), $routeNamesBefore));
                $collection->addAlias(sprintf('%s::%s', $class->name, $method->name), $newRouteName);
            }
        }
        if (0 === $collection->count() && $class->hasMethod('__invoke')) {
            $globals = $this->resetGlobals();
            foreach ($this->getAnnotations($class) as $annot) {
                $this->addRoute($collection, $annot, $globals, $class, $class->getMethod('__invoke'));
                $fqcnAlias = true;
            }
        }
        if ($fqcnAlias && 1 === $collection->count()) {
            $collection->addAlias($class->name, $invokeRouteName = key($collection->all()));
            $collection->addAlias(sprintf('%s::__invoke', $class->name), $invokeRouteName);
        }

        return $collection;
    }

    /**
     * @param RouteAnnotation $annot or an object that exposes a similar interface
     */
    protected function addRoute(RouteCollection $collection, object $annot, array $globals, \ReflectionClass $class, \ReflectionMethod $method): void
    {
        if ($annot->getEnv() && $annot->getEnv() !== $this->env) {
            return;
        }

        $name = $annot->getName() ?? $this->getDefaultRouteName($class, $method);
        $name = $globals['name'].$name;

        $requirements = $annot->getRequirements();

        foreach ($requirements as $placeholder => $requirement) {
            if (\is_int($placeholder)) {
                throw new \InvalidArgumentException(sprintf('A placeholder name must be a string (%d given). Did you forget to specify the placeholder key for the requirement "%s" of route "%s" in "%s::%s()"?', $placeholder, $requirement, $name, $class->getName(), $method->getName()));
            }
        }

        $defaults = array_replace($globals['defaults'], $annot->getDefaults());
        $requirements = array_replace($globals['requirements'], $requirements);
        $options = array_replace($globals['options'], $annot->getOptions());
        $schemes = array_unique(array_merge($globals['schemes'], $annot->getSchemes()));
        $methods = array_unique(array_merge($globals['methods'], $annot->getMethods()));

        $host = $annot->getHost() ?? $globals['host'];
        $condition = $annot->getCondition() ?? $globals['condition'];
        $priority = $annot->getPriority() ?? $globals['priority'];

        $path = $annot->getLocalizedPaths() ?: $annot->getPath();
        $prefix = $globals['localized_paths'] ?: $globals['path'];
        $paths = [];

        if (\is_array($path)) {
            if (!\is_array($prefix)) {
                foreach ($path as $locale => $localePath) {
                    $paths[$locale] = $prefix.$localePath;
                }
            } elseif ($missing = array_diff_key($prefix, $path)) {
                throw new \LogicException(sprintf('Route to "%s" is missing paths for locale(s) "%s".', $class->name.'::'.$method->name, implode('", "', array_keys($missing))));
            } else {
                foreach ($path as $locale => $localePath) {
                    if (!isset($prefix[$locale])) {
                        throw new \LogicException(sprintf('Route to "%s" with locale "%s" is missing a corresponding prefix in class "%s".', $method->name, $locale, $class->name));
                    }

                    $paths[$locale] = $prefix[$locale].$localePath;
                }
            }
        } elseif (\is_array($prefix)) {
            foreach ($prefix as $locale => $localePrefix) {
                $paths[$locale] = $localePrefix.$path;
            }
        } else {
            $paths[] = $prefix.$path;
        }

        foreach ($method->getParameters() as $param) {
            if (isset($defaults[$param->name]) || !$param->isDefaultValueAvailable()) {
                continue;
            }
            foreach ($paths as $locale => $path) {
                if (preg_match(sprintf('/\{%s(?:<.*?>)?\}/', preg_quote($param->name)), $path)) {
                    if (\is_scalar($defaultValue = $param->getDefaultValue()) || null === $defaultValue) {
                        $defaults[$param->name] = $defaultValue;
                    } elseif ($defaultValue instanceof \BackedEnum) {
                        $defaults[$param->name] = $defaultValue->value;
                    }
                    break;
                }
            }
        }

        foreach ($paths as $locale => $path) {
            $route = $this->createRoute($path, $defaults, $requirements, $options, $host, $schemes, $methods, $condition);
            $this->configureRoute($route, $class, $method, $annot);
            if (0 !== $locale) {
                $route->setDefault('_locale', $locale);
                $route->setRequirement('_locale', preg_quote($locale));
                $route->setDefault('_canonical_route', $name);
                $collection->add($name.'.'.$locale, $route, $priority);
            } else {
                $collection->add($name, $route, $priority);
            }
        }
    }

    public function supports(mixed $resource, string $type = null): bool
    {
        return \is_string($resource) && preg_match('/^(?:\\\\?[a-zA-Z_\x7f-\xff][a-zA-Z0-9_\x7f-\xff]*)+$/', $resource) && (!$type || 'attribute' === $type);
    }

    public function setResolver(LoaderResolverInterface $resolver): void
    {
    }

    public function getResolver(): LoaderResolverInterface
    {
    }

    /**
     * Gets the default route name for a class method.
     *
     * @return string
     */
    protected function getDefaultRouteName(\ReflectionClass $class, \ReflectionMethod $method)
    {
        $name = str_replace('\\', '_', $class->name).'_'.$method->name;
        $name = \function_exists('mb_strtolower') && preg_match('//u', $name) ? mb_strtolower($name, 'UTF-8') : strtolower($name);
        if ($this->defaultRouteIndex > 0) {
            $name .= '_'.$this->defaultRouteIndex;
        }
        ++$this->defaultRouteIndex;

        return $name;
    }

    /**
     * @return array<string, mixed>
     */
    protected function getGlobals(\ReflectionClass $class): array
    {
        $globals = $this->resetGlobals();

        if ($attribute = $class->getAttributes($this->routeAnnotationClass, \ReflectionAttribute::IS_INSTANCEOF)[0] ?? null) {
            $annot = $attribute->newInstance();

            if (null !== $annot->getName()) {
                $globals['name'] = $annot->getName();
            }

            if (null !== $annot->getPath()) {
                $globals['path'] = $annot->getPath();
            }

            $globals['localized_paths'] = $annot->getLocalizedPaths();

            if (null !== $annot->getRequirements()) {
                $globals['requirements'] = $annot->getRequirements();
            }

            if (null !== $annot->getOptions()) {
                $globals['options'] = $annot->getOptions();
            }

            if (null !== $annot->getDefaults()) {
                $globals['defaults'] = $annot->getDefaults();
            }

            if (null !== $annot->getSchemes()) {
                $globals['schemes'] = $annot->getSchemes();
            }

            if (null !== $annot->getMethods()) {
                $globals['methods'] = $annot->getMethods();
            }

            if (null !== $annot->getHost()) {
                $globals['host'] = $annot->getHost();
            }

            if (null !== $annot->getCondition()) {
                $globals['condition'] = $annot->getCondition();
            }

            $globals['priority'] = $annot->getPriority() ?? 0;
            $globals['env'] = $annot->getEnv();

            foreach ($globals['requirements'] as $placeholder => $requirement) {
                if (\is_int($placeholder)) {
                    throw new \InvalidArgumentException(sprintf('A placeholder name must be a string (%d given). Did you forget to specify the placeholder key for the requirement "%s" in "%s"?', $placeholder, $requirement, $class->getName()));
                }
            }
        }

        return $globals;
    }

    private function resetGlobals(): array
    {
        return [
            'path' => null,
            'localized_paths' => [],
            'requirements' => [],
            'options' => [],
            'defaults' => [],
            'schemes' => [],
            'methods' => [],
            'host' => '',
            'condition' => '',
            'name' => '',
            'priority' => 0,
            'env' => null,
        ];
    }

    protected function createRoute(string $path, array $defaults, array $requirements, array $options, ?string $host, array $schemes, array $methods, ?string $condition): Route
    {
        return new Route($path, $defaults, $requirements, $options, $host, $schemes, $methods, $condition);
    }

    /**
     * @return void
     */
    abstract protected function configureRoute(Route $route, \ReflectionClass $class, \ReflectionMethod $method, object $annot);

    /**
     * @return iterable<int, RouteAnnotation>
     */
    private function getAnnotations(\ReflectionClass|\ReflectionMethod $reflection): iterable
    {
        foreach ($reflection->getAttributes($this->routeAnnotationClass, \ReflectionAttribute::IS_INSTANCEOF) as $attribute) {
            yield $attribute->newInstance();
        }
    }
}<|MERGE_RESOLUTION|>--- conflicted
+++ resolved
@@ -82,7 +82,6 @@
             throw new \InvalidArgumentException(sprintf('Attributes from class "%s" cannot be read as it is abstract.', $class->getName()));
         }
 
-<<<<<<< HEAD
         $globals = $this->getGlobals($class);
         $collection = new RouteCollection();
         $collection->addResource(new FileResource($class->getFileName()));
@@ -99,56 +98,12 @@
                     $fqcnAlias = true;
                 }
             }
-=======
-        $this->hasDeprecatedAnnotations = false;
-
-        try {
-            $globals = $this->getGlobals($class);
-            $collection = new RouteCollection();
-            $collection->addResource(new FileResource($class->getFileName()));
-            if ($globals['env'] && $this->env !== $globals['env']) {
-                return $collection;
-            }
-            $fqcnAlias = false;
-            foreach ($class->getMethods() as $method) {
-                $this->defaultRouteIndex = 0;
-                $routeNamesBefore = array_keys($collection->all());
-                foreach ($this->getAnnotations($method) as $annot) {
-                    $this->addRoute($collection, $annot, $globals, $class, $method);
-                    if ('__invoke' === $method->name) {
-                        $fqcnAlias = true;
-                    }
-                }
-
-                if (1 === $collection->count() - \count($routeNamesBefore)) {
-                    $newRouteName = current(array_diff(array_keys($collection->all()), $routeNamesBefore));
-                    if ($newRouteName !== $aliasName = sprintf('%s::%s', $class->name, $method->name)) {
-                        $collection->addAlias($aliasName, $newRouteName);
-                    }
-                }
-            }
-            if (0 === $collection->count() && $class->hasMethod('__invoke')) {
-                $globals = $this->resetGlobals();
-                foreach ($this->getAnnotations($class) as $annot) {
-                    $this->addRoute($collection, $annot, $globals, $class, $class->getMethod('__invoke'));
-                    $fqcnAlias = true;
-                }
-            }
-            if ($fqcnAlias && 1 === $collection->count()) {
-                $invokeRouteName = key($collection->all());
-                if ($invokeRouteName !== $class->name) {
-                    $collection->addAlias($class->name, $invokeRouteName);
-                }
-
-                if ($invokeRouteName !== $aliasName = sprintf('%s::__invoke', $class->name)) {
-                    $collection->addAlias($aliasName, $invokeRouteName);
-                }
-            }
->>>>>>> e3e3d5fb
 
             if (1 === $collection->count() - \count($routeNamesBefore)) {
                 $newRouteName = current(array_diff(array_keys($collection->all()), $routeNamesBefore));
-                $collection->addAlias(sprintf('%s::%s', $class->name, $method->name), $newRouteName);
+                if ($newRouteName !== $aliasName = sprintf('%s::%s', $class->name, $method->name)) {
+                    $collection->addAlias($aliasName, $newRouteName);
+                }
             }
         }
         if (0 === $collection->count() && $class->hasMethod('__invoke')) {
@@ -159,8 +114,14 @@
             }
         }
         if ($fqcnAlias && 1 === $collection->count()) {
-            $collection->addAlias($class->name, $invokeRouteName = key($collection->all()));
-            $collection->addAlias(sprintf('%s::__invoke', $class->name), $invokeRouteName);
+            $invokeRouteName = key($collection->all());
+            if ($invokeRouteName !== $class->name) {
+                $collection->addAlias($class->name, $invokeRouteName);
+            }
+
+            if ($invokeRouteName !== $aliasName = sprintf('%s::__invoke', $class->name)) {
+                $collection->addAlias($aliasName, $invokeRouteName);
+            }
         }
 
         return $collection;
