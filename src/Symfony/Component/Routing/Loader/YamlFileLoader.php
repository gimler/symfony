--- conflicted
+++ resolved
@@ -113,19 +113,9 @@
      */
     protected function parseRoute(RouteCollection $collection, string $name, array $config, string $path)
     {
-<<<<<<< HEAD
-        $defaults = isset($config['defaults']) ? $config['defaults'] : [];
-        $requirements = isset($config['requirements']) ? $config['requirements'] : [];
-        $options = isset($config['options']) ? $config['options'] : [];
-=======
         $defaults = $config['defaults'] ?? [];
         $requirements = $config['requirements'] ?? [];
         $options = $config['options'] ?? [];
-        $host = $config['host'] ?? '';
-        $schemes = $config['schemes'] ?? [];
-        $methods = $config['methods'] ?? [];
-        $condition = $config['condition'] ?? null;
->>>>>>> fc794e59
 
         foreach ($requirements as $placeholder => $requirement) {
             if (\is_int($placeholder)) {
