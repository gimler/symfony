<?php

/*
 * This file is part of the Symfony package.
 *
 * (c) Fabien Potencier <fabien@symfony.com>
 *
 * For the full copyright and license information, please view the LICENSE
 * file that was distributed with this source code.
 */

namespace Symfony\Component\Routing\Loader;

use Symfony\Component\Config\Loader\FileLoader;
use Symfony\Component\Config\Resource\FileResource;
use Symfony\Component\Routing\Loader\Configurator\Traits\HostTrait;
use Symfony\Component\Routing\Loader\Configurator\Traits\LocalizedRouteTrait;
use Symfony\Component\Routing\Loader\Configurator\Traits\PrefixTrait;
use Symfony\Component\Routing\RouteCollection;
use Symfony\Component\Yaml\Exception\ParseException;
use Symfony\Component\Yaml\Parser as YamlParser;
use Symfony\Component\Yaml\Yaml;

/**
 * YamlFileLoader loads Yaml routing files.
 *
 * @author Fabien Potencier <fabien@symfony.com>
 * @author Tobias Schultze <http://tobion.de>
 */
class YamlFileLoader extends FileLoader
{
    use HostTrait;
    use LocalizedRouteTrait;
    use PrefixTrait;

    private const AVAILABLE_KEYS = [
        'resource', 'type', 'prefix', 'path', 'host', 'schemes', 'methods', 'defaults', 'requirements', 'options', 'condition', 'controller', 'name_prefix', 'trailing_slash_on_root', 'locale', 'format', 'utf8', 'exclude', 'stateless',
    ];
    private YamlParser $yamlParser;

    /**
     * @throws \InvalidArgumentException When a route can't be parsed because YAML is invalid
     */
<<<<<<< HEAD
    public function load(mixed $file, string $type = null): RouteCollection
=======
    public function load(mixed $file, ?string $type = null): RouteCollection
>>>>>>> a44829e2
    {
        $path = $this->locator->locate($file);

        if (!stream_is_local($path)) {
            throw new \InvalidArgumentException(sprintf('This is not a local file "%s".', $path));
        }

        if (!file_exists($path)) {
            throw new \InvalidArgumentException(sprintf('File "%s" not found.', $path));
        }

        $this->yamlParser ??= new YamlParser();

        try {
            $parsedConfig = $this->yamlParser->parseFile($path, Yaml::PARSE_CONSTANT);
        } catch (ParseException $e) {
            throw new \InvalidArgumentException(sprintf('The file "%s" does not contain valid YAML: ', $path).$e->getMessage(), 0, $e);
        }

        $collection = new RouteCollection();
        $collection->addResource(new FileResource($path));

        // empty file
        if (null === $parsedConfig) {
            return $collection;
        }

        // not an array
        if (!\is_array($parsedConfig)) {
            throw new \InvalidArgumentException(sprintf('The file "%s" must contain a YAML array.', $path));
        }

        foreach ($parsedConfig as $name => $config) {
            if (str_starts_with($name, 'when@')) {
                if (!$this->env || 'when@'.$this->env !== $name) {
                    continue;
                }

                foreach ($config as $name => $config) {
                    $this->validate($config, $name.'" when "@'.$this->env, $path);

                    if (isset($config['resource'])) {
                        $this->parseImport($collection, $config, $path, $file);
                    } else {
                        $this->parseRoute($collection, $name, $config, $path);
                    }
                }

                continue;
            }

            $this->validate($config, $name, $path);

            if (isset($config['resource'])) {
                $this->parseImport($collection, $config, $path, $file);
            } else {
                $this->parseRoute($collection, $name, $config, $path);
            }
        }

        return $collection;
    }

<<<<<<< HEAD
    public function supports(mixed $resource, string $type = null): bool
=======
    public function supports(mixed $resource, ?string $type = null): bool
>>>>>>> a44829e2
    {
        return \is_string($resource) && \in_array(pathinfo($resource, \PATHINFO_EXTENSION), ['yml', 'yaml'], true) && (!$type || 'yaml' === $type);
    }

    /**
     * Parses a route and adds it to the RouteCollection.
     *
     * @return void
     */
    protected function parseRoute(RouteCollection $collection, string $name, array $config, string $path)
    {
        if (isset($config['alias'])) {
            $alias = $collection->addAlias($name, $config['alias']);
            $deprecation = $config['deprecated'] ?? null;
            if (null !== $deprecation) {
                $alias->setDeprecated(
                    $deprecation['package'],
                    $deprecation['version'],
                    $deprecation['message'] ?? ''
                );
            }

            return;
        }

        $defaults = $config['defaults'] ?? [];
        $requirements = $config['requirements'] ?? [];
        $options = $config['options'] ?? [];

        foreach ($requirements as $placeholder => $requirement) {
            if (\is_int($placeholder)) {
                throw new \InvalidArgumentException(sprintf('A placeholder name must be a string (%d given). Did you forget to specify the placeholder key for the requirement "%s" of route "%s" in "%s"?', $placeholder, $requirement, $name, $path));
            }
        }

        if (isset($config['controller'])) {
            $defaults['_controller'] = $config['controller'];
        }
        if (isset($config['locale'])) {
            $defaults['_locale'] = $config['locale'];
        }
        if (isset($config['format'])) {
            $defaults['_format'] = $config['format'];
        }
        if (isset($config['utf8'])) {
            $options['utf8'] = $config['utf8'];
        }
        if (isset($config['stateless'])) {
            $defaults['_stateless'] = $config['stateless'];
        }

        $routes = $this->createLocalizedRoute($collection, $name, $config['path']);
        $routes->addDefaults($defaults);
        $routes->addRequirements($requirements);
        $routes->addOptions($options);
        $routes->setSchemes($config['schemes'] ?? []);
        $routes->setMethods($config['methods'] ?? []);
        $routes->setCondition($config['condition'] ?? null);

        if (isset($config['host'])) {
            $this->addHost($routes, $config['host']);
        }
    }

    /**
     * Parses an import and adds the routes in the resource to the RouteCollection.
     *
     * @return void
     */
    protected function parseImport(RouteCollection $collection, array $config, string $path, string $file)
    {
        $type = $config['type'] ?? null;
        $prefix = $config['prefix'] ?? '';
        $defaults = $config['defaults'] ?? [];
        $requirements = $config['requirements'] ?? [];
        $options = $config['options'] ?? [];
        $host = $config['host'] ?? null;
        $condition = $config['condition'] ?? null;
        $schemes = $config['schemes'] ?? null;
        $methods = $config['methods'] ?? null;
        $trailingSlashOnRoot = $config['trailing_slash_on_root'] ?? true;
        $namePrefix = $config['name_prefix'] ?? null;
        $exclude = $config['exclude'] ?? null;

        if (isset($config['controller'])) {
            $defaults['_controller'] = $config['controller'];
        }
        if (isset($config['locale'])) {
            $defaults['_locale'] = $config['locale'];
        }
        if (isset($config['format'])) {
            $defaults['_format'] = $config['format'];
        }
        if (isset($config['utf8'])) {
            $options['utf8'] = $config['utf8'];
        }
        if (isset($config['stateless'])) {
            $defaults['_stateless'] = $config['stateless'];
        }

        $this->setCurrentDir(\dirname($path));

        /** @var RouteCollection[] $imported */
        $imported = $this->import($config['resource'], $type, false, $file, $exclude) ?: [];

        if (!\is_array($imported)) {
            $imported = [$imported];
        }

        foreach ($imported as $subCollection) {
            $this->addPrefix($subCollection, $prefix, $trailingSlashOnRoot);

            if (null !== $host) {
                $this->addHost($subCollection, $host);
            }
            if (null !== $condition) {
                $subCollection->setCondition($condition);
            }
            if (null !== $schemes) {
                $subCollection->setSchemes($schemes);
            }
            if (null !== $methods) {
                $subCollection->setMethods($methods);
            }
            if (null !== $namePrefix) {
                $subCollection->addNamePrefix($namePrefix);
            }
            $subCollection->addDefaults($defaults);
            $subCollection->addRequirements($requirements);
            $subCollection->addOptions($options);

            $collection->addCollection($subCollection);
        }
    }

    /**
     * @return void
     *
     * @throws \InvalidArgumentException If one of the provided config keys is not supported,
     *                                   something is missing or the combination is nonsense
     */
    protected function validate(mixed $config, string $name, string $path)
    {
        if (!\is_array($config)) {
            throw new \InvalidArgumentException(sprintf('The definition of "%s" in "%s" must be a YAML array.', $name, $path));
        }
        if (isset($config['alias'])) {
            $this->validateAlias($config, $name, $path);

            return;
        }
        if ($extraKeys = array_diff(array_keys($config), self::AVAILABLE_KEYS)) {
            throw new \InvalidArgumentException(sprintf('The routing file "%s" contains unsupported keys for "%s": "%s". Expected one of: "%s".', $path, $name, implode('", "', $extraKeys), implode('", "', self::AVAILABLE_KEYS)));
        }
        if (isset($config['resource']) && isset($config['path'])) {
            throw new \InvalidArgumentException(sprintf('The routing file "%s" must not specify both the "resource" key and the "path" key for "%s". Choose between an import and a route definition.', $path, $name));
        }
        if (!isset($config['resource']) && isset($config['type'])) {
            throw new \InvalidArgumentException(sprintf('The "type" key for the route definition "%s" in "%s" is unsupported. It is only available for imports in combination with the "resource" key.', $name, $path));
        }
        if (!isset($config['resource']) && !isset($config['path'])) {
            throw new \InvalidArgumentException(sprintf('You must define a "path" for the route "%s" in file "%s".', $name, $path));
        }
        if (isset($config['controller']) && isset($config['defaults']['_controller'])) {
            throw new \InvalidArgumentException(sprintf('The routing file "%s" must not specify both the "controller" key and the defaults key "_controller" for "%s".', $path, $name));
        }
        if (isset($config['stateless']) && isset($config['defaults']['_stateless'])) {
            throw new \InvalidArgumentException(sprintf('The routing file "%s" must not specify both the "stateless" key and the defaults key "_stateless" for "%s".', $path, $name));
        }
    }

    /**
     * @throws \InvalidArgumentException If one of the provided config keys is not supported,
     *                                   something is missing or the combination is nonsense
     */
    private function validateAlias(array $config, string $name, string $path): void
    {
        foreach ($config as $key => $value) {
            if (!\in_array($key, ['alias', 'deprecated'], true)) {
                throw new \InvalidArgumentException(sprintf('The routing file "%s" must not specify other keys than "alias" and "deprecated" for "%s".', $path, $name));
            }

            if ('deprecated' === $key) {
                if (!isset($value['package'])) {
                    throw new \InvalidArgumentException(sprintf('The routing file "%s" must specify the attribute "package" of the "deprecated" option for "%s".', $path, $name));
                }

                if (!isset($value['version'])) {
                    throw new \InvalidArgumentException(sprintf('The routing file "%s" must specify the attribute "version" of the "deprecated" option for "%s".', $path, $name));
                }
            }
        }
    }
}<|MERGE_RESOLUTION|>--- conflicted
+++ resolved
@@ -41,11 +41,7 @@
     /**
      * @throws \InvalidArgumentException When a route can't be parsed because YAML is invalid
      */
-<<<<<<< HEAD
-    public function load(mixed $file, string $type = null): RouteCollection
-=======
     public function load(mixed $file, ?string $type = null): RouteCollection
->>>>>>> a44829e2
     {
         $path = $this->locator->locate($file);
 
@@ -109,11 +105,7 @@
         return $collection;
     }
 
-<<<<<<< HEAD
-    public function supports(mixed $resource, string $type = null): bool
-=======
     public function supports(mixed $resource, ?string $type = null): bool
->>>>>>> a44829e2
     {
         return \is_string($resource) && \in_array(pathinfo($resource, \PATHINFO_EXTENSION), ['yml', 'yaml'], true) && (!$type || 'yaml' === $type);
     }
