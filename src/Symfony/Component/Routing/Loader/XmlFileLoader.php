--- conflicted
+++ resolved
@@ -38,11 +38,7 @@
      * @throws \InvalidArgumentException when the file cannot be loaded or when the XML cannot be
      *                                   parsed because it does not validate against the scheme
      */
-<<<<<<< HEAD
-    public function load(mixed $file, string $type = null): RouteCollection
-=======
     public function load(mixed $file, ?string $type = null): RouteCollection
->>>>>>> a44829e2
     {
         $path = $this->locator->locate($file);
 
@@ -98,11 +94,7 @@
         }
     }
 
-<<<<<<< HEAD
-    public function supports(mixed $resource, string $type = null): bool
-=======
     public function supports(mixed $resource, ?string $type = null): bool
->>>>>>> a44829e2
     {
         return \is_string($resource) && 'xml' === pathinfo($resource, \PATHINFO_EXTENSION) && (!$type || 'xml' === $type);
     }
