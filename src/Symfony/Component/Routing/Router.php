<?php

/*
 * This file is part of the Symfony package.
 *
 * (c) Fabien Potencier <fabien@symfony.com>
 *
 * For the full copyright and license information, please view the LICENSE
 * file that was distributed with this source code.
 */

namespace Symfony\Component\Routing;

use Psr\Log\LoggerInterface;
use Symfony\Component\Config\ConfigCacheFactory;
use Symfony\Component\Config\ConfigCacheFactoryInterface;
use Symfony\Component\Config\ConfigCacheInterface;
use Symfony\Component\Config\Loader\LoaderInterface;
use Symfony\Component\ExpressionLanguage\ExpressionFunctionProviderInterface;
use Symfony\Component\HttpFoundation\Request;
use Symfony\Component\Routing\Generator\CompiledUrlGenerator;
use Symfony\Component\Routing\Generator\ConfigurableRequirementsInterface;
use Symfony\Component\Routing\Generator\Dumper\CompiledUrlGeneratorDumper;
use Symfony\Component\Routing\Generator\Dumper\GeneratorDumperInterface;
use Symfony\Component\Routing\Generator\UrlGeneratorInterface;
use Symfony\Component\Routing\Matcher\CompiledUrlMatcher;
use Symfony\Component\Routing\Matcher\Dumper\CompiledUrlMatcherDumper;
use Symfony\Component\Routing\Matcher\Dumper\MatcherDumperInterface;
use Symfony\Component\Routing\Matcher\RequestMatcherInterface;
use Symfony\Component\Routing\Matcher\UrlMatcherInterface;

/**
 * The Router class is an example of the integration of all pieces of the
 * routing system for easier use.
 *
 * @author Fabien Potencier <fabien@symfony.com>
 */
class Router implements RouterInterface, RequestMatcherInterface
{
    /**
     * @var UrlMatcherInterface|null
     */
    protected $matcher;

    /**
     * @var UrlGeneratorInterface|null
     */
    protected $generator;

    /**
     * @var RequestContext
     */
    protected $context;

    /**
     * @var LoaderInterface
     */
    protected $loader;

    /**
     * @var RouteCollection|null
     */
    protected $collection;

    /**
     * @var mixed
     */
    protected $resource;

    /**
     * @var array
     */
    protected $options = [];

    /**
     * @var LoggerInterface|null
     */
    protected $logger;

    /**
     * @var string|null
     */
    protected $defaultLocale;

    private ConfigCacheFactoryInterface $configCacheFactory;

    /**
     * @var ExpressionFunctionProviderInterface[]
     */
    private array $expressionLanguageProviders = [];

    private static ?array $cache = [];

<<<<<<< HEAD
    public function __construct(LoaderInterface $loader, mixed $resource, array $options = [], RequestContext $context = null, LoggerInterface $logger = null, string $defaultLocale = null)
=======
    /**
     * @param mixed $resource The main resource to load
     */
    public function __construct(LoaderInterface $loader, $resource, array $options = [], ?RequestContext $context = null, ?LoggerInterface $logger = null, ?string $defaultLocale = null)
>>>>>>> 2a31f2dd
    {
        $this->loader = $loader;
        $this->resource = $resource;
        $this->logger = $logger;
        $this->context = $context ?? new RequestContext();
        $this->setOptions($options);
        $this->defaultLocale = $defaultLocale;
    }

    /**
     * Sets options.
     *
     * Available options:
     *
     *   * cache_dir:              The cache directory (or null to disable caching)
     *   * debug:                  Whether to enable debugging or not (false by default)
     *   * generator_class:        The name of a UrlGeneratorInterface implementation
     *   * generator_dumper_class: The name of a GeneratorDumperInterface implementation
     *   * matcher_class:          The name of a UrlMatcherInterface implementation
     *   * matcher_dumper_class:   The name of a MatcherDumperInterface implementation
     *   * resource_type:          Type hint for the main resource (optional)
     *   * strict_requirements:    Configure strict requirement checking for generators
     *                             implementing ConfigurableRequirementsInterface (default is true)
     *
     * @return void
     *
     * @throws \InvalidArgumentException When unsupported option is provided
     */
    public function setOptions(array $options)
    {
        $this->options = [
            'cache_dir' => null,
            'debug' => false,
            'generator_class' => CompiledUrlGenerator::class,
            'generator_dumper_class' => CompiledUrlGeneratorDumper::class,
            'matcher_class' => CompiledUrlMatcher::class,
            'matcher_dumper_class' => CompiledUrlMatcherDumper::class,
            'resource_type' => null,
            'strict_requirements' => true,
        ];

        // check option names and live merge, if errors are encountered Exception will be thrown
        $invalid = [];
        foreach ($options as $key => $value) {
            if (\array_key_exists($key, $this->options)) {
                $this->options[$key] = $value;
            } else {
                $invalid[] = $key;
            }
        }

        if ($invalid) {
            throw new \InvalidArgumentException(sprintf('The Router does not support the following options: "%s".', implode('", "', $invalid)));
        }
    }

    /**
     * Sets an option.
     *
     * @return void
     *
     * @throws \InvalidArgumentException
     */
    public function setOption(string $key, mixed $value)
    {
        if (!\array_key_exists($key, $this->options)) {
            throw new \InvalidArgumentException(sprintf('The Router does not support the "%s" option.', $key));
        }

        $this->options[$key] = $value;
    }

    /**
     * Gets an option value.
     *
     * @throws \InvalidArgumentException
     */
    public function getOption(string $key): mixed
    {
        if (!\array_key_exists($key, $this->options)) {
            throw new \InvalidArgumentException(sprintf('The Router does not support the "%s" option.', $key));
        }

        return $this->options[$key];
    }

    /**
     * @return RouteCollection
     */
    public function getRouteCollection()
    {
        return $this->collection ??= $this->loader->load($this->resource, $this->options['resource_type']);
    }

    /**
     * @return void
     */
    public function setContext(RequestContext $context)
    {
        $this->context = $context;

        if (null !== $this->matcher) {
            $this->getMatcher()->setContext($context);
        }
        if (null !== $this->generator) {
            $this->getGenerator()->setContext($context);
        }
    }

    public function getContext(): RequestContext
    {
        return $this->context;
    }

    /**
     * Sets the ConfigCache factory to use.
     *
     * @return void
     */
    public function setConfigCacheFactory(ConfigCacheFactoryInterface $configCacheFactory)
    {
        $this->configCacheFactory = $configCacheFactory;
    }

    public function generate(string $name, array $parameters = [], int $referenceType = self::ABSOLUTE_PATH): string
    {
        return $this->getGenerator()->generate($name, $parameters, $referenceType);
    }

    public function match(string $pathinfo): array
    {
        return $this->getMatcher()->match($pathinfo);
    }

    public function matchRequest(Request $request): array
    {
        $matcher = $this->getMatcher();
        if (!$matcher instanceof RequestMatcherInterface) {
            // fallback to the default UrlMatcherInterface
            return $matcher->match($request->getPathInfo());
        }

        return $matcher->matchRequest($request);
    }

    /**
     * Gets the UrlMatcher or RequestMatcher instance associated with this Router.
     */
    public function getMatcher(): UrlMatcherInterface|RequestMatcherInterface
    {
        if (null !== $this->matcher) {
            return $this->matcher;
        }

        if (null === $this->options['cache_dir']) {
            $routes = $this->getRouteCollection();
            $compiled = is_a($this->options['matcher_class'], CompiledUrlMatcher::class, true);
            if ($compiled) {
                $routes = (new CompiledUrlMatcherDumper($routes))->getCompiledRoutes();
            }
            $this->matcher = new $this->options['matcher_class']($routes, $this->context);
            if (method_exists($this->matcher, 'addExpressionLanguageProvider')) {
                foreach ($this->expressionLanguageProviders as $provider) {
                    $this->matcher->addExpressionLanguageProvider($provider);
                }
            }

            return $this->matcher;
        }

        $cache = $this->getConfigCacheFactory()->cache($this->options['cache_dir'].'/url_matching_routes.php',
            function (ConfigCacheInterface $cache) {
                $dumper = $this->getMatcherDumperInstance();
                if (method_exists($dumper, 'addExpressionLanguageProvider')) {
                    foreach ($this->expressionLanguageProviders as $provider) {
                        $dumper->addExpressionLanguageProvider($provider);
                    }
                }

                $cache->write($dumper->dump(), $this->getRouteCollection()->getResources());
            }
        );

        return $this->matcher = new $this->options['matcher_class'](self::getCompiledRoutes($cache->getPath()), $this->context);
    }

    /**
     * Gets the UrlGenerator instance associated with this Router.
     */
    public function getGenerator(): UrlGeneratorInterface
    {
        if (null !== $this->generator) {
            return $this->generator;
        }

        if (null === $this->options['cache_dir']) {
            $routes = $this->getRouteCollection();
            $compiled = is_a($this->options['generator_class'], CompiledUrlGenerator::class, true);
            if ($compiled) {
                $generatorDumper = new CompiledUrlGeneratorDumper($routes);
                $routes = array_merge($generatorDumper->getCompiledRoutes(), $generatorDumper->getCompiledAliases());
            }
            $this->generator = new $this->options['generator_class']($routes, $this->context, $this->logger, $this->defaultLocale);
        } else {
            $cache = $this->getConfigCacheFactory()->cache($this->options['cache_dir'].'/url_generating_routes.php',
                function (ConfigCacheInterface $cache) {
                    $dumper = $this->getGeneratorDumperInstance();

                    $cache->write($dumper->dump(), $this->getRouteCollection()->getResources());
                }
            );

            $this->generator = new $this->options['generator_class'](self::getCompiledRoutes($cache->getPath()), $this->context, $this->logger, $this->defaultLocale);
        }

        if ($this->generator instanceof ConfigurableRequirementsInterface) {
            $this->generator->setStrictRequirements($this->options['strict_requirements']);
        }

        return $this->generator;
    }

    /**
     * @return void
     */
    public function addExpressionLanguageProvider(ExpressionFunctionProviderInterface $provider)
    {
        $this->expressionLanguageProviders[] = $provider;
    }

    protected function getGeneratorDumperInstance(): GeneratorDumperInterface
    {
        return new $this->options['generator_dumper_class']($this->getRouteCollection());
    }

    protected function getMatcherDumperInstance(): MatcherDumperInterface
    {
        return new $this->options['matcher_dumper_class']($this->getRouteCollection());
    }

    /**
     * Provides the ConfigCache factory implementation, falling back to a
     * default implementation if necessary.
     */
    private function getConfigCacheFactory(): ConfigCacheFactoryInterface
    {
        return $this->configCacheFactory ??= new ConfigCacheFactory($this->options['debug']);
    }

    private static function getCompiledRoutes(string $path): array
    {
        if ([] === self::$cache && \function_exists('opcache_invalidate') && filter_var(\ini_get('opcache.enable'), \FILTER_VALIDATE_BOOL) && (!\in_array(\PHP_SAPI, ['cli', 'phpdbg'], true) || filter_var(\ini_get('opcache.enable_cli'), \FILTER_VALIDATE_BOOL))) {
            self::$cache = null;
        }

        if (null === self::$cache) {
            return require $path;
        }

        return self::$cache[$path] ??= require $path;
    }
}<|MERGE_RESOLUTION|>--- conflicted
+++ resolved
@@ -91,14 +91,7 @@
 
     private static ?array $cache = [];
 
-<<<<<<< HEAD
-    public function __construct(LoaderInterface $loader, mixed $resource, array $options = [], RequestContext $context = null, LoggerInterface $logger = null, string $defaultLocale = null)
-=======
-    /**
-     * @param mixed $resource The main resource to load
-     */
-    public function __construct(LoaderInterface $loader, $resource, array $options = [], ?RequestContext $context = null, ?LoggerInterface $logger = null, ?string $defaultLocale = null)
->>>>>>> 2a31f2dd
+    public function __construct(LoaderInterface $loader, mixed $resource, array $options = [], ?RequestContext $context = null, ?LoggerInterface $logger = null, ?string $defaultLocale = null)
     {
         $this->loader = $loader;
         $this->resource = $resource;
