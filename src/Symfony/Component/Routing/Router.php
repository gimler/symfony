<?php

/*
 * This file is part of the Symfony package.
 *
 * (c) Fabien Potencier <fabien@symfony.com>
 *
 * For the full copyright and license information, please view the LICENSE
 * file that was distributed with this source code.
 */

namespace Symfony\Component\Routing;

use Psr\Log\LoggerInterface;
use Symfony\Component\Config\ConfigCacheFactory;
use Symfony\Component\Config\ConfigCacheFactoryInterface;
use Symfony\Component\Config\ConfigCacheInterface;
use Symfony\Component\Config\Loader\LoaderInterface;
use Symfony\Component\ExpressionLanguage\ExpressionFunctionProviderInterface;
use Symfony\Component\HttpFoundation\Request;
use Symfony\Component\Routing\Generator\CompiledUrlGenerator;
use Symfony\Component\Routing\Generator\ConfigurableRequirementsInterface;
use Symfony\Component\Routing\Generator\Dumper\CompiledUrlGeneratorDumper;
use Symfony\Component\Routing\Generator\Dumper\GeneratorDumperInterface;
use Symfony\Component\Routing\Generator\UrlGeneratorInterface;
use Symfony\Component\Routing\Matcher\CompiledUrlMatcher;
use Symfony\Component\Routing\Matcher\Dumper\CompiledUrlMatcherDumper;
use Symfony\Component\Routing\Matcher\Dumper\MatcherDumperInterface;
use Symfony\Component\Routing\Matcher\RequestMatcherInterface;
use Symfony\Component\Routing\Matcher\UrlMatcherInterface;

/**
 * The Router class is an example of the integration of all pieces of the
 * routing system for easier use.
 *
 * @author Fabien Potencier <fabien@symfony.com>
 */
class Router implements RouterInterface, RequestMatcherInterface
{
    /**
     * @var UrlMatcherInterface|null
     */
    protected $matcher;

    /**
     * @var UrlGeneratorInterface|null
     */
    protected $generator;

    /**
     * @var RequestContext
     */
    protected $context;

    /**
     * @var LoaderInterface
     */
    protected $loader;

    /**
     * @var RouteCollection|null
     */
    protected $collection;

    /**
     * @var mixed
     */
    protected $resource;

    /**
     * @var array
     */
    protected $options = [];

    /**
     * @var LoggerInterface|null
     */
    protected $logger;

    /**
     * @var string|null
     */
    protected $defaultLocale;

    private ConfigCacheFactoryInterface $configCacheFactory;

    /**
     * @var ExpressionFunctionProviderInterface[]
     */
    private array $expressionLanguageProviders = [];

    private static ?array $cache = [];

<<<<<<< HEAD
    public function __construct(LoaderInterface $loader, mixed $resource, array $options = [], RequestContext $context = null, LoggerInterface $logger = null, string $defaultLocale = null)
=======
    public function __construct(LoaderInterface $loader, mixed $resource, array $options = [], ?RequestContext $context = null, ?LoggerInterface $logger = null, ?string $defaultLocale = null)
>>>>>>> a44829e2
    {
        $this->loader = $loader;
        $this->resource = $resource;
        $this->logger = $logger;
        $this->context = $context ?? new RequestContext();
        $this->setOptions($options);
        $this->defaultLocale = $defaultLocale;
    }

    /**
     * Sets options.
     *
     * Available options:
     *
     *   * cache_dir:              The cache directory (or null to disable caching)
     *   * debug:                  Whether to enable debugging or not (false by default)
     *   * generator_class:        The name of a UrlGeneratorInterface implementation
     *   * generator_dumper_class: The name of a GeneratorDumperInterface implementation
     *   * matcher_class:          The name of a UrlMatcherInterface implementation
     *   * matcher_dumper_class:   The name of a MatcherDumperInterface implementation
     *   * resource_type:          Type hint for the main resource (optional)
     *   * strict_requirements:    Configure strict requirement checking for generators
     *                             implementing ConfigurableRequirementsInterface (default is true)
     *
     * @return void
     *
     * @throws \InvalidArgumentException When unsupported option is provided
     */
    public function setOptions(array $options)
    {
        $this->options = [
            'cache_dir' => null,
            'debug' => false,
            'generator_class' => CompiledUrlGenerator::class,
            'generator_dumper_class' => CompiledUrlGeneratorDumper::class,
            'matcher_class' => CompiledUrlMatcher::class,
            'matcher_dumper_class' => CompiledUrlMatcherDumper::class,
            'resource_type' => null,
            'strict_requirements' => true,
        ];

        // check option names and live merge, if errors are encountered Exception will be thrown
        $invalid = [];
        foreach ($options as $key => $value) {
            if (\array_key_exists($key, $this->options)) {
                $this->options[$key] = $value;
            } else {
                $invalid[] = $key;
            }
        }

        if ($invalid) {
            throw new \InvalidArgumentException(sprintf('The Router does not support the following options: "%s".', implode('", "', $invalid)));
        }
    }

    /**
     * Sets an option.
     *
     * @return void
     *
     * @throws \InvalidArgumentException
     */
    public function setOption(string $key, mixed $value)
    {
        if (!\array_key_exists($key, $this->options)) {
            throw new \InvalidArgumentException(sprintf('The Router does not support the "%s" option.', $key));
        }

        $this->options[$key] = $value;
    }

    /**
     * Gets an option value.
     *
     * @throws \InvalidArgumentException
     */
    public function getOption(string $key): mixed
    {
        if (!\array_key_exists($key, $this->options)) {
            throw new \InvalidArgumentException(sprintf('The Router does not support the "%s" option.', $key));
        }

        return $this->options[$key];
    }

    /**
     * @return RouteCollection
     */
    public function getRouteCollection()
    {
        return $this->collection ??= $this->loader->load($this->resource, $this->options['resource_type']);
    }

    /**
     * @return void
     */
    public function setContext(RequestContext $context)
    {
        $this->context = $context;

        if (isset($this->matcher)) {
            $this->getMatcher()->setContext($context);
        }
        if (isset($this->generator)) {
            $this->getGenerator()->setContext($context);
        }
    }

    public function getContext(): RequestContext
    {
        return $this->context;
    }

    /**
     * Sets the ConfigCache factory to use.
     *
     * @return void
     */
    public function setConfigCacheFactory(ConfigCacheFactoryInterface $configCacheFactory)
    {
        $this->configCacheFactory = $configCacheFactory;
    }

    public function generate(string $name, array $parameters = [], int $referenceType = self::ABSOLUTE_PATH): string
    {
        return $this->getGenerator()->generate($name, $parameters, $referenceType);
    }

    public function match(string $pathinfo): array
    {
        return $this->getMatcher()->match($pathinfo);
    }

    public function matchRequest(Request $request): array
    {
        $matcher = $this->getMatcher();
        if (!$matcher instanceof RequestMatcherInterface) {
            // fallback to the default UrlMatcherInterface
            return $matcher->match($request->getPathInfo());
        }

        return $matcher->matchRequest($request);
    }

    /**
     * Gets the UrlMatcher or RequestMatcher instance associated with this Router.
     */
    public function getMatcher(): UrlMatcherInterface|RequestMatcherInterface
    {
        if (isset($this->matcher)) {
            return $this->matcher;
        }

        if (null === $this->options['cache_dir']) {
            $routes = $this->getRouteCollection();
            $compiled = is_a($this->options['matcher_class'], CompiledUrlMatcher::class, true);
            if ($compiled) {
                $routes = (new CompiledUrlMatcherDumper($routes))->getCompiledRoutes();
            }
            $this->matcher = new $this->options['matcher_class']($routes, $this->context);
            if (method_exists($this->matcher, 'addExpressionLanguageProvider')) {
                foreach ($this->expressionLanguageProviders as $provider) {
                    $this->matcher->addExpressionLanguageProvider($provider);
                }
            }

            return $this->matcher;
        }

        $cache = $this->getConfigCacheFactory()->cache($this->options['cache_dir'].'/url_matching_routes.php',
            function (ConfigCacheInterface $cache) {
                $dumper = $this->getMatcherDumperInstance();
                if (method_exists($dumper, 'addExpressionLanguageProvider')) {
                    foreach ($this->expressionLanguageProviders as $provider) {
                        $dumper->addExpressionLanguageProvider($provider);
                    }
                }

                $cache->write($dumper->dump(), $this->getRouteCollection()->getResources());
            }
        );

        return $this->matcher = new $this->options['matcher_class'](self::getCompiledRoutes($cache->getPath()), $this->context);
    }

    /**
     * Gets the UrlGenerator instance associated with this Router.
     */
    public function getGenerator(): UrlGeneratorInterface
    {
        if (isset($this->generator)) {
            return $this->generator;
        }

        if (null === $this->options['cache_dir']) {
            $routes = $this->getRouteCollection();
            $compiled = is_a($this->options['generator_class'], CompiledUrlGenerator::class, true);
            if ($compiled) {
                $generatorDumper = new CompiledUrlGeneratorDumper($routes);
                $routes = array_merge($generatorDumper->getCompiledRoutes(), $generatorDumper->getCompiledAliases());
            }
            $this->generator = new $this->options['generator_class']($routes, $this->context, $this->logger, $this->defaultLocale);
        } else {
            $cache = $this->getConfigCacheFactory()->cache($this->options['cache_dir'].'/url_generating_routes.php',
                function (ConfigCacheInterface $cache) {
                    $dumper = $this->getGeneratorDumperInstance();

                    $cache->write($dumper->dump(), $this->getRouteCollection()->getResources());
                }
            );

            $this->generator = new $this->options['generator_class'](self::getCompiledRoutes($cache->getPath()), $this->context, $this->logger, $this->defaultLocale);
        }

        if ($this->generator instanceof ConfigurableRequirementsInterface) {
            $this->generator->setStrictRequirements($this->options['strict_requirements']);
        }

        return $this->generator;
    }

    /**
     * @return void
     */
    public function addExpressionLanguageProvider(ExpressionFunctionProviderInterface $provider)
    {
        $this->expressionLanguageProviders[] = $provider;
    }

    protected function getGeneratorDumperInstance(): GeneratorDumperInterface
    {
        return new $this->options['generator_dumper_class']($this->getRouteCollection());
    }

    protected function getMatcherDumperInstance(): MatcherDumperInterface
    {
        return new $this->options['matcher_dumper_class']($this->getRouteCollection());
    }

    /**
     * Provides the ConfigCache factory implementation, falling back to a
     * default implementation if necessary.
     */
    private function getConfigCacheFactory(): ConfigCacheFactoryInterface
    {
        return $this->configCacheFactory ??= new ConfigCacheFactory($this->options['debug']);
    }

    private static function getCompiledRoutes(string $path): array
    {
<<<<<<< HEAD
        if ([] === self::$cache && \function_exists('opcache_invalidate') && filter_var(\ini_get('opcache.enable'), \FILTER_VALIDATE_BOOL) && (!\in_array(\PHP_SAPI, ['cli', 'phpdbg', 'embed'], true) || filter_var(\ini_get('opcache.enable_cli'), \FILTER_VALIDATE_BOOL))) {
=======
        if ([] === self::$cache && \function_exists('opcache_invalidate') && filter_var(\ini_get('opcache.enable'), \FILTER_VALIDATE_BOOL) && (!\in_array(\PHP_SAPI, ['cli', 'phpdbg'], true) || filter_var(\ini_get('opcache.enable_cli'), \FILTER_VALIDATE_BOOL))) {
>>>>>>> a44829e2
            self::$cache = null;
        }

        if (null === self::$cache) {
            return require $path;
        }

        return self::$cache[$path] ??= require $path;
    }
}<|MERGE_RESOLUTION|>--- conflicted
+++ resolved
@@ -91,11 +91,7 @@
 
     private static ?array $cache = [];
 
-<<<<<<< HEAD
-    public function __construct(LoaderInterface $loader, mixed $resource, array $options = [], RequestContext $context = null, LoggerInterface $logger = null, string $defaultLocale = null)
-=======
     public function __construct(LoaderInterface $loader, mixed $resource, array $options = [], ?RequestContext $context = null, ?LoggerInterface $logger = null, ?string $defaultLocale = null)
->>>>>>> a44829e2
     {
         $this->loader = $loader;
         $this->resource = $resource;
@@ -347,11 +343,7 @@
 
     private static function getCompiledRoutes(string $path): array
     {
-<<<<<<< HEAD
         if ([] === self::$cache && \function_exists('opcache_invalidate') && filter_var(\ini_get('opcache.enable'), \FILTER_VALIDATE_BOOL) && (!\in_array(\PHP_SAPI, ['cli', 'phpdbg', 'embed'], true) || filter_var(\ini_get('opcache.enable_cli'), \FILTER_VALIDATE_BOOL))) {
-=======
-        if ([] === self::$cache && \function_exists('opcache_invalidate') && filter_var(\ini_get('opcache.enable'), \FILTER_VALIDATE_BOOL) && (!\in_array(\PHP_SAPI, ['cli', 'phpdbg'], true) || filter_var(\ini_get('opcache.enable_cli'), \FILTER_VALIDATE_BOOL))) {
->>>>>>> a44829e2
             self::$cache = null;
         }
 
