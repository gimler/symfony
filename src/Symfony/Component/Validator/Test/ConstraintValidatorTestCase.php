<?php

/*
 * This file is part of the Symfony package.
 *
 * (c) Fabien Potencier <fabien@symfony.com>
 *
 * For the full copyright and license information, please view the LICENSE
 * file that was distributed with this source code.
 */

namespace Symfony\Component\Validator\Test;

use PHPUnit\Framework\Assert;
use PHPUnit\Framework\Constraint\IsIdentical;
use PHPUnit\Framework\Constraint\IsInstanceOf;
use PHPUnit\Framework\Constraint\IsNull;
use PHPUnit\Framework\Constraint\LogicalOr;
use PHPUnit\Framework\ExpectationFailedException;
use PHPUnit\Framework\TestCase;
use Symfony\Component\Validator\Constraint;
use Symfony\Component\Validator\Constraints\GroupSequence;
use Symfony\Component\Validator\Constraints\NotNull;
use Symfony\Component\Validator\Constraints\Valid;
use Symfony\Component\Validator\ConstraintValidatorInterface;
use Symfony\Component\Validator\ConstraintViolation;
use Symfony\Component\Validator\ConstraintViolationInterface;
use Symfony\Component\Validator\ConstraintViolationList;
use Symfony\Component\Validator\ConstraintViolationListInterface;
use Symfony\Component\Validator\Context\ExecutionContext;
use Symfony\Component\Validator\Context\ExecutionContextInterface;
use Symfony\Component\Validator\Mapping\ClassMetadata;
use Symfony\Component\Validator\Mapping\PropertyMetadata;
use Symfony\Component\Validator\Validator\ContextualValidatorInterface;
use Symfony\Component\Validator\Validator\ValidatorInterface;
use Symfony\Contracts\Translation\TranslatorInterface;

/**
 * A test case to ease testing Constraint Validators.
 *
 * @author Bernhard Schussek <bschussek@gmail.com>
 */
abstract class ConstraintValidatorTestCase extends TestCase
{
    /**
     * @var ExecutionContextInterface
     */
    protected $context;

    /**
     * @var ConstraintValidatorInterface
     */
    protected $validator;

    protected $group;
    protected $metadata;
    protected $object;
    protected $value;
    protected $root;
    protected $propertyPath;
    protected $constraint;
    protected $defaultTimezone;
<<<<<<< HEAD
    private array $expectedViolations;
    private int $call;
=======
    private $defaultLocale;
    private $expectedViolations;
    private $call;
>>>>>>> bfbc5a66

    protected function setUp(): void
    {
        $this->group = 'MyGroup';
        $this->metadata = null;
        $this->object = null;
        $this->value = 'InvalidValue';
        $this->root = 'root';
        $this->propertyPath = 'property.path';

        // Initialize the context with some constraint so that we can
        // successfully build a violation.
        $this->constraint = new NotNull();

        $this->context = $this->createContext();
        $this->validator = $this->createValidator();
        $this->validator->initialize($this->context);

        $this->defaultLocale = \Locale::getDefault();
        \Locale::setDefault('en');

        $this->expectedViolations = [];
        $this->call = 0;

        $this->setDefaultTimezone('UTC');
    }

    protected function tearDown(): void
    {
        $this->restoreDefaultTimezone();

        \Locale::setDefault($this->defaultLocale);
    }

    protected function setDefaultTimezone(?string $defaultTimezone)
    {
        // Make sure this method cannot be called twice before calling
        // also restoreDefaultTimezone()
        if (null === $this->defaultTimezone) {
            $this->defaultTimezone = date_default_timezone_get();
            date_default_timezone_set($defaultTimezone);
        }
    }

    protected function restoreDefaultTimezone()
    {
        if (null !== $this->defaultTimezone) {
            date_default_timezone_set($this->defaultTimezone);
            $this->defaultTimezone = null;
        }
    }

    protected function createContext()
    {
        $translator = $this->createMock(TranslatorInterface::class);
        $translator->expects($this->any())->method('trans')->willReturnArgument(0);
        $validator = $this->createMock(ValidatorInterface::class);
        $validator->expects($this->any())
            ->method('validate')
            ->willReturnCallback(function () {
                return $this->expectedViolations[$this->call++] ?? new ConstraintViolationList();
            });

        $context = new ExecutionContext($validator, $this->root, $translator);
        $context->setGroup($this->group);
        $context->setNode($this->value, $this->object, $this->metadata, $this->propertyPath);
        $context->setConstraint($this->constraint);

        $contextualValidator = $this->getMockBuilder(AssertingContextualValidator::class)
            ->setConstructorArgs([$context])
            ->setMethods([
                'atPath',
                'validate',
                'validateProperty',
                'validatePropertyValue',
                'getViolations',
            ])
            ->getMock();
        $contextualValidator->expects($this->any())
            ->method('atPath')
            ->willReturnCallback(function ($path) use ($contextualValidator) {
                return $contextualValidator->doAtPath($path);
            });
        $contextualValidator->expects($this->any())
            ->method('validate')
            ->willReturnCallback(function ($value, $constraints = null, $groups = null) use ($contextualValidator) {
                return $contextualValidator->doValidate($value, $constraints, $groups);
            });
        $contextualValidator->expects($this->any())
            ->method('validateProperty')
            ->willReturnCallback(function ($object, $propertyName, $groups = null) use ($contextualValidator) {
                return $contextualValidator->validateProperty($object, $propertyName, $groups);
            });
        $contextualValidator->expects($this->any())
            ->method('validatePropertyValue')
            ->willReturnCallback(function ($objectOrClass, $propertyName, $value, $groups = null) use ($contextualValidator) {
                return $contextualValidator->doValidatePropertyValue($objectOrClass, $propertyName, $value, $groups);
            });
        $contextualValidator->expects($this->any())
            ->method('getViolations')
            ->willReturnCallback(function () use ($contextualValidator) {
                return $contextualValidator->doGetViolations();
            });
        $validator->expects($this->any())
            ->method('inContext')
            ->with($context)
            ->willReturn($contextualValidator);

        return $context;
    }

    protected function setGroup(?string $group)
    {
        $this->group = $group;
        $this->context->setGroup($group);
    }

    protected function setObject(mixed $object)
    {
        $this->object = $object;
        $this->metadata = \is_object($object)
            ? new ClassMetadata(\get_class($object))
            : null;

        $this->context->setNode($this->value, $this->object, $this->metadata, $this->propertyPath);
    }

    protected function setProperty(mixed $object, string $property)
    {
        $this->object = $object;
        $this->metadata = \is_object($object)
            ? new PropertyMetadata(\get_class($object), $property)
            : null;

        $this->context->setNode($this->value, $this->object, $this->metadata, $this->propertyPath);
    }

    protected function setValue(mixed $value)
    {
        $this->value = $value;
        $this->context->setNode($this->value, $this->object, $this->metadata, $this->propertyPath);
    }

    protected function setRoot(mixed $root)
    {
        $this->root = $root;
        $this->context = $this->createContext();
        $this->validator->initialize($this->context);
    }

    protected function setPropertyPath(string $propertyPath)
    {
        $this->propertyPath = $propertyPath;
        $this->context->setNode($this->value, $this->object, $this->metadata, $this->propertyPath);
    }

    protected function expectNoValidate()
    {
        $validator = $this->context->getValidator()->inContext($this->context);
        $validator->expectNoValidate();
    }

    protected function expectValidateAt(int $i, string $propertyPath, mixed $value, string|GroupSequence|array|null $group)
    {
        $validator = $this->context->getValidator()->inContext($this->context);
        $validator->expectValidation($i, $propertyPath, $value, $group, function ($passedConstraints) {
            $expectedConstraints = new LogicalOr();
            $expectedConstraints->setConstraints([new IsNull(), new IsIdentical([]), new IsInstanceOf(Valid::class)]);

            Assert::assertThat($passedConstraints, $expectedConstraints);
        });
    }

    protected function expectValidateValue(int $i, mixed $value, array $constraints = [], string|GroupSequence|array $group = null)
    {
        $contextualValidator = $this->context->getValidator()->inContext($this->context);
        $contextualValidator->expectValidation($i, '', $value, $group, function ($passedConstraints) use ($constraints) {
            if (\is_array($constraints) && !\is_array($passedConstraints)) {
                $passedConstraints = [$passedConstraints];
            }

            Assert::assertEquals($constraints, $passedConstraints);
        });
    }

    protected function expectFailingValueValidation(int $i, mixed $value, array $constraints, string|GroupSequence|array|null $group, ConstraintViolationInterface $violation)
    {
        $contextualValidator = $this->context->getValidator()->inContext($this->context);
        $contextualValidator->expectValidation($i, '', $value, $group, function ($passedConstraints) use ($constraints) {
            if (\is_array($constraints) && !\is_array($passedConstraints)) {
                $passedConstraints = [$passedConstraints];
            }

            Assert::assertEquals($constraints, $passedConstraints);
        }, $violation);
    }

    protected function expectValidateValueAt(int $i, string $propertyPath, mixed $value, Constraint|array $constraints, string|GroupSequence|array $group = null)
    {
        $contextualValidator = $this->context->getValidator()->inContext($this->context);
        $contextualValidator->expectValidation($i, $propertyPath, $value, $group, function ($passedConstraints) use ($constraints) {
            Assert::assertEquals($constraints, $passedConstraints);
        });
    }

    protected function expectViolationsAt(int $i, mixed $value, Constraint $constraint)
    {
        $context = $this->createContext();

        $validatorClassname = $constraint->validatedBy();

        $validator = new $validatorClassname();
        $validator->initialize($context);
        $validator->validate($value, $constraint);

        $this->expectedViolations[] = $context->getViolations();

        return $context->getViolations();
    }

    protected function assertNoViolation()
    {
        $this->assertSame(0, $violationsCount = \count($this->context->getViolations()), sprintf('0 violation expected. Got %u.', $violationsCount));
    }

    protected function buildViolation(string|\Stringable $message): ConstraintViolationAssertion
    {
        return new ConstraintViolationAssertion($this->context, $message, $this->constraint);
    }

    abstract protected function createValidator();
}

final class ConstraintViolationAssertion
{
    private $context;

    /**
     * @var ConstraintViolationAssertion[]
     */
    private array $assertions;

    private string $message;
    private array $parameters = [];
    private mixed $invalidValue = 'InvalidValue';
    private string $propertyPath = 'property.path';
    private ?int $plural = null;
    private ?string $code = null;
    private $constraint;
    private mixed $cause = null;

    /**
     * @internal
     */
    public function __construct(ExecutionContextInterface $context, string $message, Constraint $constraint = null, array $assertions = [])
    {
        $this->context = $context;
        $this->message = $message;
        $this->constraint = $constraint;
        $this->assertions = $assertions;
    }

    /**
     * @return $this
     */
    public function atPath(string $path): static
    {
        $this->propertyPath = $path;

        return $this;
    }

    /**
     * @return $this
     */
    public function setParameter(string $key, string $value): static
    {
        $this->parameters[$key] = $value;

        return $this;
    }

    /**
     * @return $this
     */
    public function setParameters(array $parameters): static
    {
        $this->parameters = $parameters;

        return $this;
    }

    /**
     * @return $this
     */
    public function setTranslationDomain(?string $translationDomain): static
    {
        // no-op for BC

        return $this;
    }

    /**
     * @return $this
     */
    public function setInvalidValue(mixed $invalidValue): static
    {
        $this->invalidValue = $invalidValue;

        return $this;
    }

    /**
     * @return $this
     */
    public function setPlural(int $number): static
    {
        $this->plural = $number;

        return $this;
    }

    /**
     * @return $this
     */
    public function setCode(string $code): static
    {
        $this->code = $code;

        return $this;
    }

    /**
     * @return $this
     */
    public function setCause(mixed $cause): static
    {
        $this->cause = $cause;

        return $this;
    }

    public function buildNextViolation(string $message): self
    {
        $assertions = $this->assertions;
        $assertions[] = $this;

        return new self($this->context, $message, $this->constraint, $assertions);
    }

    public function assertRaised()
    {
        $expected = [];
        foreach ($this->assertions as $assertion) {
            $expected[] = $assertion->getViolation();
        }
        $expected[] = $this->getViolation();

        $violations = iterator_to_array($this->context->getViolations());

        Assert::assertSame($expectedCount = \count($expected), $violationsCount = \count($violations), sprintf('%u violation(s) expected. Got %u.', $expectedCount, $violationsCount));

        reset($violations);

        foreach ($expected as $violation) {
            Assert::assertEquals($violation, current($violations));
            next($violations);
        }
    }

    private function getViolation(): ConstraintViolation
    {
        return new ConstraintViolation(
            $this->message,
            $this->message,
            $this->parameters,
            $this->context->getRoot(),
            $this->propertyPath,
            $this->invalidValue,
            $this->plural,
            $this->code,
            $this->constraint,
            $this->cause
        );
    }
}

/**
 * @internal
 */
class AssertingContextualValidator implements ContextualValidatorInterface
{
    private $context;
    private bool $expectNoValidate = false;
    private int $atPathCalls = -1;
    private array $expectedAtPath = [];
    private int $validateCalls = -1;
    private array $expectedValidate = [];

    public function __construct(ExecutionContextInterface $context)
    {
        $this->context = $context;
    }

    public function atPath(string $path): static
    {
        throw new \BadMethodCallException();
    }

    /**
     * @return $this
     */
    public function doAtPath(string $path): static
    {
        Assert::assertFalse($this->expectNoValidate, 'No validation calls have been expected.');

        if (!isset($this->expectedAtPath[++$this->atPathCalls])) {
            throw new ExpectationFailedException(sprintf('Validation for property path "%s" was not expected.', $path));
        }

        Assert::assertSame($this->expectedAtPath[$this->atPathCalls], $path);

        return $this;
    }

    public function validate(mixed $value, Constraint|array $constraints = null, string|GroupSequence|array $groups = null): static
    {
        throw new \BadMethodCallException();
    }

    /**
     * @return $this
     */
    public function doValidate(mixed $value, Constraint|array $constraints = null, string|GroupSequence|array $groups = null): static
    {
        Assert::assertFalse($this->expectNoValidate, 'No validation calls have been expected.');

        if (!isset($this->expectedValidate[++$this->validateCalls])) {
            return $this;
        }

        [$expectedValue, $expectedGroup, $expectedConstraints, $violation] = $this->expectedValidate[$this->validateCalls];

        Assert::assertSame($expectedValue, $value);
        $expectedConstraints($constraints);
        Assert::assertSame($expectedGroup, $groups);

        if (null !== $violation) {
            $this->context->addViolation($violation->getMessage(), $violation->getParameters());
        }

        return $this;
    }

    public function validateProperty(object $object, string $propertyName, string|GroupSequence|array $groups = null): static
    {
        throw new \BadMethodCallException();
    }

    /**
     * @return $this
     */
    public function doValidateProperty(object $object, string $propertyName, string|GroupSequence|array $groups = null): static
    {
        return $this;
    }

    public function validatePropertyValue(object|string $objectOrClass, string $propertyName, mixed $value, string|GroupSequence|array $groups = null): static
    {
        throw new \BadMethodCallException();
    }

    /**
     * @return $this
     */
    public function doValidatePropertyValue(object|string $objectOrClass, string $propertyName, mixed $value, string|GroupSequence|array $groups = null): static
    {
        return $this;
    }

    public function getViolations(): ConstraintViolationListInterface
    {
        throw new \BadMethodCallException();
    }

    public function doGetViolations()
    {
        return $this->context->getViolations();
    }

    public function expectNoValidate()
    {
        $this->expectNoValidate = true;
    }

    public function expectValidation(string $call, string $propertyPath, mixed $value, string|GroupSequence|array|null $group, callable $constraints, ConstraintViolationInterface $violation = null)
    {
        $this->expectedAtPath[$call] = $propertyPath;
        $this->expectedValidate[$call] = [$value, $group, $constraints, $violation];
    }
}<|MERGE_RESOLUTION|>--- conflicted
+++ resolved
@@ -60,14 +60,9 @@
     protected $propertyPath;
     protected $constraint;
     protected $defaultTimezone;
-<<<<<<< HEAD
+    private string $defaultLocale;
     private array $expectedViolations;
     private int $call;
-=======
-    private $defaultLocale;
-    private $expectedViolations;
-    private $call;
->>>>>>> bfbc5a66
 
     protected function setUp(): void
     {
