--- conflicted
+++ resolved
@@ -147,27 +147,6 @@
             $metadata->mergeConstraints($this->getMetadataFor($parent->name));
         }
 
-<<<<<<< HEAD
-        $interfaces = $metadata->getReflectionClass()->getInterfaces();
-
-        $interfaces = array_filter($interfaces, function (\ReflectionClass $interface) use ($parent, $interfaces) {
-            $interfaceName = $interface->getName();
-
-            if ($parent && $parent->implementsInterface($interfaceName)) {
-                return false;
-            }
-
-            foreach ($interfaces as $i) {
-                if ($i !== $interface && $i->implementsInterface($interfaceName)) {
-                    return false;
-                }
-            }
-
-            return true;
-        });
-
-=======
->>>>>>> 966989a2
         // Include constraints from all directly implemented interfaces
         foreach ($metadata->getReflectionClass()->getInterfaces() as $interface) {
             if ('Symfony\Component\Validator\GroupSequenceProviderInterface' === $interface->name) {
