<?xml version="1.0"?>
<xliff version="1.2" xmlns="urn:oasis:names:tc:xliff:document:1.2">
    <file source-language="en" datatype="plaintext" original="file.ext">
        <body>
            <trans-unit id="1">
                <source>This value should be false.</source>
                <target>Balio hau faltsua izan beharko litzateke.</target>
            </trans-unit>
            <trans-unit id="2">
                <source>This value should be true.</source>
                <target>Balio hau egia izan beharko litzateke.</target>
            </trans-unit>
            <trans-unit id="3">
                <source>This value should be of type {{ type }}.</source>
                <target>Balio hau {{ type }} motakoa izan beharko litzateke.</target>
            </trans-unit>
            <trans-unit id="4">
                <source>This value should be blank.</source>
                <target>Balio hau hutsik egon beharko litzateke.</target>
            </trans-unit>
            <trans-unit id="5">
                <source>The value you selected is not a valid choice.</source>
                <target>Hautatu duzun balioa ez da aukera egoki bat.</target>
            </trans-unit>
            <trans-unit id="6">
                <source>You must select at least {{ limit }} choice.|You must select at least {{ limit }} choices.</source>
                <target>Gutxienez aukera {{ limit }} hautatu behar duzu.|Gutxienez {{ limit }} aukera hautatu behar dituzu.</target>
            </trans-unit>
            <trans-unit id="7">
                <source>You must select at most {{ limit }} choice.|You must select at most {{ limit }} choices.</source>
                <target>Gehienez aukera {{ limit }} hautatu behar duzu.|Gehienez {{ limit }} aukera hautatu behar dituzu.</target>
            </trans-unit>
            <trans-unit id="8">
                <source>One or more of the given values is invalid.</source>
                <target>Emandako balioetatik gutxienez bat ez da egokia.</target>
            </trans-unit>
            <trans-unit id="9">
                <source>This field was not expected.</source>
                <target>Eremu hau ez zen espero.</target>
            </trans-unit>
            <trans-unit id="10">
                <source>This field is missing.</source>
                <target>Eremu hau falta da.</target>
            </trans-unit>
            <trans-unit id="11">
                <source>This value is not a valid date.</source>
                <target>Balio hau ez da data egoki bat.</target>
            </trans-unit>
            <trans-unit id="12">
                <source>This value is not a valid datetime.</source>
                <target>Balio hau ez da data-ordu egoki bat.</target>
            </trans-unit>
            <trans-unit id="13">
                <source>This value is not a valid email address.</source>
                <target>Balio hau ez da posta elektroniko egoki bat.</target>
            </trans-unit>
            <trans-unit id="14">
                <source>The file could not be found.</source>
                <target>Ezin izan da fitxategia aurkitu.</target>
            </trans-unit>
            <trans-unit id="15">
                <source>The file is not readable.</source>
                <target>Fitxategia ez da irakurgarria.</target>
            </trans-unit>
            <trans-unit id="16">
                <source>The file is too large ({{ size }} {{ suffix }}). Allowed maximum size is {{ limit }} {{ suffix }}.</source>
                <target>Fitxategia handiegia da ({{ size }} {{ suffix }}). Baimendutako tamaina handiena {{ limit }} {{ suffix }} da.</target>
            </trans-unit>
            <trans-unit id="17">
                <source>The mime type of the file is invalid ({{ type }}). Allowed mime types are {{ types }}.</source>
                <target>Fitxategiaren mime mota ez da egokia ({{ type }}). Hauek dira baimendutako mime motak: {{ types }}.</target>
            </trans-unit>
            <trans-unit id="18">
                <source>This value should be {{ limit }} or less.</source>
                <target>Balio hau gehienez {{ limit }} izan beharko litzateke.</target>
            </trans-unit>
            <trans-unit id="19">
                <source>This value is too long. It should have {{ limit }} character or less.|This value is too long. It should have {{ limit }} characters or less.</source>
                <target>Balio hau luzeegia da. Gehienez karaktere {{ limit }} eduki beharko luke.|Balio hau luzeegia da. Gehienez {{ limit }} karaktere eduki beharko lituzke.</target>
            </trans-unit>
            <trans-unit id="20">
                <source>This value should be {{ limit }} or more.</source>
                <target>Balio hau gutxienez {{ limit }} izan beharko litzateke.</target>
            </trans-unit>
            <trans-unit id="21">
                <source>This value is too short. It should have {{ limit }} character or more.|This value is too short. It should have {{ limit }} characters or more.</source>
                <target>Balio hau motzegia da. Karaktere {{ limit }} gutxienez eduki beharko luke.|Balio hau motzegia da. Gutxienez {{ limit }} karaktere eduki beharko lituzke.</target>
            </trans-unit>
            <trans-unit id="22">
                <source>This value should not be blank.</source>
                <target>Balio hau ez litzateke hutsik egon behar.</target>
            </trans-unit>
            <trans-unit id="23">
                <source>This value should not be null.</source>
                <target>Balio hau ez litzateke nulua izan behar.</target>
            </trans-unit>
            <trans-unit id="24">
                <source>This value should be null.</source>
                <target>Balio hau nulua izan beharko litzateke.</target>
            </trans-unit>
            <trans-unit id="25">
                <source>This value is not valid.</source>
                <target>Balio hau ez da egokia.</target>
            </trans-unit>
            <trans-unit id="26">
                <source>This value is not a valid time.</source>
                <target>Balio hau ez da ordu egoki bat.</target>
           </trans-unit>
            <trans-unit id="27">
                <source>This value is not a valid URL.</source>
                <target>Balio hau ez da baliabideen kokatzaile uniforme (URL) egoki bat.</target>
            </trans-unit>
            <trans-unit id="31">
                <source>The two values should be equal.</source>
                <target>Bi balioak berdinak izan beharko lirateke.</target>
            </trans-unit>
            <trans-unit id="32">
                <source>The file is too large. Allowed maximum size is {{ limit }} {{ suffix }}.</source>
                <target>Fitxategia handiegia da. Baimendutako tamaina handiena {{ limit }} {{ suffix }} da.</target>
            </trans-unit>
            <trans-unit id="33">
                <source>The file is too large.</source>
                <target>Fitxategia handiegia da.</target>
            </trans-unit>
            <trans-unit id="34">
                <source>The file could not be uploaded.</source>
                <target>Ezin izan da fitxategia igo.</target>
            </trans-unit>
            <trans-unit id="35">
                <source>This value should be a valid number.</source>
                <target>Balio hau zenbaki egoki bat izan beharko litzateke.</target>
            </trans-unit>
            <trans-unit id="36">
                <source>This file is not a valid image.</source>
                <target>Fitxategi hau ez da irudi egoki bat.</target>
            </trans-unit>
            <trans-unit id="37">
                <source>This is not a valid IP address.</source>
                <target>Honako hau ez da IP helbide egoki bat.</target>
            </trans-unit>
            <trans-unit id="38">
                <source>This value is not a valid language.</source>
                <target>Balio hau ez da hizkuntza egoki bat.</target>
            </trans-unit>
            <trans-unit id="39">
                <source>This value is not a valid locale.</source>
                <target>Balio hau ez da kokapen egoki bat.</target>
            </trans-unit>
            <trans-unit id="40">
                <source>This value is not a valid country.</source>
                <target>Balio hau ez da herrialde egoki bat.</target>
            </trans-unit>
            <trans-unit id="41">
                <source>This value is already used.</source>
                <target>Balio hau jadanik erabilia izan da.</target>
            </trans-unit>
            <trans-unit id="42">
                <source>The size of the image could not be detected.</source>
                <target>Ezin izan da irudiaren tamaina detektatu.</target>
            </trans-unit>
            <trans-unit id="43">
                <source>The image width is too big ({{ width }}px). Allowed maximum width is {{ max_width }}px.</source>
                <target>Irudiaren zabalera handiegia da ({{ width }}px). Onartutako gehienezko zabalera {{ max_width }}px dira.</target>
            </trans-unit>
            <trans-unit id="44">
                <source>The image width is too small ({{ width }}px). Minimum width expected is {{ min_width }}px.</source>
                <target>Irudiaren zabalera txikiegia da ({{ width }}px). Onartutako gutxieneko zabalera {{ min_width }}px dira.</target>
            </trans-unit>
            <trans-unit id="45">
                <source>The image height is too big ({{ height }}px). Allowed maximum height is {{ max_height }}px.</source>
                <target>Irudiaren altuera handiegia da ({{ height }}px). Onartutako gehienezko altuera {{ max_height }}px dira.</target>
            </trans-unit>
            <trans-unit id="46">
                <source>The image height is too small ({{ height }}px). Minimum height expected is {{ min_height }}px.</source>
                <target>Irudiaren altuera txikiegia da ({{ height }}px). Onartutako gutxieneko altuera {{ min_height }}px dira.</target>
            </trans-unit>
            <trans-unit id="47">
                <source>This value should be the user's current password.</source>
                <target>Balio hau uneko erabiltzailearen pasahitza izan beharko litzateke.</target>
            </trans-unit>
            <trans-unit id="48">
                <source>This value should have exactly {{ limit }} character.|This value should have exactly {{ limit }} characters.</source>
                <target>Balio honek zehazki karaktere {{ limit }} izan beharko luke.|Balio honek zehazki {{ limit }} karaktere izan beharko lituzke.</target>
            </trans-unit>
            <trans-unit id="49">
                <source>The file was only partially uploaded.</source>
                <target>Fitxategiaren zati bat bakarrik igo da.</target>
            </trans-unit>
            <trans-unit id="50">
                <source>No file was uploaded.</source>
                <target>Ez da fitxategirik igo.</target>
            </trans-unit>
            <trans-unit id="51">
                <source>No temporary folder was configured in php.ini.</source>
                <target>Ez da aldi baterako karpetarik konfiguratu php.ini fitxategian.</target>
            </trans-unit>
            <trans-unit id="52">
                <source>Cannot write temporary file to disk.</source>
                <target>Ezin izan da aldi baterako fitxategia diskoan idatzi.</target>
            </trans-unit>
            <trans-unit id="53">
                <source>A PHP extension caused the upload to fail.</source>
                <target>PHP luzapen batek igoeraren hutsa eragin du.</target>
            </trans-unit>
            <trans-unit id="54">
                <source>This collection should contain {{ limit }} element or more.|This collection should contain {{ limit }} elements or more.</source>
                <target>Bilduma honek gutxienez elementu {{ limit }} eduki beharko luke.|Bilduma honek gutxienez {{ limit }} elementu eduki beharko lituzke.</target>
            </trans-unit>
            <trans-unit id="55">
                <source>This collection should contain {{ limit }} element or less.|This collection should contain {{ limit }} elements or less.</source>
                <target>Bilduma honek gehienez elementu {{ limit }} eduki beharko luke.|Bilduma honek gehienez {{ limit }} elementu eduki beharko lituzke.</target>
            </trans-unit>
            <trans-unit id="56">
                <source>This collection should contain exactly {{ limit }} element.|This collection should contain exactly {{ limit }} elements.</source>
                <target>Bilduma honek zehazki elementu {{ limit }} eduki beharko luke.|Bilduma honek zehazki {{ limit }} elementu eduki beharko lituzke.</target>
            </trans-unit>
            <trans-unit id="57">
                <source>Invalid card number.</source>
                <target>Txartel zenbaki baliogabea.</target>
            </trans-unit>
            <trans-unit id="58">
                <source>Unsupported card type or invalid card number.</source>
                <target>Txartel mota onartezina edo txartel zenbaki baliogabea.</target>
            </trans-unit>
            <trans-unit id="59">
                <source>This is not a valid International Bank Account Number (IBAN).</source>
                <target>Hau ez da baliozko banku internazionaleko kontu zenbaki (IBAN) bat.</target>
            </trans-unit>
            <trans-unit id="60">
                <source>This value is not a valid ISBN-10.</source>
                <target>Balio hau ez da onartutako ISBN-10 bat.</target>
            </trans-unit>
            <trans-unit id="61">
                <source>This value is not a valid ISBN-13.</source>
                <target>Balio hau ez da onartutako ISBN-13 bat.</target>
            </trans-unit>
            <trans-unit id="62">
                <source>This value is neither a valid ISBN-10 nor a valid ISBN-13.</source>
                <target>Balio hau ez da onartutako ISBN-10 edo ISBN-13 bat.</target>
            </trans-unit>
            <trans-unit id="63">
                <source>This value is not a valid ISSN.</source>
                <target>Balio hau ez da onartutako ISSN bat.</target>
            </trans-unit>
            <trans-unit id="64">
                <source>This value is not a valid currency.</source>
                <target>Balio hau ez da baliozko moneta bat.</target>
            </trans-unit>
            <trans-unit id="65">
                <source>This value should be equal to {{ compared_value }}.</source>
                <target>Balio hau {{ compared_value }}-(r)en berbera izan beharko litzateke.</target>
            </trans-unit>
            <trans-unit id="66">
                <source>This value should be greater than {{ compared_value }}.</source>
                <target>Balio hau {{ compared_value }} baino handiagoa izan beharko litzateke.</target>
            </trans-unit>
            <trans-unit id="67">
                <source>This value should be greater than or equal to {{ compared_value }}.</source>
                <target>Balio hau {{ compared_value }}-(r)en berdina edota handiagoa izan beharko litzateke.</target>
            </trans-unit>
            <trans-unit id="68">
                <source>This value should be identical to {{ compared_value_type }} {{ compared_value }}.</source>
                <target>Balio hau {{ compared_value_type }} {{ compared_value }}-(r)en berbera izan beharko litzateke.</target>
            </trans-unit>
            <trans-unit id="69">
                <source>This value should be less than {{ compared_value }}.</source>
                <target>Balio hau {{ compared_value }} baino txikiagoa izan beharko litzateke.</target>
            </trans-unit>
            <trans-unit id="70">
                <source>This value should be less than or equal to {{ compared_value }}.</source>
                <target>Balio hau {{ compared_value }}-(r)en berdina edota txikiagoa izan beharko litzateke.</target>
            </trans-unit>
            <trans-unit id="71">
                <source>This value should not be equal to {{ compared_value }}.</source>
                <target>Balio hau ez litzateke {{ compared_value }}-(r)en berdina izan behar.</target>
            </trans-unit>
            <trans-unit id="72">
                <source>This value should not be identical to {{ compared_value_type }} {{ compared_value }}.</source>
                <target>Balio hau ez litzateke {{ compared_value_type }} {{ compared_value }}-(r)en berbera izan behar.</target>
            </trans-unit>
<<<<<<< HEAD
            <trans-unit id="82">
                <source>Error</source>
                <target>Errore</target>
=======
            <trans-unit id="83">
                <source>This is not a valid UUID.</source>
                <target>Balio hau ez da onartutako UUID bat.</target>
>>>>>>> 53cbd0da
            </trans-unit>
        </body>
    </file>
</xliff><|MERGE_RESOLUTION|>--- conflicted
+++ resolved
@@ -278,15 +278,13 @@
                 <source>This value should not be identical to {{ compared_value_type }} {{ compared_value }}.</source>
                 <target>Balio hau ez litzateke {{ compared_value_type }} {{ compared_value }}-(r)en berbera izan behar.</target>
             </trans-unit>
-<<<<<<< HEAD
             <trans-unit id="82">
                 <source>Error</source>
                 <target>Errore</target>
-=======
+            </trans-unit>
             <trans-unit id="83">
                 <source>This is not a valid UUID.</source>
                 <target>Balio hau ez da onartutako UUID bat.</target>
->>>>>>> 53cbd0da
             </trans-unit>
         </body>
     </file>
