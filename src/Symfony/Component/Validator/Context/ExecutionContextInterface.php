--- conflicted
+++ resolved
@@ -126,11 +126,7 @@
      *
      * @return void
      */
-<<<<<<< HEAD
-    public function setNode(mixed $value, ?object $object, MetadataInterface $metadata = null, string $propertyPath);
-=======
-    public function setNode($value, ?object $object, ?MetadataInterface $metadata, string $propertyPath);
->>>>>>> 2a31f2dd
+    public function setNode(mixed $value, ?object $object, ?MetadataInterface $metadata = null, string $propertyPath);
 
     /**
      * Warning: Should not be called by user code, to be used by the validator engine only.
