--- conflicted
+++ resolved
@@ -119,11 +119,7 @@
      *                                       array, but getDefaultOption() returns
      *                                       null
      */
-<<<<<<< HEAD
-    public function __construct(mixed $options = null, array $groups = null, mixed $payload = null)
-=======
     public function __construct(mixed $options = null, ?array $groups = null, mixed $payload = null)
->>>>>>> a44829e2
     {
         unset($this->groups); // enable lazy initialization
 
@@ -198,11 +194,8 @@
      * this method will be called at most once per constraint instance and
      * option name.
      *
-<<<<<<< HEAD
      * @return void
      *
-=======
->>>>>>> a44829e2
      * @throws InvalidOptionsException If an invalid option name is given
      */
     public function __set(string $option, mixed $value)
