<?php

/*
 * This file is part of the Symfony package.
 *
 * (c) Fabien Potencier <fabien@symfony.com>
 *
 * For the full copyright and license information, please view the LICENSE
 * file that was distributed with this source code.
 */

namespace Symfony\Component\Validator\Constraints;

/**
 * Use this constraint to sequentially validate nested constraints.
 * Validation for the nested constraints collection will stop at first violation.
 *
 * @Annotation
 * @Target({"CLASS", "PROPERTY", "METHOD", "ANNOTATION"})
 *
 * @author Maxime Steinhausser <maxime.steinhausser@gmail.com>
 */
#[\Attribute(\Attribute::TARGET_PROPERTY | \Attribute::TARGET_METHOD | \Attribute::IS_REPEATABLE)]
class Sequentially extends Composite
{
    public $constraints = [];

<<<<<<< HEAD
    public function getDefaultOption(): ?string
=======
    public function __construct($constraints = null, array $groups = null, $payload = null)
    {
        parent::__construct($constraints ?? [], $groups, $payload);
    }

    public function getDefaultOption()
>>>>>>> 4822448c
    {
        return 'constraints';
    }

    public function getRequiredOptions(): array
    {
        return ['constraints'];
    }

    protected function getCompositeOption(): string
    {
        return 'constraints';
    }

    public function getTargets(): string|array
    {
        return [self::CLASS_CONSTRAINT, self::PROPERTY_CONSTRAINT];
    }
}<|MERGE_RESOLUTION|>--- conflicted
+++ resolved
@@ -25,16 +25,12 @@
 {
     public $constraints = [];
 
-<<<<<<< HEAD
-    public function getDefaultOption(): ?string
-=======
-    public function __construct($constraints = null, array $groups = null, $payload = null)
+    public function __construct(mixed $constraints = null, array $groups = null, mixed $payload = null)
     {
         parent::__construct($constraints ?? [], $groups, $payload);
     }
 
-    public function getDefaultOption()
->>>>>>> 4822448c
+    public function getDefaultOption(): ?string
     {
         return 'constraints';
     }
