<?php

/*
 * This file is part of the Symfony package.
 *
 * (c) Fabien Potencier <fabien@symfony.com>
 *
 * For the full copyright and license information, please view the LICENSE
 * file that was distributed with this source code.
 */

namespace Symfony\Component\Validator\Constraints;

use Symfony\Component\Validator\Constraint;

/**
 * @Annotation
 * @Target({"PROPERTY", "METHOD", "ANNOTATION"})
 *
 * @author Antonio J. García Lagar <aj@garcialagar.es>
 * @author Bernhard Schussek <bschussek@gmail.com>
 */
#[\Attribute(\Attribute::TARGET_PROPERTY | \Attribute::TARGET_METHOD | \Attribute::IS_REPEATABLE)]
class Issn extends Constraint
{
    public const TOO_SHORT_ERROR = '6a20dd3d-f463-4460-8e7b-18a1b98abbfb';
    public const TOO_LONG_ERROR = '37cef893-5871-464e-8b12-7fb79324833c';
    public const MISSING_HYPHEN_ERROR = '2983286f-8134-4693-957a-1ec4ef887b15';
    public const INVALID_CHARACTERS_ERROR = 'a663d266-37c2-4ece-a914-ae891940c588';
    public const INVALID_CASE_ERROR = '7b6dd393-7523-4a6c-b84d-72b91bba5e1a';
    public const CHECKSUM_FAILED_ERROR = 'b0f92dbc-667c-48de-b526-ad9586d43e85';

    protected const ERROR_NAMES = [
        self::TOO_SHORT_ERROR => 'TOO_SHORT_ERROR',
        self::TOO_LONG_ERROR => 'TOO_LONG_ERROR',
        self::MISSING_HYPHEN_ERROR => 'MISSING_HYPHEN_ERROR',
        self::INVALID_CHARACTERS_ERROR => 'INVALID_CHARACTERS_ERROR',
        self::INVALID_CASE_ERROR => 'INVALID_CASE_ERROR',
        self::CHECKSUM_FAILED_ERROR => 'CHECKSUM_FAILED_ERROR',
    ];

    /**
     * @deprecated since Symfony 6.1, use const ERROR_NAMES instead
     */
    protected static $errorNames = self::ERROR_NAMES;

    public $message = 'This value is not a valid ISSN.';
    public $caseSensitive = false;
    public $requireHyphen = false;

    public function __construct(
<<<<<<< HEAD
        array $options = null,
        string $message = null,
        bool $caseSensitive = null,
        bool $requireHyphen = null,
        array $groups = null,
=======
        ?array $options = null,
        ?string $message = null,
        ?bool $caseSensitive = null,
        ?bool $requireHyphen = null,
        ?array $groups = null,
>>>>>>> a44829e2
        mixed $payload = null
    ) {
        parent::__construct($options, $groups, $payload);

        $this->message = $message ?? $this->message;
        $this->caseSensitive = $caseSensitive ?? $this->caseSensitive;
        $this->requireHyphen = $requireHyphen ?? $this->requireHyphen;
    }
}<|MERGE_RESOLUTION|>--- conflicted
+++ resolved
@@ -49,19 +49,11 @@
     public $requireHyphen = false;
 
     public function __construct(
-<<<<<<< HEAD
-        array $options = null,
-        string $message = null,
-        bool $caseSensitive = null,
-        bool $requireHyphen = null,
-        array $groups = null,
-=======
         ?array $options = null,
         ?string $message = null,
         ?bool $caseSensitive = null,
         ?bool $requireHyphen = null,
         ?array $groups = null,
->>>>>>> a44829e2
         mixed $payload = null
     ) {
         parent::__construct($options, $groups, $payload);
