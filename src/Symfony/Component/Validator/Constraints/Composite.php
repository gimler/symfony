<?php

/*
 * This file is part of the Symfony package.
 *
 * (c) Fabien Potencier <fabien@symfony.com>
 *
 * For the full copyright and license information, please view the LICENSE
 * file that was distributed with this source code.
 */

namespace Symfony\Component\Validator\Constraints;

use Symfony\Component\Validator\Constraint;
use Symfony\Component\Validator\Exception\ConstraintDefinitionException;

/**
 * A constraint that is composed of other constraints.
 *
 * You should never use the nested constraint instances anywhere else, because
 * their groups are adapted when passed to the constructor of this class.
 *
 * If you want to create your own composite constraint, extend this class and
 * let {@link getCompositeOption()} return the name of the property which
 * contains the nested constraints.
 *
 * @author Bernhard Schussek <bschussek@gmail.com>
 */
abstract class Composite extends Constraint
{
    /**
     * {@inheritdoc}
     *
     * The groups of the composite and its nested constraints are made
     * consistent using the following strategy:
     *
     *   - If groups are passed explicitly to the composite constraint, but
     *     not to the nested constraints, the options of the composite
     *     constraint are copied to the nested constraints;
     *
     *   - If groups are passed explicitly to the nested constraints, but not
     *     to the composite constraint, the groups of all nested constraints
     *     are merged and used as groups for the composite constraint;
     *
     *   - If groups are passed explicitly to both the composite and its nested
     *     constraints, the groups of the nested constraints must be a subset
     *     of the groups of the composite constraint. If not, a
     *     {@link ConstraintDefinitionException} is thrown.
     *
     * All this is done in the constructor, because constraints can then be
     * cached. When constraints are loaded from the cache, no more group
     * checks need to be done.
     */
    public function __construct(mixed $options = null, array $groups = null, mixed $payload = null)
    {
        parent::__construct($options, $groups, $payload);

        $this->initializeNestedConstraints();

        /* @var Constraint[] $nestedConstraints */
        $compositeOption = $this->getCompositeOption();
        $nestedConstraints = $this->$compositeOption;

        if (!\is_array($nestedConstraints)) {
            $nestedConstraints = [$nestedConstraints];
        }

        foreach ($nestedConstraints as $constraint) {
            if (!$constraint instanceof Constraint) {
                if (\is_object($constraint)) {
                    $constraint = \get_class($constraint);
                }

                throw new ConstraintDefinitionException(sprintf('The value "%s" is not an instance of Constraint in constraint "%s".', $constraint, static::class));
            }

            if ($constraint instanceof Valid) {
                throw new ConstraintDefinitionException(sprintf('The constraint Valid cannot be nested inside constraint "%s". You can only declare the Valid constraint directly on a field or method.', static::class));
            }
        }

        if (!isset(((array) $this)['groups'])) {
            $mergedGroups = [];

            foreach ($nestedConstraints as $constraint) {
                foreach ($constraint->groups as $group) {
                    $mergedGroups[$group] = true;
                }
            }

            // prevent empty composite constraint to have empty groups
            $this->groups = array_keys($mergedGroups) ?: [self::DEFAULT_GROUP];
            $this->$compositeOption = $nestedConstraints;

            return;
        }

        foreach ($nestedConstraints as $constraint) {
            if (isset(((array) $constraint)['groups'])) {
                $excessGroups = array_diff($constraint->groups, $this->groups);

                if (\count($excessGroups) > 0) {
                    throw new ConstraintDefinitionException(sprintf('The group(s) "%s" passed to the constraint "%s" should also be passed to its containing constraint "%s".', implode('", "', $excessGroups), get_debug_type($constraint), static::class));
                }
            } else {
                $constraint->groups = $this->groups;
            }
        }

        $this->$compositeOption = $nestedConstraints;
    }

    /**
     * {@inheritdoc}
     *
     * Implicit group names are forwarded to nested constraints.
     */
    public function addImplicitGroupName(string $group)
    {
        parent::addImplicitGroupName($group);

        /** @var Constraint[] $nestedConstraints */
        $nestedConstraints = $this->{$this->getCompositeOption()};

        foreach ($nestedConstraints as $constraint) {
            $constraint->addImplicitGroupName($group);
        }
    }

    /**
     * Returns the name of the property that contains the nested constraints.
     */
    abstract protected function getCompositeOption(): string;

    /**
     * @internal Used by metadata
     *
     * @return Constraint[]
     */
<<<<<<< HEAD
    public function getNestedContraints(): array
=======
    public function getNestedConstraints()
>>>>>>> 2b31f0bf
    {
        /* @var Constraint[] $nestedConstraints */
        return $this->{$this->getCompositeOption()};
    }

    /**
     * Initializes the nested constraints.
     *
     * This method can be overwritten in subclasses to clean up the nested
     * constraints passed to the constructor.
     *
     * @see Collection::initializeNestedConstraints()
     */
    protected function initializeNestedConstraints()
    {
    }
}<|MERGE_RESOLUTION|>--- conflicted
+++ resolved
@@ -137,11 +137,7 @@
      *
      * @return Constraint[]
      */
-<<<<<<< HEAD
-    public function getNestedContraints(): array
-=======
-    public function getNestedConstraints()
->>>>>>> 2b31f0bf
+    public function getNestedConstraints(): array
     {
         /* @var Constraint[] $nestedConstraints */
         return $this->{$this->getCompositeOption()};
