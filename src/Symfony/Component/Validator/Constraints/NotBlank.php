--- conflicted
+++ resolved
@@ -40,11 +40,7 @@
     /** @var callable|null */
     public $normalizer;
 
-<<<<<<< HEAD
-    public function __construct(array $options = null, string $message = null, bool $allowNull = null, callable $normalizer = null, array $groups = null, mixed $payload = null)
-=======
     public function __construct(?array $options = null, ?string $message = null, ?bool $allowNull = null, ?callable $normalizer = null, ?array $groups = null, mixed $payload = null)
->>>>>>> a44829e2
     {
         parent::__construct($options ?? [], $groups, $payload);
 
