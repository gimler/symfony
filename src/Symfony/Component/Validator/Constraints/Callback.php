--- conflicted
+++ resolved
@@ -26,15 +26,11 @@
      */
     public $callback;
 
-<<<<<<< HEAD
     /**
      * @param string|string[]|callable|array<string,mixed>|null $callback The callback definition
      * @param string[]|null                                     $groups
      */
-    public function __construct(array|string|callable $callback = null, array $groups = null, mixed $payload = null, array $options = [])
-=======
     public function __construct(array|string|callable|null $callback = null, ?array $groups = null, mixed $payload = null, array $options = [])
->>>>>>> 6cd40eaa
     {
         // Invocation through attributes with an array parameter only
         if (\is_array($callback) && 1 === \count($callback) && isset($callback['value'])) {
