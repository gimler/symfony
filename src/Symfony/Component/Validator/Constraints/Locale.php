--- conflicted
+++ resolved
@@ -39,19 +39,11 @@
     public $canonicalize = true;
 
     public function __construct(
-<<<<<<< HEAD
-        array $options = null,
-        string $message = null,
-        bool $canonicalize = null,
-        array $groups = null,
-        mixed $payload = null
-=======
         ?array $options = null,
         ?string $message = null,
         ?bool $canonicalize = null,
         ?array $groups = null,
-        $payload = null
->>>>>>> 2a31f2dd
+        mixed $payload = null
     ) {
         if (!class_exists(Locales::class)) {
             throw new LogicException('The Intl component is required to use the Locale constraint. Try running "composer require symfony/intl".');
