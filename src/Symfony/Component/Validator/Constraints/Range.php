<?php

/*
 * This file is part of the Symfony package.
 *
 * (c) Fabien Potencier <fabien@symfony.com>
 *
 * For the full copyright and license information, please view the LICENSE
 * file that was distributed with this source code.
 */

namespace Symfony\Component\Validator\Constraints;

use Symfony\Component\PropertyAccess\PropertyAccess;
use Symfony\Component\Validator\Constraint;
use Symfony\Component\Validator\Exception\ConstraintDefinitionException;
use Symfony\Component\Validator\Exception\LogicException;
use Symfony\Component\Validator\Exception\MissingOptionsException;

/**
 * @Annotation
 * @Target({"PROPERTY", "METHOD", "ANNOTATION"})
 *
 * @author Bernhard Schussek <bschussek@gmail.com>
 */
#[\Attribute(\Attribute::TARGET_PROPERTY | \Attribute::TARGET_METHOD | \Attribute::IS_REPEATABLE)]
class Range extends Constraint
{
    public const INVALID_CHARACTERS_ERROR = 'ad9a9798-7a99-4df7-8ce9-46e416a1e60b';
    public const NOT_IN_RANGE_ERROR = '04b91c99-a946-4221-afc5-e65ebac401eb';
    public const TOO_HIGH_ERROR = '2d28afcb-e32e-45fb-a815-01c431a86a69';
    public const TOO_LOW_ERROR = '76454e69-502c-46c5-9643-f447d837c4d5';

    protected const ERROR_NAMES = [
        self::INVALID_CHARACTERS_ERROR => 'INVALID_CHARACTERS_ERROR',
        self::NOT_IN_RANGE_ERROR => 'NOT_IN_RANGE_ERROR',
        self::TOO_HIGH_ERROR => 'TOO_HIGH_ERROR',
        self::TOO_LOW_ERROR => 'TOO_LOW_ERROR',
    ];

    /**
     * @deprecated since Symfony 6.1, use const ERROR_NAMES instead
     */
    protected static $errorNames = self::ERROR_NAMES;

    public $notInRangeMessage = 'This value should be between {{ min }} and {{ max }}.';
    public $minMessage = 'This value should be {{ limit }} or more.';
    public $maxMessage = 'This value should be {{ limit }} or less.';
    public $invalidMessage = 'This value should be a valid number.';
    public $invalidDateTimeMessage = 'This value should be a valid datetime.';
    public $min;
    public $minPropertyPath;
    public $max;
    public $maxPropertyPath;

    public function __construct(
<<<<<<< HEAD
        array $options = null,
        string $notInRangeMessage = null,
        string $minMessage = null,
        string $maxMessage = null,
        string $invalidMessage = null,
        string $invalidDateTimeMessage = null,
        mixed $min = null,
        string $minPropertyPath = null,
        mixed $max = null,
        string $maxPropertyPath = null,
        array $groups = null,
=======
        ?array $options = null,
        ?string $notInRangeMessage = null,
        ?string $minMessage = null,
        ?string $maxMessage = null,
        ?string $invalidMessage = null,
        ?string $invalidDateTimeMessage = null,
        mixed $min = null,
        ?string $minPropertyPath = null,
        mixed $max = null,
        ?string $maxPropertyPath = null,
        ?array $groups = null,
>>>>>>> a44829e2
        mixed $payload = null
    ) {
        parent::__construct($options, $groups, $payload);

        $this->notInRangeMessage = $notInRangeMessage ?? $this->notInRangeMessage;
        $this->minMessage = $minMessage ?? $this->minMessage;
        $this->maxMessage = $maxMessage ?? $this->maxMessage;
        $this->invalidMessage = $invalidMessage ?? $this->invalidMessage;
        $this->invalidDateTimeMessage = $invalidDateTimeMessage ?? $this->invalidDateTimeMessage;
        $this->min = $min ?? $this->min;
        $this->minPropertyPath = $minPropertyPath ?? $this->minPropertyPath;
        $this->max = $max ?? $this->max;
        $this->maxPropertyPath = $maxPropertyPath ?? $this->maxPropertyPath;

        if (null === $this->min && null === $this->minPropertyPath && null === $this->max && null === $this->maxPropertyPath) {
            throw new MissingOptionsException(sprintf('Either option "min", "minPropertyPath", "max" or "maxPropertyPath" must be given for constraint "%s".', __CLASS__), ['min', 'minPropertyPath', 'max', 'maxPropertyPath']);
        }

        if (null !== $this->min && null !== $this->minPropertyPath) {
            throw new ConstraintDefinitionException(sprintf('The "%s" constraint requires only one of the "min" or "minPropertyPath" options to be set, not both.', static::class));
        }

        if (null !== $this->max && null !== $this->maxPropertyPath) {
            throw new ConstraintDefinitionException(sprintf('The "%s" constraint requires only one of the "max" or "maxPropertyPath" options to be set, not both.', static::class));
        }

        if ((null !== $this->minPropertyPath || null !== $this->maxPropertyPath) && !class_exists(PropertyAccess::class)) {
            throw new LogicException(sprintf('The "%s" constraint requires the Symfony PropertyAccess component to use the "minPropertyPath" or "maxPropertyPath" option. Try running "composer require symfony/property-access".', static::class));
        }

        if (null !== $this->min && null !== $this->max && ($minMessage || $maxMessage)) {
            throw new ConstraintDefinitionException(sprintf('The "%s" constraint can not use "minMessage" and "maxMessage" when the "min" and "max" options are both set. Use "notInRangeMessage" instead.', static::class));
        }
    }
}<|MERGE_RESOLUTION|>--- conflicted
+++ resolved
@@ -54,19 +54,6 @@
     public $maxPropertyPath;
 
     public function __construct(
-<<<<<<< HEAD
-        array $options = null,
-        string $notInRangeMessage = null,
-        string $minMessage = null,
-        string $maxMessage = null,
-        string $invalidMessage = null,
-        string $invalidDateTimeMessage = null,
-        mixed $min = null,
-        string $minPropertyPath = null,
-        mixed $max = null,
-        string $maxPropertyPath = null,
-        array $groups = null,
-=======
         ?array $options = null,
         ?string $notInRangeMessage = null,
         ?string $minMessage = null,
@@ -78,7 +65,6 @@
         mixed $max = null,
         ?string $maxPropertyPath = null,
         ?array $groups = null,
->>>>>>> a44829e2
         mixed $payload = null
     ) {
         parent::__construct($options, $groups, $payload);
