<?php

/*
 * This file is part of the Symfony package.
 *
 * (c) Fabien Potencier <fabien@symfony.com>
 *
 * For the full copyright and license information, please view the LICENSE
 * file that was distributed with this source code.
 */

namespace Symfony\Component\Validator\Constraints;

use Symfony\Component\PropertyAccess\PropertyAccess;
use Symfony\Component\Validator\Constraint;
use Symfony\Component\Validator\Exception\ConstraintDefinitionException;
use Symfony\Component\Validator\Exception\LogicException;
use Symfony\Component\Validator\Exception\MissingOptionsException;

/**
 * @Annotation
 * @Target({"PROPERTY", "METHOD", "ANNOTATION"})
 *
 * @author Bernhard Schussek <bschussek@gmail.com>
 */
class Range extends Constraint
{
    const INVALID_CHARACTERS_ERROR = 'ad9a9798-7a99-4df7-8ce9-46e416a1e60b';
    const NOT_IN_RANGE_ERROR = '04b91c99-a946-4221-afc5-e65ebac401eb';
    const TOO_HIGH_ERROR = '2d28afcb-e32e-45fb-a815-01c431a86a69';
    const TOO_LOW_ERROR = '76454e69-502c-46c5-9643-f447d837c4d5';

    protected static $errorNames = [
        self::INVALID_CHARACTERS_ERROR => 'INVALID_CHARACTERS_ERROR',
        self::NOT_IN_RANGE_ERROR => 'NOT_IN_RANGE_ERROR',
        self::TOO_HIGH_ERROR => 'TOO_HIGH_ERROR',
        self::TOO_LOW_ERROR => 'TOO_LOW_ERROR',
    ];

    public $notInRangeMessage = 'This value should be between {{ min }} and {{ max }}.';
    public $minMessage = 'This value should be {{ limit }} or more.';
    public $maxMessage = 'This value should be {{ limit }} or less.';
    public $invalidMessage = 'This value should be a valid number.';
    public $min;
    public $minPropertyPath;
    public $max;
    public $maxPropertyPath;

    public function __construct($options = null)
    {
        if (\is_array($options)) {
            if (isset($options['min']) && isset($options['minPropertyPath'])) {
                throw new ConstraintDefinitionException(sprintf('The "%s" constraint requires only one of the "min" or "minPropertyPath" options to be set, not both.', static::class));
            }

            if (isset($options['max']) && isset($options['maxPropertyPath'])) {
                throw new ConstraintDefinitionException(sprintf('The "%s" constraint requires only one of the "max" or "maxPropertyPath" options to be set, not both.', static::class));
            }

            if ((isset($options['minPropertyPath']) || isset($options['maxPropertyPath'])) && !class_exists(PropertyAccess::class)) {
                throw new LogicException(sprintf('The "%s" constraint requires the Symfony PropertyAccess component to use the "minPropertyPath" or "maxPropertyPath" option.', static::class));
            }
        }

        parent::__construct($options);

<<<<<<< HEAD
        if (null === $this->min && null === $this->minPropertyPath && null === $this->max && null === $this->maxPropertyPath) {
            throw new MissingOptionsException(sprintf('Either option "min", "minPropertyPath", "max" or "maxPropertyPath" must be given for constraint %s', __CLASS__), ['min', 'minPropertyPath', 'max', 'maxPropertyPath']);
=======
        if (null === $this->min && null === $this->max) {
            throw new MissingOptionsException(sprintf('Either option "min" or "max" must be given for constraint %s.', __CLASS__), ['min', 'max']);
>>>>>>> 13ea421e
        }
    }
}<|MERGE_RESOLUTION|>--- conflicted
+++ resolved
@@ -64,13 +64,8 @@
 
         parent::__construct($options);
 
-<<<<<<< HEAD
         if (null === $this->min && null === $this->minPropertyPath && null === $this->max && null === $this->maxPropertyPath) {
-            throw new MissingOptionsException(sprintf('Either option "min", "minPropertyPath", "max" or "maxPropertyPath" must be given for constraint %s', __CLASS__), ['min', 'minPropertyPath', 'max', 'maxPropertyPath']);
-=======
-        if (null === $this->min && null === $this->max) {
-            throw new MissingOptionsException(sprintf('Either option "min" or "max" must be given for constraint %s.', __CLASS__), ['min', 'max']);
->>>>>>> 13ea421e
+            throw new MissingOptionsException(sprintf('Either option "min", "minPropertyPath", "max" or "maxPropertyPath" must be given for constraint %s.', __CLASS__), ['min', 'minPropertyPath', 'max', 'maxPropertyPath']);
         }
     }
 }