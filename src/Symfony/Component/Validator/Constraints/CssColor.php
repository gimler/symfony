--- conflicted
+++ resolved
@@ -62,11 +62,7 @@
     /**
      * @param array|string $formats The types of CSS colors allowed (e.g. hexadecimal only, RGB and HSL only, etc.).
      */
-<<<<<<< HEAD
-    public function __construct(array|string $formats = [], string $message = null, array $groups = null, $payload = null, array $options = null)
-=======
-    public function __construct($formats = [], ?string $message = null, ?array $groups = null, $payload = null, ?array $options = null)
->>>>>>> 115fb5be
+    public function __construct(array|string $formats = [], ?string $message = null, ?array $groups = null, $payload = null, ?array $options = null)
     {
         $validationModesAsString = implode(', ', self::$validationModes);
 
