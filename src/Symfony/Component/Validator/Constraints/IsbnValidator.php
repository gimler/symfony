--- conflicted
+++ resolved
@@ -178,11 +178,7 @@
     /**
      * @return string
      */
-<<<<<<< HEAD
-    protected function getMessage(Isbn $constraint, string $type = null)
-=======
     protected function getMessage(Isbn $constraint, ?string $type = null)
->>>>>>> a44829e2
     {
         if (null !== $constraint->message) {
             return $constraint->message;
