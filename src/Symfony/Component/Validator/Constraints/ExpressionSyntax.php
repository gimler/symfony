--- conflicted
+++ resolved
@@ -31,17 +31,13 @@
     public ?string $service = null;
     public ?array $allowedVariables = null;
 
-<<<<<<< HEAD
     /**
      * @param array<string,mixed>|null $options
      * @param string|null              $service          The service used to validate the constraint instead of the default one
      * @param string[]|null            $allowedVariables Restrict the available variables in the expression to these values (defaults to null that allows any variable)
      * @param string[]|null            $groups
      */
-    public function __construct(array $options = null, string $message = null, string $service = null, array $allowedVariables = null, array $groups = null, mixed $payload = null)
-=======
     public function __construct(?array $options = null, ?string $message = null, ?string $service = null, ?array $allowedVariables = null, ?array $groups = null, mixed $payload = null)
->>>>>>> 6cd40eaa
     {
         parent::__construct($options, $groups, $payload);
 
