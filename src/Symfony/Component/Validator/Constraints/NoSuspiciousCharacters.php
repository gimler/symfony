<?php

/*
 * This file is part of the Symfony package.
 *
 * (c) Fabien Potencier <fabien@symfony.com>
 *
 * For the full copyright and license information, please view the LICENSE
 * file that was distributed with this source code.
 */

namespace Symfony\Component\Validator\Constraints;

use Symfony\Component\Validator\Constraint;
use Symfony\Component\Validator\Exception\LogicException;

/**
 * Validates that the given string does not contain characters used in spoofing security attacks.
 *
 * @see https://www.php.net/manual/en/class.spoofchecker.php
 *
 * @author Mathieu Lechat <mathieu.lechat@les-tilleuls.coop>
 */
#[\Attribute(\Attribute::TARGET_PROPERTY | \Attribute::TARGET_METHOD | \Attribute::IS_REPEATABLE)]
class NoSuspiciousCharacters extends Constraint
{
    public const RESTRICTION_LEVEL_ERROR = '1ece07dc-dca2-45f1-ba47-8d7dc3a12774';
    public const INVISIBLE_ERROR = '6ed60e6c-179b-4e93-8a6c-667d85c6de5e';
    public const MIXED_NUMBERS_ERROR = '9f01fc26-3bc4-44b1-a6b1-c08e2412053a';
    public const HIDDEN_OVERLAY_ERROR = '56380dc5-0476-4f04-bbaa-b68cd1c2d974';

    protected const ERROR_NAMES = [
        self::RESTRICTION_LEVEL_ERROR => 'RESTRICTION_LEVEL_ERROR',
        self::INVISIBLE_ERROR => 'INVISIBLE_ERROR',
        self::MIXED_NUMBERS_ERROR => 'MIXED_NUMBERS_ERROR',
        self::HIDDEN_OVERLAY_ERROR => 'INVALID_CASE_ERROR',
    ];

    /**
     * Check a string for the presence of invisible characters such as zero-width spaces,
     * or character sequences that are likely not to display such as multiple occurrences of the same non-spacing mark.
     */
    public const CHECK_INVISIBLE = 32;

    /**
     * Check that a string does not mix numbers from different numbering systems;
     * for example “8” (Digit Eight) and “৪” (Bengali Digit Four).
     */
    public const CHECK_MIXED_NUMBERS = 128;

    /**
     * Check that a string does not have a combining character following a character in which it would be hidden;
     * for example “i” (Latin Small Letter I) followed by a U+0307 (Combining Dot Above).
     */
    public const CHECK_HIDDEN_OVERLAY = 256;

    /** @see https://unicode.org/reports/tr39/#ascii_only */
    public const RESTRICTION_LEVEL_ASCII = 268435456;

    /** @see https://unicode.org/reports/tr39/#single_script */
    public const RESTRICTION_LEVEL_SINGLE_SCRIPT = 536870912;

    /** @see https://unicode.org/reports/tr39/#highly_restrictive */
    public const RESTRICTION_LEVEL_HIGH = 805306368;

    /** @see https://unicode.org/reports/tr39/#moderately_restrictive */
    public const RESTRICTION_LEVEL_MODERATE = 1073741824;

    /** @see https://unicode.org/reports/tr39/#minimally_restrictive */
    public const RESTRICTION_LEVEL_MINIMAL = 1342177280;

    /** @see https://unicode.org/reports/tr39/#unrestricted */
    public const RESTRICTION_LEVEL_NONE = 1610612736;

    public string $restrictionLevelMessage = 'This value contains characters that are not allowed by the current restriction-level.';
    public string $invisibleMessage = 'Using invisible characters is not allowed.';
    public string $mixedNumbersMessage = 'Mixing numbers from different scripts is not allowed.';
    public string $hiddenOverlayMessage = 'Using hidden overlay characters is not allowed.';

    public int $checks = self::CHECK_INVISIBLE | self::CHECK_MIXED_NUMBERS | self::CHECK_HIDDEN_OVERLAY;
    public ?int $restrictionLevel = null;
    public ?array $locales = null;

    /**
     * @param array<string,mixed>|null                    $options
     * @param int-mask-of<self::CHECK_*>|null             $checks           A bitmask of the checks to perform on the string (defaults to all checks)
     * @param int-mask-of<self::RESTRICTION_LEVEL_*>|null $restrictionLevel Configures the set of acceptable characters for the validated string through a specified "level" (defaults to
     *                                                                      {@see NoSuspiciousCharacters::RESTRICTION_LEVEL_MODERATE} on ICU >= 58, {@see NoSuspiciousCharacters::RESTRICTION_LEVEL_SINGLE_SCRIPT} otherwise)
     * @param string[]|null                               $locales          Restrict the string's characters to those normally used with these locales. Pass null to use the default locales configured for the NoSuspiciousCharactersValidator. (defaults to null)
     * @param string[]|null                               $groups
     */
    public function __construct(
<<<<<<< HEAD
        array $options = null,
        string $restrictionLevelMessage = null,
        string $invisibleMessage = null,
        string $mixedNumbersMessage = null,
        string $hiddenOverlayMessage = null,
        int $checks = null,
        int $restrictionLevel = null,
        array $locales = null,
        array $groups = null,
        mixed $payload = null,
=======
        ?array $options = null,
        ?string $restrictionLevelMessage = null,
        ?string $invisibleMessage = null,
        ?string $mixedNumbersMessage = null,
        ?string $hiddenOverlayMessage = null,
        ?int $checks = null,
        ?int $restrictionLevel = null,
        ?array $locales = null,
        ?array $groups = null,
        mixed $payload = null
>>>>>>> 6cd40eaa
    ) {
        if (!class_exists(\Spoofchecker::class)) {
            throw new LogicException('The intl extension is required to use the NoSuspiciousCharacters constraint.');
        }

        parent::__construct($options, $groups, $payload);

        $this->restrictionLevelMessage = $restrictionLevelMessage ?? $this->restrictionLevelMessage;
        $this->invisibleMessage = $invisibleMessage ?? $this->invisibleMessage;
        $this->mixedNumbersMessage = $mixedNumbersMessage ?? $this->mixedNumbersMessage;
        $this->hiddenOverlayMessage = $hiddenOverlayMessage ?? $this->hiddenOverlayMessage;
        $this->checks = $checks ?? $this->checks;
        $this->restrictionLevel = $restrictionLevel ?? $this->restrictionLevel;
        $this->locales = $locales ?? $this->locales;
    }
}<|MERGE_RESOLUTION|>--- conflicted
+++ resolved
@@ -90,18 +90,6 @@
      * @param string[]|null                               $groups
      */
     public function __construct(
-<<<<<<< HEAD
-        array $options = null,
-        string $restrictionLevelMessage = null,
-        string $invisibleMessage = null,
-        string $mixedNumbersMessage = null,
-        string $hiddenOverlayMessage = null,
-        int $checks = null,
-        int $restrictionLevel = null,
-        array $locales = null,
-        array $groups = null,
-        mixed $payload = null,
-=======
         ?array $options = null,
         ?string $restrictionLevelMessage = null,
         ?string $invisibleMessage = null,
@@ -111,8 +99,7 @@
         ?int $restrictionLevel = null,
         ?array $locales = null,
         ?array $groups = null,
-        mixed $payload = null
->>>>>>> 6cd40eaa
+        mixed $payload = null,
     ) {
         if (!class_exists(\Spoofchecker::class)) {
             throw new LogicException('The intl extension is required to use the NoSuspiciousCharacters constraint.');
