<?php

/*
 * This file is part of the Symfony package.
 *
 * (c) Fabien Potencier <fabien@symfony.com>
 *
 * For the full copyright and license information, please view the LICENSE
 * file that was distributed with this source code.
 */

namespace Symfony\Component\Validator\Constraints;

use Symfony\Component\Validator\Constraint;

/**
 * @Annotation
 * @Target({"PROPERTY", "METHOD", "ANNOTATION"})
 *
 * @author Bernhard Schussek <bschussek@gmail.com>
 */
#[\Attribute(\Attribute::TARGET_PROPERTY | \Attribute::TARGET_METHOD | \Attribute::IS_REPEATABLE)]
class IsTrue extends Constraint
{
    public const NOT_TRUE_ERROR = '2beabf1c-54c0-4882-a928-05249b26e23b';

    protected const ERROR_NAMES = [
        self::NOT_TRUE_ERROR => 'NOT_TRUE_ERROR',
    ];

    /**
     * @deprecated since Symfony 6.1, use const ERROR_NAMES instead
     */
    protected static $errorNames = self::ERROR_NAMES;

    public $message = 'This value should be true.';

<<<<<<< HEAD
    public function __construct(array $options = null, string $message = null, array $groups = null, mixed $payload = null)
=======
    public function __construct(?array $options = null, ?string $message = null, ?array $groups = null, mixed $payload = null)
>>>>>>> a44829e2
    {
        parent::__construct($options ?? [], $groups, $payload);

        $this->message = $message ?? $this->message;
    }
}<|MERGE_RESOLUTION|>--- conflicted
+++ resolved
@@ -35,11 +35,7 @@
 
     public $message = 'This value should be true.';
 
-<<<<<<< HEAD
-    public function __construct(array $options = null, string $message = null, array $groups = null, mixed $payload = null)
-=======
     public function __construct(?array $options = null, ?string $message = null, ?array $groups = null, mixed $payload = null)
->>>>>>> a44829e2
     {
         parent::__construct($options ?? [], $groups, $payload);
 
