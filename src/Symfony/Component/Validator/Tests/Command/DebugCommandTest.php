--- conflicted
+++ resolved
@@ -37,37 +37,13 @@
 Symfony\Component\Validator\Tests\Dummy\DummyClassOne
 -----------------------------------------------------
 
-<<<<<<< HEAD
-+---------------+----------------------------------------------------+---------+------------------------------------------------------------+
-| Property      | Name                                               | Groups  | Options                                                    |
-+---------------+----------------------------------------------------+---------+------------------------------------------------------------+
-| -             | Symfony\Component\Validator\Constraints\Expression | Default | [                                                          |
-|               |                                                    |         |   "expression" => "1 + 1 = 2",                             |
-|               |                                                    |         |   "message" => "This value is not valid.",                 |
-|               |                                                    |         |   "negate" => true,                                        |
-|               |                                                    |         |   "payload" => null,                                       |
-|               |                                                    |         |   "values" => []                                           |
-|               |                                                    |         | ]                                                          |
-| firstArgument | Symfony\Component\Validator\Constraints\NotBlank   | Default | [                                                          |
-|               |                                                    |         |   "allowNull" => false,                                    |
-|               |                                                    |         |   "message" => "This value should not be blank.",          |
-|               |                                                    |         |   "normalizer" => null,                                    |
-|               |                                                    |         |   "payload" => null                                        |
-|               |                                                    |         | ]                                                          |
-| firstArgument | Symfony\Component\Validator\Constraints\Email      | Default | [                                                          |
-|               |                                                    |         |   "message" => "This value is not a valid email address.", |
-|               |                                                    |         |   "mode" => null,                                          |
-|               |                                                    |         |   "normalizer" => null,                                    |
-|               |                                                    |         |   "payload" => null                                        |
-|               |                                                    |         | ]                                                          |
-+---------------+----------------------------------------------------+---------+------------------------------------------------------------+
-=======
 +----------+----------------------------------------------------+------------------------+------------------------------------------------------------+
 | Property | Name                                               | Groups                 | Options                                                    |
 +----------+----------------------------------------------------+------------------------+------------------------------------------------------------+
 | -        | Symfony\Component\Validator\Constraints\Expression | Default, DummyClassOne | [                                                          |
 |          |                                                    |                        |   "expression" => "1 + 1 = 2",                             |
 |          |                                                    |                        |   "message" => "This value is not valid.",                 |
+|          |                                                    |                        |   "negate" => true,                                        |
 |          |                                                    |                        |   "payload" => null,                                       |
 |          |                                                    |                        |   "values" => []                                           |
 |          |                                                    |                        | ]                                                          |
@@ -84,7 +60,6 @@
 |          |                                                    |                        |   "payload" => null                                        |
 |          |                                                    |                        | ]                                                          |
 +----------+----------------------------------------------------+------------------------+------------------------------------------------------------+
->>>>>>> 6eff7f04
 
 TXT
             , $tester->getDisplay(true)
@@ -103,37 +78,13 @@
 Symfony\Component\Validator\Tests\Dummy\DummyClassOne
 -----------------------------------------------------
 
-<<<<<<< HEAD
-+---------------+----------------------------------------------------+---------+------------------------------------------------------------+
-| Property      | Name                                               | Groups  | Options                                                    |
-+---------------+----------------------------------------------------+---------+------------------------------------------------------------+
-| -             | Symfony\Component\Validator\Constraints\Expression | Default | [                                                          |
-|               |                                                    |         |   "expression" => "1 + 1 = 2",                             |
-|               |                                                    |         |   "message" => "This value is not valid.",                 |
-|               |                                                    |         |   "negate" => true,                                        |
-|               |                                                    |         |   "payload" => null,                                       |
-|               |                                                    |         |   "values" => []                                           |
-|               |                                                    |         | ]                                                          |
-| firstArgument | Symfony\Component\Validator\Constraints\NotBlank   | Default | [                                                          |
-|               |                                                    |         |   "allowNull" => false,                                    |
-|               |                                                    |         |   "message" => "This value should not be blank.",          |
-|               |                                                    |         |   "normalizer" => null,                                    |
-|               |                                                    |         |   "payload" => null                                        |
-|               |                                                    |         | ]                                                          |
-| firstArgument | Symfony\Component\Validator\Constraints\Email      | Default | [                                                          |
-|               |                                                    |         |   "message" => "This value is not a valid email address.", |
-|               |                                                    |         |   "mode" => null,                                          |
-|               |                                                    |         |   "normalizer" => null,                                    |
-|               |                                                    |         |   "payload" => null                                        |
-|               |                                                    |         | ]                                                          |
-+---------------+----------------------------------------------------+---------+------------------------------------------------------------+
-=======
 +----------+----------------------------------------------------+------------------------+------------------------------------------------------------+
 | Property | Name                                               | Groups                 | Options                                                    |
 +----------+----------------------------------------------------+------------------------+------------------------------------------------------------+
 | -        | Symfony\Component\Validator\Constraints\Expression | Default, DummyClassOne | [                                                          |
 |          |                                                    |                        |   "expression" => "1 + 1 = 2",                             |
 |          |                                                    |                        |   "message" => "This value is not valid.",                 |
+|          |                                                    |                        |   "negate" => true,                                        |
 |          |                                                    |                        |   "payload" => null,                                       |
 |          |                                                    |                        |   "values" => []                                           |
 |          |                                                    |                        | ]                                                          |
@@ -150,42 +101,17 @@
 |          |                                                    |                        |   "payload" => null                                        |
 |          |                                                    |                        | ]                                                          |
 +----------+----------------------------------------------------+------------------------+------------------------------------------------------------+
->>>>>>> 6eff7f04
 
 Symfony\Component\Validator\Tests\Dummy\DummyClassTwo
 -----------------------------------------------------
 
-<<<<<<< HEAD
-+---------------+----------------------------------------------------+---------+------------------------------------------------------------+
-| Property      | Name                                               | Groups  | Options                                                    |
-+---------------+----------------------------------------------------+---------+------------------------------------------------------------+
-| -             | Symfony\Component\Validator\Constraints\Expression | Default | [                                                          |
-|               |                                                    |         |   "expression" => "1 + 1 = 2",                             |
-|               |                                                    |         |   "message" => "This value is not valid.",                 |
-|               |                                                    |         |   "negate" => true,                                        |
-|               |                                                    |         |   "payload" => null,                                       |
-|               |                                                    |         |   "values" => []                                           |
-|               |                                                    |         | ]                                                          |
-| firstArgument | Symfony\Component\Validator\Constraints\NotBlank   | Default | [                                                          |
-|               |                                                    |         |   "allowNull" => false,                                    |
-|               |                                                    |         |   "message" => "This value should not be blank.",          |
-|               |                                                    |         |   "normalizer" => null,                                    |
-|               |                                                    |         |   "payload" => null                                        |
-|               |                                                    |         | ]                                                          |
-| firstArgument | Symfony\Component\Validator\Constraints\Email      | Default | [                                                          |
-|               |                                                    |         |   "message" => "This value is not a valid email address.", |
-|               |                                                    |         |   "mode" => null,                                          |
-|               |                                                    |         |   "normalizer" => null,                                    |
-|               |                                                    |         |   "payload" => null                                        |
-|               |                                                    |         | ]                                                          |
-+---------------+----------------------------------------------------+---------+------------------------------------------------------------+
-=======
 +----------+----------------------------------------------------+------------------------+------------------------------------------------------------+
 | Property | Name                                               | Groups                 | Options                                                    |
 +----------+----------------------------------------------------+------------------------+------------------------------------------------------------+
 | -        | Symfony\Component\Validator\Constraints\Expression | Default, DummyClassTwo | [                                                          |
 |          |                                                    |                        |   "expression" => "1 + 1 = 2",                             |
 |          |                                                    |                        |   "message" => "This value is not valid.",                 |
+|          |                                                    |                        |   "negate" => true,                                        |
 |          |                                                    |                        |   "payload" => null,                                       |
 |          |                                                    |                        |   "values" => []                                           |
 |          |                                                    |                        | ]                                                          |
@@ -202,7 +128,6 @@
 |          |                                                    |                        |   "payload" => null                                        |
 |          |                                                    |                        | ]                                                          |
 +----------+----------------------------------------------------+------------------------+------------------------------------------------------------+
->>>>>>> 6eff7f04
 
 TXT
             , $tester->getDisplay(true)
