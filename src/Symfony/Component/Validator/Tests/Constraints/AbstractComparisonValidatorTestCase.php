--- conflicted
+++ resolved
@@ -79,12 +79,8 @@
     }
 
     /**
-<<<<<<< HEAD
      * @dataProvider provideAllValidComparisons
-=======
-     * @dataProvider provideValidComparisons
      *
->>>>>>> f26c062c
      * @param mixed $dirtyValue
      * @param mixed $comparisonValue
      */
@@ -119,12 +115,8 @@
     abstract public function provideValidComparisons();
 
     /**
-<<<<<<< HEAD
      * @dataProvider provideAllInvalidComparisons
-=======
-     * @dataProvider provideInvalidComparisons
      *
->>>>>>> f26c062c
      * @param mixed  $dirtyValue
      * @param mixed  $dirtyValueAsString
      * @param mixed  $comparedValue
