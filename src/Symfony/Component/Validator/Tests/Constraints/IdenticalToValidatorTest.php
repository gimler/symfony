--- conflicted
+++ resolved
@@ -49,14 +49,7 @@
         return $comparisons;
     }
 
-<<<<<<< HEAD
-    public function provideValidComparisons(): array
-=======
-    /**
-     * {@inheritdoc}
-     */
     public static function provideValidComparisons(): array
->>>>>>> 41ed4aa2
     {
         $date = new \DateTime('2000-01-01');
         $object = new ComparisonTest_Class(2);
@@ -75,28 +68,14 @@
         return $comparisons;
     }
 
-<<<<<<< HEAD
-    public function provideValidComparisonsToPropertyPath(): array
-=======
-    /**
-     * {@inheritdoc}
-     */
     public static function provideValidComparisonsToPropertyPath(): array
->>>>>>> 41ed4aa2
     {
         return [
             [5],
         ];
     }
 
-<<<<<<< HEAD
-    public function provideInvalidComparisons(): array
-=======
-    /**
-     * {@inheritdoc}
-     */
     public static function provideInvalidComparisons(): array
->>>>>>> 41ed4aa2
     {
         return [
             [1, '1', 2, '2', 'int'],
