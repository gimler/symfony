<?php

/*
 * This file is part of the Symfony package.
 *
 * (c) Fabien Potencier <fabien@symfony.com>
 *
 * For the full copyright and license information, please view the LICENSE
 * file that was distributed with this source code.
 */

namespace Symfony\Component\Validator\Tests\Constraints;

use Symfony\Component\Intl\Util\IntlTestHelper;
use Symfony\Component\Validator\Constraints\Range;
use Symfony\Component\Validator\Constraints\RangeValidator;
use Symfony\Component\Validator\Exception\ConstraintDefinitionException;
use Symfony\Component\Validator\Test\ConstraintValidatorTestCase;

class RangeValidatorTest extends ConstraintValidatorTestCase
{
    protected function createValidator()
    {
        return new RangeValidator();
    }

    public function testNullIsValid()
    {
        $this->validator->validate(null, new Range(['min' => 10, 'max' => 20]));

        $this->assertNoViolation();
    }

    public function getTenToTwenty()
    {
        return [
            [10.00001],
            [19.99999],
            ['10.00001'],
            ['19.99999'],
            [10],
            [20],
            [10.0],
            [20.0],
        ];
    }

    public function getLessThanTen()
    {
        return [
            [9.99999, '9.99999'],
            ['9.99999', '"9.99999"'],
            [5, '5'],
            [1.0, '1'],
        ];
    }

    public function getMoreThanTwenty()
    {
        return [
            [20.000001, '20.000001'],
            ['20.000001', '"20.000001"'],
            [21, '21'],
            [30.0, '30'],
        ];
    }

    /**
     * @dataProvider getTenToTwenty
     */
    public function testValidValuesMin($value)
    {
        $constraint = new Range(['min' => 10]);
        $this->validator->validate($value, $constraint);

        $this->assertNoViolation();
    }

    /**
     * @dataProvider getTenToTwenty
     */
    public function testValidValuesMax($value)
    {
        $constraint = new Range(['max' => 20]);
        $this->validator->validate($value, $constraint);

        $this->assertNoViolation();
    }

    /**
     * @dataProvider getTenToTwenty
     */
    public function testValidValuesMinMax($value)
    {
        $constraint = new Range(['min' => 10, 'max' => 20]);
        $this->validator->validate($value, $constraint);

        $this->assertNoViolation();
    }

    /**
     * @dataProvider getLessThanTen
     */
    public function testInvalidValuesMin($value, $formattedValue)
    {
        $constraint = new Range([
            'min' => 10,
            'minMessage' => 'myMessage',
        ]);

        $this->validator->validate($value, $constraint);

        $this->buildViolation('myMessage')
            ->setParameter('{{ value }}', $formattedValue)
            ->setParameter('{{ limit }}', 10)
            ->setCode(Range::TOO_LOW_ERROR)
            ->assertRaised();
    }

    /**
     * @dataProvider getMoreThanTwenty
     */
    public function testInvalidValuesMax($value, $formattedValue)
    {
        $constraint = new Range([
            'max' => 20,
            'maxMessage' => 'myMessage',
        ]);

        $this->validator->validate($value, $constraint);

        $this->buildViolation('myMessage')
            ->setParameter('{{ value }}', $formattedValue)
            ->setParameter('{{ limit }}', 20)
            ->setCode(Range::TOO_HIGH_ERROR)
            ->assertRaised();
    }

    /**
     * @dataProvider getMoreThanTwenty
     */
    public function testInvalidValuesCombinedMax($value, $formattedValue)
    {
        $constraint = new Range([
            'min' => 10,
            'max' => 20,
            'notInRangeMessage' => 'myNotInRangeMessage',
        ]);

        $this->validator->validate($value, $constraint);

        $this->buildViolation('myNotInRangeMessage')
            ->setParameter('{{ value }}', $formattedValue)
            ->setParameter('{{ min }}', 10)
            ->setParameter('{{ max }}', 20)
            ->setCode(Range::NOT_IN_RANGE_ERROR)
            ->assertRaised();
    }

    /**
     * @dataProvider getLessThanTen
     */
    public function testInvalidValuesCombinedMin($value, $formattedValue)
    {
        $constraint = new Range([
            'min' => 10,
            'max' => 20,
            'notInRangeMessage' => 'myNotInRangeMessage',
        ]);

        $this->validator->validate($value, $constraint);

        $this->buildViolation('myNotInRangeMessage')
            ->setParameter('{{ value }}', $formattedValue)
            ->setParameter('{{ min }}', 10)
            ->setParameter('{{ max }}', 20)
            ->setCode(Range::NOT_IN_RANGE_ERROR)
            ->assertRaised();
    }

    public function getTenthToTwentiethMarch2014()
    {
        // The provider runs before setUp(), so we need to manually fix
        // the default timezone
        $this->setDefaultTimezone('UTC');

        $tests = [
            [new \DateTime('March 10, 2014')],
            [new \DateTime('March 15, 2014')],
            [new \DateTime('March 20, 2014')],
        ];

        $tests[] = [new \DateTimeImmutable('March 10, 2014')];
        $tests[] = [new \DateTimeImmutable('March 15, 2014')];
        $tests[] = [new \DateTimeImmutable('March 20, 2014')];

        $this->restoreDefaultTimezone();

        return $tests;
    }

    public function getSoonerThanTenthMarch2014()
    {
        // The provider runs before setUp(), so we need to manually fix
        // the default timezone
        $this->setDefaultTimezone('UTC');

        $tests = [
            [new \DateTime('March 20, 2013'), 'Mar 20, 2013, 12:00 AM'],
            [new \DateTime('March 9, 2014'), 'Mar 9, 2014, 12:00 AM'],
        ];

        $tests[] = [new \DateTimeImmutable('March 20, 2013'), 'Mar 20, 2013, 12:00 AM'];
        $tests[] = [new \DateTimeImmutable('March 9, 2014'), 'Mar 9, 2014, 12:00 AM'];

        $this->restoreDefaultTimezone();

        return $tests;
    }

    public function getLaterThanTwentiethMarch2014()
    {
        // The provider runs before setUp(), so we need to manually fix
        // the default timezone
        $this->setDefaultTimezone('UTC');

        $tests = [
            [new \DateTime('March 21, 2014'), 'Mar 21, 2014, 12:00 AM'],
            [new \DateTime('March 9, 2015'), 'Mar 9, 2015, 12:00 AM'],
        ];

        $tests[] = [new \DateTimeImmutable('March 21, 2014'), 'Mar 21, 2014, 12:00 AM'];
        $tests[] = [new \DateTimeImmutable('March 9, 2015'), 'Mar 9, 2015, 12:00 AM'];

        $this->restoreDefaultTimezone();

        return $tests;
    }

    /**
     * @dataProvider getTenthToTwentiethMarch2014
     */
    public function testValidDatesMin($value)
    {
        $constraint = new Range(['min' => 'March 10, 2014']);
        $this->validator->validate($value, $constraint);

        $this->assertNoViolation();
    }

    /**
     * @dataProvider getTenthToTwentiethMarch2014
     */
    public function testValidDatesMax($value)
    {
        $constraint = new Range(['max' => 'March 20, 2014']);
        $this->validator->validate($value, $constraint);

        $this->assertNoViolation();
    }

    /**
     * @dataProvider getTenthToTwentiethMarch2014
     */
    public function testValidDatesMinMax($value)
    {
        $constraint = new Range(['min' => 'March 10, 2014', 'max' => 'March 20, 2014']);
        $this->validator->validate($value, $constraint);

        $this->assertNoViolation();
    }

    /**
     * @dataProvider getSoonerThanTenthMarch2014
     */
    public function testInvalidDatesMin($value, $dateTimeAsString)
    {
        // Conversion of dates to string differs between ICU versions
        // Make sure we have the correct version loaded
        IntlTestHelper::requireIntl($this, '57.1');

        $constraint = new Range([
            'min' => 'March 10, 2014',
            'minMessage' => 'myMessage',
        ]);

        $this->validator->validate($value, $constraint);

        $this->buildViolation('myMessage')
            ->setParameter('{{ value }}', $dateTimeAsString)
            ->setParameter('{{ limit }}', 'Mar 10, 2014, 12:00 AM')
            ->setCode(Range::TOO_LOW_ERROR)
            ->assertRaised();
    }

    /**
     * @dataProvider getLaterThanTwentiethMarch2014
     */
    public function testInvalidDatesMax($value, $dateTimeAsString)
    {
        // Conversion of dates to string differs between ICU versions
        // Make sure we have the correct version loaded
        IntlTestHelper::requireIntl($this, '57.1');

        $constraint = new Range([
            'max' => 'March 20, 2014',
            'maxMessage' => 'myMessage',
        ]);

        $this->validator->validate($value, $constraint);

        $this->buildViolation('myMessage')
            ->setParameter('{{ value }}', $dateTimeAsString)
            ->setParameter('{{ limit }}', 'Mar 20, 2014, 12:00 AM')
            ->setCode(Range::TOO_HIGH_ERROR)
            ->assertRaised();
    }

    /**
     * @dataProvider getLaterThanTwentiethMarch2014
     */
    public function testInvalidDatesCombinedMax($value, $dateTimeAsString)
    {
        // Conversion of dates to string differs between ICU versions
        // Make sure we have the correct version loaded
        IntlTestHelper::requireIntl($this, '57.1');

        $constraint = new Range([
            'min' => 'March 10, 2014',
            'max' => 'March 20, 2014',
            'notInRangeMessage' => 'myNotInRangeMessage',
        ]);

        $this->validator->validate($value, $constraint);

        $this->buildViolation('myNotInRangeMessage')
            ->setParameter('{{ value }}', $dateTimeAsString)
            ->setParameter('{{ min }}', 'Mar 10, 2014, 12:00 AM')
            ->setParameter('{{ max }}', 'Mar 20, 2014, 12:00 AM')
            ->setCode(Range::NOT_IN_RANGE_ERROR)
            ->assertRaised();
    }

    /**
     * @dataProvider getSoonerThanTenthMarch2014
     */
    public function testInvalidDatesCombinedMin($value, $dateTimeAsString)
    {
        // Conversion of dates to string differs between ICU versions
        // Make sure we have the correct version loaded
        IntlTestHelper::requireIntl($this, '57.1');

        $constraint = new Range([
            'min' => 'March 10, 2014',
            'max' => 'March 20, 2014',
            'notInRangeMessage' => 'myNotInRangeMessage',
        ]);

        $this->validator->validate($value, $constraint);

        $this->buildViolation('myNotInRangeMessage')
            ->setParameter('{{ value }}', $dateTimeAsString)
            ->setParameter('{{ min }}', 'Mar 10, 2014, 12:00 AM')
            ->setParameter('{{ max }}', 'Mar 20, 2014, 12:00 AM')
            ->setCode(Range::NOT_IN_RANGE_ERROR)
            ->assertRaised();
    }

    public function getInvalidValues()
    {
        return [
            [9.999999],
            [20.000001],
            ['9.999999'],
            ['20.000001'],
            [new \stdClass()],
        ];
    }

    public function testNonNumeric()
    {
        $this->validator->validate('abcd', new Range([
            'min' => 10,
            'max' => 20,
            'invalidMessage' => 'myMessage',
        ]));

        $this->buildViolation('myMessage')
            ->setParameter('{{ value }}', '"abcd"')
            ->setCode(Range::INVALID_CHARACTERS_ERROR)
            ->assertRaised();
    }

<<<<<<< HEAD
    public function testNoViolationOnNullObjectWithPropertyPaths()
    {
        $this->setObject(null);

        $this->validator->validate(1, new Range([
            'minPropertyPath' => 'minPropertyPath',
            'maxPropertyPath' => 'maxPropertyPath',
        ]));

        $this->assertNoViolation();
    }

    /**
     * @dataProvider getTenToTwenty
     */
    public function testValidValuesMinPropertyPath($value)
    {
        $this->setObject(new Limit(10));

        $this->validator->validate($value, new Range([
            'minPropertyPath' => 'value',
        ]));

        $this->assertNoViolation();
    }

    /**
     * @dataProvider getTenToTwenty
     */
    public function testValidValuesMaxPropertyPath($value)
    {
        $this->setObject(new Limit(20));

        $this->validator->validate($value, new Range([
            'maxPropertyPath' => 'value',
        ]));

        $this->assertNoViolation();
    }

    /**
     * @dataProvider getTenToTwenty
     */
    public function testValidValuesMinMaxPropertyPath($value)
    {
        $this->setObject(new MinMax(10, 20));

        $this->validator->validate($value, new Range([
            'minPropertyPath' => 'min',
            'maxPropertyPath' => 'max',
        ]));

        $this->assertNoViolation();
    }

    /**
     * @dataProvider getLessThanTen
     */
    public function testInvalidValuesMinPropertyPath($value, $formattedValue)
    {
        $this->setObject(new Limit(10));

        $constraint = new Range([
            'minPropertyPath' => 'value',
            'minMessage' => 'myMessage',
        ]);

        $this->validator->validate($value, $constraint);

        $this->buildViolation('myMessage')
            ->setParameter('{{ value }}', $formattedValue)
            ->setParameter('{{ limit }}', 10)
            ->setParameter('{{ min_limit_path }}', 'value')
            ->setCode(Range::TOO_LOW_ERROR)
            ->assertRaised();
    }

    /**
     * @dataProvider getMoreThanTwenty
     */
    public function testInvalidValuesMaxPropertyPath($value, $formattedValue)
    {
        $this->setObject(new Limit(20));

        $constraint = new Range([
            'maxPropertyPath' => 'value',
            'maxMessage' => 'myMessage',
        ]);

        $this->validator->validate($value, $constraint);

        $this->buildViolation('myMessage')
            ->setParameter('{{ value }}', $formattedValue)
            ->setParameter('{{ limit }}', 20)
            ->setParameter('{{ max_limit_path }}', 'value')
            ->setCode(Range::TOO_HIGH_ERROR)
            ->assertRaised();
    }

    /**
     * @dataProvider getMoreThanTwenty
     */
    public function testInvalidValuesCombinedMaxPropertyPath($value, $formattedValue)
    {
        $this->setObject(new MinMax(10, 20));

        $constraint = new Range([
            'minPropertyPath' => 'min',
            'maxPropertyPath' => 'max',
            'notInRangeMessage' => 'myNotInRangeMessage',
        ]);

        $this->validator->validate($value, $constraint);

        $this->buildViolation('myNotInRangeMessage')
            ->setParameter('{{ value }}', $formattedValue)
            ->setParameter('{{ min }}', 10)
            ->setParameter('{{ max }}', 20)
            ->setParameter('{{ max_limit_path }}', 'max')
            ->setParameter('{{ min_limit_path }}', 'min')
            ->setCode(Range::NOT_IN_RANGE_ERROR)
            ->assertRaised();
    }

    /**
     * @dataProvider getLessThanTen
     */
    public function testInvalidValuesCombinedMinPropertyPath($value, $formattedValue)
    {
        $this->setObject(new MinMax(10, 20));

        $constraint = new Range([
            'minPropertyPath' => 'min',
            'maxPropertyPath' => 'max',
            'notInRangeMessage' => 'myNotInRangeMessage',
        ]);

        $this->validator->validate($value, $constraint);

        $this->buildViolation('myNotInRangeMessage')
            ->setParameter('{{ value }}', $formattedValue)
            ->setParameter('{{ min }}', 10)
            ->setParameter('{{ max }}', 20)
            ->setParameter('{{ max_limit_path }}', 'max')
            ->setParameter('{{ min_limit_path }}', 'min')
            ->setCode(Range::NOT_IN_RANGE_ERROR)
            ->assertRaised();
    }

    /**
     * @dataProvider getLessThanTen
     */
    public function testViolationOnNullObjectWithDefinedMin($value, $formattedValue)
    {
        $this->setObject(null);

        $this->validator->validate($value, new Range([
            'min' => 10,
            'maxPropertyPath' => 'max',
            'minMessage' => 'myMessage',
        ]));

        $this->buildViolation('myMessage')
            ->setParameter('{{ value }}', $formattedValue)
            ->setParameter('{{ limit }}', 10)
            ->setParameter('{{ max_limit_path }}', 'max')
            ->setCode(Range::TOO_LOW_ERROR)
            ->assertRaised();
    }

    /**
     * @dataProvider getMoreThanTwenty
     */
    public function testViolationOnNullObjectWithDefinedMax($value, $formattedValue)
    {
        $this->setObject(null);

        $this->validator->validate($value, new Range([
            'minPropertyPath' => 'min',
            'max' => 20,
            'maxMessage' => 'myMessage',
        ]));

        $this->buildViolation('myMessage')
            ->setParameter('{{ value }}', $formattedValue)
            ->setParameter('{{ limit }}', 20)
            ->setParameter('{{ min_limit_path }}', 'min')
            ->setCode(Range::TOO_HIGH_ERROR)
            ->assertRaised();
    }

    /**
     * @dataProvider getTenthToTwentiethMarch2014
     */
    public function testValidDatesMinPropertyPath($value)
    {
        $this->setObject(new Limit('March 10, 2014'));

        $this->validator->validate($value, new Range(['minPropertyPath' => 'value']));

        $this->assertNoViolation();
    }

    /**
     * @dataProvider getTenthToTwentiethMarch2014
     */
    public function testValidDatesMaxPropertyPath($value)
    {
        $this->setObject(new Limit('March 20, 2014'));

        $constraint = new Range(['maxPropertyPath' => 'value']);
        $this->validator->validate($value, $constraint);

        $this->assertNoViolation();
    }

    /**
     * @dataProvider getTenthToTwentiethMarch2014
     */
    public function testValidDatesMinMaxPropertyPath($value)
    {
        $this->setObject(new MinMax('March 10, 2014', 'March 20, 2014'));

        $constraint = new Range(['minPropertyPath' => 'min', 'maxPropertyPath' => 'max']);
        $this->validator->validate($value, $constraint);

        $this->assertNoViolation();
    }

    /**
     * @dataProvider getSoonerThanTenthMarch2014
     */
    public function testInvalidDatesMinPropertyPath($value, $dateTimeAsString)
    {
        // Conversion of dates to string differs between ICU versions
        // Make sure we have the correct version loaded
        IntlTestHelper::requireIntl($this, '57.1');

        $this->setObject(new Limit('March 10, 2014'));

        $constraint = new Range([
            'minPropertyPath' => 'value',
            'minMessage' => 'myMessage',
        ]);

        $this->validator->validate($value, $constraint);

        $this->buildViolation('myMessage')
            ->setParameter('{{ value }}', $dateTimeAsString)
            ->setParameter('{{ limit }}', 'Mar 10, 2014, 12:00 AM')
            ->setParameter('{{ min_limit_path }}', 'value')
            ->setCode(Range::TOO_LOW_ERROR)
            ->assertRaised();
    }

    /**
     * @dataProvider getLaterThanTwentiethMarch2014
     */
    public function testInvalidDatesMaxPropertyPath($value, $dateTimeAsString)
    {
        // Conversion of dates to string differs between ICU versions
        // Make sure we have the correct version loaded
        IntlTestHelper::requireIntl($this, '57.1');

        $this->setObject(new Limit('March 20, 2014'));

        $constraint = new Range([
            'maxPropertyPath' => 'value',
            'maxMessage' => 'myMessage',
        ]);

        $this->validator->validate($value, $constraint);

        $this->buildViolation('myMessage')
            ->setParameter('{{ value }}', $dateTimeAsString)
            ->setParameter('{{ limit }}', 'Mar 20, 2014, 12:00 AM')
            ->setParameter('{{ max_limit_path }}', 'value')
            ->setCode(Range::TOO_HIGH_ERROR)
            ->assertRaised();
    }

    /**
     * @dataProvider getLaterThanTwentiethMarch2014
     */
    public function testInvalidDatesCombinedMaxPropertyPath($value, $dateTimeAsString)
    {
        // Conversion of dates to string differs between ICU versions
        // Make sure we have the correct version loaded
        IntlTestHelper::requireIntl($this, '57.1');

        $this->setObject(new MinMax('March 10, 2014', 'March 20, 2014'));

        $constraint = new Range([
            'minPropertyPath' => 'min',
            'maxPropertyPath' => 'max',
            'notInRangeMessage' => 'myNotInRangeMessage',
        ]);

        $this->validator->validate($value, $constraint);

        $this->buildViolation('myNotInRangeMessage')
            ->setParameter('{{ value }}', $dateTimeAsString)
            ->setParameter('{{ min }}', 'Mar 10, 2014, 12:00 AM')
            ->setParameter('{{ max }}', 'Mar 20, 2014, 12:00 AM')
            ->setParameter('{{ max_limit_path }}', 'max')
            ->setParameter('{{ min_limit_path }}', 'min')
            ->setCode(Range::NOT_IN_RANGE_ERROR)
            ->assertRaised();
    }

    /**
     * @dataProvider getSoonerThanTenthMarch2014
     */
    public function testInvalidDatesCombinedMinPropertyPath($value, $dateTimeAsString)
    {
        // Conversion of dates to string differs between ICU versions
        // Make sure we have the correct version loaded
        IntlTestHelper::requireIntl($this, '57.1');

        $this->setObject(new MinMax('March 10, 2014', 'March 20, 2014'));

        $constraint = new Range([
            'minPropertyPath' => 'min',
            'maxPropertyPath' => 'max',
            'notInRangeMessage' => 'myNotInRangeMessage',
        ]);

        $this->validator->validate($value, $constraint);

        $this->buildViolation('myNotInRangeMessage')
            ->setParameter('{{ value }}', $dateTimeAsString)
            ->setParameter('{{ min }}', 'Mar 10, 2014, 12:00 AM')
            ->setParameter('{{ max }}', 'Mar 20, 2014, 12:00 AM')
            ->setParameter('{{ max_limit_path }}', 'max')
            ->setParameter('{{ min_limit_path }}', 'min')
            ->setCode(Range::NOT_IN_RANGE_ERROR)
            ->assertRaised();
    }
}

final class Limit
{
    private $value;

    public function __construct($value)
    {
        $this->value = $value;
    }

    public function getValue()
    {
        return $this->value;
    }
}

final class MinMax
{
    private $min;
    private $max;

    public function __construct($min, $max)
    {
        $this->min = $min;
        $this->max = $max;
    }

    public function getMin()
    {
        return $this->min;
    }

    public function getMax()
    {
        return $this->max;
=======
    /**
     * @dataProvider throwsOnInvalidStringDatesProvider
     */
    public function testThrowsOnInvalidStringDates($expectedMessage, $value, $min, $max)
    {
        $this->expectException(ConstraintDefinitionException::class);
        $this->expectExceptionMessage($expectedMessage);

        $this->validator->validate($value, new Range([
            'min' => $min,
            'max' => $max,
        ]));
    }

    public function throwsOnInvalidStringDatesProvider()
    {
        return [
            ['The min value "foo" could not be converted to a "DateTimeImmutable" instance in the "Symfony\Component\Validator\Constraints\Range" constraint.', new \DateTimeImmutable(), 'foo', null],
            ['The min value "foo" could not be converted to a "DateTime" instance in the "Symfony\Component\Validator\Constraints\Range" constraint.', new \DateTime(), 'foo', null],
            ['The max value "foo" could not be converted to a "DateTimeImmutable" instance in the "Symfony\Component\Validator\Constraints\Range" constraint.', new \DateTimeImmutable(), null, 'foo'],
            ['The max value "foo" could not be converted to a "DateTime" instance in the "Symfony\Component\Validator\Constraints\Range" constraint.', new \DateTime(), null, 'foo'],
            ['The min value "bar" could not be converted to a "DateTimeImmutable" instance in the "Symfony\Component\Validator\Constraints\Range" constraint.', new \DateTimeImmutable(), 'bar', 'ccc'],
        ];
>>>>>>> 29355c05
    }
}<|MERGE_RESOLUTION|>--- conflicted
+++ resolved
@@ -391,7 +391,31 @@
             ->assertRaised();
     }
 
-<<<<<<< HEAD
+    /**
+     * @dataProvider throwsOnInvalidStringDatesProvider
+     */
+    public function testThrowsOnInvalidStringDates($expectedMessage, $value, $min, $max)
+    {
+        $this->expectException(ConstraintDefinitionException::class);
+        $this->expectExceptionMessage($expectedMessage);
+
+        $this->validator->validate($value, new Range([
+            'min' => $min,
+            'max' => $max,
+        ]));
+    }
+
+    public function throwsOnInvalidStringDatesProvider(): array
+    {
+        return [
+            ['The min value "foo" could not be converted to a "DateTimeImmutable" instance in the "Symfony\Component\Validator\Constraints\Range" constraint.', new \DateTimeImmutable(), 'foo', null],
+            ['The min value "foo" could not be converted to a "DateTime" instance in the "Symfony\Component\Validator\Constraints\Range" constraint.', new \DateTime(), 'foo', null],
+            ['The max value "foo" could not be converted to a "DateTimeImmutable" instance in the "Symfony\Component\Validator\Constraints\Range" constraint.', new \DateTimeImmutable(), null, 'foo'],
+            ['The max value "foo" could not be converted to a "DateTime" instance in the "Symfony\Component\Validator\Constraints\Range" constraint.', new \DateTime(), null, 'foo'],
+            ['The min value "bar" could not be converted to a "DateTimeImmutable" instance in the "Symfony\Component\Validator\Constraints\Range" constraint.', new \DateTimeImmutable(), 'bar', 'ccc'],
+        ];
+    }
+
     public function testNoViolationOnNullObjectWithPropertyPaths()
     {
         $this->setObject(null);
@@ -766,30 +790,5 @@
     public function getMax()
     {
         return $this->max;
-=======
-    /**
-     * @dataProvider throwsOnInvalidStringDatesProvider
-     */
-    public function testThrowsOnInvalidStringDates($expectedMessage, $value, $min, $max)
-    {
-        $this->expectException(ConstraintDefinitionException::class);
-        $this->expectExceptionMessage($expectedMessage);
-
-        $this->validator->validate($value, new Range([
-            'min' => $min,
-            'max' => $max,
-        ]));
-    }
-
-    public function throwsOnInvalidStringDatesProvider()
-    {
-        return [
-            ['The min value "foo" could not be converted to a "DateTimeImmutable" instance in the "Symfony\Component\Validator\Constraints\Range" constraint.', new \DateTimeImmutable(), 'foo', null],
-            ['The min value "foo" could not be converted to a "DateTime" instance in the "Symfony\Component\Validator\Constraints\Range" constraint.', new \DateTime(), 'foo', null],
-            ['The max value "foo" could not be converted to a "DateTimeImmutable" instance in the "Symfony\Component\Validator\Constraints\Range" constraint.', new \DateTimeImmutable(), null, 'foo'],
-            ['The max value "foo" could not be converted to a "DateTime" instance in the "Symfony\Component\Validator\Constraints\Range" constraint.', new \DateTime(), null, 'foo'],
-            ['The min value "bar" could not be converted to a "DateTimeImmutable" instance in the "Symfony\Component\Validator\Constraints\Range" constraint.', new \DateTimeImmutable(), 'bar', 'ccc'],
-        ];
->>>>>>> 29355c05
     }
 }