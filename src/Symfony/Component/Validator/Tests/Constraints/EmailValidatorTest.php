--- conflicted
+++ resolved
@@ -26,22 +26,6 @@
         return new EmailValidator(Email::VALIDATION_MODE_LOOSE);
     }
 
-<<<<<<< HEAD
-=======
-    /**
-     * @expectedDeprecation Calling `new Symfony\Component\Validator\Constraints\EmailValidator(true)` is deprecated since Symfony 4.1, use `new Symfony\Component\Validator\Constraints\EmailValidator("strict")` instead.
-     * @group legacy
-     */
-    public function testLegacyValidatorConstructorStrict()
-    {
-        $this->validator = new EmailValidator(true);
-        $this->validator->initialize($this->context);
-        $this->validator->validate('example@mywebsite.tld', new Email());
-
-        $this->assertNoViolation();
-    }
-
->>>>>>> d8cfa3e9
     public function testUnknownDefaultModeTriggerException()
     {
         $this->expectException(\InvalidArgumentException::class);
@@ -250,23 +234,6 @@
     }
 
     /**
-<<<<<<< HEAD
-=======
-     * @expectedDeprecation The "strict" property is deprecated since Symfony 4.1. Use "mode"=>"strict" instead.
-     * @expectedDeprecation The Symfony\Component\Validator\Constraints\Email::$strict property is deprecated since Symfony 4.1. Use Symfony\Component\Validator\Constraints\Email::mode="strict" instead.
-     * @group legacy
-     */
-    public function testStrict()
-    {
-        $constraint = new Email(['strict' => true]);
-
-        $this->validator->validate('example@mywebsite.tld', $constraint);
-
-        $this->assertNoViolation();
-    }
-
-    /**
->>>>>>> d8cfa3e9
      * @dataProvider getInvalidEmailsForStrictChecks
      */
     public function testStrictWithInvalidEmails($email)
