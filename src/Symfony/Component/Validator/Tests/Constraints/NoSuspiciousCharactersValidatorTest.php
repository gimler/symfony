<?php

/*
 * This file is part of the Symfony package.
 *
 * (c) Fabien Potencier <fabien@symfony.com>
 *
 * For the full copyright and license information, please view the LICENSE
 * file that was distributed with this source code.
 */

namespace Symfony\Component\Validator\Tests\Constraints;

use Symfony\Component\Validator\Constraints\NoSuspiciousCharacters;
use Symfony\Component\Validator\Constraints\NoSuspiciousCharactersValidator;
use Symfony\Component\Validator\Test\ConstraintValidatorTestCase;

/**
 * @requires extension intl
 *
 * @extends ConstraintValidatorTestCase<NoSuspiciousCharactersValidator>
 */
class NoSuspiciousCharactersValidatorTest extends ConstraintValidatorTestCase
{
    protected function createValidator(): NoSuspiciousCharactersValidator
    {
        return new NoSuspiciousCharactersValidator();
    }

    /**
     * @dataProvider provideNonSuspiciousStrings
     */
    public function testNonSuspiciousStrings(string $string, array $options = [])
    {
        $this->validator->validate($string, new NoSuspiciousCharacters($options));

        $this->assertNoViolation();
    }

    public static function provideNonSuspiciousStrings(): iterable
    {
        yield 'Characters from Common script can only fail RESTRICTION_LEVEL_ASCII' => [
            'I ❤️ Unicode',
            ['restrictionLevel' => NoSuspiciousCharacters::RESTRICTION_LEVEL_SINGLE_SCRIPT],
        ];

        yield 'RESTRICTION_LEVEL_MINIMAL cannot fail without configured locales' => [
            'àㄚԱπ৪',
            [
                'restrictionLevel' => NoSuspiciousCharacters::RESTRICTION_LEVEL_MINIMAL,
                'locales' => [],
            ],
        ];
    }

    /**
     * @dataProvider provideSuspiciousStrings
     */
    public function testSuspiciousStrings(string $string, array $options, array $errors)
    {
        $this->validator->validate($string, new NoSuspiciousCharacters($options));

<<<<<<< HEAD
        $violations = $this->buildViolation(reset($errors))
            ->setCode(key($errors))
            ->setParameter('{{ value }}', '"'.$string.'"')
        ;

        while ($message = next($errors)) {
            $violations = $violations->buildNextViolation($message)
                ->setCode(key($errors))
=======
        $violations = null;

        foreach ($errors as $code => $message) {
            if (null === $violations) {
                $violations = $this->buildViolation($message);
            } else {
                $violations = $violations->buildNextViolation($message);
            }

            $violations = $violations
                ->setCode($code)
>>>>>>> 39faedb3
                ->setParameter('{{ value }}', '"'.$string.'"')
            ;
        }

        $violations->assertRaised();
    }

    public static function provideSuspiciousStrings(): iterable
    {
        yield 'Fails RESTRICTION_LEVEL check because of character outside ASCII range' => [
            'à',
            ['restrictionLevel' => NoSuspiciousCharacters::RESTRICTION_LEVEL_ASCII],
            [NoSuspiciousCharacters::RESTRICTION_LEVEL_ERROR => 'This value contains characters that are not allowed by the current restriction-level.'],
        ];

        yield 'Fails RESTRICTION_LEVEL check because of mixed-script string' => [
            'àㄚ',
            [
                'restrictionLevel' => NoSuspiciousCharacters::RESTRICTION_LEVEL_SINGLE_SCRIPT,
                'locales' => ['en', 'zh_Hant_TW'],
            ],
            [NoSuspiciousCharacters::RESTRICTION_LEVEL_ERROR => 'This value contains characters that are not allowed by the current restriction-level.'],
        ];

        yield 'Fails RESTRICTION_LEVEL check because RESTRICTION_LEVEL_HIGH disallows Armenian script' => [
            'àԱ',
            [
                'restrictionLevel' => NoSuspiciousCharacters::RESTRICTION_LEVEL_HIGH,
                'locales' => ['en', 'hy_AM'],
            ],
            [NoSuspiciousCharacters::RESTRICTION_LEVEL_ERROR => 'This value contains characters that are not allowed by the current restriction-level.'],
        ];

        yield 'Fails RESTRICTION_LEVEL check because RESTRICTION_LEVEL_MODERATE disallows Greek script' => [
            'àπ',
            [
                'restrictionLevel' => NoSuspiciousCharacters::RESTRICTION_LEVEL_MODERATE,
                'locales' => ['en', 'el_GR'],
            ],
            [NoSuspiciousCharacters::RESTRICTION_LEVEL_ERROR => 'This value contains characters that are not allowed by the current restriction-level.'],
        ];

        yield 'Fails RESTRICTION_LEVEL check because of characters missing from the configured locales’ scripts' => [
            'àπ',
            [
                'restrictionLevel' => NoSuspiciousCharacters::RESTRICTION_LEVEL_MINIMAL,
                'locales' => ['en'],
            ],
            [NoSuspiciousCharacters::RESTRICTION_LEVEL_ERROR => 'This value contains characters that are not allowed by the current restriction-level.'],
        ];

        yield 'Fails INVISIBLE check because of duplicated non-spacing mark' => [
            'à̀',
            [
                'checks' => NoSuspiciousCharacters::CHECK_INVISIBLE,
            ],
            [NoSuspiciousCharacters::INVISIBLE_ERROR => 'Using invisible characters is not allowed.'],
        ];

        yield 'Fails MIXED_NUMBERS check because of different numbering systems' => [
            '8৪',
            [
                'checks' => NoSuspiciousCharacters::CHECK_MIXED_NUMBERS,
            ],
            [NoSuspiciousCharacters::MIXED_NUMBERS_ERROR => 'Mixing numbers from different scripts is not allowed.'],
        ];

        yield 'Fails HIDDEN_OVERLAY check because of hidden combining character' => [
            'i̇',
            [
                'checks' => NoSuspiciousCharacters::CHECK_HIDDEN_OVERLAY,
            ],
            [NoSuspiciousCharacters::HIDDEN_OVERLAY_ERROR => 'Using hidden overlay characters is not allowed.'],
        ];

        yield 'Fails both HIDDEN_OVERLAY and RESTRICTION_LEVEL checks' => [
            'i̇',
            [
                'checks' => NoSuspiciousCharacters::CHECK_HIDDEN_OVERLAY,
                'restrictionLevel' => NoSuspiciousCharacters::RESTRICTION_LEVEL_ASCII,
            ],
            [
                NoSuspiciousCharacters::RESTRICTION_LEVEL_ERROR => 'This value contains characters that are not allowed by the current restriction-level.',
                NoSuspiciousCharacters::HIDDEN_OVERLAY_ERROR => 'Using hidden overlay characters is not allowed.',
            ],
        ];
    }

    public function testConstants()
    {
        $this->assertSame(\Spoofchecker::INVISIBLE, NoSuspiciousCharacters::CHECK_INVISIBLE);
        $this->assertSame(\Spoofchecker::ASCII, NoSuspiciousCharacters::RESTRICTION_LEVEL_ASCII);
        $this->assertSame(\Spoofchecker::SINGLE_SCRIPT_RESTRICTIVE, NoSuspiciousCharacters::RESTRICTION_LEVEL_SINGLE_SCRIPT);
        $this->assertSame(\Spoofchecker::HIGHLY_RESTRICTIVE, NoSuspiciousCharacters::RESTRICTION_LEVEL_HIGH);
        $this->assertSame(\Spoofchecker::MODERATELY_RESTRICTIVE, NoSuspiciousCharacters::RESTRICTION_LEVEL_MODERATE);
        $this->assertSame(\Spoofchecker::MINIMALLY_RESTRICTIVE, NoSuspiciousCharacters::RESTRICTION_LEVEL_MINIMAL);
        $this->assertSame(\Spoofchecker::UNRESTRICTIVE, NoSuspiciousCharacters::RESTRICTION_LEVEL_NONE);
    }
}<|MERGE_RESOLUTION|>--- conflicted
+++ resolved
@@ -60,16 +60,6 @@
     {
         $this->validator->validate($string, new NoSuspiciousCharacters($options));
 
-<<<<<<< HEAD
-        $violations = $this->buildViolation(reset($errors))
-            ->setCode(key($errors))
-            ->setParameter('{{ value }}', '"'.$string.'"')
-        ;
-
-        while ($message = next($errors)) {
-            $violations = $violations->buildNextViolation($message)
-                ->setCode(key($errors))
-=======
         $violations = null;
 
         foreach ($errors as $code => $message) {
@@ -81,7 +71,6 @@
 
             $violations = $violations
                 ->setCode($code)
->>>>>>> 39faedb3
                 ->setParameter('{{ value }}', '"'.$string.'"')
             ;
         }
