--- conflicted
+++ resolved
@@ -157,21 +157,13 @@
                 ->validate($value->reference, new Valid(), 'Group')
             ;
 
-<<<<<<< HEAD
-            /** @var ConstraintViolationInterface[] $violations */
+            /* @var ConstraintViolationInterface[] $violations */
             $this->assertCount(1, $violations);
             $this->assertSame('Message value', $violations[0]->getMessage());
             $this->assertSame('Message %param%', $violations[0]->getMessageTemplate());
             $this->assertSame(array('%param%' => 'value'), $violations[0]->getParameters());
             $this->assertSame('', $violations[0]->getPropertyPath());
-=======
-            /* @var ConstraintViolationInterface[] $violations */
-            $test->assertCount(1, $violations);
-            $test->assertSame('Message value', $violations[0]->getMessage());
-            $test->assertSame('Message %param%', $violations[0]->getMessageTemplate());
-            $test->assertSame(array('%param%' => 'value'), $violations[0]->getParameters());
-            $test->assertSame('', $violations[0]->getPropertyPath());
->>>>>>> aad7963e
+
             // The root is different as we're in a new context
             $this->assertSame($entity->reference, $violations[0]->getRoot());
             $this->assertSame($entity->reference, $violations[0]->getInvalidValue());
