--- conflicted
+++ resolved
@@ -42,12 +42,7 @@
     },
     "conflict": {
         "doctrine/annotations": "<1.13",
-<<<<<<< HEAD
-        "doctrine/lexer": "<1.0.2",
-=======
-        "doctrine/cache": "<1.11",
         "doctrine/lexer": "<1.1",
->>>>>>> 81bc6256
         "phpunit/phpunit": "<5.4.3",
         "symfony/dependency-injection": "<5.4",
         "symfony/expression-language": "<5.4",
