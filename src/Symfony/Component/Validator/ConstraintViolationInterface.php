<?php

/*
 * This file is part of the Symfony package.
 *
 * (c) Fabien Potencier <fabien@symfony.com>
 *
 * For the full copyright and license information, please view the LICENSE
 * file that was distributed with this source code.
 */

namespace Symfony\Component\Validator;

/**
 * A violation of a constraint that happened during validation.
 *
 * For each constraint that fails during validation one or more violations are
 * created. The violations store the violation message, the path to the failing
 * element in the validation graph and the root element that was originally
 * passed to the validator. For example, take the following graph:
 *
 *     (Person)---(firstName: string)
 *          \
 *       (address: Address)---(street: string)
 *
 * If the <tt>Person</tt> object is validated and validation fails for the
 * "firstName" property, the generated violation has the <tt>Person</tt>
 * instance as root and the property path "firstName". If validation fails
 * for the "street" property of the related <tt>Address</tt> instance, the root
 * element is still the person, but the property path is "address.street".
 *
 * @author Bernhard Schussek <bschussek@gmail.com>
 */
interface ConstraintViolationInterface
{
    /**
     * Returns the violation message.
     *
<<<<<<< HEAD
     * @return string|object The violation message as a string or a stringable object
=======
     * @return string|\Stringable The violation message as a string or a stringable object
>>>>>>> 523f5c04
     */
    public function getMessage();

    /**
     * Returns the raw violation message.
     *
     * The raw violation message contains placeholders for the parameters
     * returned by {@link getParameters}. Typically you'll pass the
     * message template and parameters to a translation engine.
     *
     * @return string The raw violation message
     */
    public function getMessageTemplate();

    /**
     * Returns the parameters to be inserted into the raw violation message.
     *
     * @return array a possibly empty list of parameters indexed by the names
     *               that appear in the message template
     *
     * @see getMessageTemplate()
     */
    public function getParameters();

    /**
     * Returns a number for pluralizing the violation message.
     *
     * For example, the message template could have different translation based
     * on a parameter "choices":
     *
     * <ul>
     * <li>Please select exactly one entry. (choices=1)</li>
     * <li>Please select two entries. (choices=2)</li>
     * </ul>
     *
     * This method returns the value of the parameter for choosing the right
     * pluralization form (in this case "choices").
     *
     * @return int|null The number to use to pluralize of the message
     */
    public function getPlural();

    /**
     * Returns the root element of the validation.
     *
     * @return mixed The value that was passed originally to the validator when
     *               the validation was started. Because the validator traverses
     *               the object graph, the value at which the violation occurs
     *               is not necessarily the value that was originally validated.
     */
    public function getRoot();

    /**
     * Returns the property path from the root element to the violation.
     *
     * @return string The property path indicates how the validator reached
     *                the invalid value from the root element. If the root
     *                element is a <tt>Person</tt> instance with a property
     *                "address" that contains an <tt>Address</tt> instance
     *                with an invalid property "street", the generated property
     *                path is "address.street". Property access is denoted by
     *                dots, while array access is denoted by square brackets,
     *                for example "addresses[1].street".
     */
    public function getPropertyPath();

    /**
     * Returns the value that caused the violation.
     *
     * @return mixed the invalid value that caused the validated constraint to
     *               fail
     */
    public function getInvalidValue();

    /**
     * Returns a machine-digestible error code for the violation.
     *
     * @return string|null The error code
     */
    public function getCode();
}<|MERGE_RESOLUTION|>--- conflicted
+++ resolved
@@ -36,11 +36,7 @@
     /**
      * Returns the violation message.
      *
-<<<<<<< HEAD
-     * @return string|object The violation message as a string or a stringable object
-=======
      * @return string|\Stringable The violation message as a string or a stringable object
->>>>>>> 523f5c04
      */
     public function getMessage();
 
