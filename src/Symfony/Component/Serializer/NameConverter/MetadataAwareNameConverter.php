--- conflicted
+++ resolved
@@ -35,26 +35,13 @@
      */
     private static array $attributesMetadataCache = [];
 
-<<<<<<< HEAD
     public function __construct(
         private readonly ClassMetadataFactoryInterface $metadataFactory,
         private readonly ?NameConverterInterface $fallbackNameConverter = null,
     ) {
     }
 
-    public function normalize(string $propertyName, string $class = null, string $format = null, array $context = []): string
-=======
-    public function __construct(ClassMetadataFactoryInterface $metadataFactory, ?NameConverterInterface $fallbackNameConverter = null)
-    {
-        $this->metadataFactory = $metadataFactory;
-        $this->fallbackNameConverter = $fallbackNameConverter;
-    }
-
-    /**
-     * {@inheritdoc}
-     */
     public function normalize(string $propertyName, ?string $class = null, ?string $format = null, array $context = []): string
->>>>>>> 2a31f2dd
     {
         if (null === $class) {
             return $this->normalizeFallback($propertyName, $class, $format, $context);
@@ -67,14 +54,7 @@
         return self::$normalizeCache[$class][$propertyName] ?? $this->normalizeFallback($propertyName, $class, $format, $context);
     }
 
-<<<<<<< HEAD
-    public function denormalize(string $propertyName, string $class = null, string $format = null, array $context = []): string
-=======
-    /**
-     * {@inheritdoc}
-     */
     public function denormalize(string $propertyName, ?string $class = null, ?string $format = null, array $context = []): string
->>>>>>> 2a31f2dd
     {
         if (null === $class) {
             return $this->denormalizeFallback($propertyName, $class, $format, $context);
