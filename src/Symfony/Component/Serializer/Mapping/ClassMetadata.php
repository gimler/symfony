<?php

/*
 * This file is part of the Symfony package.
 *
 * (c) Fabien Potencier <fabien@symfony.com>
 *
 * For the full copyright and license information, please view the LICENSE
 * file that was distributed with this source code.
 */

namespace Symfony\Component\Serializer\Mapping;

/**
 * @author Kévin Dunglas <dunglas@gmail.com>
 */
class ClassMetadata implements ClassMetadataInterface
{
    /**
     * @internal This property is public in order to reduce the size of the
     *           class' serialized representation. Do not access it. Use
     *           {@link getName()} instead.
     */
    public string $name;

    /**
     * @var AttributeMetadataInterface[]
     *
     * @internal This property is public in order to reduce the size of the
     *           class' serialized representation. Do not access it. Use
     *           {@link getAttributesMetadata()} instead.
     */
    public array $attributesMetadata = [];

    private ?\ReflectionClass $reflClass = null;

    /**
     * @internal This property is public in order to reduce the size of the
     *           class' serialized representation. Do not access it. Use
     *           {@link getClassDiscriminatorMapping()} instead.
     */
    public ?ClassDiscriminatorMapping $classDiscriminatorMapping = null;

    /**
     * Constructs a metadata for the given class.
     */
    public function __construct(string $class, ?ClassDiscriminatorMapping $classDiscriminatorMapping = null)
    {
        $this->name = $class;
        $this->classDiscriminatorMapping = $classDiscriminatorMapping;
    }

    public function getName(): string
    {
        return $this->name;
    }

    public function addAttributeMetadata(AttributeMetadataInterface $attributeMetadata): void
    {
        $this->attributesMetadata[$attributeMetadata->getName()] = $attributeMetadata;
    }

    public function getAttributesMetadata(): array
    {
        return $this->attributesMetadata;
    }

    public function merge(ClassMetadataInterface $classMetadata): void
    {
        foreach ($classMetadata->getAttributesMetadata() as $attributeMetadata) {
            if (isset($this->attributesMetadata[$attributeMetadata->getName()])) {
                $this->attributesMetadata[$attributeMetadata->getName()]->merge($attributeMetadata);
            } else {
                $this->addAttributeMetadata($attributeMetadata);
            }
        }
    }

    public function getReflectionClass(): \ReflectionClass
    {
        if (!$this->reflClass) {
            $this->reflClass = new \ReflectionClass($this->getName());
        }

        return $this->reflClass;
    }

    public function getClassDiscriminatorMapping(): ?ClassDiscriminatorMapping
    {
        return $this->classDiscriminatorMapping;
    }

<<<<<<< HEAD
    public function setClassDiscriminatorMapping(?ClassDiscriminatorMapping $mapping): void
=======
    public function setClassDiscriminatorMapping(?ClassDiscriminatorMapping $mapping = null): void
>>>>>>> 115fb5be
    {
        $this->classDiscriminatorMapping = $mapping;
    }

    /**
     * Returns the names of the properties that should be serialized.
     *
     * @return string[]
     */
    public function __sleep(): array
    {
        return [
            'name',
            'attributesMetadata',
            'classDiscriminatorMapping',
        ];
    }
}<|MERGE_RESOLUTION|>--- conflicted
+++ resolved
@@ -90,11 +90,7 @@
         return $this->classDiscriminatorMapping;
     }
 
-<<<<<<< HEAD
     public function setClassDiscriminatorMapping(?ClassDiscriminatorMapping $mapping): void
-=======
-    public function setClassDiscriminatorMapping(?ClassDiscriminatorMapping $mapping = null): void
->>>>>>> 115fb5be
     {
         $this->classDiscriminatorMapping = $mapping;
     }
