<?php

/*
 * This file is part of the Symfony package.
 *
 * (c) Fabien Potencier <fabien@symfony.com>
 *
 * For the full copyright and license information, please view the LICENSE
 * file that was distributed with this source code.
 */

namespace Symfony\Component\Serializer\Normalizer;

use Symfony\Component\PropertyAccess\Exception\InvalidArgumentException;
use Symfony\Component\PropertyAccess\Exception\NoSuchPropertyException;
use Symfony\Component\PropertyAccess\Exception\UninitializedPropertyException;
use Symfony\Component\PropertyInfo\PropertyTypeExtractorInterface;
use Symfony\Component\PropertyInfo\Type;
use Symfony\Component\Serializer\Encoder\CsvEncoder;
use Symfony\Component\Serializer\Encoder\JsonEncoder;
use Symfony\Component\Serializer\Encoder\XmlEncoder;
use Symfony\Component\Serializer\Exception\ExtraAttributesException;
use Symfony\Component\Serializer\Exception\LogicException;
use Symfony\Component\Serializer\Exception\NotNormalizableValueException;
use Symfony\Component\Serializer\Mapping\AttributeMetadataInterface;
use Symfony\Component\Serializer\Mapping\ClassDiscriminatorFromClassMetadata;
use Symfony\Component\Serializer\Mapping\ClassDiscriminatorResolverInterface;
use Symfony\Component\Serializer\Mapping\Factory\ClassMetadataFactoryInterface;
use Symfony\Component\Serializer\NameConverter\NameConverterInterface;

/**
 * Base class for a normalizer dealing with objects.
 *
 * @author Kévin Dunglas <dunglas@gmail.com>
 */
abstract class AbstractObjectNormalizer extends AbstractNormalizer
{
    /**
     * Set to true to respect the max depth metadata on fields.
     */
    public const ENABLE_MAX_DEPTH = 'enable_max_depth';

    /**
     * How to track the current depth in the context.
     */
    public const DEPTH_KEY_PATTERN = 'depth_%s::%s';

    /**
     * While denormalizing, we can verify that types match.
     *
     * You can disable this by setting this flag to true.
     */
    public const DISABLE_TYPE_ENFORCEMENT = 'disable_type_enforcement';

    /**
     * Flag to control whether fields with the value `null` should be output
     * when normalizing or omitted.
     */
    public const SKIP_NULL_VALUES = 'skip_null_values';

    /**
     * Flag to control whether uninitialized PHP>=7.4 typed class properties
     * should be excluded when normalizing.
     */
    public const SKIP_UNINITIALIZED_VALUES = 'skip_uninitialized_values';

    /**
     * Callback to allow to set a value for an attribute when the max depth has
     * been reached.
     *
     * If no callback is given, the attribute is skipped. If a callable is
     * given, its return value is used (even if null).
     *
     * The arguments are:
     *
     * - mixed  $attributeValue value of this field
     * - object $object         the whole object being normalized
     * - string $attributeName  name of the attribute being normalized
     * - string $format         the requested format
     * - array  $context        the serialization context
     */
    public const MAX_DEPTH_HANDLER = 'max_depth_handler';

    /**
     * Specify which context key are not relevant to determine which attributes
     * of an object to (de)normalize.
     */
    public const EXCLUDE_FROM_CACHE_KEY = 'exclude_from_cache_key';

    /**
     * Flag to tell the denormalizer to also populate existing objects on
     * attributes of the main object.
     *
     * Setting this to true is only useful if you also specify the root object
     * in OBJECT_TO_POPULATE.
     */
    public const DEEP_OBJECT_TO_POPULATE = 'deep_object_to_populate';

    /**
     * Flag to control whether an empty object should be kept as an object (in
     * JSON: {}) or converted to a list (in JSON: []).
     */
    public const PRESERVE_EMPTY_OBJECTS = 'preserve_empty_objects';

    private $propertyTypeExtractor;
    private $typesCache = [];
    private $attributesCache = [];

    private $objectClassResolver;

    /**
     * @var ClassDiscriminatorResolverInterface|null
     */
    protected $classDiscriminatorResolver;

    public function __construct(ClassMetadataFactoryInterface $classMetadataFactory = null, NameConverterInterface $nameConverter = null, PropertyTypeExtractorInterface $propertyTypeExtractor = null, ClassDiscriminatorResolverInterface $classDiscriminatorResolver = null, callable $objectClassResolver = null, array $defaultContext = [])
    {
        parent::__construct($classMetadataFactory, $nameConverter, $defaultContext);

        if (isset($this->defaultContext[self::MAX_DEPTH_HANDLER]) && !\is_callable($this->defaultContext[self::MAX_DEPTH_HANDLER])) {
            throw new InvalidArgumentException(sprintf('The "%s" given in the default context is not callable.', self::MAX_DEPTH_HANDLER));
        }

        $this->defaultContext[self::EXCLUDE_FROM_CACHE_KEY] = array_merge($this->defaultContext[self::EXCLUDE_FROM_CACHE_KEY] ?? [], [self::CIRCULAR_REFERENCE_LIMIT_COUNTERS]);

        $this->propertyTypeExtractor = $propertyTypeExtractor;

        if (null === $classDiscriminatorResolver && null !== $classMetadataFactory) {
            $classDiscriminatorResolver = new ClassDiscriminatorFromClassMetadata($classMetadataFactory);
        }
        $this->classDiscriminatorResolver = $classDiscriminatorResolver;
        $this->objectClassResolver = $objectClassResolver;
    }

    /**
     * {@inheritdoc}
     *
     * @param array $context
     */
    public function supportsNormalization(mixed $data, string $format = null /*, array $context = [] */)
    {
        return \is_object($data) && !$data instanceof \Traversable;
    }

    /**
     * {@inheritdoc}
     */
    public function normalize(mixed $object, string $format = null, array $context = [])
    {
        if (!isset($context['cache_key'])) {
            $context['cache_key'] = $this->getCacheKey($format, $context);
        }

        $this->validateCallbackContext($context);

        if ($this->isCircularReference($object, $context)) {
            return $this->handleCircularReference($object, $format, $context);
        }

        $data = [];
        $stack = [];
        $attributes = $this->getAttributes($object, $format, $context);
        $class = $this->objectClassResolver ? ($this->objectClassResolver)($object) : \get_class($object);
        $attributesMetadata = $this->classMetadataFactory?->getMetadataFor($class)->getAttributesMetadata();
        if (isset($context[self::MAX_DEPTH_HANDLER])) {
            $maxDepthHandler = $context[self::MAX_DEPTH_HANDLER];
            if (!\is_callable($maxDepthHandler)) {
                throw new InvalidArgumentException(sprintf('The "%s" given in the context is not callable.', self::MAX_DEPTH_HANDLER));
            }
        } else {
            $maxDepthHandler = null;
        }

        foreach ($attributes as $attribute) {
            $maxDepthReached = false;
            if (null !== $attributesMetadata && ($maxDepthReached = $this->isMaxDepthReached($attributesMetadata, $class, $attribute, $context)) && !$maxDepthHandler) {
                continue;
            }

            $attributeContext = $this->getAttributeNormalizationContext($object, $attribute, $context);

            try {
                $attributeValue = $this->getAttributeValue($object, $attribute, $format, $attributeContext);
            } catch (UninitializedPropertyException $e) {
                if ($context[self::SKIP_UNINITIALIZED_VALUES] ?? $this->defaultContext[self::SKIP_UNINITIALIZED_VALUES] ?? true) {
                    continue;
                }
                throw $e;
            } catch (\Error $e) {
                if (($context[self::SKIP_UNINITIALIZED_VALUES] ?? $this->defaultContext[self::SKIP_UNINITIALIZED_VALUES] ?? true) && $this->isUninitializedValueError($e)) {
                    continue;
                }
                throw $e;
            }

            if ($maxDepthReached) {
                $attributeValue = $maxDepthHandler($attributeValue, $object, $attribute, $format, $attributeContext);
            }

            $attributeValue = $this->applyCallbacks($attributeValue, $object, $attribute, $format, $attributeContext);

            if (null !== $attributeValue && !is_scalar($attributeValue)) {
                $stack[$attribute] = $attributeValue;
            }

            $data = $this->updateData($data, $attribute, $attributeValue, $class, $format, $attributeContext);
        }

        foreach ($stack as $attribute => $attributeValue) {
            if (!$this->serializer instanceof NormalizerInterface) {
                throw new LogicException(sprintf('Cannot normalize attribute "%s" because the injected serializer is not a normalizer.', $attribute));
            }

            $attributeContext = $this->getAttributeNormalizationContext($object, $attribute, $context);
            $childContext = $this->createChildContext($attributeContext, $attribute, $format);

            $data = $this->updateData($data, $attribute, $this->serializer->normalize($attributeValue, $format, $childContext), $class, $format, $attributeContext);
        }

        $preserveEmptyObjects = $context[self::PRESERVE_EMPTY_OBJECTS] ?? $this->defaultContext[self::PRESERVE_EMPTY_OBJECTS] ?? false;
        if ($preserveEmptyObjects && !\count($data)) {
            return new \ArrayObject();
        }

        return $data;
    }

    /**
     * Computes the normalization context merged with current one. Metadata always wins over global context, as more specific.
     */
    private function getAttributeNormalizationContext(object $object, string $attribute, array $context): array
    {
        if (null === $metadata = $this->getAttributeMetadata($object, $attribute)) {
            return $context;
        }

        return array_merge($context, $metadata->getNormalizationContextForGroups($this->getGroups($context)));
    }

    /**
     * Computes the denormalization context merged with current one. Metadata always wins over global context, as more specific.
     */
    private function getAttributeDenormalizationContext(string $class, string $attribute, array $context): array
    {
        $context['deserialization_path'] = ($context['deserialization_path'] ?? false) ? $context['deserialization_path'].'.'.$attribute : $attribute;

        if (null === $metadata = $this->getAttributeMetadata($class, $attribute)) {
            return $context;
        }

        return array_merge($context, $metadata->getDenormalizationContextForGroups($this->getGroups($context)));
    }

    private function getAttributeMetadata(object|string $objectOrClass, string $attribute): ?AttributeMetadataInterface
    {
        if (!$this->classMetadataFactory) {
            return null;
        }

        return $this->classMetadataFactory->getMetadataFor($objectOrClass)->getAttributesMetadata()[$attribute] ?? null;
    }

    /**
     * {@inheritdoc}
     */
    protected function instantiateObject(array &$data, string $class, array &$context, \ReflectionClass $reflectionClass, array|bool $allowedAttributes, string $format = null)
    {
        if ($this->classDiscriminatorResolver && $mapping = $this->classDiscriminatorResolver->getMappingForClass($class)) {
            if (!isset($data[$mapping->getTypeProperty()])) {
                throw NotNormalizableValueException::createForUnexpectedDataType(sprintf('Type property "%s" not found for the abstract object "%s".', $mapping->getTypeProperty(), $class), null, ['string'], isset($context['deserialization_path']) ? $context['deserialization_path'].'.'.$mapping->getTypeProperty() : $mapping->getTypeProperty(), false);
            }

            $type = $data[$mapping->getTypeProperty()];
            if (null === ($mappedClass = $mapping->getClassForType($type))) {
                throw NotNormalizableValueException::createForUnexpectedDataType(sprintf('The type "%s" is not a valid value.', $type), $type, ['string'], isset($context['deserialization_path']) ? $context['deserialization_path'].'.'.$mapping->getTypeProperty() : $mapping->getTypeProperty(), true);
            }

            if ($mappedClass !== $class) {
                return $this->instantiateObject($data, $mappedClass, $context, new \ReflectionClass($mappedClass), $allowedAttributes, $format);
            }
        }

        return parent::instantiateObject($data, $class, $context, $reflectionClass, $allowedAttributes, $format);
    }

    /**
     * Gets and caches attributes for the given object, format and context.
     *
     * @return string[]
     */
    protected function getAttributes(object $object, ?string $format, array $context): array
    {
        $class = $this->objectClassResolver ? ($this->objectClassResolver)($object) : \get_class($object);
        $key = $class.'-'.$context['cache_key'];

        if (isset($this->attributesCache[$key])) {
            return $this->attributesCache[$key];
        }

        $allowedAttributes = $this->getAllowedAttributes($object, $context, true);

        if (false !== $allowedAttributes) {
            if ($context['cache_key']) {
                $this->attributesCache[$key] = $allowedAttributes;
            }

            return $allowedAttributes;
        }

        $attributes = $this->extractAttributes($object, $format, $context);

        if ($this->classDiscriminatorResolver && $mapping = $this->classDiscriminatorResolver->getMappingForMappedObject($object)) {
            array_unshift($attributes, $mapping->getTypeProperty());
        }

        if ($context['cache_key'] && \stdClass::class !== $class) {
            $this->attributesCache[$key] = $attributes;
        }

        return $attributes;
    }

    /**
     * Extracts attributes to normalize from the class of the given object, format and context.
     *
     * @return string[]
     */
    abstract protected function extractAttributes(object $object, string $format = null, array $context = []);

    /**
     * Gets the attribute value.
     *
     * @return mixed
     */
    abstract protected function getAttributeValue(object $object, string $attribute, string $format = null, array $context = []);

    /**
     * {@inheritdoc}
     *
     * @param array $context
     */
    public function supportsDenormalization(mixed $data, string $type, string $format = null /*, array $context = [] */)
    {
        return class_exists($type) || (interface_exists($type, false) && $this->classDiscriminatorResolver && null !== $this->classDiscriminatorResolver->getMappingForClass($type));
    }

    /**
     * {@inheritdoc}
     */
    public function denormalize(mixed $data, string $type, string $format = null, array $context = [])
    {
        if (!isset($context['cache_key'])) {
            $context['cache_key'] = $this->getCacheKey($format, $context);
        }

        $this->validateCallbackContext($context);

        $allowedAttributes = $this->getAllowedAttributes($type, $context, true);
        $normalizedData = $this->prepareForDenormalization($data);
        $extraAttributes = [];

        $reflectionClass = new \ReflectionClass($type);
        $object = $this->instantiateObject($normalizedData, $type, $context, $reflectionClass, $allowedAttributes, $format);
        $resolvedClass = $this->objectClassResolver ? ($this->objectClassResolver)($object) : \get_class($object);

        foreach ($normalizedData as $attribute => $value) {
            $attributeContext = $this->getAttributeDenormalizationContext($resolvedClass, $attribute, $context);

            if ($this->nameConverter) {
                $attribute = $this->nameConverter->denormalize($attribute, $resolvedClass, $format, $attributeContext);
            }

            if ((false !== $allowedAttributes && !\in_array($attribute, $allowedAttributes)) || !$this->isAllowedAttribute($resolvedClass, $attribute, $format, $context)) {
                if (!($context[self::ALLOW_EXTRA_ATTRIBUTES] ?? $this->defaultContext[self::ALLOW_EXTRA_ATTRIBUTES])) {
                    $extraAttributes[] = $attribute;
                }

                continue;
            }

            if ($attributeContext[self::DEEP_OBJECT_TO_POPULATE] ?? $this->defaultContext[self::DEEP_OBJECT_TO_POPULATE] ?? false) {
                try {
                    $attributeContext[self::OBJECT_TO_POPULATE] = $this->getAttributeValue($object, $attribute, $format, $attributeContext);
                } catch (NoSuchPropertyException $e) {
                }
            }

            $types = $this->getTypes($resolvedClass, $attribute);

            if (null !== $types) {
                try {
                    $value = $this->validateAndDenormalize($types, $resolvedClass, $attribute, $value, $format, $attributeContext);
                } catch (NotNormalizableValueException $exception) {
                    if (isset($context['not_normalizable_value_exceptions'])) {
                        $context['not_normalizable_value_exceptions'][] = $exception;
                        continue;
                    }
                    throw $exception;
                }
            }

            $value = $this->applyCallbacks($value, $resolvedClass, $attribute, $format, $attributeContext);

            try {
                $this->setAttributeValue($object, $attribute, $value, $format, $attributeContext);
            } catch (InvalidArgumentException $e) {
                $exception = NotNormalizableValueException::createForUnexpectedDataType(
                    sprintf('Failed to denormalize attribute "%s" value for class "%s": '.$e->getMessage(), $attribute, $type),
                    $data,
                    ['unknown'],
                    $context['deserialization_path'] ?? null,
                    false,
                    $e->getCode(),
                    $e
                );
                if (isset($context['not_normalizable_value_exceptions'])) {
                    $context['not_normalizable_value_exceptions'][] = $exception;
                    continue;
                }
                throw $exception;
            }
        }

        if (!empty($extraAttributes)) {
            throw new ExtraAttributesException($extraAttributes);
        }

        return $object;
    }

    /**
     * Sets attribute value.
     */
    abstract protected function setAttributeValue(object $object, string $attribute, mixed $value, string $format = null, array $context = []);

    /**
     * Validates the submitted data and denormalizes it.
     *
     * @param Type[] $types
     *
     * @throws NotNormalizableValueException
     * @throws LogicException
     */
    private function validateAndDenormalize(array $types, string $currentClass, string $attribute, mixed $data, ?string $format, array $context): mixed
    {
        $expectedTypes = [];
        $isUnionType = \count($types) > 1;
        foreach ($types as $type) {
            if (null === $data && $type->isNullable()) {
                return null;
            }

            $collectionValueType = $type->isCollection() ? $type->getCollectionValueTypes()[0] ?? null : null;

            // Fix a collection that contains the only one element
            // This is special to xml format only
            if ('xml' === $format && null !== $collectionValueType && (!\is_array($data) || !\is_int(key($data)))) {
                $data = [$data];
            }

            // This try-catch should cover all NotNormalizableValueException (and all return branches after the first
            // exception) so we could try denormalizing all types of an union type. If the target type is not an union
            // type, we will just re-throw the catched exception.
            // In the case of no denormalization succeeds with an union type, it will fall back to the default exception
            // with the acceptable types list.
            try {
                // In XML and CSV all basic datatypes are represented as strings, it is e.g. not possible to determine,
                // if a value is meant to be a string, float, int or a boolean value from the serialized representation.
                // That's why we have to transform the values, if one of these non-string basic datatypes is expected.
                if (\is_string($data) && (XmlEncoder::FORMAT === $format || CsvEncoder::FORMAT === $format)) {
                    if ('' === $data) {
                        if (Type::BUILTIN_TYPE_ARRAY === $builtinType = $type->getBuiltinType()) {
                            return [];
                        }

<<<<<<< HEAD
                        return match ($data) {
                            'NaN' => \NAN,
                            'INF' => \INF,
                            '-INF' => -\INF,
                            default => throw NotNormalizableValueException::createForUnexpectedDataType(sprintf('The type of the "%s" attribute for class "%s" must be float ("%s" given).', $attribute, $currentClass, $data), $data, [Type::BUILTIN_TYPE_FLOAT], $context['deserialization_path'] ?? null),
                        };
=======
                        if ($type->isNullable() && \in_array($builtinType, [Type::BUILTIN_TYPE_BOOL, Type::BUILTIN_TYPE_INT, Type::BUILTIN_TYPE_FLOAT], true)) {
                            return null;
                        }
                    }

                    switch ($builtinType ?? $type->getBuiltinType()) {
                        case Type::BUILTIN_TYPE_BOOL:
                            // according to https://www.w3.org/TR/xmlschema-2/#boolean, valid representations are "false", "true", "0" and "1"
                            if ('false' === $data || '0' === $data) {
                                $data = false;
                            } elseif ('true' === $data || '1' === $data) {
                                $data = true;
                            } else {
                                throw NotNormalizableValueException::createForUnexpectedDataType(sprintf('The type of the "%s" attribute for class "%s" must be bool ("%s" given).', $attribute, $currentClass, $data), $data, [Type::BUILTIN_TYPE_BOOL], $context['deserialization_path'] ?? null);
                            }
                            break;
                        case Type::BUILTIN_TYPE_INT:
                            if (ctype_digit($data) || '-' === $data[0] && ctype_digit(substr($data, 1))) {
                                $data = (int) $data;
                            } else {
                                throw NotNormalizableValueException::createForUnexpectedDataType(sprintf('The type of the "%s" attribute for class "%s" must be int ("%s" given).', $attribute, $currentClass, $data), $data, [Type::BUILTIN_TYPE_INT], $context['deserialization_path'] ?? null);
                            }
                            break;
                        case Type::BUILTIN_TYPE_FLOAT:
                            if (is_numeric($data)) {
                                return (float) $data;
                            }

                            switch ($data) {
                                case 'NaN':
                                    return \NAN;
                                case 'INF':
                                    return \INF;
                                case '-INF':
                                    return -\INF;
                                default:
                                    throw NotNormalizableValueException::createForUnexpectedDataType(sprintf('The type of the "%s" attribute for class "%s" must be float ("%s" given).', $attribute, $currentClass, $data), $data, [Type::BUILTIN_TYPE_FLOAT], $context['deserialization_path'] ?? null);
                            }
                    }
>>>>>>> 504e4b86
                }

                if (null !== $collectionValueType && Type::BUILTIN_TYPE_OBJECT === $collectionValueType->getBuiltinType()) {
                    $builtinType = Type::BUILTIN_TYPE_OBJECT;
                    $class = $collectionValueType->getClassName().'[]';

                    if (\count($collectionKeyType = $type->getCollectionKeyTypes()) > 0) {
                        [$context['key_type']] = $collectionKeyType;
                    }
                } elseif ($type->isCollection() && \count($collectionValueType = $type->getCollectionValueTypes()) > 0 && Type::BUILTIN_TYPE_ARRAY === $collectionValueType[0]->getBuiltinType()) {
                    // get inner type for any nested array
                    [$innerType] = $collectionValueType;

                    // note that it will break for any other builtinType
                    $dimensions = '[]';
                    while (\count($innerType->getCollectionValueTypes()) > 0 && Type::BUILTIN_TYPE_ARRAY === $innerType->getBuiltinType()) {
                        $dimensions .= '[]';
                        [$innerType] = $innerType->getCollectionValueTypes();
                    }

                    if (null !== $innerType->getClassName()) {
                        // the builtinType is the inner one and the class is the class followed by []...[]
                        $builtinType = $innerType->getBuiltinType();
                        $class = $innerType->getClassName().$dimensions;
                    } else {
                        // default fallback (keep it as array)
                        $builtinType = $type->getBuiltinType();
                        $class = $type->getClassName();
                    }
                } else {
                    $builtinType = $type->getBuiltinType();
                    $class = $type->getClassName();
                }

                $expectedTypes[Type::BUILTIN_TYPE_OBJECT === $builtinType && $class ? $class : $builtinType] = true;

                if (Type::BUILTIN_TYPE_OBJECT === $builtinType) {
                    if (!$this->serializer instanceof DenormalizerInterface) {
                        throw new LogicException(sprintf('Cannot denormalize attribute "%s" for class "%s" because injected serializer is not a denormalizer.', $attribute, $class));
                    }

                    $childContext = $this->createChildContext($context, $attribute, $format);
                    if ($this->serializer->supportsDenormalization($data, $class, $format, $childContext)) {
                        return $this->serializer->denormalize($data, $class, $format, $childContext);
                    }
                }

                // JSON only has a Number type corresponding to both int and float PHP types.
                // PHP's json_encode, JavaScript's JSON.stringify, Go's json.Marshal as well as most other JSON encoders convert
                // floating-point numbers like 12.0 to 12 (the decimal part is dropped when possible).
                // PHP's json_decode automatically converts Numbers without a decimal part to integers.
                // To circumvent this behavior, integers are converted to floats when denormalizing JSON based formats and when
                // a float is expected.
                if (Type::BUILTIN_TYPE_FLOAT === $builtinType && \is_int($data) && null !== $format && str_contains($format, JsonEncoder::FORMAT)) {
                    return (float) $data;
                }

                if (Type::BUILTIN_TYPE_FALSE === $builtinType && false === $data) {
                    return $data;
                }

                if (('is_'.$builtinType)($data)) {
                    return $data;
                }
            } catch (NotNormalizableValueException $e) {
                if (!$isUnionType) {
                    throw $e;
                }
            }
        }

        if ($context[self::DISABLE_TYPE_ENFORCEMENT] ?? $this->defaultContext[self::DISABLE_TYPE_ENFORCEMENT] ?? false) {
            return $data;
        }

        throw NotNormalizableValueException::createForUnexpectedDataType(sprintf('The type of the "%s" attribute for class "%s" must be one of "%s" ("%s" given).', $attribute, $currentClass, implode('", "', array_keys($expectedTypes)), get_debug_type($data)), $data, array_keys($expectedTypes), $context['deserialization_path'] ?? $attribute);
    }

    /**
     * @internal
     */
    protected function denormalizeParameter(\ReflectionClass $class, \ReflectionParameter $parameter, string $parameterName, mixed $parameterData, array $context, string $format = null): mixed
    {
        if ($parameter->isVariadic() || null === $this->propertyTypeExtractor || null === $types = $this->getTypes($class->getName(), $parameterName)) {
            return parent::denormalizeParameter($class, $parameter, $parameterName, $parameterData, $context, $format);
        }

        $parameterData = $this->validateAndDenormalize($types, $class->getName(), $parameterName, $parameterData, $format, $context);

        return $this->applyCallbacks($parameterData, $class->getName(), $parameterName, $format, $context);
    }

    /**
     * @return Type[]|null
     */
    private function getTypes(string $currentClass, string $attribute): ?array
    {
        if (null === $this->propertyTypeExtractor) {
            return null;
        }

        $key = $currentClass.'::'.$attribute;
        if (isset($this->typesCache[$key])) {
            return false === $this->typesCache[$key] ? null : $this->typesCache[$key];
        }

        if (null !== $types = $this->propertyTypeExtractor->getTypes($currentClass, $attribute)) {
            return $this->typesCache[$key] = $types;
        }

        if (null !== $this->classDiscriminatorResolver && null !== $discriminatorMapping = $this->classDiscriminatorResolver->getMappingForClass($currentClass)) {
            if ($discriminatorMapping->getTypeProperty() === $attribute) {
                return $this->typesCache[$key] = [
                    new Type(Type::BUILTIN_TYPE_STRING),
                ];
            }

            foreach ($discriminatorMapping->getTypesMapping() as $mappedClass) {
                if (null !== $types = $this->propertyTypeExtractor->getTypes($mappedClass, $attribute)) {
                    return $this->typesCache[$key] = $types;
                }
            }
        }

        $this->typesCache[$key] = false;

        return null;
    }

    /**
     * Sets an attribute and apply the name converter if necessary.
     */
    private function updateData(array $data, string $attribute, mixed $attributeValue, string $class, ?string $format, array $context): array
    {
        if (null === $attributeValue && ($context[self::SKIP_NULL_VALUES] ?? $this->defaultContext[self::SKIP_NULL_VALUES] ?? false)) {
            return $data;
        }

        if ($this->nameConverter) {
            $attribute = $this->nameConverter->normalize($attribute, $class, $format, $context);
        }

        $data[$attribute] = $attributeValue;

        return $data;
    }

    /**
     * Is the max depth reached for the given attribute?
     *
     * @param AttributeMetadataInterface[] $attributesMetadata
     */
    private function isMaxDepthReached(array $attributesMetadata, string $class, string $attribute, array &$context): bool
    {
        $enableMaxDepth = $context[self::ENABLE_MAX_DEPTH] ?? $this->defaultContext[self::ENABLE_MAX_DEPTH] ?? false;
        if (
            !$enableMaxDepth ||
            !isset($attributesMetadata[$attribute]) ||
            null === $maxDepth = $attributesMetadata[$attribute]->getMaxDepth()
        ) {
            return false;
        }

        $key = sprintf(self::DEPTH_KEY_PATTERN, $class, $attribute);
        if (!isset($context[$key])) {
            $context[$key] = 1;

            return false;
        }

        if ($context[$key] === $maxDepth) {
            return true;
        }

        ++$context[$key];

        return false;
    }

    /**
     * Overwritten to update the cache key for the child.
     *
     * We must not mix up the attribute cache between parent and children.
     *
     * {@inheritdoc}
     *
     * @internal
     */
    protected function createChildContext(array $parentContext, string $attribute, ?string $format): array
    {
        $context = parent::createChildContext($parentContext, $attribute, $format);
        $context['cache_key'] = $this->getCacheKey($format, $context);

        return $context;
    }

    /**
     * Builds the cache key for the attributes cache.
     *
     * The key must be different for every option in the context that could change which attributes should be handled.
     */
    private function getCacheKey(?string $format, array $context): bool|string
    {
        foreach ($context[self::EXCLUDE_FROM_CACHE_KEY] ?? $this->defaultContext[self::EXCLUDE_FROM_CACHE_KEY] as $key) {
            unset($context[$key]);
        }
        unset($context[self::EXCLUDE_FROM_CACHE_KEY]);
        unset($context[self::OBJECT_TO_POPULATE]);
        unset($context['cache_key']); // avoid artificially different keys

        try {
            return md5($format.serialize([
                'context' => $context,
                'ignored' => $context[self::IGNORED_ATTRIBUTES] ?? $this->defaultContext[self::IGNORED_ATTRIBUTES],
            ]));
        } catch (\Exception $e) {
            // The context cannot be serialized, skip the cache
            return false;
        }
    }

    /**
     * This error may occur when specific object normalizer implementation gets attribute value
     * by accessing a public uninitialized property or by calling a method accessing such property.
     */
    private function isUninitializedValueError(\Error $e): bool
    {
        return str_starts_with($e->getMessage(), 'Typed property')
            && str_ends_with($e->getMessage(), 'must not be accessed before initialization');
    }
}<|MERGE_RESOLUTION|>--- conflicted
+++ resolved
@@ -473,14 +473,6 @@
                             return [];
                         }
 
-<<<<<<< HEAD
-                        return match ($data) {
-                            'NaN' => \NAN,
-                            'INF' => \INF,
-                            '-INF' => -\INF,
-                            default => throw NotNormalizableValueException::createForUnexpectedDataType(sprintf('The type of the "%s" attribute for class "%s" must be float ("%s" given).', $attribute, $currentClass, $data), $data, [Type::BUILTIN_TYPE_FLOAT], $context['deserialization_path'] ?? null),
-                        };
-=======
                         if ($type->isNullable() && \in_array($builtinType, [Type::BUILTIN_TYPE_BOOL, Type::BUILTIN_TYPE_INT, Type::BUILTIN_TYPE_FLOAT], true)) {
                             return null;
                         }
@@ -508,19 +500,13 @@
                             if (is_numeric($data)) {
                                 return (float) $data;
                             }
-
-                            switch ($data) {
-                                case 'NaN':
-                                    return \NAN;
-                                case 'INF':
-                                    return \INF;
-                                case '-INF':
-                                    return -\INF;
-                                default:
-                                    throw NotNormalizableValueException::createForUnexpectedDataType(sprintf('The type of the "%s" attribute for class "%s" must be float ("%s" given).', $attribute, $currentClass, $data), $data, [Type::BUILTIN_TYPE_FLOAT], $context['deserialization_path'] ?? null);
-                            }
+                            return match ($data) {
+                                'NaN' => \NAN,
+                                'INF' => \INF,
+                                '-INF' => -\INF,
+                                default => throw NotNormalizableValueException::createForUnexpectedDataType(sprintf('The type of the "%s" attribute for class "%s" must be float ("%s" given).', $attribute, $currentClass, $data), $data, [Type::BUILTIN_TYPE_FLOAT], $context['deserialization_path'] ?? null),
+                            };
                     }
->>>>>>> 504e4b86
                 }
 
                 if (null !== $collectionValueType && Type::BUILTIN_TYPE_OBJECT === $collectionValueType->getBuiltinType()) {
