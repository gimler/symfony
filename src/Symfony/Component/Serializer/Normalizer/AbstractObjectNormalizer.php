--- conflicted
+++ resolved
@@ -190,12 +190,7 @@
                 $attributeValue = $attribute === $this->classDiscriminatorResolver?->getMappingForMappedObject($object)?->getTypeProperty()
                     ? $this->classDiscriminatorResolver?->getTypeForMappedObject($object)
                     : $this->getAttributeValue($object, $attribute, $format, $attributeContext);
-            } catch (UninitializedPropertyException $e) {
-                if ($context[self::SKIP_UNINITIALIZED_VALUES] ?? $this->defaultContext[self::SKIP_UNINITIALIZED_VALUES] ?? true) {
-                    continue;
-                }
-                throw $e;
-            } catch (\Error $e) {
+            } catch (UninitializedPropertyException|\Error $e) {
                 if (($context[self::SKIP_UNINITIALIZED_VALUES] ?? $this->defaultContext[self::SKIP_UNINITIALIZED_VALUES] ?? true) && $this->isUninitializedValueError($e)) {
                     continue;
                 }
@@ -372,19 +367,11 @@
                     $attributeContext[self::OBJECT_TO_POPULATE] = $attribute === $discriminatorMapping?->getTypeProperty()
                         ? $discriminatorMapping
                         : $this->getAttributeValue($object, $attribute, $format, $attributeContext);
-<<<<<<< HEAD
                 } catch (NoSuchPropertyException) {
-=======
-                } catch (NoSuchPropertyException $e) {
-                } catch (UninitializedPropertyException $e) {
-                    if (!($context[self::SKIP_UNINITIALIZED_VALUES] ?? $this->defaultContext[self::SKIP_UNINITIALIZED_VALUES] ?? true)) {
-                        throw $e;
-                    }
-                } catch (\Error $e) {
+                } catch (UninitializedPropertyException|\Error $e) {
                     if (!(($context[self::SKIP_UNINITIALIZED_VALUES] ?? $this->defaultContext[self::SKIP_UNINITIALIZED_VALUES] ?? true) && $this->isUninitializedValueError($e))) {
                         throw $e;
                     }
->>>>>>> 2d5d0530
                 }
             }
 
@@ -781,9 +768,10 @@
      * This error may occur when specific object normalizer implementation gets attribute value
      * by accessing a public uninitialized property or by calling a method accessing such property.
      */
-    private function isUninitializedValueError(\Error $e): bool
-    {
-        return str_starts_with($e->getMessage(), 'Typed property')
+    private function isUninitializedValueError(\Error|UninitializedPropertyException $e): bool
+    {
+        return $e instanceof UninitializedPropertyException
+            || str_starts_with($e->getMessage(), 'Typed property')
             && str_ends_with($e->getMessage(), 'must not be accessed before initialization');
     }
 
