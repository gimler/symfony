--- conflicted
+++ resolved
@@ -135,28 +135,12 @@
         $this->objectClassResolver = ($objectClassResolver ?? 'get_class')(...);
     }
 
-<<<<<<< HEAD
-    public function supportsNormalization(mixed $data, string $format = null, array $context = []): bool
-=======
-    /**
-     * @param array $context
-     *
-     * @return bool
-     */
-    public function supportsNormalization(mixed $data, ?string $format = null /* , array $context = [] */)
->>>>>>> 115fb5be
+    public function supportsNormalization(mixed $data, ?string $format = null, array $context = []): bool
     {
         return \is_object($data) && !$data instanceof \Traversable;
     }
 
-<<<<<<< HEAD
-    public function normalize(mixed $object, string $format = null, array $context = []): array|string|int|float|bool|\ArrayObject|null
-=======
-    /**
-     * @return array|string|int|float|bool|\ArrayObject|null
-     */
-    public function normalize(mixed $object, ?string $format = null, array $context = [])
->>>>>>> 115fb5be
+    public function normalize(mixed $object, ?string $format = null, array $context = []): array|string|int|float|bool|\ArrayObject|null
     {
         if (!isset($context['cache_key'])) {
             $context['cache_key'] = $this->getCacheKey($format, $context);
@@ -234,14 +218,7 @@
         return $data;
     }
 
-<<<<<<< HEAD
-    protected function instantiateObject(array &$data, string $class, array &$context, \ReflectionClass $reflectionClass, array|bool $allowedAttributes, string $format = null): object
-=======
-    /**
-     * @return object
-     */
-    protected function instantiateObject(array &$data, string $class, array &$context, \ReflectionClass $reflectionClass, array|bool $allowedAttributes, ?string $format = null)
->>>>>>> 115fb5be
+    protected function instantiateObject(array &$data, string $class, array &$context, \ReflectionClass $reflectionClass, array|bool $allowedAttributes, ?string $format = null): object
     {
         if ($class !== $mappedClass = $this->getMappedClass($data, $class, $context)) {
             return $this->instantiateObject($data, $mappedClass, $context, new \ReflectionClass($mappedClass), $allowedAttributes, $format);
@@ -292,41 +269,19 @@
      *
      * @return string[]
      */
-<<<<<<< HEAD
-    abstract protected function extractAttributes(object $object, string $format = null, array $context = []): array;
-=======
-    abstract protected function extractAttributes(object $object, ?string $format = null, array $context = []);
->>>>>>> 115fb5be
+    abstract protected function extractAttributes(object $object, ?string $format = null, array $context = []): array;
 
     /**
      * Gets the attribute value.
      */
-<<<<<<< HEAD
-    abstract protected function getAttributeValue(object $object, string $attribute, string $format = null, array $context = []): mixed;
-
-    public function supportsDenormalization(mixed $data, string $type, string $format = null, array $context = []): bool
-=======
-    abstract protected function getAttributeValue(object $object, string $attribute, ?string $format = null, array $context = []);
-
-    /**
-     * @param array $context
-     *
-     * @return bool
-     */
-    public function supportsDenormalization(mixed $data, string $type, ?string $format = null /* , array $context = [] */)
->>>>>>> 115fb5be
+    abstract protected function getAttributeValue(object $object, string $attribute, ?string $format = null, array $context = []): mixed;
+
+    public function supportsDenormalization(mixed $data, string $type, ?string $format = null, array $context = []): bool
     {
         return class_exists($type) || (interface_exists($type, false) && null !== $this->classDiscriminatorResolver?->getMappingForClass($type));
     }
 
-<<<<<<< HEAD
-    public function denormalize(mixed $data, string $type, string $format = null, array $context = []): mixed
-=======
-    /**
-     * @return mixed
-     */
-    public function denormalize(mixed $data, string $type, ?string $format = null, array $context = [])
->>>>>>> 115fb5be
+    public function denormalize(mixed $data, string $type, ?string $format = null, array $context = []): mixed
     {
         if (!isset($context['cache_key'])) {
             $context['cache_key'] = $this->getCacheKey($format, $context);
@@ -439,14 +394,7 @@
         return $object;
     }
 
-<<<<<<< HEAD
-    abstract protected function setAttributeValue(object $object, string $attribute, mixed $value, string $format = null, array $context = []): void;
-=======
-    /**
-     * @return void
-     */
-    abstract protected function setAttributeValue(object $object, string $attribute, mixed $value, ?string $format = null, array $context = []);
->>>>>>> 115fb5be
+    abstract protected function setAttributeValue(object $object, string $attribute, mixed $value, ?string $format = null, array $context = []): void;
 
     /**
      * Validates the submitted data and denormalizes it.
