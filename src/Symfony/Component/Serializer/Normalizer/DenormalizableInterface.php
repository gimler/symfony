--- conflicted
+++ resolved
@@ -36,9 +36,5 @@
      *
      * @return void
      */
-<<<<<<< HEAD
-    public function denormalize(DenormalizerInterface $denormalizer, array|string|int|float|bool $data, string $format = null, array $context = []);
-=======
     public function denormalize(DenormalizerInterface $denormalizer, array|string|int|float|bool $data, ?string $format = null, array $context = []);
->>>>>>> a44829e2
 }