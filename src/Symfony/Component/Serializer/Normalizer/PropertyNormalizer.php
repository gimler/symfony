<?php

/*
 * This file is part of the Symfony package.
 *
 * (c) Fabien Potencier <fabien@symfony.com>
 *
 * For the full copyright and license information, please view the LICENSE
 * file that was distributed with this source code.
 */

namespace Symfony\Component\Serializer\Normalizer;

use Symfony\Component\PropertyAccess\Exception\UninitializedPropertyException;
use Symfony\Component\PropertyInfo\PropertyTypeExtractorInterface;
use Symfony\Component\Serializer\Mapping\ClassDiscriminatorResolverInterface;
use Symfony\Component\Serializer\Mapping\Factory\ClassMetadataFactoryInterface;
use Symfony\Component\Serializer\NameConverter\NameConverterInterface;

/**
 * Converts between objects and arrays by mapping properties.
 *
 * The normalization process looks for all the object's properties (public and private).
 * The result is a map from property names to property values. Property values
 * are normalized through the serializer.
 *
 * The denormalization first looks at the constructor of the given class to see
 * if any of the parameters have the same name as one of the properties. The
 * constructor is then called with all parameters or an exception is thrown if
 * any required parameters were not present as properties. Then the denormalizer
 * walks through the given map of property names to property values to see if a
 * property with the corresponding name exists. If found, the property gets the value.
 *
 * @author Matthieu Napoli <matthieu@mnapoli.fr>
 * @author Kévin Dunglas <dunglas@gmail.com>
 *
 * @final since Symfony 6.3
 */
class PropertyNormalizer extends AbstractObjectNormalizer
{
    public const NORMALIZE_PUBLIC = 1;
    public const NORMALIZE_PROTECTED = 2;
    public const NORMALIZE_PRIVATE = 4;

    /**
     * Flag to control whether fields should be output based on visibility.
     */
    public const NORMALIZE_VISIBILITY = 'normalize_visibility';

    public function __construct(ClassMetadataFactoryInterface $classMetadataFactory = null, NameConverterInterface $nameConverter = null, PropertyTypeExtractorInterface $propertyTypeExtractor = null, ClassDiscriminatorResolverInterface $classDiscriminatorResolver = null, callable $objectClassResolver = null, array $defaultContext = [])
    {
        parent::__construct($classMetadataFactory, $nameConverter, $propertyTypeExtractor, $classDiscriminatorResolver, $objectClassResolver, $defaultContext);

        if (!isset($this->defaultContext[self::NORMALIZE_VISIBILITY])) {
            $this->defaultContext[self::NORMALIZE_VISIBILITY] = self::NORMALIZE_PUBLIC | self::NORMALIZE_PROTECTED | self::NORMALIZE_PRIVATE;
        }
    }

    public function getSupportedTypes(?string $format): array
    {
        return ['object' => __CLASS__ === static::class || $this->hasCacheableSupportsMethod()];
    }

    /**
     * @param array $context
     */
<<<<<<< HEAD
    public function supportsNormalization(mixed $data, string $format = null /* , array $context = [] */): bool
=======
    public function supportsNormalization($data, ?string $format = null)
>>>>>>> 2a31f2dd
    {
        return parent::supportsNormalization($data, $format) && $this->supports($data::class);
    }

    /**
     * @param array $context
     */
<<<<<<< HEAD
    public function supportsDenormalization(mixed $data, string $type, string $format = null /* , array $context = [] */): bool
=======
    public function supportsDenormalization($data, string $type, ?string $format = null)
>>>>>>> 2a31f2dd
    {
        return parent::supportsDenormalization($data, $type, $format) && $this->supports($type);
    }

    /**
     * @deprecated since Symfony 6.3, use "getSupportedTypes()" instead
     */
    public function hasCacheableSupportsMethod(): bool
    {
        trigger_deprecation('symfony/serializer', '6.3', 'The "%s()" method is deprecated, implement "%s::getSupportedTypes()" instead.', __METHOD__, get_debug_type($this));

        return __CLASS__ === static::class;
    }

    /**
     * Checks if the given class has any non-static property.
     */
    private function supports(string $class): bool
    {
        if ($this->classDiscriminatorResolver?->getMappingForClass($class)) {
            return true;
        }

        $class = new \ReflectionClass($class);

        // We look for at least one non-static property
        do {
            foreach ($class->getProperties() as $property) {
                if (!$property->isStatic()) {
                    return true;
                }
            }
        } while ($class = $class->getParentClass());

        return false;
    }

<<<<<<< HEAD
    protected function isAllowedAttribute(object|string $classOrObject, string $attribute, string $format = null, array $context = []): bool
=======
    /**
     * {@inheritdoc}
     */
    protected function isAllowedAttribute($classOrObject, string $attribute, ?string $format = null, array $context = [])
>>>>>>> 2a31f2dd
    {
        if (!parent::isAllowedAttribute($classOrObject, $attribute, $format, $context)) {
            return false;
        }

        try {
            $reflectionProperty = $this->getReflectionProperty($classOrObject, $attribute);
        } catch (\ReflectionException) {
            return false;
        }

        if ($reflectionProperty->isStatic()) {
            return false;
        }

        $normalizeVisibility = $context[self::NORMALIZE_VISIBILITY] ?? $this->defaultContext[self::NORMALIZE_VISIBILITY];

        if ((self::NORMALIZE_PUBLIC & $normalizeVisibility) && $reflectionProperty->isPublic()) {
            return true;
        }

        if ((self::NORMALIZE_PROTECTED & $normalizeVisibility) && $reflectionProperty->isProtected()) {
            return true;
        }

        if ((self::NORMALIZE_PRIVATE & $normalizeVisibility) && $reflectionProperty->isPrivate()) {
            return true;
        }

        return false;
    }

<<<<<<< HEAD
    protected function extractAttributes(object $object, string $format = null, array $context = []): array
=======
    /**
     * {@inheritdoc}
     */
    protected function extractAttributes(object $object, ?string $format = null, array $context = [])
>>>>>>> 2a31f2dd
    {
        $reflectionObject = new \ReflectionObject($object);
        $attributes = [];

        do {
            foreach ($reflectionObject->getProperties() as $property) {
                if (!$this->isAllowedAttribute($reflectionObject->getName(), $property->name, $format, $context)) {
                    continue;
                }

                $attributes[] = $property->name;
            }
        } while ($reflectionObject = $reflectionObject->getParentClass());

        return array_unique($attributes);
    }

<<<<<<< HEAD
    protected function getAttributeValue(object $object, string $attribute, string $format = null, array $context = []): mixed
=======
    /**
     * {@inheritdoc}
     */
    protected function getAttributeValue(object $object, string $attribute, ?string $format = null, array $context = [])
>>>>>>> 2a31f2dd
    {
        try {
            $reflectionProperty = $this->getReflectionProperty($object, $attribute);
        } catch (\ReflectionException) {
            return null;
        }

        if ($reflectionProperty->hasType()) {
            return $reflectionProperty->getValue($object);
        }

        if (!method_exists($object, '__get') && !isset($object->$attribute)) {
            $propertyValues = (array) $object;

            if (($reflectionProperty->isPublic() && !\array_key_exists($reflectionProperty->name, $propertyValues))
                || ($reflectionProperty->isProtected() && !\array_key_exists("\0*\0{$reflectionProperty->name}", $propertyValues))
                || ($reflectionProperty->isPrivate() && !\array_key_exists("\0{$reflectionProperty->class}\0{$reflectionProperty->name}", $propertyValues))
            ) {
                throw new UninitializedPropertyException(sprintf('The property "%s::$%s" is not initialized.', $object::class, $reflectionProperty->name));
            }
        }

        return $reflectionProperty->getValue($object);
    }

    /**
     * @return void
     */
<<<<<<< HEAD
    protected function setAttributeValue(object $object, string $attribute, mixed $value, string $format = null, array $context = [])
=======
    protected function setAttributeValue(object $object, string $attribute, $value, ?string $format = null, array $context = [])
>>>>>>> 2a31f2dd
    {
        try {
            $reflectionProperty = $this->getReflectionProperty($object, $attribute);
        } catch (\ReflectionException) {
            return;
        }

        if ($reflectionProperty->isStatic()) {
            return;
        }

        $reflectionProperty->setValue($object, $value);
    }

    /**
     * @throws \ReflectionException
     */
    private function getReflectionProperty(string|object $classOrObject, string $attribute): \ReflectionProperty
    {
        $reflectionClass = new \ReflectionClass($classOrObject);
        while (true) {
            try {
                return $reflectionClass->getProperty($attribute);
            } catch (\ReflectionException $e) {
                if (!$reflectionClass = $reflectionClass->getParentClass()) {
                    throw $e;
                }
            }
        }
    }
}<|MERGE_RESOLUTION|>--- conflicted
+++ resolved
@@ -47,7 +47,7 @@
      */
     public const NORMALIZE_VISIBILITY = 'normalize_visibility';
 
-    public function __construct(ClassMetadataFactoryInterface $classMetadataFactory = null, NameConverterInterface $nameConverter = null, PropertyTypeExtractorInterface $propertyTypeExtractor = null, ClassDiscriminatorResolverInterface $classDiscriminatorResolver = null, callable $objectClassResolver = null, array $defaultContext = [])
+    public function __construct(?ClassMetadataFactoryInterface $classMetadataFactory = null, ?NameConverterInterface $nameConverter = null, ?PropertyTypeExtractorInterface $propertyTypeExtractor = null, ?ClassDiscriminatorResolverInterface $classDiscriminatorResolver = null, ?callable $objectClassResolver = null, array $defaultContext = [])
     {
         parent::__construct($classMetadataFactory, $nameConverter, $propertyTypeExtractor, $classDiscriminatorResolver, $objectClassResolver, $defaultContext);
 
@@ -64,11 +64,7 @@
     /**
      * @param array $context
      */
-<<<<<<< HEAD
-    public function supportsNormalization(mixed $data, string $format = null /* , array $context = [] */): bool
-=======
-    public function supportsNormalization($data, ?string $format = null)
->>>>>>> 2a31f2dd
+    public function supportsNormalization(mixed $data, ?string $format = null /* , array $context = [] */): bool
     {
         return parent::supportsNormalization($data, $format) && $this->supports($data::class);
     }
@@ -76,11 +72,7 @@
     /**
      * @param array $context
      */
-<<<<<<< HEAD
-    public function supportsDenormalization(mixed $data, string $type, string $format = null /* , array $context = [] */): bool
-=======
-    public function supportsDenormalization($data, string $type, ?string $format = null)
->>>>>>> 2a31f2dd
+    public function supportsDenormalization(mixed $data, string $type, ?string $format = null /* , array $context = [] */): bool
     {
         return parent::supportsDenormalization($data, $type, $format) && $this->supports($type);
     }
@@ -118,14 +110,7 @@
         return false;
     }
 
-<<<<<<< HEAD
-    protected function isAllowedAttribute(object|string $classOrObject, string $attribute, string $format = null, array $context = []): bool
-=======
-    /**
-     * {@inheritdoc}
-     */
-    protected function isAllowedAttribute($classOrObject, string $attribute, ?string $format = null, array $context = [])
->>>>>>> 2a31f2dd
+    protected function isAllowedAttribute(object|string $classOrObject, string $attribute, ?string $format = null, array $context = []): bool
     {
         if (!parent::isAllowedAttribute($classOrObject, $attribute, $format, $context)) {
             return false;
@@ -158,14 +143,7 @@
         return false;
     }
 
-<<<<<<< HEAD
-    protected function extractAttributes(object $object, string $format = null, array $context = []): array
-=======
-    /**
-     * {@inheritdoc}
-     */
-    protected function extractAttributes(object $object, ?string $format = null, array $context = [])
->>>>>>> 2a31f2dd
+    protected function extractAttributes(object $object, ?string $format = null, array $context = []): array
     {
         $reflectionObject = new \ReflectionObject($object);
         $attributes = [];
@@ -183,14 +161,7 @@
         return array_unique($attributes);
     }
 
-<<<<<<< HEAD
-    protected function getAttributeValue(object $object, string $attribute, string $format = null, array $context = []): mixed
-=======
-    /**
-     * {@inheritdoc}
-     */
-    protected function getAttributeValue(object $object, string $attribute, ?string $format = null, array $context = [])
->>>>>>> 2a31f2dd
+    protected function getAttributeValue(object $object, string $attribute, ?string $format = null, array $context = []): mixed
     {
         try {
             $reflectionProperty = $this->getReflectionProperty($object, $attribute);
@@ -219,11 +190,7 @@
     /**
      * @return void
      */
-<<<<<<< HEAD
-    protected function setAttributeValue(object $object, string $attribute, mixed $value, string $format = null, array $context = [])
-=======
-    protected function setAttributeValue(object $object, string $attribute, $value, ?string $format = null, array $context = [])
->>>>>>> 2a31f2dd
+    protected function setAttributeValue(object $object, string $attribute, mixed $value, ?string $format = null, array $context = [])
     {
         try {
             $reflectionProperty = $this->getReflectionProperty($object, $attribute);
