<?php

/*
 * This file is part of the Symfony package.
 *
 * (c) Fabien Potencier <fabien@symfony.com>
 *
 * For the full copyright and license information, please view the LICENSE
 * file that was distributed with this source code.
 */

namespace Symfony\Component\Serializer\Normalizer;

/**
 * Converts between objects and arrays by mapping properties.
 *
 * The normalization process looks for all the object's properties (public and private).
 * The result is a map from property names to property values. Property values
 * are normalized through the serializer.
 *
 * The denormalization first looks at the constructor of the given class to see
 * if any of the parameters have the same name as one of the properties. The
 * constructor is then called with all parameters or an exception is thrown if
 * any required parameters were not present as properties. Then the denormalizer
 * walks through the given map of property names to property values to see if a
 * property with the corresponding name exists. If found, the property gets the value.
 *
 * @author Matthieu Napoli <matthieu@mnapoli.fr>
 * @author Kévin Dunglas <dunglas@gmail.com>
 */
class PropertyNormalizer extends AbstractObjectNormalizer
{
    /**
     * {@inheritdoc}
     */
    public function supportsNormalization(mixed $data, string $format = null): bool
    {
        return parent::supportsNormalization($data, $format) && $this->supports(\get_class($data));
    }

    /**
     * {@inheritdoc}
     */
    public function supportsDenormalization(mixed $data, string $type, string $format = null): bool
    {
        return parent::supportsDenormalization($data, $type, $format) && $this->supports($type);
    }

    /**
     * {@inheritdoc}
     */
    public function hasCacheableSupportsMethod(): bool
    {
        return __CLASS__ === static::class;
    }

    /**
     * Checks if the given class has any non-static property.
     */
    private function supports(string $class): bool
    {
        $class = new \ReflectionClass($class);

        // We look for at least one non-static property
        do {
            foreach ($class->getProperties() as $property) {
                if (!$property->isStatic()) {
                    return true;
                }
            }
        } while ($class = $class->getParentClass());

        return false;
    }

    /**
     * {@inheritdoc}
     */
    protected function isAllowedAttribute(object|string $classOrObject, string $attribute, string $format = null, array $context = []): bool
    {
        if (!parent::isAllowedAttribute($classOrObject, $attribute, $format, $context)) {
            return false;
        }

        try {
            $reflectionProperty = $this->getReflectionProperty($classOrObject, $attribute);
            if ($reflectionProperty->isStatic()) {
                return false;
            }
        } catch (\ReflectionException $reflectionException) {
            return false;
        }

        return true;
    }

    /**
     * {@inheritdoc}
     */
    protected function extractAttributes(object $object, string $format = null, array $context = []): array
    {
        $reflectionObject = new \ReflectionObject($object);
        $attributes = [];

        do {
            foreach ($reflectionObject->getProperties() as $property) {
<<<<<<< HEAD
                if (!$property->isPublic()) {
                    $property->setAccessible(true);
                }

                if (!$property->isInitialized($object)) {
                    continue;
                }

=======
>>>>>>> 5d13cf18
                if (!$this->isAllowedAttribute($reflectionObject->getName(), $property->name, $format, $context)) {
                    continue;
                }

                $attributes[] = $property->name;
            }
        } while ($reflectionObject = $reflectionObject->getParentClass());

        return $attributes;
    }

    /**
     * {@inheritdoc}
     */
    protected function getAttributeValue(object $object, string $attribute, string $format = null, array $context = []): mixed
    {
        try {
            $reflectionProperty = $this->getReflectionProperty($object, $attribute);
        } catch (\ReflectionException $reflectionException) {
            return null;
        }

        // Override visibility
        if (!$reflectionProperty->isPublic()) {
            $reflectionProperty->setAccessible(true);
        }

        return $reflectionProperty->getValue($object);
    }

    /**
     * {@inheritdoc}
     */
    protected function setAttributeValue(object $object, string $attribute, mixed $value, string $format = null, array $context = [])
    {
        try {
            $reflectionProperty = $this->getReflectionProperty($object, $attribute);
        } catch (\ReflectionException $reflectionException) {
            return;
        }

        if ($reflectionProperty->isStatic()) {
            return;
        }

        // Override visibility
        if (!$reflectionProperty->isPublic()) {
            $reflectionProperty->setAccessible(true);
        }

        $reflectionProperty->setValue($object, $value);
    }

    /**
     * @throws \ReflectionException
     */
    private function getReflectionProperty(string|object $classOrObject, string $attribute): \ReflectionProperty
    {
        $reflectionClass = new \ReflectionClass($classOrObject);
        while (true) {
            try {
                return $reflectionClass->getProperty($attribute);
            } catch (\ReflectionException $e) {
                if (!$reflectionClass = $reflectionClass->getParentClass()) {
                    throw $e;
                }
            }
        }
    }
}<|MERGE_RESOLUTION|>--- conflicted
+++ resolved
@@ -104,17 +104,6 @@
 
         do {
             foreach ($reflectionObject->getProperties() as $property) {
-<<<<<<< HEAD
-                if (!$property->isPublic()) {
-                    $property->setAccessible(true);
-                }
-
-                if (!$property->isInitialized($object)) {
-                    continue;
-                }
-
-=======
->>>>>>> 5d13cf18
                 if (!$this->isAllowedAttribute($reflectionObject->getName(), $property->name, $format, $context)) {
                     continue;
                 }
