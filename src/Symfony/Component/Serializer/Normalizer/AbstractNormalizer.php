<?php

/*
 * This file is part of the Symfony package.
 *
 * (c) Fabien Potencier <fabien@symfony.com>
 *
 * For the full copyright and license information, please view the LICENSE
 * file that was distributed with this source code.
 */

namespace Symfony\Component\Serializer\Normalizer;

use Symfony\Component\Serializer\Exception\CircularReferenceException;
use Symfony\Component\Serializer\Exception\InvalidArgumentException;
use Symfony\Component\Serializer\Exception\LogicException;
use Symfony\Component\Serializer\Exception\MissingConstructorArgumentsException;
use Symfony\Component\Serializer\Exception\NotNormalizableValueException;
use Symfony\Component\Serializer\Exception\RuntimeException;
use Symfony\Component\Serializer\Mapping\AttributeMetadataInterface;
use Symfony\Component\Serializer\Mapping\Factory\ClassMetadataFactoryInterface;
use Symfony\Component\Serializer\NameConverter\NameConverterInterface;
use Symfony\Component\Serializer\SerializerAwareInterface;
use Symfony\Component\Serializer\SerializerAwareTrait;

/**
 * Normalizer implementation.
 *
 * @author Kévin Dunglas <dunglas@gmail.com>
 */
abstract class AbstractNormalizer implements NormalizerInterface, DenormalizerInterface, SerializerAwareInterface, CacheableSupportsMethodInterface
{
    use ObjectToPopulateTrait;
    use SerializerAwareTrait;

    /* constants to configure the context */

    /**
     * How many loops of circular reference to allow while normalizing.
     *
     * The default value of 1 means that when we encounter the same object a
     * second time, we consider that a circular reference.
     *
     * You can raise this value for special cases, e.g. in combination with the
     * max depth setting of the object normalizer.
     */
    public const CIRCULAR_REFERENCE_LIMIT = 'circular_reference_limit';

    /**
     * Instead of creating a new instance of an object, update the specified object.
     *
     * If you have a nested structure, child objects will be overwritten with
     * new instances unless you set DEEP_OBJECT_TO_POPULATE to true.
     */
    public const OBJECT_TO_POPULATE = 'object_to_populate';

    /**
     * Only (de)normalize attributes that are in the specified groups.
     */
    public const GROUPS = 'groups';

    /**
     * Limit (de)normalize to the specified names.
     *
     * For nested structures, this list needs to reflect the object tree.
     */
    public const ATTRIBUTES = 'attributes';

    /**
     * If ATTRIBUTES are specified, and the source has fields that are not part of that list,
     * either ignore those attributes (true) or throw an ExtraAttributesException (false).
     */
    public const ALLOW_EXTRA_ATTRIBUTES = 'allow_extra_attributes';

    /**
     * Hashmap of default values for constructor arguments.
     *
     * The names need to match the parameter names in the constructor arguments.
     */
    public const DEFAULT_CONSTRUCTOR_ARGUMENTS = 'default_constructor_arguments';

    /**
     * Hashmap of field name => callable to (de)normalize this field.
     *
     * The callable is called if the field is encountered with the arguments:
     *
     * - mixed         $attributeValue value of this field
     * - object|string $object         the whole object being normalized or the object's class being denormalized
     * - string        $attributeName  name of the attribute being (de)normalized
     * - string        $format         the requested format
     * - array         $context        the serialization context
     */
    public const CALLBACKS = 'callbacks';

    /**
     * Handler to call when a circular reference has been detected.
     *
     * If you specify no handler, a CircularReferenceException is thrown.
     *
     * The method will be called with ($object, $format, $context) and its
     * return value is returned as the result of the normalize call.
     */
    public const CIRCULAR_REFERENCE_HANDLER = 'circular_reference_handler';

    /**
     * Skip the specified attributes when normalizing an object tree.
     *
     * This list is applied to each element of nested structures.
     *
     * Note: The behaviour for nested structures is different from ATTRIBUTES
     * for historical reason. Aligning the behaviour would be a BC break.
     */
    public const IGNORED_ATTRIBUTES = 'ignored_attributes';

    /**
     * Require all properties to be listed in the input instead of falling
     * back to null for nullable ones.
     */
    public const REQUIRE_ALL_PROPERTIES = 'require_all_properties';

    /**
     * @internal
     */
    protected const CIRCULAR_REFERENCE_LIMIT_COUNTERS = 'circular_reference_limit_counters';

    protected $defaultContext = [
        self::ALLOW_EXTRA_ATTRIBUTES => true,
        self::CIRCULAR_REFERENCE_HANDLER => null,
        self::CIRCULAR_REFERENCE_LIMIT => 1,
        self::IGNORED_ATTRIBUTES => [],
    ];

    /**
     * @var ClassMetadataFactoryInterface|null
     */
    protected $classMetadataFactory;

    /**
     * @var NameConverterInterface|null
     */
    protected $nameConverter;

    /**
     * Sets the {@link ClassMetadataFactoryInterface} to use.
     */
    public function __construct(?ClassMetadataFactoryInterface $classMetadataFactory = null, ?NameConverterInterface $nameConverter = null, array $defaultContext = [])
    {
        $this->classMetadataFactory = $classMetadataFactory;
        $this->nameConverter = $nameConverter;
        $this->defaultContext = array_merge($this->defaultContext, $defaultContext);

        $this->validateCallbackContext($this->defaultContext, 'default');

        if (isset($this->defaultContext[self::CIRCULAR_REFERENCE_HANDLER]) && !\is_callable($this->defaultContext[self::CIRCULAR_REFERENCE_HANDLER])) {
            throw new InvalidArgumentException(sprintf('Invalid callback found in the "%s" default context option.', self::CIRCULAR_REFERENCE_HANDLER));
        }
    }

    /**
     * @deprecated since Symfony 6.3, use "getSupportedTypes()" instead
     */
    public function hasCacheableSupportsMethod(): bool
    {
        trigger_deprecation('symfony/serializer', '6.3', 'The "%s()" method is deprecated, implement "%s::getSupportedTypes()" instead.', __METHOD__, get_debug_type($this));

        return false;
    }

    /**
     * Detects if the configured circular reference limit is reached.
     *
     * @throws CircularReferenceException
     */
    protected function isCircularReference(object $object, array &$context): bool
    {
        $objectHash = spl_object_hash($object);

        $circularReferenceLimit = $context[self::CIRCULAR_REFERENCE_LIMIT] ?? $this->defaultContext[self::CIRCULAR_REFERENCE_LIMIT];
        if (isset($context[self::CIRCULAR_REFERENCE_LIMIT_COUNTERS][$objectHash])) {
            if ($context[self::CIRCULAR_REFERENCE_LIMIT_COUNTERS][$objectHash] >= $circularReferenceLimit) {
                unset($context[self::CIRCULAR_REFERENCE_LIMIT_COUNTERS][$objectHash]);

                return true;
            }

            ++$context[self::CIRCULAR_REFERENCE_LIMIT_COUNTERS][$objectHash];
        } else {
            $context[self::CIRCULAR_REFERENCE_LIMIT_COUNTERS][$objectHash] = 1;
        }

        return false;
    }

    /**
     * Handles a circular reference.
     *
     * If a circular reference handler is set, it will be called. Otherwise, a
     * {@class CircularReferenceException} will be thrown.
     *
     * @final
     *
     * @throws CircularReferenceException
     */
    protected function handleCircularReference(object $object, ?string $format = null, array $context = []): mixed
    {
        $circularReferenceHandler = $context[self::CIRCULAR_REFERENCE_HANDLER] ?? $this->defaultContext[self::CIRCULAR_REFERENCE_HANDLER];
        if ($circularReferenceHandler) {
            return $circularReferenceHandler($object, $format, $context);
        }

        throw new CircularReferenceException(sprintf('A circular reference has been detected when serializing the object of class "%s" (configured limit: %d).', get_debug_type($object), $context[self::CIRCULAR_REFERENCE_LIMIT] ?? $this->defaultContext[self::CIRCULAR_REFERENCE_LIMIT]));
    }

    /**
     * Gets attributes to normalize using groups.
     *
     * @param bool $attributesAsString If false, return an array of {@link AttributeMetadataInterface}
     *
     * @return string[]|AttributeMetadataInterface[]|bool
     *
     * @throws LogicException if the 'allow_extra_attributes' context variable is false and no class metadata factory is provided
     */
    protected function getAllowedAttributes(string|object $classOrObject, array $context, bool $attributesAsString = false)
    {
        $allowExtraAttributes = $context[self::ALLOW_EXTRA_ATTRIBUTES] ?? $this->defaultContext[self::ALLOW_EXTRA_ATTRIBUTES];
        if (!$this->classMetadataFactory) {
            if (!$allowExtraAttributes) {
                throw new LogicException(sprintf('A class metadata factory must be provided in the constructor when setting "%s" to false.', self::ALLOW_EXTRA_ATTRIBUTES));
            }

            return false;
        }

        $groups = $this->getGroups($context);

        $allowedAttributes = [];
        $ignoreUsed = false;
        foreach ($this->classMetadataFactory->getMetadataFor($classOrObject)->getAttributesMetadata() as $attributeMetadata) {
            if ($ignore = $attributeMetadata->isIgnored()) {
                $ignoreUsed = true;
            }

            // If you update this check, update accordingly the one in Symfony\Component\PropertyInfo\Extractor\SerializerExtractor::getProperties()
            if (
                !$ignore
                && ([] === $groups || array_intersect(array_merge($attributeMetadata->getGroups(), ['*']), $groups))
                && $this->isAllowedAttribute($classOrObject, $name = $attributeMetadata->getName(), null, $context)
            ) {
                $allowedAttributes[] = $attributesAsString ? $name : $attributeMetadata;
            }
        }

        if (!$ignoreUsed && [] === $groups && $allowExtraAttributes) {
            // Backward Compatibility with the code using this method written before the introduction of @Ignore
            return false;
        }

        return $allowedAttributes;
    }

    protected function getGroups(array $context): array
    {
        $groups = $context[self::GROUPS] ?? $this->defaultContext[self::GROUPS] ?? [];

        return \is_scalar($groups) ? (array) $groups : $groups;
    }

    /**
     * Is this attribute allowed?
     *
     * @return bool
     */
    protected function isAllowedAttribute(object|string $classOrObject, string $attribute, ?string $format = null, array $context = [])
    {
        $ignoredAttributes = $context[self::IGNORED_ATTRIBUTES] ?? $this->defaultContext[self::IGNORED_ATTRIBUTES];
        if (\in_array($attribute, $ignoredAttributes)) {
            return false;
        }

        $attributes = $context[self::ATTRIBUTES] ?? $this->defaultContext[self::ATTRIBUTES] ?? null;
        if (isset($attributes[$attribute])) {
            // Nested attributes
            return true;
        }

        if (\is_array($attributes)) {
            return \in_array($attribute, $attributes, true);
        }

        return true;
    }

    /**
     * Normalizes the given data to an array. It's particularly useful during
     * the denormalization process.
     */
    protected function prepareForDenormalization(mixed $data): array
    {
        return (array) $data;
    }

    /**
     * Returns the method to use to construct an object. This method must be either
     * the object constructor or static.
     */
    protected function getConstructor(array &$data, string $class, array &$context, \ReflectionClass $reflectionClass, array|bool $allowedAttributes): ?\ReflectionMethod
    {
        return $reflectionClass->getConstructor();
    }

    /**
     * Instantiates an object using constructor parameters when needed.
     *
     * This method also allows to denormalize data into an existing object if
     * it is present in the context with the object_to_populate. This object
     * is removed from the context before being returned to avoid side effects
     * when recursively normalizing an object graph.
     *
     * @return object
     *
     * @throws RuntimeException
     * @throws MissingConstructorArgumentsException
     */
    protected function instantiateObject(array &$data, string $class, array &$context, \ReflectionClass $reflectionClass, array|bool $allowedAttributes, ?string $format = null)
    {
        if (null !== $object = $this->extractObjectToPopulate($class, $context, self::OBJECT_TO_POPULATE)) {
            unset($context[self::OBJECT_TO_POPULATE]);

            return $object;
        }
        // clean up even if no match
        unset($context[static::OBJECT_TO_POPULATE]);

        $constructor = $this->getConstructor($data, $class, $context, $reflectionClass, $allowedAttributes);
        if ($constructor) {
            $context['has_constructor'] = true;
            if (true !== $constructor->isPublic()) {
                return $reflectionClass->newInstanceWithoutConstructor();
            }

            $constructorParameters = $constructor->getParameters();
            $missingConstructorArguments = [];
            $params = [];
            $unsetKeys = [];

            foreach ($constructorParameters as $constructorParameter) {
                $paramName = $constructorParameter->name;
                $attributeContext = $this->getAttributeDenormalizationContext($class, $paramName, $context);
                $key = $this->nameConverter ? $this->nameConverter->normalize($paramName, $class, $format, $context) : $paramName;

                $allowed = false === $allowedAttributes || \in_array($paramName, $allowedAttributes);
                $ignored = !$this->isAllowedAttribute($class, $paramName, $format, $context);
                if ($constructorParameter->isVariadic()) {
                    if ($allowed && !$ignored && (isset($data[$key]) || \array_key_exists($key, $data))) {
                        if (!\is_array($data[$key])) {
                            throw new RuntimeException(sprintf('Cannot create an instance of "%s" from serialized data because the variadic parameter "%s" can only accept an array.', $class, $constructorParameter->name));
                        }

                        $variadicParameters = [];
                        foreach ($data[$key] as $parameterKey => $parameterData) {
                            $variadicParameters[$parameterKey] = $this->denormalizeParameter($reflectionClass, $constructorParameter, $paramName, $parameterData, $attributeContext, $format);
                        }

                        $params = array_merge(array_values($params), $variadicParameters);
                        $unsetKeys[] = $key;
                    }
                } elseif ($allowed && !$ignored && (isset($data[$key]) || \array_key_exists($key, $data))) {
                    $parameterData = $data[$key];
                    if (null === $parameterData && $constructorParameter->allowsNull()) {
                        $params[$paramName] = null;
                        $unsetKeys[] = $key;

                        continue;
                    }

                    try {
                        $params[$paramName] = $this->denormalizeParameter($reflectionClass, $constructorParameter, $paramName, $parameterData, $attributeContext, $format);
                    } catch (NotNormalizableValueException $exception) {
                        if (!isset($context['not_normalizable_value_exceptions'])) {
                            throw $exception;
                        }

                        $context['not_normalizable_value_exceptions'][] = $exception;
                        $params[$paramName] = $parameterData;
                    }

                    $unsetKeys[] = $key;
                } elseif (\array_key_exists($key, $context[static::DEFAULT_CONSTRUCTOR_ARGUMENTS][$class] ?? [])) {
                    $params[$paramName] = $context[static::DEFAULT_CONSTRUCTOR_ARGUMENTS][$class][$key];
                } elseif (\array_key_exists($key, $this->defaultContext[self::DEFAULT_CONSTRUCTOR_ARGUMENTS][$class] ?? [])) {
                    $params[$paramName] = $this->defaultContext[self::DEFAULT_CONSTRUCTOR_ARGUMENTS][$class][$key];
                } elseif ($constructorParameter->isDefaultValueAvailable()) {
                    $params[$paramName] = $constructorParameter->getDefaultValue();
                } elseif (!($context[self::REQUIRE_ALL_PROPERTIES] ?? $this->defaultContext[self::REQUIRE_ALL_PROPERTIES] ?? false) && $constructorParameter->hasType() && $constructorParameter->getType()->allowsNull()) {
                    $params[$paramName] = null;
                } else {
                    if (!isset($context['not_normalizable_value_exceptions'])) {
                        $missingConstructorArguments[] = $constructorParameter->name;
                        continue;
                    }

                    $constructorParameterType = 'unknown';
                    $reflectionType = $constructorParameter->getType();
                    if ($reflectionType instanceof \ReflectionNamedType) {
                        $constructorParameterType = $reflectionType->getName();
                    }

                    $exception = NotNormalizableValueException::createForUnexpectedDataType(
                        sprintf('Failed to create object because the class misses the "%s" property.', $constructorParameter->name),
                        $data,
<<<<<<< HEAD
                        ['unknown'],
                        $attributeContext['deserialization_path'] ?? null,
=======
                        [$constructorParameterType],
                        $context['deserialization_path'],
>>>>>>> 1a4748e5
                        true
                    );
                    $context['not_normalizable_value_exceptions'][] = $exception;
                }
            }

            if ($missingConstructorArguments) {
                throw new MissingConstructorArgumentsException(sprintf('Cannot create an instance of "%s" from serialized data because its constructor requires the following parameters to be present : "$%s".', $class, implode('", "$', $missingConstructorArguments)), 0, null, $missingConstructorArguments, $class);
            }

            if (!$constructor->isConstructor()) {
                $instance = $constructor->invokeArgs(null, $params);

                // do not set a parameter that has been set in the constructor
                foreach ($unsetKeys as $key) {
                    unset($data[$key]);
                }

                return $instance;
            }

            try {
                $instance = $reflectionClass->newInstanceArgs($params);

                // do not set a parameter that has been set in the constructor
                foreach ($unsetKeys as $key) {
                    unset($data[$key]);
                }

                return $instance;
            } catch (\TypeError $e) {
                if (!isset($context['not_normalizable_value_exceptions'])) {
                    throw $e;
                }

                return $reflectionClass->newInstanceWithoutConstructor();
            }
        }

        unset($context['has_constructor']);

        if (!$reflectionClass->isInstantiable()) {
            throw NotNormalizableValueException::createForUnexpectedDataType(
                sprintf('Failed to create object because the class "%s" is not instantiable.', $class),
                $data,
                ['unknown'],
                $context['deserialization_path'] ?? null
            );
        }

        return new $class();
    }

    /**
     * @internal
     */
    protected function denormalizeParameter(\ReflectionClass $class, \ReflectionParameter $parameter, string $parameterName, mixed $parameterData, array $context, ?string $format = null): mixed
    {
        try {
            if (($parameterType = $parameter->getType()) instanceof \ReflectionNamedType && !$parameterType->isBuiltin()) {
                $parameterClass = $parameterType->getName();
                new \ReflectionClass($parameterClass); // throws a \ReflectionException if the class doesn't exist

                if (!$this->serializer instanceof DenormalizerInterface) {
                    throw new LogicException(sprintf('Cannot create an instance of "%s" from serialized data because the serializer inject in "%s" is not a denormalizer.', $parameterClass, static::class));
                }

                $parameterData = $this->serializer->denormalize($parameterData, $parameterClass, $format, $this->createChildContext($context, $parameterName, $format));
            }
        } catch (\ReflectionException $e) {
            throw new RuntimeException(sprintf('Could not determine the class of the parameter "%s".', $parameterName), 0, $e);
        } catch (MissingConstructorArgumentsException $e) {
            if (!$parameter->getType()->allowsNull()) {
                throw $e;
            }

            return null;
        }

        return $this->applyCallbacks($parameterData, $class->getName(), $parameterName, $format, $context);
    }

    /**
     * @internal
     */
    protected function createChildContext(array $parentContext, string $attribute, ?string $format): array
    {
        if (isset($parentContext[self::ATTRIBUTES][$attribute])) {
            $parentContext[self::ATTRIBUTES] = $parentContext[self::ATTRIBUTES][$attribute];
        } else {
            unset($parentContext[self::ATTRIBUTES]);
        }

        return $parentContext;
    }

    /**
     * Validate callbacks set in context.
     *
     * @param string $contextType Used to specify which context is invalid in exceptions
     *
     * @throws InvalidArgumentException
     */
    final protected function validateCallbackContext(array $context, string $contextType = ''): void
    {
        if (!isset($context[self::CALLBACKS])) {
            return;
        }

        if (!\is_array($context[self::CALLBACKS])) {
            throw new InvalidArgumentException(sprintf('The "%s"%s context option must be an array of callables.', self::CALLBACKS, '' !== $contextType ? " $contextType" : ''));
        }

        foreach ($context[self::CALLBACKS] as $attribute => $callback) {
            if (!\is_callable($callback)) {
                throw new InvalidArgumentException(sprintf('Invalid callback found for attribute "%s" in the "%s"%s context option.', $attribute, self::CALLBACKS, '' !== $contextType ? " $contextType" : ''));
            }
        }
    }

    final protected function applyCallbacks(mixed $value, object|string $object, string $attribute, ?string $format, array $context): mixed
    {
        /**
         * @var callable|null
         */
        $callback = $context[self::CALLBACKS][$attribute] ?? $this->defaultContext[self::CALLBACKS][$attribute] ?? null;

        return $callback ? $callback($value, $object, $attribute, $format, $context) : $value;
    }

    /**
     * Computes the normalization context merged with current one. Metadata always wins over global context, as more specific.
     *
     * @internal
     */
    protected function getAttributeNormalizationContext(object $object, string $attribute, array $context): array
    {
        if (null === $metadata = $this->getAttributeMetadata($object, $attribute)) {
            return $context;
        }

        return array_merge($context, $metadata->getNormalizationContextForGroups($this->getGroups($context)));
    }

    /**
     * Computes the denormalization context merged with current one. Metadata always wins over global context, as more specific.
     *
     * @internal
     */
    protected function getAttributeDenormalizationContext(string $class, string $attribute, array $context): array
    {
        $context['deserialization_path'] = ($context['deserialization_path'] ?? false) ? $context['deserialization_path'].'.'.$attribute : $attribute;

        if (null === $metadata = $this->getAttributeMetadata($class, $attribute)) {
            return $context;
        }

        return array_merge($context, $metadata->getDenormalizationContextForGroups($this->getGroups($context)));
    }

    /**
     * @internal
     */
    protected function getAttributeMetadata(object|string $objectOrClass, string $attribute): ?AttributeMetadataInterface
    {
        if (!$this->classMetadataFactory) {
            return null;
        }

        return $this->classMetadataFactory->getMetadataFor($objectOrClass)->getAttributesMetadata()[$attribute] ?? null;
    }
}<|MERGE_RESOLUTION|>--- conflicted
+++ resolved
@@ -408,13 +408,8 @@
                     $exception = NotNormalizableValueException::createForUnexpectedDataType(
                         sprintf('Failed to create object because the class misses the "%s" property.', $constructorParameter->name),
                         $data,
-<<<<<<< HEAD
-                        ['unknown'],
+                        [$constructorParameterType],
                         $attributeContext['deserialization_path'] ?? null,
-=======
-                        [$constructorParameterType],
-                        $context['deserialization_path'],
->>>>>>> 1a4748e5
                         true
                     );
                     $context['not_normalizable_value_exceptions'][] = $exception;
