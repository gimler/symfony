--- conflicted
+++ resolved
@@ -51,20 +51,13 @@
 
         $this->propertyAccessor = $propertyAccessor ?: PropertyAccess::createPropertyAccessor();
 
-<<<<<<< HEAD
         $this->objectClassResolver = ($objectClassResolver ?? static fn ($class) => \is_object($class) ? $class::class : $class)(...);
+        $this->propertyInfoExtractor = $propertyInfoExtractor ?: new ReflectionExtractor();
     }
 
     public function getSupportedTypes(?string $format): array
     {
         return ['object' => __CLASS__ === static::class || $this->hasCacheableSupportsMethod()];
-=======
-        $this->objectClassResolver = $objectClassResolver ?? function ($class) {
-            return \is_object($class) ? \get_class($class) : $class;
-        };
-
-        $this->propertyInfoExtractor = $propertyInfoExtractor ?: new ReflectionExtractor();
->>>>>>> fac38a54
     }
 
     /**
