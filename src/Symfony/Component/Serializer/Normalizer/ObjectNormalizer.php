--- conflicted
+++ resolved
@@ -62,11 +62,7 @@
         return __CLASS__ === static::class;
     }
 
-<<<<<<< HEAD
-    protected function extractAttributes(object $object, string $format = null, array $context = []): array
-=======
     protected function extractAttributes(object $object, ?string $format = null, array $context = []): array
->>>>>>> a44829e2
     {
         if (\stdClass::class === $object::class) {
             return array_keys((array) $object);
@@ -129,11 +125,7 @@
         return array_keys($attributes);
     }
 
-<<<<<<< HEAD
-    protected function getAttributeValue(object $object, string $attribute, string $format = null, array $context = []): mixed
-=======
     protected function getAttributeValue(object $object, string $attribute, ?string $format = null, array $context = []): mixed
->>>>>>> a44829e2
     {
         $mapping = $this->classDiscriminatorResolver?->getMappingForMappedObject($object);
 
@@ -145,11 +137,7 @@
     /**
      * @return void
      */
-<<<<<<< HEAD
-    protected function setAttributeValue(object $object, string $attribute, mixed $value, string $format = null, array $context = [])
-=======
     protected function setAttributeValue(object $object, string $attribute, mixed $value, ?string $format = null, array $context = [])
->>>>>>> a44829e2
     {
         try {
             $this->propertyAccessor->setValue($object, $attribute, $value);
