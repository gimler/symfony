<?php

/*
 * This file is part of the Symfony package.
 *
 * (c) Fabien Potencier <fabien@symfony.com>
 *
 * For the full copyright and license information, please view the LICENSE
 * file that was distributed with this source code.
 */

namespace Symfony\Component\Serializer\Normalizer;

use Symfony\Component\PropertyInfo\Type;
use Symfony\Component\Serializer\Exception\BadMethodCallException;
use Symfony\Component\Serializer\Exception\InvalidArgumentException;
use Symfony\Component\Serializer\Exception\NotNormalizableValueException;

/**
 * Denormalizes arrays of objects.
 *
 * @author Alexander M. Turek <me@derrabus.de>
 *
 * @final
 */
class ArrayDenormalizer implements DenormalizerInterface, DenormalizerAwareInterface
{
    use DenormalizerAwareTrait;

    public function setDenormalizer(DenormalizerInterface $denormalizer): void
    {
        $this->denormalizer = $denormalizer;
    }

    public function getSupportedTypes(?string $format): array
    {
        return ['object' => null, '*' => false];
    }

    /**
     * @throws NotNormalizableValueException
     */
    public function denormalize(mixed $data, string $type, string $format = null, array $context = []): array
    {
        if (null === $this->denormalizer) {
            throw new BadMethodCallException('Please set a denormalizer before calling denormalize()!');
        }
        if (!\is_array($data)) {
            throw NotNormalizableValueException::createForUnexpectedDataType(sprintf('Data expected to be "%s", "%s" given.', $type, get_debug_type($data)), $data, [Type::BUILTIN_TYPE_ARRAY], $context['deserialization_path'] ?? null);
        }
        if (!str_ends_with($type, '[]')) {
            throw new InvalidArgumentException('Unsupported class: '.$type);
        }

        $type = substr($type, 0, -2);

        $builtinTypes = array_map(static function (Type $keyType) {
            return $keyType->getBuiltinType();
        }, \is_array($keyType = $context['key_type'] ?? []) ? $keyType : [$keyType]);

        foreach ($data as $key => $value) {
            $subContext = $context;
            $subContext['deserialization_path'] = ($context['deserialization_path'] ?? false) ? sprintf('%s[%s]', $context['deserialization_path'], $key) : "[$key]";

            $this->validateKeyType($builtinTypes, $key, $subContext['deserialization_path']);

            $data[$key] = $this->denormalizer->denormalize($value, $type, $format, $subContext);
        }

        return $data;
    }

    public function supportsDenormalization(mixed $data, string $type, string $format = null, array $context = []): bool
    {
        if (null === $this->denormalizer) {
            throw new BadMethodCallException(sprintf('The nested denormalizer needs to be set to allow "%s()" to be used.', __METHOD__));
        }

        return str_ends_with($type, '[]')
            && $this->denormalizer->supportsDenormalization($data, substr($type, 0, -2), $format, $context);
    }
<<<<<<< HEAD
=======

    /**
     * @deprecated since Symfony 6.3, use "getSupportedTypes()" instead
     */
    public function hasCacheableSupportsMethod(): bool
    {
        trigger_deprecation('symfony/serializer', '6.3', 'The "%s()" method is deprecated, use "getSupportedTypes()" instead.', __METHOD__);

        return $this->denormalizer instanceof CacheableSupportsMethodInterface && $this->denormalizer->hasCacheableSupportsMethod();
    }

    /**
     * @param mixed $key
     */
    private function validateKeyType(array $builtinTypes, $key, string $path): void
    {
        if (!$builtinTypes) {
            return;
        }

        foreach ($builtinTypes as $builtinType) {
            if (('is_'.$builtinType)($key)) {
                return;
            }
        }

        throw NotNormalizableValueException::createForUnexpectedDataType(sprintf('The type of the key "%s" must be "%s" ("%s" given).', $key, implode('", "', $builtinTypes), get_debug_type($key)), $key, $builtinTypes, $path, true);
    }
>>>>>>> 510e51f4
}<|MERGE_RESOLUTION|>--- conflicted
+++ resolved
@@ -79,23 +79,8 @@
         return str_ends_with($type, '[]')
             && $this->denormalizer->supportsDenormalization($data, substr($type, 0, -2), $format, $context);
     }
-<<<<<<< HEAD
-=======
 
-    /**
-     * @deprecated since Symfony 6.3, use "getSupportedTypes()" instead
-     */
-    public function hasCacheableSupportsMethod(): bool
-    {
-        trigger_deprecation('symfony/serializer', '6.3', 'The "%s()" method is deprecated, use "getSupportedTypes()" instead.', __METHOD__);
-
-        return $this->denormalizer instanceof CacheableSupportsMethodInterface && $this->denormalizer->hasCacheableSupportsMethod();
-    }
-
-    /**
-     * @param mixed $key
-     */
-    private function validateKeyType(array $builtinTypes, $key, string $path): void
+    private function validateKeyType(array $builtinTypes, mixed $key, string $path): void
     {
         if (!$builtinTypes) {
             return;
@@ -109,5 +94,4 @@
 
         throw NotNormalizableValueException::createForUnexpectedDataType(sprintf('The type of the key "%s" must be "%s" ("%s" given).', $key, implode('", "', $builtinTypes), get_debug_type($key)), $key, $builtinTypes, $path, true);
     }
->>>>>>> 510e51f4
 }