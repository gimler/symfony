{
    "name": "symfony/serializer",
    "type": "library",
    "description": "Handles serializing and deserializing data structures, including object graphs, into array structures or other formats like XML and JSON.",
    "keywords": [],
    "homepage": "https://symfony.com",
    "license": "MIT",
    "authors": [
        {
            "name": "Fabien Potencier",
            "email": "fabien@symfony.com"
        },
        {
            "name": "Symfony Community",
            "homepage": "https://symfony.com/contributors"
        }
    ],
    "require": {
        "php": ">=8.1",
        "symfony/polyfill-ctype": "~1.8"
    },
    "require-dev": {
        "doctrine/annotations": "^1.12|^2",
        "phpdocumentor/reflection-docblock": "^3.2|^4.0|^5.0",
<<<<<<< HEAD
        "symfony/cache": "^5.4|^6.0|^7.0",
        "symfony/config": "^5.4|^6.0|^7.0",
        "symfony/console": "^5.4|^6.0|^7.0",
        "symfony/dependency-injection": "^5.4|^6.0|^7.0",
        "symfony/error-handler": "^5.4|^6.0|^7.0",
        "symfony/filesystem": "^5.4|^6.0|^7.0",
        "symfony/form": "^5.4|^6.0|^7.0",
        "symfony/http-foundation": "^5.4|^6.0|^7.0",
        "symfony/http-kernel": "^5.4|^6.0|^7.0",
        "symfony/mime": "^5.4|^6.0|^7.0",
        "symfony/property-access": "^5.4|^6.0|^7.0",
        "symfony/property-info": "^5.4|^6.0|^7.0",
        "symfony/uid": "^5.4|^6.0|^7.0",
        "symfony/validator": "^5.4|^6.0|^7.0",
        "symfony/var-dumper": "^5.4|^6.0|^7.0",
        "symfony/var-exporter": "^5.4|^6.0|^7.0",
        "symfony/yaml": "^5.4|^6.0|^7.0"
=======
        "symfony/cache": "^5.4|^6.0",
        "symfony/config": "^5.4|^6.0",
        "symfony/console": "^5.4|^6.0",
        "symfony/dependency-injection": "^5.4|^6.0",
        "symfony/error-handler": "^5.4|^6.0",
        "symfony/filesystem": "^5.4|^6.0",
        "symfony/form": "^5.4|^6.0",
        "symfony/http-foundation": "^5.4|^6.0",
        "symfony/http-kernel": "^5.4|^6.0",
        "symfony/mime": "^5.4|^6.0",
        "symfony/property-access": "^5.4|^6.0",
        "symfony/property-info": "^5.4.24|^6.2.11",
        "symfony/uid": "^5.4|^6.0",
        "symfony/validator": "^5.4|^6.0",
        "symfony/var-dumper": "^5.4|^6.0",
        "symfony/var-exporter": "^5.4|^6.0",
        "symfony/yaml": "^5.4|^6.0"
>>>>>>> 4c1d9533
    },
    "conflict": {
        "doctrine/annotations": "<1.12",
        "phpdocumentor/reflection-docblock": "<3.2.2",
        "phpdocumentor/type-resolver": "<1.4.0",
        "symfony/dependency-injection": "<5.4",
        "symfony/property-access": "<5.4",
        "symfony/property-info": "<5.4.24|>=6,<6.2.11",
        "symfony/uid": "<5.4",
        "symfony/yaml": "<5.4"
    },
    "autoload": {
        "psr-4": { "Symfony\\Component\\Serializer\\": "" },
        "exclude-from-classmap": [
            "/Tests/"
        ]
    },
    "minimum-stability": "dev"
}<|MERGE_RESOLUTION|>--- conflicted
+++ resolved
@@ -22,7 +22,6 @@
     "require-dev": {
         "doctrine/annotations": "^1.12|^2",
         "phpdocumentor/reflection-docblock": "^3.2|^4.0|^5.0",
-<<<<<<< HEAD
         "symfony/cache": "^5.4|^6.0|^7.0",
         "symfony/config": "^5.4|^6.0|^7.0",
         "symfony/console": "^5.4|^6.0|^7.0",
@@ -34,31 +33,12 @@
         "symfony/http-kernel": "^5.4|^6.0|^7.0",
         "symfony/mime": "^5.4|^6.0|^7.0",
         "symfony/property-access": "^5.4|^6.0|^7.0",
-        "symfony/property-info": "^5.4|^6.0|^7.0",
+        "symfony/property-info": "^5.4.24|^6.2.11|^7.0",
         "symfony/uid": "^5.4|^6.0|^7.0",
         "symfony/validator": "^5.4|^6.0|^7.0",
         "symfony/var-dumper": "^5.4|^6.0|^7.0",
         "symfony/var-exporter": "^5.4|^6.0|^7.0",
         "symfony/yaml": "^5.4|^6.0|^7.0"
-=======
-        "symfony/cache": "^5.4|^6.0",
-        "symfony/config": "^5.4|^6.0",
-        "symfony/console": "^5.4|^6.0",
-        "symfony/dependency-injection": "^5.4|^6.0",
-        "symfony/error-handler": "^5.4|^6.0",
-        "symfony/filesystem": "^5.4|^6.0",
-        "symfony/form": "^5.4|^6.0",
-        "symfony/http-foundation": "^5.4|^6.0",
-        "symfony/http-kernel": "^5.4|^6.0",
-        "symfony/mime": "^5.4|^6.0",
-        "symfony/property-access": "^5.4|^6.0",
-        "symfony/property-info": "^5.4.24|^6.2.11",
-        "symfony/uid": "^5.4|^6.0",
-        "symfony/validator": "^5.4|^6.0",
-        "symfony/var-dumper": "^5.4|^6.0",
-        "symfony/var-exporter": "^5.4|^6.0",
-        "symfony/yaml": "^5.4|^6.0"
->>>>>>> 4c1d9533
     },
     "conflict": {
         "doctrine/annotations": "<1.12",
