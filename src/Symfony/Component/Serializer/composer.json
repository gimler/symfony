{
    "name": "symfony/serializer",
    "type": "library",
    "description": "Symfony Serializer Component",
    "keywords": [],
    "homepage": "https://symfony.com",
    "license": "MIT",
    "authors": [
        {
            "name": "Fabien Potencier",
            "email": "fabien@symfony.com"
        },
        {
            "name": "Symfony Community",
            "homepage": "https://symfony.com/contributors"
        }
    ],
    "require": {
        "php": "^7.2.9",
        "symfony/polyfill-ctype": "~1.8"
    },
    "require-dev": {
<<<<<<< HEAD
        "symfony/yaml": "^4.4|^5.0",
        "symfony/config": "^4.4|^5.0",
        "symfony/property-access": "^4.4|^5.0",
        "symfony/http-foundation": "^4.4|^5.0",
        "symfony/mime": "^4.4|^5.0",
        "symfony/cache": "^4.4|^5.0",
        "symfony/property-info": "^4.4|^5.0",
        "symfony/validator": "^4.4|^5.0",
        "doctrine/annotations": "~1.0",
        "symfony/dependency-injection": "^4.4|^5.0",
        "doctrine/cache": "~1.0",
        "phpdocumentor/reflection-docblock": "^3.0|^4.0"
=======
        "doctrine/annotations": "~1.0",
        "doctrine/cache": "~1.0",
        "phpdocumentor/reflection-docblock": "^3.2|^4.0",
        "symfony/cache": "^3.4|^4.0|^5.0",
        "symfony/config": "^3.4|^4.0|^5.0",
        "symfony/dependency-injection": "^3.4|^4.0|^5.0",
        "symfony/error-handler": "^4.4|^5.0",
        "symfony/http-foundation": "^3.4|^4.0|^5.0",
        "symfony/property-access": "^3.4|^4.0|^5.0",
        "symfony/property-info": "^3.4.13|~4.0|^5.0",
        "symfony/validator": "^3.4|^4.0|^5.0",
        "symfony/yaml": "^3.4|^4.0|^5.0"
>>>>>>> 0b867be2
    },
    "conflict": {
        "phpdocumentor/type-resolver": "<0.2.1",
        "symfony/dependency-injection": "<4.4",
        "symfony/property-access": "<4.4",
        "symfony/property-info": "<4.4",
        "symfony/yaml": "<4.4"
    },
    "suggest": {
        "psr/cache-implementation": "For using the metadata cache.",
        "symfony/property-info": "To deserialize relations.",
        "symfony/yaml": "For using the default YAML mapping loader.",
        "symfony/config": "For using the XML mapping loader.",
        "symfony/property-access": "For using the ObjectNormalizer.",
        "symfony/mime": "For using a MIME type guesser within the DataUriNormalizer.",
        "doctrine/annotations": "For using the annotation mapping. You will also need doctrine/cache.",
        "doctrine/cache": "For using the default cached annotation reader and metadata cache."
    },
    "autoload": {
        "psr-4": { "Symfony\\Component\\Serializer\\": "" },
        "exclude-from-classmap": [
            "/Tests/"
        ]
    },
    "minimum-stability": "dev",
    "extra": {
        "branch-alias": {
            "dev-master": "5.0-dev"
        }
    }
}<|MERGE_RESOLUTION|>--- conflicted
+++ resolved
@@ -20,33 +20,19 @@
         "symfony/polyfill-ctype": "~1.8"
     },
     "require-dev": {
-<<<<<<< HEAD
-        "symfony/yaml": "^4.4|^5.0",
-        "symfony/config": "^4.4|^5.0",
-        "symfony/property-access": "^4.4|^5.0",
-        "symfony/http-foundation": "^4.4|^5.0",
-        "symfony/mime": "^4.4|^5.0",
-        "symfony/cache": "^4.4|^5.0",
-        "symfony/property-info": "^4.4|^5.0",
-        "symfony/validator": "^4.4|^5.0",
-        "doctrine/annotations": "~1.0",
-        "symfony/dependency-injection": "^4.4|^5.0",
-        "doctrine/cache": "~1.0",
-        "phpdocumentor/reflection-docblock": "^3.0|^4.0"
-=======
         "doctrine/annotations": "~1.0",
         "doctrine/cache": "~1.0",
         "phpdocumentor/reflection-docblock": "^3.2|^4.0",
-        "symfony/cache": "^3.4|^4.0|^5.0",
-        "symfony/config": "^3.4|^4.0|^5.0",
-        "symfony/dependency-injection": "^3.4|^4.0|^5.0",
+        "symfony/cache": "^4.4|^5.0",
+        "symfony/config": "^4.4|^5.0",
+        "symfony/dependency-injection": "^4.4|^5.0",
         "symfony/error-handler": "^4.4|^5.0",
-        "symfony/http-foundation": "^3.4|^4.0|^5.0",
-        "symfony/property-access": "^3.4|^4.0|^5.0",
-        "symfony/property-info": "^3.4.13|~4.0|^5.0",
-        "symfony/validator": "^3.4|^4.0|^5.0",
-        "symfony/yaml": "^3.4|^4.0|^5.0"
->>>>>>> 0b867be2
+        "symfony/http-foundation": "^4.4|^5.0",
+        "symfony/mime": "^4.4|^5.0",
+        "symfony/property-access": "^4.4|^5.0",
+        "symfony/property-info": "^4.4|^5.0",
+        "symfony/validator": "^4.4|^5.0",
+        "symfony/yaml": "^4.4|^5.0"
     },
     "conflict": {
         "phpdocumentor/type-resolver": "<0.2.1",
