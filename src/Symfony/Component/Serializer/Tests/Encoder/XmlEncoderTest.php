--- conflicted
+++ resolved
@@ -50,27 +50,6 @@
         $this->assertEquals($expected, $this->encoder->encode($obj, 'xml'));
     }
 
-    /**
-<<<<<<< HEAD
-     * @expectedException        \Symfony\Component\Serializer\Exception\UnexpectedValueException
-     * @expectedExceptionMessage Document types are not allowed.
-     */
-=======
-     * @group legacy
-     */
-    public function testSetRootNodeName()
-    {
-        $obj = new ScalarDummy();
-        $obj->xmlFoo = 'foo';
-
-        $this->encoder->setRootNodeName('test');
-        $expected = '<?xml version="1.0"?>'."\n".
-            '<test>foo</test>'."\n";
-
-        $this->assertEquals($expected, $this->encoder->encode($obj, 'xml'));
-    }
-
->>>>>>> daa4e402
     public function testDocTypeIsNotAllowed()
     {
         $this->expectException('Symfony\Component\Serializer\Exception\UnexpectedValueException');
