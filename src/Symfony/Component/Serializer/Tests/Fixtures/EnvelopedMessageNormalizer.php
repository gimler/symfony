--- conflicted
+++ resolved
@@ -25,7 +25,6 @@
         ];
     }
 
-<<<<<<< HEAD
     public function getSupportedTypes(?string $format): array
     {
         return [
@@ -33,10 +32,7 @@
         ];
     }
 
-    public function supportsNormalization($data, string $format = null, array $context = []): bool
-=======
     public function supportsNormalization($data, ?string $format = null, array $context = []): bool
->>>>>>> 998fa9d6
     {
         return $data instanceof EnvelopedMessage;
     }
