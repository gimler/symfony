<?php

namespace Symfony\Component\Serializer\Tests\Normalizer\Features;

use Symfony\Component\PropertyAccess\Exception\UninitializedPropertyException;
use Symfony\Component\Serializer\Normalizer\NormalizerInterface;

/**
 * Test AbstractObjectNormalizer::SKIP_UNINITIALIZED_VALUES.
 */
trait SkipUninitializedValuesTestTrait
{
    abstract protected function getNormalizerForSkipUninitializedValues(): NormalizerInterface;

<<<<<<< HEAD
    public function testSkipUninitializedValues()
=======
    /**
     * @requires PHP 7.4
     * @dataProvider skipUninitializedValuesFlagProvider
     */
    public function testSkipUninitializedValues(array $context)
>>>>>>> 5d13cf18
    {
        $object = new TypedPropertiesObjectWithGetters();

        $normalizer = $this->getNormalizerForSkipUninitializedValues();
        $result = $normalizer->normalize($object, null, $context);
        $this->assertSame(['initialized' => 'value'], $result);
    }

<<<<<<< HEAD
=======
    public function skipUninitializedValuesFlagProvider(): iterable
    {
        yield 'passed manually' => [['skip_uninitialized_values' => true, 'groups' => ['foo']]];
        yield 'using default context value' => [['groups' => ['foo']]];
    }

    /**
     * @requires PHP 7.4
     */
>>>>>>> 5d13cf18
    public function testWithoutSkipUninitializedValues()
    {
        $object = new TypedPropertiesObjectWithGetters();

        $normalizer = $this->getNormalizerForSkipUninitializedValues();

        try {
            $normalizer->normalize($object, null, ['skip_uninitialized_values' => false, 'groups' => ['foo']]);
            $this->fail('Normalizing an object with uninitialized property should have failed');
        } catch (UninitializedPropertyException $e) {
            self::assertSame('The property "Symfony\Component\Serializer\Tests\Normalizer\Features\TypedPropertiesObject::$unInitialized" is not readable because it is typed "string". You should initialize it or declare a default value instead.', $e->getMessage());
        } catch (\Error $e) {
            self::assertSame('Typed property Symfony\Component\Serializer\Tests\Normalizer\Features\TypedPropertiesObject::$unInitialized must not be accessed before initialization', $e->getMessage());
        }
    }
}<|MERGE_RESOLUTION|>--- conflicted
+++ resolved
@@ -12,15 +12,10 @@
 {
     abstract protected function getNormalizerForSkipUninitializedValues(): NormalizerInterface;
 
-<<<<<<< HEAD
-    public function testSkipUninitializedValues()
-=======
     /**
-     * @requires PHP 7.4
      * @dataProvider skipUninitializedValuesFlagProvider
      */
     public function testSkipUninitializedValues(array $context)
->>>>>>> 5d13cf18
     {
         $object = new TypedPropertiesObjectWithGetters();
 
@@ -29,18 +24,12 @@
         $this->assertSame(['initialized' => 'value'], $result);
     }
 
-<<<<<<< HEAD
-=======
     public function skipUninitializedValuesFlagProvider(): iterable
     {
         yield 'passed manually' => [['skip_uninitialized_values' => true, 'groups' => ['foo']]];
         yield 'using default context value' => [['groups' => ['foo']]];
     }
 
-    /**
-     * @requires PHP 7.4
-     */
->>>>>>> 5d13cf18
     public function testWithoutSkipUninitializedValues()
     {
         $object = new TypedPropertiesObjectWithGetters();
