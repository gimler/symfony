--- conflicted
+++ resolved
@@ -434,28 +434,20 @@
     private function getDenormalizerForDummyCollection()
     {
         $extractor = $this->createMock(PhpDocExtractor::class);
-<<<<<<< HEAD
 
         if (method_exists(PhpDocExtractor::class, 'getType')) {
             $extractor->method('getType')
-                ->will($this->onConsecutiveCalls(
+                ->willReturn(
                     Type::list(Type::object(DummyChild::class)),
                     null,
-                ));
+                );
         } else {
             $extractor->method('getTypes')
-                ->will($this->onConsecutiveCalls(
+                ->willReturn(
                     [new LegacyType('array', false, null, true, new LegacyType('int'), new LegacyType('object', false, DummyChild::class))],
                     null
-                ));
+                );
         }
-=======
-        $extractor->method('getTypes')
-            ->willReturn(
-                [new Type('array', false, null, true, new Type('int'), new Type('object', false, DummyChild::class))],
-                null
-            );
->>>>>>> 440675f1
 
         $denormalizer = new AbstractObjectNormalizerCollectionDummy(null, null, $extractor);
         $arrayDenormalizer = new ArrayDenormalizerDummy();
@@ -506,28 +498,20 @@
     private function getDenormalizerForStringCollection()
     {
         $extractor = $this->createMock(PhpDocExtractor::class);
-<<<<<<< HEAD
 
         if (method_exists(PhpDocExtractor::class, 'getType')) {
             $extractor->method('getType')
-                ->will($this->onConsecutiveCalls(
+                ->willReturn(
                     Type::list(Type::string()),
                     null,
-                ));
+                );
         } else {
             $extractor->method('getTypes')
-                ->will($this->onConsecutiveCalls(
+                ->willReturn(
                     [new LegacyType('array', false, null, true, new LegacyType('int'), new LegacyType('string'))],
                     null
-                ));
+                );
         }
-=======
-        $extractor->method('getTypes')
-            ->willReturn(
-                [new Type('array', false, null, true, new Type('int'), new Type('string'))],
-                null
-            );
->>>>>>> 440675f1
 
         $denormalizer = new AbstractObjectNormalizerCollectionDummy(null, null, $extractor);
         $arrayDenormalizer = new ArrayDenormalizerDummy();
@@ -710,11 +694,10 @@
     private function getDenormalizerForObjectWithBasicProperties()
     {
         $extractor = $this->createMock(PhpDocExtractor::class);
-<<<<<<< HEAD
 
         if (method_exists(PhpDocExtractor::class, 'getType')) {
             $extractor->method('getType')
-                ->will($this->onConsecutiveCalls(
+                ->willReturn(
                     Type::bool(),
                     Type::bool(),
                     Type::bool(),
@@ -727,10 +710,10 @@
                     Type::float(),
                     Type::float(),
                     Type::float(),
-                ));
+                );
         } else {
             $extractor->method('getTypes')
-                ->will($this->onConsecutiveCalls(
+                ->willReturn(
                     [new LegacyType('bool')],
                     [new LegacyType('bool')],
                     [new LegacyType('bool')],
@@ -743,25 +726,8 @@
                     [new LegacyType('float')],
                     [new LegacyType('float')],
                     [new LegacyType('float')]
-                ));
+                );
         }
-=======
-        $extractor->method('getTypes')
-            ->willReturn(
-                [new Type('bool')],
-                [new Type('bool')],
-                [new Type('bool')],
-                [new Type('bool')],
-                [new Type('int')],
-                [new Type('int')],
-                [new Type('float')],
-                [new Type('float')],
-                [new Type('float')],
-                [new Type('float')],
-                [new Type('float')],
-                [new Type('float')]
-            );
->>>>>>> 440675f1
 
         $denormalizer = new AbstractObjectNormalizerCollectionDummy(null, null, $extractor);
         $arrayDenormalizer = new ArrayDenormalizerDummy();
