<?php

/*
 * This file is part of the Symfony package.
 *
 * (c) Fabien Potencier <fabien@symfony.com>
 *
 * For the full copyright and license information, please view the LICENSE
 * file that was distributed with this source code.
 */

namespace Symfony\Component\Serializer\Tests\Normalizer;

use PHPUnit\Framework\TestCase;
use Symfony\Component\PropertyInfo\Extractor\PhpDocExtractor;
use Symfony\Component\PropertyInfo\Extractor\ReflectionExtractor;
use Symfony\Component\PropertyInfo\PropertyInfoExtractor;
use Symfony\Component\PropertyInfo\Type;
use Symfony\Component\Serializer\Attribute\Context;
use Symfony\Component\Serializer\Attribute\DiscriminatorMap;
use Symfony\Component\Serializer\Attribute\SerializedName;
use Symfony\Component\Serializer\Attribute\SerializedPath;
use Symfony\Component\Serializer\Exception\ExtraAttributesException;
use Symfony\Component\Serializer\Exception\InvalidArgumentException;
use Symfony\Component\Serializer\Exception\LogicException;
use Symfony\Component\Serializer\Exception\MissingConstructorArgumentsException;
use Symfony\Component\Serializer\Exception\NotNormalizableValueException;
use Symfony\Component\Serializer\Mapping\ClassDiscriminatorFromClassMetadata;
use Symfony\Component\Serializer\Mapping\ClassDiscriminatorMapping;
use Symfony\Component\Serializer\Mapping\ClassDiscriminatorResolverInterface;
use Symfony\Component\Serializer\Mapping\ClassMetadata;
use Symfony\Component\Serializer\Mapping\ClassMetadataInterface;
use Symfony\Component\Serializer\Mapping\Factory\ClassMetadataFactory;
use Symfony\Component\Serializer\Mapping\Factory\ClassMetadataFactoryInterface;
use Symfony\Component\Serializer\Mapping\Loader\AttributeLoader;
use Symfony\Component\Serializer\NameConverter\CamelCaseToSnakeCaseNameConverter;
use Symfony\Component\Serializer\NameConverter\MetadataAwareNameConverter;
use Symfony\Component\Serializer\Normalizer\AbstractNormalizer;
use Symfony\Component\Serializer\Normalizer\AbstractObjectNormalizer;
use Symfony\Component\Serializer\Normalizer\BackedEnumNormalizer;
use Symfony\Component\Serializer\Normalizer\CustomNormalizer;
use Symfony\Component\Serializer\Normalizer\DateTimeNormalizer;
use Symfony\Component\Serializer\Normalizer\DenormalizerInterface;
use Symfony\Component\Serializer\Normalizer\ObjectNormalizer;
use Symfony\Component\Serializer\Serializer;
use Symfony\Component\Serializer\SerializerAwareInterface;
use Symfony\Component\Serializer\SerializerInterface;
use Symfony\Component\Serializer\Tests\Fixtures\Attributes\AbstractDummy;
use Symfony\Component\Serializer\Tests\Fixtures\Attributes\AbstractDummyFirstChild;
use Symfony\Component\Serializer\Tests\Fixtures\Attributes\AbstractDummySecondChild;
use Symfony\Component\Serializer\Tests\Fixtures\DummyFirstChildQuux;
use Symfony\Component\Serializer\Tests\Fixtures\DummySecondChildQuux;
use Symfony\Component\Serializer\Tests\Fixtures\DummyString;
use Symfony\Component\Serializer\Tests\Fixtures\DummyWithNotNormalizable;
use Symfony\Component\Serializer\Tests\Fixtures\DummyWithObjectOrBool;
use Symfony\Component\Serializer\Tests\Fixtures\DummyWithObjectOrNull;
use Symfony\Component\Serializer\Tests\Fixtures\DummyWithStringObject;
use Symfony\Component\Serializer\Tests\Normalizer\Features\ObjectDummyWithContextAttribute;

class AbstractObjectNormalizerTest extends TestCase
{
    public function testDenormalize()
    {
        $normalizer = new AbstractObjectNormalizerDummy();
        $normalizedData = $normalizer->denormalize(['foo' => 'foo', 'bar' => 'bar', 'baz' => 'baz'], Dummy::class);

        $this->assertSame('foo', $normalizedData->foo);
        $this->assertNull($normalizedData->bar);
        $this->assertSame('baz', $normalizedData->baz);
    }

    public function testInstantiateObjectDenormalizer()
    {
        $data = ['foo' => 'foo', 'bar' => 'bar', 'baz' => 'baz'];
        $class = Dummy::class;
        $context = [];

        $normalizer = new AbstractObjectNormalizerDummy();

        $this->assertInstanceOf(Dummy::class, $normalizer->instantiateObject($data, $class, $context, new \ReflectionClass($class), []));
    }

    public function testDenormalizeWithExtraAttribute()
    {
        $this->expectException(ExtraAttributesException::class);
        $this->expectExceptionMessage('Extra attributes are not allowed ("fooFoo" is unknown).');
        $factory = new ClassMetadataFactory(new AttributeLoader());
        $normalizer = new AbstractObjectNormalizerDummy($factory);
        $normalizer->denormalize(
            ['fooFoo' => 'foo'],
            Dummy::class,
            'any',
            ['allow_extra_attributes' => false]
        );
    }

    public function testDenormalizeWithExtraAttributes()
    {
        $this->expectException(ExtraAttributesException::class);
        $this->expectExceptionMessage('Extra attributes are not allowed ("fooFoo", "fooBar" are unknown).');
        $factory = new ClassMetadataFactory(new AttributeLoader());
        $normalizer = new AbstractObjectNormalizerDummy($factory);
        $normalizer->denormalize(
            ['fooFoo' => 'foo', 'fooBar' => 'bar'],
            Dummy::class,
            'any',
            ['allow_extra_attributes' => false]
        );
    }

    public function testDenormalizeWithExtraAttributesAndNoGroupsWithMetadataFactory()
    {
        $this->expectException(ExtraAttributesException::class);
        $this->expectExceptionMessage('Extra attributes are not allowed ("fooFoo", "fooBar" are unknown).');
        $normalizer = new AbstractObjectNormalizerWithMetadata();
        $normalizer->denormalize(
            ['fooFoo' => 'foo', 'fooBar' => 'bar', 'bar' => 'bar'],
            Dummy::class,
            'any',
            ['allow_extra_attributes' => false]
        );
    }

    public function testDenormalizePlainObject()
    {
        $extractor = new PhpDocExtractor();
        $normalizer = new ObjectNormalizer(null, null, null, $extractor);
        $dummy = $normalizer->denormalize(['plainObject' => (object) ['foo' => 'bar']], DummyWithPlainObject::class);

        $this->assertInstanceOf(DummyWithPlainObject::class, $dummy);
        $this->assertInstanceOf(\stdClass::class, $dummy->plainObject);
        $this->assertSame('bar', $dummy->plainObject->foo);
    }

    public function testDenormalizeWithDuplicateNestedAttributes()
    {
        $this->expectException(LogicException::class);
        $this->expectExceptionMessage('Duplicate serialized path: "one,two,three" used for properties "foo" and "bar".');
        $normalizer = new AbstractObjectNormalizerWithMetadata();
        $normalizer->denormalize([], DuplicateValueNestedDummy::class, 'any');
    }

    public function testDenormalizeWithNestedAttributesWithoutMetadata()
    {
        $normalizer = new AbstractObjectNormalizerDummy();
        $data = [
            'one' => [
                'two' => [
                    'three' => 'foo',
                ],
                'four' => 'quux',
            ],
            'foo' => 'notfoo',
            'baz' => 'baz',
        ];
        $test = $normalizer->denormalize($data, NestedDummy::class, 'any');
        $this->assertSame('notfoo', $test->foo);
        $this->assertSame('baz', $test->baz);
        $this->assertNull($test->notfoo);
    }

    public function testDenormalizeWithSnakeCaseNestedAttributes()
    {
        $factory = new ClassMetadataFactory(new AttributeLoader());
        $normalizer = new ObjectNormalizer($factory, new CamelCaseToSnakeCaseNameConverter());
        $data = [
            'one' => [
                'two_three' => 'fooBar',
            ],
        ];
        $test = $normalizer->denormalize($data, SnakeCaseNestedDummy::class, 'any');
        $this->assertSame('fooBar', $test->fooBar);
    }

    public function testNormalizeWithSnakeCaseNestedAttributes()
    {
        $factory = new ClassMetadataFactory(new AttributeLoader());
        $normalizer = new ObjectNormalizer($factory, new CamelCaseToSnakeCaseNameConverter());
        $dummy = new SnakeCaseNestedDummy();
        $dummy->fooBar = 'fooBar';
        $test = $normalizer->normalize($dummy, 'any');
        $this->assertSame(['one' => ['two_three' => 'fooBar']], $test);
    }

    public function testDenormalizeWithNestedAttributes()
    {
        $normalizer = new AbstractObjectNormalizerWithMetadata();
        $data = [
            'one' => [
                'two' => [
                    'three' => 'foo',
                ],
                'four' => 'quux',
            ],
            'foo' => 'notfoo',
            'baz' => 'baz',
        ];
        $test = $normalizer->denormalize($data, NestedDummy::class, 'any');
        $this->assertSame('baz', $test->baz);
        $this->assertSame('foo', $test->foo);
        $this->assertSame('quux', $test->quux);
        $this->assertSame('notfoo', $test->notfoo);
    }

    public function testDenormalizeWithNestedAttributesDuplicateKeys()
    {
        $this->expectException(LogicException::class);
        $this->expectExceptionMessage('Duplicate values for key "quux" found. One value is set via the SerializedPath attribute: "one->four", the other one is set via the SerializedName attribute: "notquux".');
        $normalizer = new AbstractObjectNormalizerWithMetadata();
        $data = [
            'one' => [
                'four' => 'quux',
            ],
            'quux' => 'notquux',
        ];
        $normalizer->denormalize($data, DuplicateKeyNestedDummy::class, 'any');
    }

    public function testDenormalizeWithNestedAttributesInConstructor()
    {
        $normalizer = new AbstractObjectNormalizerWithMetadata();
        $data = [
            'one' => [
                'two' => [
                    'three' => 'foo',
                ],
                'four' => 'quux',
            ],
            'foo' => 'notfoo',
            'baz' => 'baz',
        ];
        $test = $normalizer->denormalize($data, NestedDummyWithConstructor::class, 'any');
        $this->assertSame('foo', $test->foo);
        $this->assertSame('quux', $test->quux);
        $this->assertSame('notfoo', $test->notfoo);
        $this->assertSame('baz', $test->baz);
    }

    public function testDenormalizeWithNestedAttributesInConstructorAndDiscriminatorMap()
    {
        $normalizer = new AbstractObjectNormalizerWithMetadata();
        $data = [
            'one' => [
                'two' => [
                    'three' => 'foo',
                ],
                'four' => 'quux',
            ],
            'foo' => 'notfoo',
            'baz' => 'baz',
        ];

        $test1 = $normalizer->denormalize($data + ['type' => 'first'], AbstractNestedDummyWithConstructorAndDiscriminator::class, 'any');
        $this->assertInstanceOf(FirstNestedDummyWithConstructorAndDiscriminator::class, $test1);
        $this->assertSame('foo', $test1->foo);
        $this->assertSame('notfoo', $test1->notfoo);
        $this->assertSame('baz', $test1->baz);

        $test2 = $normalizer->denormalize($data + ['type' => 'second'], AbstractNestedDummyWithConstructorAndDiscriminator::class, 'any');
        $this->assertInstanceOf(SecondNestedDummyWithConstructorAndDiscriminator::class, $test2);
        $this->assertSame('quux', $test2->quux);
        $this->assertSame('notfoo', $test2->notfoo);
        $this->assertSame('baz', $test2->baz);
    }

    public function testNormalizeWithNestedAttributesMixingArrayTypes()
    {
        $this->expectException(LogicException::class);
        $this->expectExceptionMessage('The element you are trying to set is already populated: "[one][two]"');
        $foobar = new AlreadyPopulatedNestedDummy();
        $foobar->foo = 'foo';
        $foobar->bar = 'bar';
        $classMetadataFactory = new ClassMetadataFactory(new AttributeLoader());
        $normalizer = new ObjectNormalizer($classMetadataFactory, new MetadataAwareNameConverter($classMetadataFactory));
        $normalizer->normalize($foobar, 'any');
    }

    public function testNormalizeWithNestedAttributesElementAlreadySet()
    {
        $this->expectException(LogicException::class);
        $this->expectExceptionMessage('The element you are trying to set is already populated: "[one][two][three]"');
        $foobar = new DuplicateValueNestedDummy();
        $foobar->foo = 'foo';
        $foobar->bar = 'bar';
        $classMetadataFactory = new ClassMetadataFactory(new AttributeLoader());
        $normalizer = new ObjectNormalizer($classMetadataFactory, new MetadataAwareNameConverter($classMetadataFactory));
        $normalizer->normalize($foobar, 'any');
    }

    public function testNormalizeWithNestedAttributes()
    {
        $foobar = new NestedDummy();
        $foobar->foo = 'foo';
        $foobar->quux = 'quux';
        $foobar->baz = 'baz';
        $foobar->notfoo = 'notfoo';
        $data = [
            'one' => [
                'two' => [
                    'three' => 'foo',
                ],
                'four' => 'quux',
            ],
            'foo' => 'notfoo',
            'baz' => 'baz',
        ];
        $classMetadataFactory = new ClassMetadataFactory(new AttributeLoader());
        $normalizer = new ObjectNormalizer($classMetadataFactory, new MetadataAwareNameConverter($classMetadataFactory));
        $test = $normalizer->normalize($foobar, 'any');
        $this->assertSame($data, $test);
    }

    public function testNormalizeWithNestedAttributesWithoutMetadata()
    {
        $foobar = new NestedDummy();
        $foobar->foo = 'foo';
        $foobar->quux = 'quux';
        $foobar->baz = 'baz';
        $foobar->notfoo = 'notfoo';
        $data = [
            'foo' => 'foo',
            'quux' => 'quux',
            'notfoo' => 'notfoo',
            'baz' => 'baz',
        ];
        $normalizer = new ObjectNormalizer();
        $test = $normalizer->normalize($foobar, 'any');
        $this->assertSame($data, $test);
    }

    public function testNormalizeWithNestedAttributesInConstructor()
    {
        $classMetadataFactory = new ClassMetadataFactory(new AttributeLoader());
        $normalizer = new ObjectNormalizer($classMetadataFactory, new MetadataAwareNameConverter($classMetadataFactory));

        $test = $normalizer->normalize(new NestedDummyWithConstructor('foo', 'quux', 'notfoo', 'baz'), 'any');
        $this->assertSame([
            'one' => [
                'two' => [
                    'three' => 'foo',
                ],
                'four' => 'quux',
            ],
            'foo' => 'notfoo',
            'baz' => 'baz',
        ], $test);
    }

    public function testNormalizeWithNestedAttributesInConstructorAndDiscriminatorMap()
    {
        $classMetadataFactory = new ClassMetadataFactory(new AttributeLoader());
        $normalizer = new ObjectNormalizer($classMetadataFactory, new MetadataAwareNameConverter($classMetadataFactory));

        $test1 = $normalizer->normalize(new FirstNestedDummyWithConstructorAndDiscriminator('foo', 'notfoo', 'baz'), 'any');
        $this->assertSame([
            'type' => 'first',
            'one' => [
                'two' => [
                    'three' => 'foo',
                ],
            ],
            'foo' => 'notfoo',
            'baz' => 'baz',
        ], $test1);

        $test2 = $normalizer->normalize(new SecondNestedDummyWithConstructorAndDiscriminator('quux', 'notfoo', 'baz'), 'any');
        $this->assertSame([
            'type' => 'second',
            'one' => [
                'four' => 'quux',
            ],
            'foo' => 'notfoo',
            'baz' => 'baz',
        ], $test2);
    }

    public function testDenormalizeCollectionDecodedFromXmlWithOneChild()
    {
        $denormalizer = $this->getDenormalizerForDummyCollection();

        $dummyCollection = $denormalizer->denormalize(
            [
                'children' => [
                    'bar' => 'first',
                ],
            ],
            DummyCollection::class,
            'xml'
        );

        $this->assertInstanceOf(DummyCollection::class, $dummyCollection);
        $this->assertIsArray($dummyCollection->children);
        $this->assertCount(1, $dummyCollection->children);
        $this->assertInstanceOf(DummyChild::class, $dummyCollection->children[0]);
    }

    public function testDenormalizeCollectionDecodedFromXmlWithTwoChildren()
    {
        $denormalizer = $this->getDenormalizerForDummyCollection();

        $dummyCollection = $denormalizer->denormalize(
            [
                'children' => [
                    ['bar' => 'first'],
                    ['bar' => 'second'],
                ],
            ],
            DummyCollection::class,
            'xml'
        );

        $this->assertInstanceOf(DummyCollection::class, $dummyCollection);
        $this->assertIsArray($dummyCollection->children);
        $this->assertCount(2, $dummyCollection->children);
        $this->assertInstanceOf(DummyChild::class, $dummyCollection->children[0]);
        $this->assertInstanceOf(DummyChild::class, $dummyCollection->children[1]);
    }

    private function getDenormalizerForDummyCollection()
    {
        $extractor = $this->createMock(PhpDocExtractor::class);
        $extractor->method('getTypes')
            ->will($this->onConsecutiveCalls(
                [new Type('array', false, null, true, new Type('int'), new Type('object', false, DummyChild::class))],
                null
            ));

        $denormalizer = new AbstractObjectNormalizerCollectionDummy(null, null, $extractor);
        $arrayDenormalizer = new ArrayDenormalizerDummy();
        $serializer = new SerializerCollectionDummy([$arrayDenormalizer, $denormalizer]);
        $arrayDenormalizer->setSerializer($serializer);
        $denormalizer->setSerializer($serializer);

        return $denormalizer;
    }

    public function testDenormalizeStringCollectionDecodedFromXmlWithOneChild()
    {
        $denormalizer = $this->getDenormalizerForStringCollection();

        // if an xml-node can have children which should be deserialized as string[]
        // and only one child exists
        $stringCollection = $denormalizer->denormalize(['children' => 'foo'], StringCollection::class, 'xml');

        $this->assertInstanceOf(StringCollection::class, $stringCollection);
        $this->assertIsArray($stringCollection->children);
        $this->assertCount(1, $stringCollection->children);
        $this->assertEquals('foo', $stringCollection->children[0]);
    }

    public function testDenormalizeStringCollectionDecodedFromXmlWithTwoChildren()
    {
        $denormalizer = $this->getDenormalizerForStringCollection();

        // if an xml-node can have children which should be deserialized as string[]
        // and only one child exists
        $stringCollection = $denormalizer->denormalize(['children' => ['foo', 'bar']], StringCollection::class, 'xml');

        $this->assertInstanceOf(StringCollection::class, $stringCollection);
        $this->assertIsArray($stringCollection->children);
        $this->assertCount(2, $stringCollection->children);
        $this->assertEquals('foo', $stringCollection->children[0]);
        $this->assertEquals('bar', $stringCollection->children[1]);
    }

    public function testDenormalizeNotSerializableObjectToPopulate()
    {
        $normalizer = new AbstractObjectNormalizerDummy();
        $normalizedData = $normalizer->denormalize(['foo' => 'foo'], Dummy::class, null, [AbstractObjectNormalizer::OBJECT_TO_POPULATE => new NotSerializable()]);

        $this->assertSame('foo', $normalizedData->foo);
    }

    private function getDenormalizerForStringCollection()
    {
        $extractor = $this->createMock(PhpDocExtractor::class);
        $extractor->method('getTypes')
            ->will($this->onConsecutiveCalls(
                [new Type('array', false, null, true, new Type('int'), new Type('string'))],
                null
            ));

        $denormalizer = new AbstractObjectNormalizerCollectionDummy(null, null, $extractor);
        $arrayDenormalizer = new ArrayDenormalizerDummy();
        $serializer = new SerializerCollectionDummy([$arrayDenormalizer, $denormalizer]);
        $arrayDenormalizer->setSerializer($serializer);
        $denormalizer->setSerializer($serializer);

        return $denormalizer;
    }

    public function testDenormalizeWithDiscriminatorMapUsesCorrectClassname()
    {
        $factory = new ClassMetadataFactory(new AttributeLoader());

        $loaderMock = new class() implements ClassMetadataFactoryInterface {
            public function getMetadataFor($value): ClassMetadataInterface
            {
                if (AbstractDummy::class === $value) {
                    return new ClassMetadata(
                        AbstractDummy::class,
                        new ClassDiscriminatorMapping('type', [
                            'first' => AbstractDummyFirstChild::class,
                            'second' => AbstractDummySecondChild::class,
                        ])
                    );
                }

                throw new InvalidArgumentException();
            }

            public function hasMetadataFor($value): bool
            {
                return AbstractDummy::class === $value;
            }
        };

        $discriminatorResolver = new ClassDiscriminatorFromClassMetadata($loaderMock);
        $normalizer = new AbstractObjectNormalizerDummy($factory, null, new PhpDocExtractor(), $discriminatorResolver);
        $serializer = new Serializer([$normalizer]);
        $normalizer->setSerializer($serializer);
        $normalizedData = $normalizer->denormalize(['foo' => 'foo', 'baz' => 'baz', 'quux' => ['value' => 'quux'], 'type' => 'second'], AbstractDummy::class);

        $this->assertInstanceOf(DummySecondChildQuux::class, $normalizedData->quux);
    }

    public function testDenormalizeWithDiscriminatorMapAndObjectToPopulateUsesCorrectClassname()
    {
        $factory = new ClassMetadataFactory(new AttributeLoader());

        $loaderMock = new class() implements ClassMetadataFactoryInterface {
            public function getMetadataFor($value): ClassMetadataInterface
            {
                if (AbstractDummy::class === $value) {
                    return new ClassMetadata(
                        AbstractDummy::class,
                        new ClassDiscriminatorMapping('type', [
                            'first' => AbstractDummyFirstChild::class,
                            'second' => AbstractDummySecondChild::class,
                        ])
                    );
                }

                throw new InvalidArgumentException();
            }

            public function hasMetadataFor($value): bool
            {
                return AbstractDummy::class === $value;
            }
        };

        $discriminatorResolver = new ClassDiscriminatorFromClassMetadata($loaderMock);
        $normalizer = new AbstractObjectNormalizerDummy($factory, null, new PhpDocExtractor(), $discriminatorResolver);
        $serializer = new Serializer([$normalizer]);
        $normalizer->setSerializer($serializer);

        $data = [
            'foo' => 'foo',
            'quux' => ['value' => 'quux'],
        ];

        $normalizedData1 = $normalizer->denormalize($data + ['bar' => 'bar'], AbstractDummy::class, 'any', [
            AbstractNormalizer::OBJECT_TO_POPULATE => new AbstractDummyFirstChild('notfoo', 'notbar'),
        ]);
        $this->assertInstanceOf(AbstractDummyFirstChild::class, $normalizedData1);
        $this->assertSame('foo', $normalizedData1->foo);
        $this->assertSame('notbar', $normalizedData1->bar);
        $this->assertInstanceOf(DummyFirstChildQuux::class, $normalizedData1->quux);
        $this->assertSame('quux', $normalizedData1->quux->getValue());

        $normalizedData2 = $normalizer->denormalize($data + ['baz' => 'baz'], AbstractDummy::class, 'any', [
            AbstractNormalizer::OBJECT_TO_POPULATE => new AbstractDummySecondChild('notfoo', 'notbaz'),
        ]);
        $this->assertInstanceOf(AbstractDummySecondChild::class, $normalizedData2);
        $this->assertSame('foo', $normalizedData2->foo);
        $this->assertSame('baz', $normalizedData2->baz);
        $this->assertInstanceOf(DummySecondChildQuux::class, $normalizedData2->quux);
        $this->assertSame('quux', $normalizedData2->quux->getValue());
    }

    public function testDenormalizeWithNestedDiscriminatorMap()
    {
        $classDiscriminatorResolver = new class() implements ClassDiscriminatorResolverInterface {
            public function getMappingForClass(string $class): ?ClassDiscriminatorMapping
            {
                return match ($class) {
                    AbstractDummy::class => new ClassDiscriminatorMapping('type', [
                        'foo' => AbstractDummyFirstChild::class,
                    ]),
                    AbstractDummyFirstChild::class => new ClassDiscriminatorMapping('nested_type', [
                        'bar' => AbstractDummySecondChild::class,
                    ]),
                    default => null,
                };
            }

            public function getMappingForMappedObject($object): ?ClassDiscriminatorMapping
            {
                return null;
            }

            public function getTypeForMappedObject($object): ?string
            {
                return null;
            }
        };

        $normalizer = new AbstractObjectNormalizerDummy(null, null, null, $classDiscriminatorResolver);

        $denormalizedData = $normalizer->denormalize(['type' => 'foo', 'nested_type' => 'bar'], AbstractDummy::class);

        $this->assertInstanceOf(AbstractDummySecondChild::class, $denormalizedData);
    }

    public function testDenormalizeBasicTypePropertiesFromXml()
    {
        $denormalizer = $this->getDenormalizerForObjectWithBasicProperties();

        // bool
        $objectWithBooleanProperties = $denormalizer->denormalize(
            [
                'boolTrue1' => 'true',
                'boolFalse1' => 'false',
                'boolTrue2' => '1',
                'boolFalse2' => '0',
                'int1' => '4711',
                'int2' => '-4711',
                'float1' => '123.456',
                'float2' => '-1.2344e56',
                'float3' => '45E-6',
                'floatNaN' => 'NaN',
                'floatInf' => 'INF',
                'floatNegInf' => '-INF',
            ],
            ObjectWithBasicProperties::class,
            'xml'
        );

        $this->assertInstanceOf(ObjectWithBasicProperties::class, $objectWithBooleanProperties);

        // Bool Properties
        $this->assertTrue($objectWithBooleanProperties->boolTrue1);
        $this->assertFalse($objectWithBooleanProperties->boolFalse1);
        $this->assertTrue($objectWithBooleanProperties->boolTrue2);
        $this->assertFalse($objectWithBooleanProperties->boolFalse2);

        // Integer Properties
        $this->assertEquals(4711, $objectWithBooleanProperties->int1);
        $this->assertEquals(-4711, $objectWithBooleanProperties->int2);

        // Float Properties
        $this->assertEqualsWithDelta(123.456, $objectWithBooleanProperties->float1, 0.01);
        $this->assertEqualsWithDelta(-1.2344e56, $objectWithBooleanProperties->float2, 1);
        $this->assertEqualsWithDelta(45E-6, $objectWithBooleanProperties->float3, 1);
        $this->assertNan($objectWithBooleanProperties->floatNaN);
        $this->assertInfinite($objectWithBooleanProperties->floatInf);
        $this->assertEquals(-\INF, $objectWithBooleanProperties->floatNegInf);
    }

    private function getDenormalizerForObjectWithBasicProperties()
    {
        $extractor = $this->createMock(PhpDocExtractor::class);
        $extractor->method('getTypes')
            ->will($this->onConsecutiveCalls(
                [new Type('bool')],
                [new Type('bool')],
                [new Type('bool')],
                [new Type('bool')],
                [new Type('int')],
                [new Type('int')],
                [new Type('float')],
                [new Type('float')],
                [new Type('float')],
                [new Type('float')],
                [new Type('float')],
                [new Type('float')]
            ));

        $denormalizer = new AbstractObjectNormalizerCollectionDummy(null, null, $extractor);
        $arrayDenormalizer = new ArrayDenormalizerDummy();
        $serializer = new SerializerCollectionDummy([$arrayDenormalizer, $denormalizer]);
        $arrayDenormalizer->setSerializer($serializer);
        $denormalizer->setSerializer($serializer);

        return $denormalizer;
    }

    /**
     * Test that additional attributes throw an exception if no metadata factory is specified.
     */
    public function testExtraAttributesException()
    {
        $this->expectException(LogicException::class);
        $this->expectExceptionMessage('A class metadata factory must be provided in the constructor when setting "allow_extra_attributes" to false.');
        $normalizer = new ObjectNormalizer();

        $normalizer->denormalize([], \stdClass::class, 'xml', [
            'allow_extra_attributes' => false,
        ]);
    }

    public function testNormalizeEmptyObject()
    {
        $normalizer = new AbstractObjectNormalizerDummy();

        // This results in objects turning into arrays in some encoders
        $normalizedData = $normalizer->normalize(new EmptyDummy());
        $this->assertEquals([], $normalizedData);

        $normalizedData = $normalizer->normalize(new EmptyDummy(), 'any', ['preserve_empty_objects' => true]);
        $this->assertEquals(new \ArrayObject(), $normalizedData);
    }

    public function testDenormalizeRecursiveWithObjectAttributeWithStringValue()
    {
        $extractor = new ReflectionExtractor();
        $normalizer = new ObjectNormalizer(null, null, null, $extractor);
        $serializer = new Serializer([$normalizer]);

        $obj = $serializer->denormalize(['inner' => 'foo'], ObjectOuter::class);

        $this->assertInstanceOf(ObjectInner::class, $obj->getInner());
    }

    public function testDenormalizeUsesContextAttributeForPropertiesInConstructorWithSeralizedName()
    {
        $classMetadataFactory = new ClassMetadataFactory(new AttributeLoader());

        $extractor = new PropertyInfoExtractor([], [new PhpDocExtractor(), new ReflectionExtractor()]);
        $normalizer = new ObjectNormalizer($classMetadataFactory, new MetadataAwareNameConverter($classMetadataFactory), null, $extractor);
        $serializer = new Serializer([new DateTimeNormalizer([DateTimeNormalizer::FORMAT_KEY => 'd-m-Y']), $normalizer]);

        /** @var ObjectDummyWithContextAttribute $obj */
        $obj = $serializer->denormalize(['property_with_serialized_name' => '01-02-2022', 'propertyWithoutSerializedName' => '01-02-2022'], ObjectDummyWithContextAttribute::class);

        $this->assertSame($obj->propertyWithSerializedName->format('Y-m-d'), $obj->propertyWithoutSerializedName->format('Y-m-d'));
    }

    public function testNormalizeUsesContextAttributeForPropertiesInConstructorWithSerializedPath()
    {
        $classMetadataFactory = new ClassMetadataFactory(new AttributeLoader());

        $extractor = new PropertyInfoExtractor([], [new PhpDocExtractor(), new ReflectionExtractor()]);
        $normalizer = new ObjectNormalizer($classMetadataFactory, new MetadataAwareNameConverter($classMetadataFactory), null, $extractor);
        $serializer = new Serializer([new DateTimeNormalizer(), $normalizer]);

        $obj = new ObjectDummyWithContextAttributeAndSerializedPath(new \DateTimeImmutable('22-02-2023'));

        $data = $serializer->normalize($obj);

        $this->assertSame(['property' => ['with_path' => '02-22-2023']], $data);
    }

    public function testNormalizeUsesContextAttributeForProperties()
    {
        $classMetadataFactory = new ClassMetadataFactory(new AttributeLoader());

        $extractor = new PropertyInfoExtractor([], [new PhpDocExtractor(), new ReflectionExtractor()]);
        $normalizer = new ObjectNormalizer($classMetadataFactory, new MetadataAwareNameConverter($classMetadataFactory), null, $extractor);
        $serializer = new Serializer([$normalizer]);

        $obj = new ObjectDummyWithContextAttributeSkipNullValues();

        $data = $serializer->normalize($obj);

        $this->assertSame(['propertyWithoutNullSkipNullValues' => 'foo'], $data);
    }

    public function testDefaultExcludeFromCacheKey()
    {
        $object = new DummyChild();
        $object->bar = 'not called';

        $normalizer = new class(null, null, null, null, null, [AbstractObjectNormalizer::EXCLUDE_FROM_CACHE_KEY => ['foo']]) extends AbstractObjectNormalizerDummy {
            public function supportsNormalization(mixed $data, ?string $format = null, array $context = []): bool
            {
                AbstractObjectNormalizerTest::assertContains('foo', $this->defaultContext[ObjectNormalizer::EXCLUDE_FROM_CACHE_KEY]);
                $data->bar = 'called';

                return true;
            }
        };

        $serializer = new Serializer([$normalizer]);
        $serializer->normalize($object);

        $this->assertSame('called', $object->bar);
    }

    public function testDenormalizeUnionOfEnums()
    {
        $serializer = new Serializer([
            new BackedEnumNormalizer(),
            new ObjectNormalizer(
                classMetadataFactory: new ClassMetadataFactory(new AttributeLoader()),
                propertyTypeExtractor: new PropertyInfoExtractor([], [new ReflectionExtractor()]),
            ),
        ]);

        $normalized = $serializer->normalize(new DummyWithEnumUnion(EnumA::A));
        $this->assertEquals(new DummyWithEnumUnion(EnumA::A), $serializer->denormalize($normalized, DummyWithEnumUnion::class));

        $normalized = $serializer->normalize(new DummyWithEnumUnion(EnumB::B));
        $this->assertEquals(new DummyWithEnumUnion(EnumB::B), $serializer->denormalize($normalized, DummyWithEnumUnion::class));
    }

    public function testDenormalizeWithNumberAsSerializedNameAndNoArrayReindex()
    {
        $normalizer = new AbstractObjectNormalizerWithMetadata();

        $data = [
            '1' => 'foo',
            '99' => 'baz',
        ];

        $obj = new class() {
            #[SerializedName('1')]
            public $foo;

            #[SerializedName('99')]
            public $baz;
        };

        $test = $normalizer->denormalize($data, $obj::class);
        $this->assertSame('foo', $test->foo);
        $this->assertSame('baz', $test->baz);
    }

    public function testDenormalizeWithCorrectOrderOfAttributeAndProperty()
    {
        $normalizer = new AbstractObjectNormalizerWithMetadata();

        $data = [
            'id' => 'root-level-id',
            'data' => [
                'id' => 'nested-id',
            ],
        ];

        $obj = new class() {
            #[SerializedPath('[data][id]')]
            public $id;
        };

        $test = $normalizer->denormalize($data, $obj::class);
        $this->assertSame('nested-id', $test->id);
    }

    public function testNormalizeBasedOnAllowedAttributes()
    {
        $normalizer = new class() extends AbstractObjectNormalizer {
            protected function getAllowedAttributes($classOrObject, array $context, bool $attributesAsString = false): array
            {
                return ['foo'];
            }

            protected function extractAttributes(object $object, ?string $format = null, array $context = []): array
            {
                return [];
            }

            protected function getAttributeValue(object $object, string $attribute, ?string $format = null, array $context = []): mixed
            {
                return $object->$attribute;
            }

            protected function setAttributeValue(object $object, string $attribute, $value, ?string $format = null, array $context = []): void
            {
            }
        };

        $object = new Dummy();
        $object->foo = 'foo';
        $object->bar = 'bar';

        $this->assertSame(['foo' => 'foo'], $normalizer->normalize($object));
    }

    public function testDenormalizeUntypedFormat()
    {
        $serializer = new Serializer([new ObjectNormalizer(null, null, null, new PropertyInfoExtractor([], [new PhpDocExtractor(), new ReflectionExtractor()]))]);
        $actual = $serializer->denormalize(['value' => ''], DummyWithObjectOrNull::class, 'xml');

        $this->assertEquals(new DummyWithObjectOrNull(null), $actual);
    }

    public function testDenormalizeUntypedFormatNotNormalizable()
    {
        $this->expectException(NotNormalizableValueException::class);
        $serializer = new Serializer([new CustomNormalizer(), new ObjectNormalizer(null, null, null, new PropertyInfoExtractor([], [new PhpDocExtractor(), new ReflectionExtractor()]))]);
        $serializer->denormalize(['value' => 'test'], DummyWithNotNormalizable::class, 'xml');
    }

    public function testDenormalizeUntypedFormatMissingArg()
    {
        $this->expectException(MissingConstructorArgumentsException::class);
        $serializer = new Serializer([new ObjectNormalizer(null, null, null, new PropertyInfoExtractor([], [new PhpDocExtractor(), new ReflectionExtractor()]))]);
        $serializer->denormalize(['value' => 'invalid'], DummyWithObjectOrNull::class, 'xml');
    }

    public function testDenormalizeUntypedFormatScalar()
    {
        $serializer = new Serializer([new ObjectNormalizer(null, null, null, new PropertyInfoExtractor([], [new PhpDocExtractor(), new ReflectionExtractor()]))]);
        $actual = $serializer->denormalize(['value' => 'false'], DummyWithObjectOrBool::class, 'xml');

        $this->assertEquals(new DummyWithObjectOrBool(false), $actual);
    }

    public function testDenormalizeUntypedStringObject()
    {
        $serializer = new Serializer([new CustomNormalizer(), new ObjectNormalizer(null, null, null, new PropertyInfoExtractor([], [new PhpDocExtractor(), new ReflectionExtractor()]))]);
        $actual = $serializer->denormalize(['value' => ''], DummyWithStringObject::class, 'xml');

        $this->assertEquals(new DummyWithStringObject(new DummyString()), $actual);
        $this->assertEquals('', $actual->value->value);
    }

    public function testProvidingContextCacheKeyGeneratesSameChildContextCacheKey()
    {
        $foobar = new Dummy();
        $foobar->foo = new EmptyDummy();
        $foobar->bar = 'bar';
        $foobar->baz = 'baz';

        $normalizer = new class() extends AbstractObjectNormalizerDummy {
            public $childContextCacheKey;

            protected function extractAttributes(object $object, ?string $format = null, array $context = []): array
            {
                return array_keys((array) $object);
            }

<<<<<<< HEAD
            protected function getAttributeValue(object $object, string $attribute, string $format = null, array $context = []): mixed
=======
            protected function getAttributeValue(object $object, string $attribute, ?string $format = null, array $context = [])
>>>>>>> 998fa9d6
            {
                return $object->{$attribute};
            }

            protected function createChildContext(array $parentContext, string $attribute, ?string $format): array
            {
                $childContext = parent::createChildContext($parentContext, $attribute, $format);
                $this->childContextCacheKey = $childContext['cache_key'];

                return $childContext;
            }
        };

        $serializer = new Serializer([$normalizer]);

        $serializer->normalize($foobar, null, ['cache_key' => 'hardcoded', 'iri' => '/dummy/1']);
        $firstChildContextCacheKey = $normalizer->childContextCacheKey;

        $serializer->normalize($foobar, null, ['cache_key' => 'hardcoded', 'iri' => '/dummy/2']);
        $secondChildContextCacheKey = $normalizer->childContextCacheKey;

        $this->assertSame($firstChildContextCacheKey, $secondChildContextCacheKey);
    }

    public function testChildContextKeepsOriginalContextCacheKey()
    {
        $foobar = new Dummy();
        $foobar->foo = new EmptyDummy();
        $foobar->bar = 'bar';
        $foobar->baz = 'baz';

        $normalizer = new class() extends AbstractObjectNormalizerDummy {
            public $childContextCacheKey;

            protected function extractAttributes(object $object, ?string $format = null, array $context = []): array
            {
                return array_keys((array) $object);
            }

<<<<<<< HEAD
            protected function getAttributeValue(object $object, string $attribute, string $format = null, array $context = []): mixed
=======
            protected function getAttributeValue(object $object, string $attribute, ?string $format = null, array $context = [])
>>>>>>> 998fa9d6
            {
                return $object->{$attribute};
            }

            protected function createChildContext(array $parentContext, string $attribute, ?string $format): array
            {
                $childContext = parent::createChildContext($parentContext, $attribute, $format);
                $this->childContextCacheKey = $childContext['cache_key'];

                return $childContext;
            }
        };

        $serializer = new Serializer([$normalizer]);
        $serializer->normalize($foobar, null, ['cache_key' => 'hardcoded', 'iri' => '/dummy/1']);

        $this->assertSame('hardcoded-foo', $normalizer->childContextCacheKey);
    }

    public function testChildContextCacheKeyStaysFalseWhenOriginalCacheKeyIsFalse()
    {
        $foobar = new Dummy();
        $foobar->foo = new EmptyDummy();
        $foobar->bar = 'bar';
        $foobar->baz = 'baz';

        $normalizer = new class() extends AbstractObjectNormalizerDummy {
            public $childContextCacheKey;

            protected function extractAttributes(object $object, ?string $format = null, array $context = []): array
            {
                return array_keys((array) $object);
            }

<<<<<<< HEAD
            protected function getAttributeValue(object $object, string $attribute, string $format = null, array $context = []): mixed
=======
            protected function getAttributeValue(object $object, string $attribute, ?string $format = null, array $context = [])
>>>>>>> 998fa9d6
            {
                return $object->{$attribute};
            }

            protected function createChildContext(array $parentContext, string $attribute, ?string $format): array
            {
                $childContext = parent::createChildContext($parentContext, $attribute, $format);
                $this->childContextCacheKey = $childContext['cache_key'];

                return $childContext;
            }
        };

        $serializer = new Serializer([$normalizer]);
        $serializer->normalize($foobar, null, ['cache_key' => false]);

        $this->assertFalse($normalizer->childContextCacheKey);
    }
}

class AbstractObjectNormalizerDummy extends AbstractObjectNormalizer
{
    public function getSupportedTypes(?string $format): array
    {
        return ['*' => false];
    }

    protected function extractAttributes(object $object, ?string $format = null, array $context = []): array
    {
        return [];
    }

    protected function getAttributeValue(object $object, string $attribute, ?string $format = null, array $context = []): mixed
    {
    }

    protected function setAttributeValue(object $object, string $attribute, $value, ?string $format = null, array $context = []): void
    {
        $object->$attribute = $value;
    }

    protected function isAllowedAttribute($classOrObject, string $attribute, ?string $format = null, array $context = []): bool
    {
        return \in_array($attribute, ['foo', 'baz', 'quux', 'value']);
    }

    public function instantiateObject(array &$data, string $class, array &$context, \ReflectionClass $reflectionClass, $allowedAttributes, ?string $format = null): object
    {
        return parent::instantiateObject($data, $class, $context, $reflectionClass, $allowedAttributes, $format);
    }
}

class Dummy
{
    public $foo;
    public $bar;
    public $baz;
}

class EmptyDummy
{
}

class AlreadyPopulatedNestedDummy
{
    #[SerializedPath('[one][two][three]')]
    public $foo;

    #[SerializedPath('[one][two]')]
    public $bar;
}

class DuplicateValueNestedDummy
{
    #[SerializedPath('[one][two][three]')]
    public $foo;

    #[SerializedPath('[one][two][three]')]
    public $bar;

    public $baz;
}

class NestedDummy
{
    #[SerializedPath('[one][two][three]')]
    public $foo;

    #[SerializedPath('[one][four]')]
    public $quux;

    #[SerializedPath('[foo]')]
    public $notfoo;

    public $baz;
}

class NestedDummyWithConstructor
{
    public function __construct(
        #[SerializedPath('[one][two][three]')]
        public $foo,

        #[SerializedPath('[one][four]')]
        public $quux,

        #[SerializedPath('[foo]')]
        public $notfoo,

        public $baz,
    ) {
    }
}

class SnakeCaseNestedDummy
{
    #[SerializedPath('[one][two_three]')]
    public $fooBar;
}

#[DiscriminatorMap(typeProperty: 'type', mapping: [
    'first' => FirstNestedDummyWithConstructorAndDiscriminator::class,
    'second' => SecondNestedDummyWithConstructorAndDiscriminator::class,
])]
abstract class AbstractNestedDummyWithConstructorAndDiscriminator
{
    public function __construct(
        #[SerializedPath('[foo]')]
        public $notfoo,

        public $baz,
    ) {
    }
}

class FirstNestedDummyWithConstructorAndDiscriminator extends AbstractNestedDummyWithConstructorAndDiscriminator
{
    public function __construct(
        #[SerializedPath('[one][two][three]')]
        public $foo,

        $notfoo,
        $baz,
    ) {
        parent::__construct($notfoo, $baz);
    }
}

class SecondNestedDummyWithConstructorAndDiscriminator extends AbstractNestedDummyWithConstructorAndDiscriminator
{
    public function __construct(
        #[SerializedPath('[one][four]')]
        public $quux,

        $notfoo,
        $baz,
    ) {
        parent::__construct($notfoo, $baz);
    }
}

class DuplicateKeyNestedDummy
{
    #[SerializedPath('[one][four]')]
    public $quux;

    #[SerializedName('quux')]
    public $notquux;
}

class ObjectDummyWithContextAttributeAndSerializedPath
{
    public function __construct(
        #[Context([DateTimeNormalizer::FORMAT_KEY => 'm-d-Y'])]
        #[SerializedPath('[property][with_path]')]
        public \DateTimeImmutable $propertyWithPath,
    ) {
    }
}

class ObjectDummyWithContextAttributeSkipNullValues
{
    #[Context([AbstractObjectNormalizer::SKIP_NULL_VALUES => true])]
    public ?string $propertyWithoutNullSkipNullValues = 'foo';

    #[Context([AbstractObjectNormalizer::SKIP_NULL_VALUES => true])]
    public ?string $propertyWithNullSkipNullValues = null;
}

class AbstractObjectNormalizerWithMetadata extends AbstractObjectNormalizer
{
    public function __construct()
    {
        $classMetadataFactory = new ClassMetadataFactory(new AttributeLoader());
        parent::__construct($classMetadataFactory, new MetadataAwareNameConverter($classMetadataFactory));
    }

    public function getSupportedTypes(?string $format): array
    {
        return ['*' => false];
    }

    protected function extractAttributes(object $object, ?string $format = null, array $context = []): array
    {
    }

    protected function getAttributeValue(object $object, string $attribute, ?string $format = null, array $context = []): mixed
    {
    }

    protected function setAttributeValue(object $object, string $attribute, $value, ?string $format = null, array $context = []): void
    {
        if (property_exists($object, $attribute)) {
            $object->$attribute = $value;
        }
    }
}

class DummyWithPlainObject
{
    /** @var object */
    public $plainObject;
}

class ObjectWithBasicProperties
{
    /** @var bool */
    public $boolTrue1;

    /** @var bool */
    public $boolFalse1;

    /** @var bool */
    public $boolTrue2;

    /** @var bool */
    public $boolFalse2;

    /** @var int */
    public $int1;

    /** @var int */
    public $int2;

    /** @var float */
    public $float1;

    /** @var float */
    public $float2;

    /** @var float */
    public $float3;

    /** @var float */
    public $floatNaN;

    /** @var float */
    public $floatInf;

    /** @var float */
    public $floatNegInf;
}

class StringCollection
{
    /** @var string[] */
    public $children;
}

class DummyCollection
{
    /** @var DummyChild[] */
    public $children;
}

class DummyChild
{
    public $bar;
}

class SerializerCollectionDummy implements SerializerInterface, DenormalizerInterface
{
    private array $normalizers;

    /**
     * @param DenormalizerInterface[] $normalizers
     */
    public function __construct(array $normalizers)
    {
        $this->normalizers = $normalizers;
    }

    public function serialize($data, string $format, array $context = []): string
    {
    }

    public function deserialize($data, string $type, string $format, array $context = []): mixed
    {
    }

    public function denormalize($data, string $type, ?string $format = null, array $context = []): mixed
    {
        foreach ($this->normalizers as $normalizer) {
            if ($normalizer instanceof DenormalizerInterface && $normalizer->supportsDenormalization($data, $type, $format, $context)) {
                return $normalizer->denormalize($data, $type, $format, $context);
            }
        }

        return null;
    }

    public function getSupportedTypes(?string $format): array
    {
        return ['*' => false];
    }

    public function supportsDenormalization($data, string $type, ?string $format = null, array $context = []): bool
    {
        return true;
    }
}

class AbstractObjectNormalizerCollectionDummy extends AbstractObjectNormalizer
{
    public function getSupportedTypes(?string $format): array
    {
        return ['*' => false];
    }

    protected function extractAttributes(object $object, ?string $format = null, array $context = []): array
    {
    }

    protected function getAttributeValue(object $object, string $attribute, ?string $format = null, array $context = []): mixed
    {
    }

    protected function setAttributeValue(object $object, string $attribute, $value, ?string $format = null, array $context = []): void
    {
        $object->$attribute = $value;
    }

    protected function isAllowedAttribute($classOrObject, string $attribute, ?string $format = null, array $context = []): bool
    {
        return true;
    }

    public function instantiateObject(array &$data, string $class, array &$context, \ReflectionClass $reflectionClass, $allowedAttributes, ?string $format = null): object
    {
        return parent::instantiateObject($data, $class, $context, $reflectionClass, $allowedAttributes, $format);
    }

    public function serialize($data, string $format, array $context = [])
    {
    }

    public function deserialize($data, string $type, string $format, array $context = [])
    {
    }
}

class ArrayDenormalizerDummy implements DenormalizerInterface, SerializerAwareInterface
{
    private SerializerInterface&DenormalizerInterface $serializer;

    /**
     * @throws NotNormalizableValueException
     */
    public function denormalize($data, string $type, ?string $format = null, array $context = []): mixed
    {
        $serializer = $this->serializer;
        $type = substr($type, 0, -2);

        foreach ($data as $key => $value) {
            $data[$key] = $serializer->denormalize($value, $type, $format, $context);
        }

        return $data;
    }

    public function getSupportedTypes(?string $format): array
    {
        return $this->serializer->getSupportedTypes($format);
    }

    public function supportsDenormalization($data, string $type, ?string $format = null, array $context = []): bool
    {
        return str_ends_with($type, '[]')
            && $this->serializer->supportsDenormalization($data, substr($type, 0, -2), $format, $context);
    }

    public function setSerializer(SerializerInterface $serializer): void
    {
        \assert($serializer instanceof DenormalizerInterface);
        $this->serializer = $serializer;
    }
}

class NotSerializable
{
    public function __sleep(): array
    {
        throw new \Error('not serializable');
    }
}

enum EnumA: string
{
    case A = 'a';
}

enum EnumB: string
{
    case B = 'b';
}

class DummyWithEnumUnion
{
    public function __construct(
        public readonly EnumA|EnumB $enum,
    ) {
    }
}<|MERGE_RESOLUTION|>--- conflicted
+++ resolved
@@ -931,11 +931,7 @@
                 return array_keys((array) $object);
             }
 
-<<<<<<< HEAD
-            protected function getAttributeValue(object $object, string $attribute, string $format = null, array $context = []): mixed
-=======
-            protected function getAttributeValue(object $object, string $attribute, ?string $format = null, array $context = [])
->>>>>>> 998fa9d6
+            protected function getAttributeValue(object $object, string $attribute, ?string $format = null, array $context = []): mixed
             {
                 return $object->{$attribute};
             }
@@ -975,11 +971,7 @@
                 return array_keys((array) $object);
             }
 
-<<<<<<< HEAD
-            protected function getAttributeValue(object $object, string $attribute, string $format = null, array $context = []): mixed
-=======
-            protected function getAttributeValue(object $object, string $attribute, ?string $format = null, array $context = [])
->>>>>>> 998fa9d6
+            protected function getAttributeValue(object $object, string $attribute, ?string $format = null, array $context = []): mixed
             {
                 return $object->{$attribute};
             }
@@ -1014,11 +1006,7 @@
                 return array_keys((array) $object);
             }
 
-<<<<<<< HEAD
-            protected function getAttributeValue(object $object, string $attribute, string $format = null, array $context = []): mixed
-=======
-            protected function getAttributeValue(object $object, string $attribute, ?string $format = null, array $context = [])
->>>>>>> 998fa9d6
+            protected function getAttributeValue(object $object, string $attribute, ?string $format = null, array $context = []): mixed
             {
                 return $object->{$attribute};
             }
