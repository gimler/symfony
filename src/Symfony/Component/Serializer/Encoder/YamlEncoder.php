--- conflicted
+++ resolved
@@ -62,13 +62,6 @@
         return $this->dumper->dump($data, $context[self::YAML_INLINE], $context[self::YAML_INDENT], $context[self::YAML_FLAGS]);
     }
 
-    /**
-<<<<<<< HEAD
-     * @param array $context
-=======
-     * {@inheritdoc}
->>>>>>> bd725988
-     */
     public function supportsEncoding(string $format): bool
     {
         return self::FORMAT === $format || self::ALTERNATIVE_FORMAT === $format;
@@ -81,13 +74,6 @@
         return $this->parser->parse($data, $context[self::YAML_FLAGS]);
     }
 
-    /**
-<<<<<<< HEAD
-     * @param array $context
-=======
-     * {@inheritdoc}
->>>>>>> bd725988
-     */
     public function supportsDecoding(string $format): bool
     {
         return self::FORMAT === $format || self::ALTERNATIVE_FORMAT === $format;
