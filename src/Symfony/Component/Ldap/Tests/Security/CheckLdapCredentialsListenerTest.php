<?php

/*
 * This file is part of the Symfony package.
 *
 * (c) Fabien Potencier <fabien@symfony.com>
 *
 * For the full copyright and license information, please view the LICENSE
 * file that was distributed with this source code.
 */

namespace Symfony\Component\Ldap\Tests\Security;

use PHPUnit\Framework\TestCase;
use Psr\Container\ContainerInterface;
use Symfony\Component\HttpFoundation\Request;
use Symfony\Component\HttpFoundation\Response;
use Symfony\Component\Ldap\Adapter\CollectionInterface;
use Symfony\Component\Ldap\Adapter\QueryInterface;
use Symfony\Component\Ldap\Entry;
use Symfony\Component\Ldap\Exception\ConnectionException;
use Symfony\Component\Ldap\LdapInterface;
use Symfony\Component\Ldap\Security\CheckLdapCredentialsListener;
use Symfony\Component\Ldap\Security\LdapBadge;
use Symfony\Component\Security\Core\Authentication\Token\TokenInterface;
use Symfony\Component\Security\Core\Exception\AuthenticationException;
use Symfony\Component\Security\Core\Exception\BadCredentialsException;
use Symfony\Component\Security\Core\User\InMemoryUser;
use Symfony\Component\Security\Http\Authenticator\AuthenticatorInterface;
use Symfony\Component\Security\Http\Authenticator\Passport\Badge\UserBadge;
use Symfony\Component\Security\Http\Authenticator\Passport\Credentials\PasswordCredentials;
use Symfony\Component\Security\Http\Authenticator\Passport\Passport;
use Symfony\Component\Security\Http\Authenticator\Passport\PassportInterface;
use Symfony\Component\Security\Http\Authenticator\Passport\SelfValidatingPassport;
use Symfony\Component\Security\Http\Event\CheckPassportEvent;
use Symfony\Contracts\Service\ServiceLocatorTrait;

class CheckLdapCredentialsListenerTest extends TestCase
{
    private $ldap;

    protected function setUp(): void
    {
        if (!interface_exists(AuthenticatorInterface::class)) {
            $this->markTestSkipped('This test requires symfony/security-http:^5.1');
        }

        $this->ldap = $this->createMock(LdapInterface::class);
    }

    /**
     * @dataProvider provideShouldNotCheckPassport
     */
    public function testShouldNotCheckPassport($authenticator, $passport)
    {
        $this->ldap->expects($this->never())->method('bind');

        $listener = $this->createListener();
        $listener->onCheckPassport(new CheckPassportEvent($authenticator, $passport));
    }

    public function provideShouldNotCheckPassport()
    {
        if (!interface_exists(AuthenticatorInterface::class)) {
            $this->markTestSkipped('This test requires symfony/security-http:^5.1');
        }

        // no LdapBadge
        yield [new TestAuthenticator(), new Passport(new UserBadge('test'), new PasswordCredentials('s3cret'))];

        // ldap already resolved
        $badge = new LdapBadge('app.ldap');
        $badge->markResolved();
        yield [new TestAuthenticator(), new Passport(new UserBadge('test'), new PasswordCredentials('s3cret'), [$badge])];
    }

    public function testPasswordCredentialsAlreadyResolvedThrowsException()
    {
        $this->expectException(\LogicException::class);
        $this->expectExceptionMessage('LDAP authentication password verification cannot be completed because something else has already resolved the PasswordCredentials.');

        $badge = new PasswordCredentials('s3cret');
        $badge->markResolved();
        $passport = new Passport(new UserBadge('test'), $badge, [new LdapBadge('app.ldap')]);

        $listener = $this->createListener();
        $listener->onCheckPassport(new CheckPassportEvent(new TestAuthenticator(), $passport));
    }

    public function testInvalidLdapServiceId()
    {
        $this->expectException(\LogicException::class);
        $this->expectExceptionMessage('Cannot check credentials using the "not_existing_ldap_service" ldap service, as such service is not found. Did you maybe forget to add the "ldap" service tag to this service?');

        $listener = $this->createListener();
        $listener->onCheckPassport($this->createEvent('s3cr3t', new LdapBadge('not_existing_ldap_service')));
    }

    /**
     * @dataProvider provideWrongPassportData
     */
    public function testWrongPassport($passport)
    {
        $this->expectException(\LogicException::class);
        $this->expectExceptionMessage('LDAP authentication requires a passport containing password credentials, authenticator "'.TestAuthenticator::class.'" does not fulfill these requirements.');

        $listener = $this->createListener();
        $listener->onCheckPassport(new CheckPassportEvent(new TestAuthenticator(), $passport));
    }

    public function provideWrongPassportData()
    {
        if (!interface_exists(AuthenticatorInterface::class)) {
            $this->markTestSkipped('This test requires symfony/security-http:^5.1');
        }

        // no password credentials
        yield [new SelfValidatingPassport(new UserBadge('test'), [new LdapBadge('app.ldap')])];
    }

    public function testEmptyPasswordShouldThrowAnException()
    {
        $this->expectException(BadCredentialsException::class);
        $this->expectExceptionMessage('The presented password cannot be empty.');

        $listener = $this->createListener();
        $listener->onCheckPassport($this->createEvent(''));
    }

    public function testBindFailureShouldThrowAnException()
    {
        $this->expectException(BadCredentialsException::class);
        $this->expectExceptionMessage('The presented password is invalid.');

        $this->ldap->method('escape')->willReturnArgument(0);
        $this->ldap->expects($this->any())->method('bind')->willThrowException(new ConnectionException());

        $listener = $this->createListener();
        $listener->onCheckPassport($this->createEvent());
    }

    public function testQueryForDn()
    {
        $collection = new class([new Entry('')]) extends \ArrayObject implements CollectionInterface {
            public function toArray(): array
            {
                return $this->getArrayCopy();
            }
        };

        $query = $this->createMock(QueryInterface::class);
        $query->expects($this->once())->method('execute')->willReturn($collection);

        $this->ldap
            ->method('bind')
            ->withConsecutive(
                ['elsa', 'test1234A$']
            );
        $this->ldap->expects($this->any())->method('escape')->with('Wouter', '', LdapInterface::ESCAPE_FILTER)->willReturn('wouter');
        $this->ldap->expects($this->once())->method('query')->with('{username}', 'wouter_test')->willReturn($query);

        $listener = $this->createListener();
        $listener->onCheckPassport($this->createEvent('s3cr3t', new LdapBadge('app.ldap', '{username}', 'elsa', 'test1234A$', '{username}_test')));
    }

    public function testEmptyQueryResultShouldThrowAnException()
    {
        $this->expectException(BadCredentialsException::class);
        $this->expectExceptionMessage('The presented username is invalid.');

        $collection = $this->createMock(CollectionInterface::class);

        $query = $this->createMock(QueryInterface::class);
        $query->expects($this->once())->method('execute')->willReturn($collection);

        $this->ldap
            ->method('bind')
            ->withConsecutive(
                ['elsa', 'test1234A$']
            );
        $this->ldap->method('escape')->willReturnArgument(0);
        $this->ldap->expects($this->once())->method('query')->willReturn($query);

        $listener = $this->createListener();
        $listener->onCheckPassport($this->createEvent('s3cr3t', new LdapBadge('app.ldap', '{username}', 'elsa', 'test1234A$', '{username}_test')));
    }

    private function createEvent($password = 's3cr3t', $ldapBadge = null)
    {
        return new CheckPassportEvent(
            new TestAuthenticator(),
            new Passport(new UserBadge('Wouter', function () { return new InMemoryUser('Wouter', null, ['ROLE_USER']); }), new PasswordCredentials($password), [$ldapBadge ?? new LdapBadge('app.ldap')])
        );
    }

    private function createListener()
    {
        $ldapLocator = new class(['app.ldap' => function () {
            return $this->ldap;
        }]) implements ContainerInterface {
            use ServiceLocatorTrait;
        };

        return new CheckLdapCredentialsListener($ldapLocator);
    }
}

if (interface_exists(AuthenticatorInterface::class)) {
    class TestAuthenticator implements AuthenticatorInterface
    {
        public function supports(Request $request): ?bool
        {
        }

        public function authenticate(Request $request): Passport
        {
        }

<<<<<<< HEAD
    /**
     * @internal for compatibility with Symfony 5.4
     */
    public function createAuthenticatedToken(PassportInterface $passport, string $firewallName): TokenInterface
    {
    }
=======
        public function createAuthenticatedToken(PassportInterface $passport, string $firewallName): TokenInterface
        {
        }
>>>>>>> 3899ba8c

        public function onAuthenticationSuccess(Request $request, TokenInterface $token, string $firewallName): ?Response
        {
        }

        public function onAuthenticationFailure(Request $request, AuthenticationException $exception): ?Response
        {
        }
    }

    public function createToken(Passport $passport, string $firewallName): TokenInterface
    {
    }
}<|MERGE_RESOLUTION|>--- conflicted
+++ resolved
@@ -216,18 +216,12 @@
         {
         }
 
-<<<<<<< HEAD
-    /**
-     * @internal for compatibility with Symfony 5.4
-     */
-    public function createAuthenticatedToken(PassportInterface $passport, string $firewallName): TokenInterface
-    {
-    }
-=======
+        /**
+         * @internal for compatibility with Symfony 5.4
+         */
         public function createAuthenticatedToken(PassportInterface $passport, string $firewallName): TokenInterface
         {
         }
->>>>>>> 3899ba8c
 
         public function onAuthenticationSuccess(Request $request, TokenInterface $token, string $firewallName): ?Response
         {
