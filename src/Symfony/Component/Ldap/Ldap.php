--- conflicted
+++ resolved
@@ -43,11 +43,7 @@
     /**
      * {@inheritdoc}
      */
-<<<<<<< HEAD
-    public function query(string $dn, string $query, array $options = []): ?QueryInterface
-=======
-    public function query($dn, $query, array $options = []): QueryInterface
->>>>>>> 55cd8d6f
+    public function query(string $dn, string $query, array $options = []): QueryInterface
     {
         return $this->adapter->createQuery($dn, $query, $options);
     }
@@ -55,11 +51,7 @@
     /**
      * {@inheritdoc}
      */
-<<<<<<< HEAD
-    public function getEntryManager(): ?EntryManagerInterface
-=======
     public function getEntryManager(): EntryManagerInterface
->>>>>>> 55cd8d6f
     {
         return $this->adapter->getEntryManager();
     }
@@ -67,11 +59,7 @@
     /**
      * {@inheritdoc}
      */
-<<<<<<< HEAD
-    public function escape(string $subject, string $ignore = '', int $flags = 0): ?string
-=======
-    public function escape($subject, $ignore = '', $flags = 0): string
->>>>>>> 55cd8d6f
+    public function escape(string $subject, string $ignore = '', int $flags = 0): string
     {
         return $this->adapter->escape($subject, $ignore, $flags);
     }
