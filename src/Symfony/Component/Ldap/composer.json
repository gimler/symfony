{
    "name": "symfony/ldap",
    "type": "library",
    "description": "An abstraction in front of PHP's LDAP functions, compatible with PHP 5.3.9 onwards.",
    "keywords": ["ldap", "active directory"],
    "homepage": "https://symfony.com",
    "license": "MIT",
    "authors": [
        {
            "name": "Charles Sarrazin",
            "email": "charles@sarraz.in"
        },
        {
            "name": "Symfony Community",
            "homepage": "https://symfony.com/contributors"
        }
    ],
    "require": {
        "php": ">=7.2.5",
        "symfony/options-resolver": "^4.4|^5.0",
        "symfony/polyfill-php80": "^1.15",
        "ext-ldap": "*"
    },
    "require-dev": {
        "symfony/security-core": "^5.0"
    },
    "conflict": {
        "symfony/options-resolver": "<4.4",
        "symfony/security-core": "<5"
    },
    "autoload": {
        "psr-4": { "Symfony\\Component\\Ldap\\": "" },
        "exclude-from-classmap": [
            "/Tests/"
        ]
    },
    "minimum-stability": "dev",
<<<<<<< HEAD
    "version": "5.1-dev"
=======
    "version": "4.4.x-dev"
>>>>>>> 55396f90
}<|MERGE_RESOLUTION|>--- conflicted
+++ resolved
@@ -35,9 +35,5 @@
         ]
     },
     "minimum-stability": "dev",
-<<<<<<< HEAD
-    "version": "5.1-dev"
-=======
-    "version": "4.4.x-dev"
->>>>>>> 55396f90
+    "version": "5.1.x-dev"
 }