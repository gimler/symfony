<?php

/*
 * This file is part of the Symfony package.
 *
 * (c) Fabien Potencier <fabien@symfony.com>
 *
 * For the full copyright and license information, please view the LICENSE
 * file that was distributed with this source code.
 */

namespace Symfony\Component\Form\Tests\Extension\Core\Type;

use Symfony\Component\Form\ChoiceList\View\ChoiceView;
use Symfony\Component\Form\FormError;

class TimeTypeTest extends BaseTypeTest
{
<<<<<<< HEAD
    /**
     * @group legacy
     */
    public function testLegacyName()
    {
        $form = $this->factory->create('time');

        $this->assertSame('time', $form->getConfig()->getType()->getName());
    }

    public function testSubmitDateTime()
    {
        $form = $this->factory->create('Symfony\Component\Form\Extension\Core\Type\TimeType', null, array(
=======
    const TESTED_TYPE = 'time';

    public function testSubmitDateTime()
    {
        $form = $this->factory->create(static::TESTED_TYPE, null, array(
>>>>>>> ea8025b8
            'model_timezone' => 'UTC',
            'view_timezone' => 'UTC',
            'input' => 'datetime',
        ));

        $input = array(
            'hour' => '3',
            'minute' => '4',
        );

        $form->submit($input);

        $dateTime = new \DateTime('1970-01-01 03:04:00 UTC');

        $this->assertEquals($dateTime, $form->getData());
        $this->assertEquals($input, $form->getViewData());
    }

    public function testSubmitString()
    {
<<<<<<< HEAD
        $form = $this->factory->create('Symfony\Component\Form\Extension\Core\Type\TimeType', null, array(
=======
        $form = $this->factory->create(static::TESTED_TYPE, null, array(
>>>>>>> ea8025b8
            'model_timezone' => 'UTC',
            'view_timezone' => 'UTC',
            'input' => 'string',
        ));

        $input = array(
            'hour' => '3',
            'minute' => '4',
        );

        $form->submit($input);

        $this->assertEquals('03:04:00', $form->getData());
        $this->assertEquals($input, $form->getViewData());
    }

    public function testSubmitTimestamp()
    {
<<<<<<< HEAD
        $form = $this->factory->create('Symfony\Component\Form\Extension\Core\Type\TimeType', null, array(
=======
        $form = $this->factory->create(static::TESTED_TYPE, null, array(
>>>>>>> ea8025b8
            'model_timezone' => 'UTC',
            'view_timezone' => 'UTC',
            'input' => 'timestamp',
        ));

        $input = array(
            'hour' => '3',
            'minute' => '4',
        );

        $form->submit($input);

        $dateTime = new \DateTime('1970-01-01 03:04:00 UTC');

        $this->assertEquals($dateTime->format('U'), $form->getData());
        $this->assertEquals($input, $form->getViewData());
    }

    public function testSubmitArray()
    {
<<<<<<< HEAD
        $form = $this->factory->create('Symfony\Component\Form\Extension\Core\Type\TimeType', null, array(
=======
        $form = $this->factory->create(static::TESTED_TYPE, null, array(
>>>>>>> ea8025b8
            'model_timezone' => 'UTC',
            'view_timezone' => 'UTC',
            'input' => 'array',
        ));

        $input = array(
            'hour' => '3',
            'minute' => '4',
        );

        $form->submit($input);

        $this->assertEquals($input, $form->getData());
        $this->assertEquals($input, $form->getViewData());
    }

    public function testSubmitDatetimeSingleText()
    {
<<<<<<< HEAD
        $form = $this->factory->create('Symfony\Component\Form\Extension\Core\Type\TimeType', null, array(
=======
        $form = $this->factory->create(static::TESTED_TYPE, null, array(
>>>>>>> ea8025b8
            'model_timezone' => 'UTC',
            'view_timezone' => 'UTC',
            'input' => 'datetime',
            'widget' => 'single_text',
        ));

        $form->submit('03:04');

        $this->assertEquals(new \DateTime('1970-01-01 03:04:00 UTC'), $form->getData());
        $this->assertEquals('03:04', $form->getViewData());
    }

    public function testSubmitDatetimeSingleTextWithoutMinutes()
    {
<<<<<<< HEAD
        $form = $this->factory->create('Symfony\Component\Form\Extension\Core\Type\TimeType', null, array(
=======
        $form = $this->factory->create(static::TESTED_TYPE, null, array(
>>>>>>> ea8025b8
            'model_timezone' => 'UTC',
            'view_timezone' => 'UTC',
            'input' => 'datetime',
            'widget' => 'single_text',
            'with_minutes' => false,
        ));

        $form->submit('03');

        $this->assertEquals(new \DateTime('1970-01-01 03:00:00 UTC'), $form->getData());
        $this->assertEquals('03', $form->getViewData());
    }

    public function testSubmitArraySingleText()
    {
<<<<<<< HEAD
        $form = $this->factory->create('Symfony\Component\Form\Extension\Core\Type\TimeType', null, array(
=======
        $form = $this->factory->create(static::TESTED_TYPE, null, array(
>>>>>>> ea8025b8
            'model_timezone' => 'UTC',
            'view_timezone' => 'UTC',
            'input' => 'array',
            'widget' => 'single_text',
        ));

        $data = array(
            'hour' => '3',
            'minute' => '4',
        );

        $form->submit('03:04');

        $this->assertEquals($data, $form->getData());
        $this->assertEquals('03:04', $form->getViewData());
    }

    public function testSubmitArraySingleTextWithoutMinutes()
    {
<<<<<<< HEAD
        $form = $this->factory->create('Symfony\Component\Form\Extension\Core\Type\TimeType', null, array(
=======
        $form = $this->factory->create(static::TESTED_TYPE, null, array(
>>>>>>> ea8025b8
            'model_timezone' => 'UTC',
            'view_timezone' => 'UTC',
            'input' => 'array',
            'widget' => 'single_text',
            'with_minutes' => false,
        ));

        $data = array(
            'hour' => '3',
        );

        $form->submit('03');

        $this->assertEquals($data, $form->getData());
        $this->assertEquals('03', $form->getViewData());
    }

    public function testSubmitArraySingleTextWithSeconds()
    {
<<<<<<< HEAD
        $form = $this->factory->create('Symfony\Component\Form\Extension\Core\Type\TimeType', null, array(
=======
        $form = $this->factory->create(static::TESTED_TYPE, null, array(
>>>>>>> ea8025b8
            'model_timezone' => 'UTC',
            'view_timezone' => 'UTC',
            'input' => 'array',
            'widget' => 'single_text',
            'with_seconds' => true,
        ));

        $data = array(
            'hour' => '3',
            'minute' => '4',
            'second' => '5',
        );

        $form->submit('03:04:05');

        $this->assertEquals($data, $form->getData());
        $this->assertEquals('03:04:05', $form->getViewData());
    }

    public function testSubmitStringSingleText()
    {
<<<<<<< HEAD
        $form = $this->factory->create('Symfony\Component\Form\Extension\Core\Type\TimeType', null, array(
=======
        $form = $this->factory->create(static::TESTED_TYPE, null, array(
>>>>>>> ea8025b8
            'model_timezone' => 'UTC',
            'view_timezone' => 'UTC',
            'input' => 'string',
            'widget' => 'single_text',
        ));

        $form->submit('03:04');

        $this->assertEquals('03:04:00', $form->getData());
        $this->assertEquals('03:04', $form->getViewData());
    }

    public function testSubmitStringSingleTextWithoutMinutes()
    {
<<<<<<< HEAD
        $form = $this->factory->create('Symfony\Component\Form\Extension\Core\Type\TimeType', null, array(
=======
        $form = $this->factory->create(static::TESTED_TYPE, null, array(
>>>>>>> ea8025b8
            'model_timezone' => 'UTC',
            'view_timezone' => 'UTC',
            'input' => 'string',
            'widget' => 'single_text',
            'with_minutes' => false,
        ));

        $form->submit('03');

        $this->assertEquals('03:00:00', $form->getData());
        $this->assertEquals('03', $form->getViewData());
    }

    public function testSubmitWithSecondsAndBrowserOmissionSeconds()
    {
<<<<<<< HEAD
        $form = $this->factory->create('Symfony\Component\Form\Extension\Core\Type\TimeType', null, array(
=======
        $form = $this->factory->create(static::TESTED_TYPE, null, array(
>>>>>>> ea8025b8
            'model_timezone' => 'UTC',
            'view_timezone' => 'UTC',
            'input' => 'string',
            'widget' => 'single_text',
            'with_seconds' => true,
        ));

        $form->submit('03:04');

        $this->assertEquals('03:04:00', $form->getData());
        $this->assertEquals('03:04:00', $form->getViewData());
    }

    public function testSetDataWithoutMinutes()
    {
<<<<<<< HEAD
        $form = $this->factory->create('Symfony\Component\Form\Extension\Core\Type\TimeType', null, array(
=======
        $form = $this->factory->create(static::TESTED_TYPE, null, array(
>>>>>>> ea8025b8
            'model_timezone' => 'UTC',
            'view_timezone' => 'UTC',
            'input' => 'datetime',
            'with_minutes' => false,
        ));

        $form->setData(new \DateTime('03:04:05 UTC'));

        $this->assertEquals(array('hour' => 3), $form->getViewData());
    }

    public function testSetDataWithSeconds()
    {
<<<<<<< HEAD
        $form = $this->factory->create('Symfony\Component\Form\Extension\Core\Type\TimeType', null, array(
=======
        $form = $this->factory->create(static::TESTED_TYPE, null, array(
>>>>>>> ea8025b8
            'model_timezone' => 'UTC',
            'view_timezone' => 'UTC',
            'input' => 'datetime',
            'with_seconds' => true,
        ));

        $form->setData(new \DateTime('03:04:05 UTC'));

        $this->assertEquals(array('hour' => 3, 'minute' => 4, 'second' => 5), $form->getViewData());
    }

    public function testSetDataDifferentTimezones()
    {
<<<<<<< HEAD
        $form = $this->factory->create('Symfony\Component\Form\Extension\Core\Type\TimeType', null, array(
=======
        $form = $this->factory->create(static::TESTED_TYPE, null, array(
>>>>>>> ea8025b8
            'model_timezone' => 'America/New_York',
            'view_timezone' => 'Asia/Hong_Kong',
            'input' => 'string',
            'with_seconds' => true,
        ));

        $dateTime = new \DateTime('2013-01-01 12:04:05');
        $dateTime->setTimezone(new \DateTimeZone('America/New_York'));

        $form->setData($dateTime->format('H:i:s'));

        $outputTime = clone $dateTime;
        $outputTime->setTimezone(new \DateTimeZone('Asia/Hong_Kong'));

        $displayedData = array(
            'hour' => (int) $outputTime->format('H'),
            'minute' => (int) $outputTime->format('i'),
            'second' => (int) $outputTime->format('s'),
        );

        $this->assertEquals($displayedData, $form->getViewData());
    }

    public function testSetDataDifferentTimezonesDateTime()
    {
<<<<<<< HEAD
        $form = $this->factory->create('Symfony\Component\Form\Extension\Core\Type\TimeType', null, array(
=======
        $form = $this->factory->create(static::TESTED_TYPE, null, array(
>>>>>>> ea8025b8
            'model_timezone' => 'America/New_York',
            'view_timezone' => 'Asia/Hong_Kong',
            'input' => 'datetime',
            'with_seconds' => true,
        ));

        $dateTime = new \DateTime('12:04:05');
        $dateTime->setTimezone(new \DateTimeZone('America/New_York'));

        $form->setData($dateTime);

        $outputTime = clone $dateTime;
        $outputTime->setTimezone(new \DateTimeZone('Asia/Hong_Kong'));

        $displayedData = array(
            'hour' => (int) $outputTime->format('H'),
            'minute' => (int) $outputTime->format('i'),
            'second' => (int) $outputTime->format('s'),
        );

        $this->assertDateTimeEquals($dateTime, $form->getData());
        $this->assertEquals($displayedData, $form->getViewData());
    }

    public function testHoursOption()
    {
<<<<<<< HEAD
        $form = $this->factory->create('Symfony\Component\Form\Extension\Core\Type\TimeType', null, array(
=======
        $form = $this->factory->create(static::TESTED_TYPE, null, array(
>>>>>>> ea8025b8
            'hours' => array(6, 7),
        ));

        $view = $form->createView();

        $this->assertEquals(array(
            new ChoiceView('6', '6', '06'),
            new ChoiceView('7', '7', '07'),
        ), $view['hour']->vars['choices']);
    }

    public function testIsMinuteWithinRangeReturnsTrueIfWithin()
    {
<<<<<<< HEAD
        $form = $this->factory->create('Symfony\Component\Form\Extension\Core\Type\TimeType', null, array(
=======
        $form = $this->factory->create(static::TESTED_TYPE, null, array(
>>>>>>> ea8025b8
            'minutes' => array(6, 7),
        ));

        $view = $form->createView();

        $this->assertEquals(array(
            new ChoiceView('6', '6', '06'),
            new ChoiceView('7', '7', '07'),
        ), $view['minute']->vars['choices']);
    }

    public function testIsSecondWithinRangeReturnsTrueIfWithin()
    {
<<<<<<< HEAD
        $form = $this->factory->create('Symfony\Component\Form\Extension\Core\Type\TimeType', null, array(
=======
        $form = $this->factory->create(static::TESTED_TYPE, null, array(
>>>>>>> ea8025b8
            'seconds' => array(6, 7),
            'with_seconds' => true,
        ));

        $view = $form->createView();

        $this->assertEquals(array(
            new ChoiceView('6', '6', '06'),
            new ChoiceView('7', '7', '07'),
        ), $view['second']->vars['choices']);
    }

    public function testIsPartiallyFilledReturnsFalseIfCompletelyEmpty()
    {
        $this->markTestIncomplete('Needs to be reimplemented using validators');

<<<<<<< HEAD
        $form = $this->factory->create('Symfony\Component\Form\Extension\Core\Type\TimeType', null, array(
=======
        $form = $this->factory->create(static::TESTED_TYPE, null, array(
>>>>>>> ea8025b8
            'widget' => 'choice',
        ));

        $form->submit(array(
            'hour' => '',
            'minute' => '',
        ));

        $this->assertFalse($form->isPartiallyFilled());
    }

    public function testIsPartiallyFilledReturnsFalseIfCompletelyEmptyWithSeconds()
    {
        $this->markTestIncomplete('Needs to be reimplemented using validators');

<<<<<<< HEAD
        $form = $this->factory->create('Symfony\Component\Form\Extension\Core\Type\TimeType', null, array(
=======
        $form = $this->factory->create(static::TESTED_TYPE, null, array(
>>>>>>> ea8025b8
            'widget' => 'choice',
            'with_seconds' => true,
        ));

        $form->submit(array(
            'hour' => '',
            'minute' => '',
            'second' => '',
        ));

        $this->assertFalse($form->isPartiallyFilled());
    }

    public function testIsPartiallyFilledReturnsFalseIfCompletelyFilled()
    {
        $this->markTestIncomplete('Needs to be reimplemented using validators');

<<<<<<< HEAD
        $form = $this->factory->create('Symfony\Component\Form\Extension\Core\Type\TimeType', null, array(
=======
        $form = $this->factory->create(static::TESTED_TYPE, null, array(
>>>>>>> ea8025b8
            'widget' => 'choice',
        ));

        $form->submit(array(
            'hour' => '0',
            'minute' => '0',
        ));

        $this->assertFalse($form->isPartiallyFilled());
    }

    public function testIsPartiallyFilledReturnsFalseIfCompletelyFilledWithSeconds()
    {
        $this->markTestIncomplete('Needs to be reimplemented using validators');

<<<<<<< HEAD
        $form = $this->factory->create('Symfony\Component\Form\Extension\Core\Type\TimeType', null, array(
=======
        $form = $this->factory->create(static::TESTED_TYPE, null, array(
>>>>>>> ea8025b8
            'widget' => 'choice',
            'with_seconds' => true,
        ));

        $form->submit(array(
            'hour' => '0',
            'minute' => '0',
            'second' => '0',
        ));

        $this->assertFalse($form->isPartiallyFilled());
    }

    public function testIsPartiallyFilledReturnsTrueIfChoiceAndHourEmpty()
    {
        $this->markTestIncomplete('Needs to be reimplemented using validators');

<<<<<<< HEAD
        $form = $this->factory->create('Symfony\Component\Form\Extension\Core\Type\TimeType', null, array(
=======
        $form = $this->factory->create(static::TESTED_TYPE, null, array(
>>>>>>> ea8025b8
            'widget' => 'choice',
            'with_seconds' => true,
        ));

        $form->submit(array(
            'hour' => '',
            'minute' => '0',
            'second' => '0',
        ));

        $this->assertTrue($form->isPartiallyFilled());
    }

    public function testIsPartiallyFilledReturnsTrueIfChoiceAndMinuteEmpty()
    {
        $this->markTestIncomplete('Needs to be reimplemented using validators');

<<<<<<< HEAD
        $form = $this->factory->create('Symfony\Component\Form\Extension\Core\Type\TimeType', null, array(
=======
        $form = $this->factory->create(static::TESTED_TYPE, null, array(
>>>>>>> ea8025b8
            'widget' => 'choice',
            'with_seconds' => true,
        ));

        $form->submit(array(
            'hour' => '0',
            'minute' => '',
            'second' => '0',
        ));

        $this->assertTrue($form->isPartiallyFilled());
    }

    public function testIsPartiallyFilledReturnsTrueIfChoiceAndSecondsEmpty()
    {
        $this->markTestIncomplete('Needs to be reimplemented using validators');

<<<<<<< HEAD
        $form = $this->factory->create('Symfony\Component\Form\Extension\Core\Type\TimeType', null, array(
=======
        $form = $this->factory->create(static::TESTED_TYPE, null, array(
>>>>>>> ea8025b8
            'widget' => 'choice',
            'with_seconds' => true,
        ));

        $form->submit(array(
            'hour' => '0',
            'minute' => '0',
            'second' => '',
        ));

        $this->assertTrue($form->isPartiallyFilled());
    }

    public function testInitializeWithDateTime()
    {
        // Throws an exception if "data_class" option is not explicitly set
        // to null in the type
<<<<<<< HEAD
        $this->factory->create('Symfony\Component\Form\Extension\Core\Type\TimeType', new \DateTime());
=======
        $this->factory->create(static::TESTED_TYPE, new \DateTime());
>>>>>>> ea8025b8
    }

    public function testSingleTextWidgetShouldUseTheRightInputType()
    {
<<<<<<< HEAD
        $form = $this->factory->create('Symfony\Component\Form\Extension\Core\Type\TimeType', null, array(
=======
        $form = $this->factory->create(static::TESTED_TYPE, null, array(
>>>>>>> ea8025b8
            'widget' => 'single_text',
        ));

        $view = $form->createView();
        $this->assertEquals('time', $view->vars['type']);
    }

    public function testSingleTextWidgetWithSecondsShouldHaveRightStepAttribute()
    {
<<<<<<< HEAD
        $form = $this->factory->create('Symfony\Component\Form\Extension\Core\Type\TimeType', null, array(
=======
        $form = $this->factory->create(static::TESTED_TYPE, null, array(
>>>>>>> ea8025b8
            'widget' => 'single_text',
            'with_seconds' => true,
        ));

        $view = $form->createView();
        $this->assertArrayHasKey('step', $view->vars['attr']);
        $this->assertEquals(1, $view->vars['attr']['step']);
    }

    public function testSingleTextWidgetWithSecondsShouldNotOverrideStepAttribute()
    {
<<<<<<< HEAD
        $form = $this->factory->create('Symfony\Component\Form\Extension\Core\Type\TimeType', null, array(
=======
        $form = $this->factory->create(static::TESTED_TYPE, null, array(
>>>>>>> ea8025b8
            'widget' => 'single_text',
            'with_seconds' => true,
            'attr' => array(
                'step' => 30,
            ),
        ));

        $view = $form->createView();
        $this->assertArrayHasKey('step', $view->vars['attr']);
        $this->assertEquals(30, $view->vars['attr']['step']);
    }

    public function testDontPassHtml5TypeIfHtml5NotAllowed()
    {
<<<<<<< HEAD
        $form = $this->factory->create('Symfony\Component\Form\Extension\Core\Type\TimeType', null, array(
=======
        $form = $this->factory->create(static::TESTED_TYPE, null, array(
>>>>>>> ea8025b8
            'widget' => 'single_text',
            'html5' => false,
        ));

        $view = $form->createView();
        $this->assertFalse(isset($view->vars['type']));
    }

    public function testPassDefaultPlaceholderToViewIfNotRequired()
    {
<<<<<<< HEAD
        $form = $this->factory->create('Symfony\Component\Form\Extension\Core\Type\TimeType', null, array(
=======
        $form = $this->factory->create(static::TESTED_TYPE, null, array(
>>>>>>> ea8025b8
            'required' => false,
            'with_seconds' => true,
        ));

        $view = $form->createView();
        $this->assertSame('', $view['hour']->vars['placeholder']);
        $this->assertSame('', $view['minute']->vars['placeholder']);
        $this->assertSame('', $view['second']->vars['placeholder']);
    }

    public function testPassNoPlaceholderToViewIfRequired()
    {
<<<<<<< HEAD
        $form = $this->factory->create('Symfony\Component\Form\Extension\Core\Type\TimeType', null, array(
=======
        $form = $this->factory->create(static::TESTED_TYPE, null, array(
>>>>>>> ea8025b8
            'required' => true,
            'with_seconds' => true,
        ));

        $view = $form->createView();
        $this->assertNull($view['hour']->vars['placeholder']);
        $this->assertNull($view['minute']->vars['placeholder']);
        $this->assertNull($view['second']->vars['placeholder']);
    }

    public function testPassPlaceholderAsString()
    {
<<<<<<< HEAD
        $form = $this->factory->create('Symfony\Component\Form\Extension\Core\Type\TimeType', null, array(
=======
        $form = $this->factory->create(static::TESTED_TYPE, null, array(
>>>>>>> ea8025b8
            'placeholder' => 'Empty',
            'with_seconds' => true,
        ));

        $view = $form->createView();
        $this->assertSame('Empty', $view['hour']->vars['placeholder']);
        $this->assertSame('Empty', $view['minute']->vars['placeholder']);
        $this->assertSame('Empty', $view['second']->vars['placeholder']);
    }

    /**
     * @group legacy
     */
    public function testPassEmptyValueBC()
    {
<<<<<<< HEAD
        $form = $this->factory->create('Symfony\Component\Form\Extension\Core\Type\TimeType', null, array(
=======
        $form = $this->factory->create(static::TESTED_TYPE, null, array(
>>>>>>> ea8025b8
            'empty_value' => 'Empty',
            'with_seconds' => true,
        ));

        $view = $form->createView();
        $this->assertSame('Empty', $view['hour']->vars['placeholder']);
        $this->assertSame('Empty', $view['minute']->vars['placeholder']);
        $this->assertSame('Empty', $view['second']->vars['placeholder']);
        $this->assertSame('Empty', $view['hour']->vars['empty_value']);
        $this->assertSame('Empty', $view['minute']->vars['empty_value']);
        $this->assertSame('Empty', $view['second']->vars['empty_value']);
    }

    public function testPassPlaceholderAsArray()
    {
<<<<<<< HEAD
        $form = $this->factory->create('Symfony\Component\Form\Extension\Core\Type\TimeType', null, array(
=======
        $form = $this->factory->create(static::TESTED_TYPE, null, array(
>>>>>>> ea8025b8
            'placeholder' => array(
                'hour' => 'Empty hour',
                'minute' => 'Empty minute',
                'second' => 'Empty second',
            ),
            'with_seconds' => true,
        ));

        $view = $form->createView();
        $this->assertSame('Empty hour', $view['hour']->vars['placeholder']);
        $this->assertSame('Empty minute', $view['minute']->vars['placeholder']);
        $this->assertSame('Empty second', $view['second']->vars['placeholder']);
    }

    public function testPassPlaceholderAsPartialArrayAddEmptyIfNotRequired()
    {
<<<<<<< HEAD
        $form = $this->factory->create('Symfony\Component\Form\Extension\Core\Type\TimeType', null, array(
=======
        $form = $this->factory->create(static::TESTED_TYPE, null, array(
>>>>>>> ea8025b8
            'required' => false,
            'placeholder' => array(
                'hour' => 'Empty hour',
                'second' => 'Empty second',
            ),
            'with_seconds' => true,
        ));

        $view = $form->createView();
        $this->assertSame('Empty hour', $view['hour']->vars['placeholder']);
        $this->assertSame('', $view['minute']->vars['placeholder']);
        $this->assertSame('Empty second', $view['second']->vars['placeholder']);
    }

    public function testPassPlaceholderAsPartialArrayAddNullIfRequired()
    {
<<<<<<< HEAD
        $form = $this->factory->create('Symfony\Component\Form\Extension\Core\Type\TimeType', null, array(
=======
        $form = $this->factory->create(static::TESTED_TYPE, null, array(
>>>>>>> ea8025b8
            'required' => true,
            'placeholder' => array(
                'hour' => 'Empty hour',
                'second' => 'Empty second',
            ),
            'with_seconds' => true,
        ));

        $view = $form->createView();
        $this->assertSame('Empty hour', $view['hour']->vars['placeholder']);
        $this->assertNull($view['minute']->vars['placeholder']);
        $this->assertSame('Empty second', $view['second']->vars['placeholder']);
    }

    public function provideCompoundWidgets()
    {
        return array(
            array('text'),
            array('choice'),
        );
    }

    /**
     * @dataProvider provideCompoundWidgets
     */
    public function testHourErrorsBubbleUp($widget)
    {
        $error = new FormError('Invalid!');
<<<<<<< HEAD
        $form = $this->factory->create('Symfony\Component\Form\Extension\Core\Type\TimeType', null, array(
=======
        $form = $this->factory->create(static::TESTED_TYPE, null, array(
>>>>>>> ea8025b8
            'widget' => $widget,
        ));
        $form['hour']->addError($error);

        $this->assertSame(array(), iterator_to_array($form['hour']->getErrors()));
        $this->assertSame(array($error), iterator_to_array($form->getErrors()));
    }

    /**
     * @dataProvider provideCompoundWidgets
     */
    public function testMinuteErrorsBubbleUp($widget)
    {
        $error = new FormError('Invalid!');
<<<<<<< HEAD
        $form = $this->factory->create('Symfony\Component\Form\Extension\Core\Type\TimeType', null, array(
=======
        $form = $this->factory->create(static::TESTED_TYPE, null, array(
>>>>>>> ea8025b8
            'widget' => $widget,
        ));
        $form['minute']->addError($error);

        $this->assertSame(array(), iterator_to_array($form['minute']->getErrors()));
        $this->assertSame(array($error), iterator_to_array($form->getErrors()));
    }

    /**
     * @dataProvider provideCompoundWidgets
     */
    public function testSecondErrorsBubbleUp($widget)
    {
        $error = new FormError('Invalid!');
<<<<<<< HEAD
        $form = $this->factory->create('Symfony\Component\Form\Extension\Core\Type\TimeType', null, array(
=======
        $form = $this->factory->create(static::TESTED_TYPE, null, array(
>>>>>>> ea8025b8
            'widget' => $widget,
            'with_seconds' => true,
        ));
        $form['second']->addError($error);

        $this->assertSame(array(), iterator_to_array($form['second']->getErrors()));
        $this->assertSame(array($error), iterator_to_array($form->getErrors()));
    }

    /**
     * @expectedException \Symfony\Component\Form\Exception\InvalidConfigurationException
     */
    public function testInitializeWithSecondsAndWithoutMinutes()
    {
<<<<<<< HEAD
        $this->factory->create('Symfony\Component\Form\Extension\Core\Type\TimeType', null, array(
=======
        $this->factory->create(static::TESTED_TYPE, null, array(
>>>>>>> ea8025b8
            'with_minutes' => false,
            'with_seconds' => true,
        ));
    }

    /**
     * @expectedException \Symfony\Component\OptionsResolver\Exception\InvalidOptionsException
     */
    public function testThrowExceptionIfHoursIsInvalid()
    {
<<<<<<< HEAD
        $this->factory->create('Symfony\Component\Form\Extension\Core\Type\TimeType', null, array(
=======
        $this->factory->create(static::TESTED_TYPE, null, array(
>>>>>>> ea8025b8
            'hours' => 'bad value',
        ));
    }

    /**
     * @expectedException \Symfony\Component\OptionsResolver\Exception\InvalidOptionsException
     */
    public function testThrowExceptionIfMinutesIsInvalid()
    {
<<<<<<< HEAD
        $this->factory->create('Symfony\Component\Form\Extension\Core\Type\TimeType', null, array(
=======
        $this->factory->create(static::TESTED_TYPE, null, array(
>>>>>>> ea8025b8
            'minutes' => 'bad value',
        ));
    }

    /**
     * @expectedException \Symfony\Component\OptionsResolver\Exception\InvalidOptionsException
     */
    public function testThrowExceptionIfSecondsIsInvalid()
    {
<<<<<<< HEAD
        $this->factory->create('Symfony\Component\Form\Extension\Core\Type\TimeType', null, array(
=======
        $this->factory->create(static::TESTED_TYPE, null, array(
>>>>>>> ea8025b8
            'seconds' => 'bad value',
        ));
    }

<<<<<<< HEAD
    public function testPassDefaultChoiceTranslationDomain()
    {
        $form = $this->factory->create('Symfony\Component\Form\Extension\Core\Type\TimeType');

        $view = $form->createView();
        $this->assertFalse($view['hour']->vars['choice_translation_domain']);
        $this->assertFalse($view['minute']->vars['choice_translation_domain']);
    }

    public function testPassChoiceTranslationDomainAsString()
    {
        $form = $this->factory->create('Symfony\Component\Form\Extension\Core\Type\TimeType', null, array(
            'choice_translation_domain' => 'messages',
            'with_seconds' => true,
        ));

        $view = $form->createView();
        $this->assertSame('messages', $view['hour']->vars['choice_translation_domain']);
        $this->assertSame('messages', $view['minute']->vars['choice_translation_domain']);
        $this->assertSame('messages', $view['second']->vars['choice_translation_domain']);
    }

    public function testPassChoiceTranslationDomainAsArray()
    {
        $form = $this->factory->create('Symfony\Component\Form\Extension\Core\Type\TimeType', null, array(
            'choice_translation_domain' => array(
                'hour' => 'foo',
                'second' => 'test',
            ),
            'with_seconds' => true,
        ));

        $view = $form->createView();
        $this->assertSame('foo', $view['hour']->vars['choice_translation_domain']);
        $this->assertFalse($view['minute']->vars['choice_translation_domain']);
        $this->assertSame('test', $view['second']->vars['choice_translation_domain']);
=======
    public function testSubmitNull($expected = null, $norm = null, $view = null)
    {
        $view = array('hour' => '', 'minute' => '');

        parent::testSubmitNull($expected, $norm, $view);
>>>>>>> ea8025b8
    }
}<|MERGE_RESOLUTION|>--- conflicted
+++ resolved
@@ -16,7 +16,8 @@
 
 class TimeTypeTest extends BaseTypeTest
 {
-<<<<<<< HEAD
+    const TESTED_TYPE = 'Symfony\Component\Form\Extension\Core\Type\TimeType';
+
     /**
      * @group legacy
      */
@@ -29,14 +30,7 @@
 
     public function testSubmitDateTime()
     {
-        $form = $this->factory->create('Symfony\Component\Form\Extension\Core\Type\TimeType', null, array(
-=======
-    const TESTED_TYPE = 'time';
-
-    public function testSubmitDateTime()
-    {
-        $form = $this->factory->create(static::TESTED_TYPE, null, array(
->>>>>>> ea8025b8
+        $form = $this->factory->create(static::TESTED_TYPE, null, array(
             'model_timezone' => 'UTC',
             'view_timezone' => 'UTC',
             'input' => 'datetime',
@@ -57,11 +51,7 @@
 
     public function testSubmitString()
     {
-<<<<<<< HEAD
-        $form = $this->factory->create('Symfony\Component\Form\Extension\Core\Type\TimeType', null, array(
-=======
-        $form = $this->factory->create(static::TESTED_TYPE, null, array(
->>>>>>> ea8025b8
+        $form = $this->factory->create(static::TESTED_TYPE, null, array(
             'model_timezone' => 'UTC',
             'view_timezone' => 'UTC',
             'input' => 'string',
@@ -80,11 +70,7 @@
 
     public function testSubmitTimestamp()
     {
-<<<<<<< HEAD
-        $form = $this->factory->create('Symfony\Component\Form\Extension\Core\Type\TimeType', null, array(
-=======
-        $form = $this->factory->create(static::TESTED_TYPE, null, array(
->>>>>>> ea8025b8
+        $form = $this->factory->create(static::TESTED_TYPE, null, array(
             'model_timezone' => 'UTC',
             'view_timezone' => 'UTC',
             'input' => 'timestamp',
@@ -105,11 +91,7 @@
 
     public function testSubmitArray()
     {
-<<<<<<< HEAD
-        $form = $this->factory->create('Symfony\Component\Form\Extension\Core\Type\TimeType', null, array(
-=======
-        $form = $this->factory->create(static::TESTED_TYPE, null, array(
->>>>>>> ea8025b8
+        $form = $this->factory->create(static::TESTED_TYPE, null, array(
             'model_timezone' => 'UTC',
             'view_timezone' => 'UTC',
             'input' => 'array',
@@ -128,11 +110,7 @@
 
     public function testSubmitDatetimeSingleText()
     {
-<<<<<<< HEAD
-        $form = $this->factory->create('Symfony\Component\Form\Extension\Core\Type\TimeType', null, array(
-=======
-        $form = $this->factory->create(static::TESTED_TYPE, null, array(
->>>>>>> ea8025b8
+        $form = $this->factory->create(static::TESTED_TYPE, null, array(
             'model_timezone' => 'UTC',
             'view_timezone' => 'UTC',
             'input' => 'datetime',
@@ -147,11 +125,7 @@
 
     public function testSubmitDatetimeSingleTextWithoutMinutes()
     {
-<<<<<<< HEAD
-        $form = $this->factory->create('Symfony\Component\Form\Extension\Core\Type\TimeType', null, array(
-=======
-        $form = $this->factory->create(static::TESTED_TYPE, null, array(
->>>>>>> ea8025b8
+        $form = $this->factory->create(static::TESTED_TYPE, null, array(
             'model_timezone' => 'UTC',
             'view_timezone' => 'UTC',
             'input' => 'datetime',
@@ -167,11 +141,7 @@
 
     public function testSubmitArraySingleText()
     {
-<<<<<<< HEAD
-        $form = $this->factory->create('Symfony\Component\Form\Extension\Core\Type\TimeType', null, array(
-=======
-        $form = $this->factory->create(static::TESTED_TYPE, null, array(
->>>>>>> ea8025b8
+        $form = $this->factory->create(static::TESTED_TYPE, null, array(
             'model_timezone' => 'UTC',
             'view_timezone' => 'UTC',
             'input' => 'array',
@@ -191,11 +161,7 @@
 
     public function testSubmitArraySingleTextWithoutMinutes()
     {
-<<<<<<< HEAD
-        $form = $this->factory->create('Symfony\Component\Form\Extension\Core\Type\TimeType', null, array(
-=======
-        $form = $this->factory->create(static::TESTED_TYPE, null, array(
->>>>>>> ea8025b8
+        $form = $this->factory->create(static::TESTED_TYPE, null, array(
             'model_timezone' => 'UTC',
             'view_timezone' => 'UTC',
             'input' => 'array',
@@ -215,11 +181,7 @@
 
     public function testSubmitArraySingleTextWithSeconds()
     {
-<<<<<<< HEAD
-        $form = $this->factory->create('Symfony\Component\Form\Extension\Core\Type\TimeType', null, array(
-=======
-        $form = $this->factory->create(static::TESTED_TYPE, null, array(
->>>>>>> ea8025b8
+        $form = $this->factory->create(static::TESTED_TYPE, null, array(
             'model_timezone' => 'UTC',
             'view_timezone' => 'UTC',
             'input' => 'array',
@@ -241,11 +203,7 @@
 
     public function testSubmitStringSingleText()
     {
-<<<<<<< HEAD
-        $form = $this->factory->create('Symfony\Component\Form\Extension\Core\Type\TimeType', null, array(
-=======
-        $form = $this->factory->create(static::TESTED_TYPE, null, array(
->>>>>>> ea8025b8
+        $form = $this->factory->create(static::TESTED_TYPE, null, array(
             'model_timezone' => 'UTC',
             'view_timezone' => 'UTC',
             'input' => 'string',
@@ -260,11 +218,7 @@
 
     public function testSubmitStringSingleTextWithoutMinutes()
     {
-<<<<<<< HEAD
-        $form = $this->factory->create('Symfony\Component\Form\Extension\Core\Type\TimeType', null, array(
-=======
-        $form = $this->factory->create(static::TESTED_TYPE, null, array(
->>>>>>> ea8025b8
+        $form = $this->factory->create(static::TESTED_TYPE, null, array(
             'model_timezone' => 'UTC',
             'view_timezone' => 'UTC',
             'input' => 'string',
@@ -280,11 +234,7 @@
 
     public function testSubmitWithSecondsAndBrowserOmissionSeconds()
     {
-<<<<<<< HEAD
-        $form = $this->factory->create('Symfony\Component\Form\Extension\Core\Type\TimeType', null, array(
-=======
-        $form = $this->factory->create(static::TESTED_TYPE, null, array(
->>>>>>> ea8025b8
+        $form = $this->factory->create(static::TESTED_TYPE, null, array(
             'model_timezone' => 'UTC',
             'view_timezone' => 'UTC',
             'input' => 'string',
@@ -300,11 +250,7 @@
 
     public function testSetDataWithoutMinutes()
     {
-<<<<<<< HEAD
-        $form = $this->factory->create('Symfony\Component\Form\Extension\Core\Type\TimeType', null, array(
-=======
-        $form = $this->factory->create(static::TESTED_TYPE, null, array(
->>>>>>> ea8025b8
+        $form = $this->factory->create(static::TESTED_TYPE, null, array(
             'model_timezone' => 'UTC',
             'view_timezone' => 'UTC',
             'input' => 'datetime',
@@ -318,11 +264,7 @@
 
     public function testSetDataWithSeconds()
     {
-<<<<<<< HEAD
-        $form = $this->factory->create('Symfony\Component\Form\Extension\Core\Type\TimeType', null, array(
-=======
-        $form = $this->factory->create(static::TESTED_TYPE, null, array(
->>>>>>> ea8025b8
+        $form = $this->factory->create(static::TESTED_TYPE, null, array(
             'model_timezone' => 'UTC',
             'view_timezone' => 'UTC',
             'input' => 'datetime',
@@ -336,11 +278,7 @@
 
     public function testSetDataDifferentTimezones()
     {
-<<<<<<< HEAD
-        $form = $this->factory->create('Symfony\Component\Form\Extension\Core\Type\TimeType', null, array(
-=======
-        $form = $this->factory->create(static::TESTED_TYPE, null, array(
->>>>>>> ea8025b8
+        $form = $this->factory->create(static::TESTED_TYPE, null, array(
             'model_timezone' => 'America/New_York',
             'view_timezone' => 'Asia/Hong_Kong',
             'input' => 'string',
@@ -366,11 +304,7 @@
 
     public function testSetDataDifferentTimezonesDateTime()
     {
-<<<<<<< HEAD
-        $form = $this->factory->create('Symfony\Component\Form\Extension\Core\Type\TimeType', null, array(
-=======
-        $form = $this->factory->create(static::TESTED_TYPE, null, array(
->>>>>>> ea8025b8
+        $form = $this->factory->create(static::TESTED_TYPE, null, array(
             'model_timezone' => 'America/New_York',
             'view_timezone' => 'Asia/Hong_Kong',
             'input' => 'datetime',
@@ -397,11 +331,7 @@
 
     public function testHoursOption()
     {
-<<<<<<< HEAD
-        $form = $this->factory->create('Symfony\Component\Form\Extension\Core\Type\TimeType', null, array(
-=======
-        $form = $this->factory->create(static::TESTED_TYPE, null, array(
->>>>>>> ea8025b8
+        $form = $this->factory->create(static::TESTED_TYPE, null, array(
             'hours' => array(6, 7),
         ));
 
@@ -415,11 +345,7 @@
 
     public function testIsMinuteWithinRangeReturnsTrueIfWithin()
     {
-<<<<<<< HEAD
-        $form = $this->factory->create('Symfony\Component\Form\Extension\Core\Type\TimeType', null, array(
-=======
-        $form = $this->factory->create(static::TESTED_TYPE, null, array(
->>>>>>> ea8025b8
+        $form = $this->factory->create(static::TESTED_TYPE, null, array(
             'minutes' => array(6, 7),
         ));
 
@@ -433,11 +359,7 @@
 
     public function testIsSecondWithinRangeReturnsTrueIfWithin()
     {
-<<<<<<< HEAD
-        $form = $this->factory->create('Symfony\Component\Form\Extension\Core\Type\TimeType', null, array(
-=======
-        $form = $this->factory->create(static::TESTED_TYPE, null, array(
->>>>>>> ea8025b8
+        $form = $this->factory->create(static::TESTED_TYPE, null, array(
             'seconds' => array(6, 7),
             'with_seconds' => true,
         ));
@@ -454,11 +376,7 @@
     {
         $this->markTestIncomplete('Needs to be reimplemented using validators');
 
-<<<<<<< HEAD
-        $form = $this->factory->create('Symfony\Component\Form\Extension\Core\Type\TimeType', null, array(
-=======
-        $form = $this->factory->create(static::TESTED_TYPE, null, array(
->>>>>>> ea8025b8
+        $form = $this->factory->create(static::TESTED_TYPE, null, array(
             'widget' => 'choice',
         ));
 
@@ -474,11 +392,7 @@
     {
         $this->markTestIncomplete('Needs to be reimplemented using validators');
 
-<<<<<<< HEAD
-        $form = $this->factory->create('Symfony\Component\Form\Extension\Core\Type\TimeType', null, array(
-=======
-        $form = $this->factory->create(static::TESTED_TYPE, null, array(
->>>>>>> ea8025b8
+        $form = $this->factory->create(static::TESTED_TYPE, null, array(
             'widget' => 'choice',
             'with_seconds' => true,
         ));
@@ -496,11 +410,7 @@
     {
         $this->markTestIncomplete('Needs to be reimplemented using validators');
 
-<<<<<<< HEAD
-        $form = $this->factory->create('Symfony\Component\Form\Extension\Core\Type\TimeType', null, array(
-=======
-        $form = $this->factory->create(static::TESTED_TYPE, null, array(
->>>>>>> ea8025b8
+        $form = $this->factory->create(static::TESTED_TYPE, null, array(
             'widget' => 'choice',
         ));
 
@@ -516,11 +426,7 @@
     {
         $this->markTestIncomplete('Needs to be reimplemented using validators');
 
-<<<<<<< HEAD
-        $form = $this->factory->create('Symfony\Component\Form\Extension\Core\Type\TimeType', null, array(
-=======
-        $form = $this->factory->create(static::TESTED_TYPE, null, array(
->>>>>>> ea8025b8
+        $form = $this->factory->create(static::TESTED_TYPE, null, array(
             'widget' => 'choice',
             'with_seconds' => true,
         ));
@@ -538,11 +444,7 @@
     {
         $this->markTestIncomplete('Needs to be reimplemented using validators');
 
-<<<<<<< HEAD
-        $form = $this->factory->create('Symfony\Component\Form\Extension\Core\Type\TimeType', null, array(
-=======
-        $form = $this->factory->create(static::TESTED_TYPE, null, array(
->>>>>>> ea8025b8
+        $form = $this->factory->create(static::TESTED_TYPE, null, array(
             'widget' => 'choice',
             'with_seconds' => true,
         ));
@@ -560,11 +462,7 @@
     {
         $this->markTestIncomplete('Needs to be reimplemented using validators');
 
-<<<<<<< HEAD
-        $form = $this->factory->create('Symfony\Component\Form\Extension\Core\Type\TimeType', null, array(
-=======
-        $form = $this->factory->create(static::TESTED_TYPE, null, array(
->>>>>>> ea8025b8
+        $form = $this->factory->create(static::TESTED_TYPE, null, array(
             'widget' => 'choice',
             'with_seconds' => true,
         ));
@@ -582,11 +480,7 @@
     {
         $this->markTestIncomplete('Needs to be reimplemented using validators');
 
-<<<<<<< HEAD
-        $form = $this->factory->create('Symfony\Component\Form\Extension\Core\Type\TimeType', null, array(
-=======
-        $form = $this->factory->create(static::TESTED_TYPE, null, array(
->>>>>>> ea8025b8
+        $form = $this->factory->create(static::TESTED_TYPE, null, array(
             'widget' => 'choice',
             'with_seconds' => true,
         ));
@@ -604,20 +498,12 @@
     {
         // Throws an exception if "data_class" option is not explicitly set
         // to null in the type
-<<<<<<< HEAD
-        $this->factory->create('Symfony\Component\Form\Extension\Core\Type\TimeType', new \DateTime());
-=======
         $this->factory->create(static::TESTED_TYPE, new \DateTime());
->>>>>>> ea8025b8
     }
 
     public function testSingleTextWidgetShouldUseTheRightInputType()
     {
-<<<<<<< HEAD
-        $form = $this->factory->create('Symfony\Component\Form\Extension\Core\Type\TimeType', null, array(
-=======
-        $form = $this->factory->create(static::TESTED_TYPE, null, array(
->>>>>>> ea8025b8
+        $form = $this->factory->create(static::TESTED_TYPE, null, array(
             'widget' => 'single_text',
         ));
 
@@ -627,11 +513,7 @@
 
     public function testSingleTextWidgetWithSecondsShouldHaveRightStepAttribute()
     {
-<<<<<<< HEAD
-        $form = $this->factory->create('Symfony\Component\Form\Extension\Core\Type\TimeType', null, array(
-=======
-        $form = $this->factory->create(static::TESTED_TYPE, null, array(
->>>>>>> ea8025b8
+        $form = $this->factory->create(static::TESTED_TYPE, null, array(
             'widget' => 'single_text',
             'with_seconds' => true,
         ));
@@ -643,11 +525,7 @@
 
     public function testSingleTextWidgetWithSecondsShouldNotOverrideStepAttribute()
     {
-<<<<<<< HEAD
-        $form = $this->factory->create('Symfony\Component\Form\Extension\Core\Type\TimeType', null, array(
-=======
-        $form = $this->factory->create(static::TESTED_TYPE, null, array(
->>>>>>> ea8025b8
+        $form = $this->factory->create(static::TESTED_TYPE, null, array(
             'widget' => 'single_text',
             'with_seconds' => true,
             'attr' => array(
@@ -662,11 +540,7 @@
 
     public function testDontPassHtml5TypeIfHtml5NotAllowed()
     {
-<<<<<<< HEAD
-        $form = $this->factory->create('Symfony\Component\Form\Extension\Core\Type\TimeType', null, array(
-=======
-        $form = $this->factory->create(static::TESTED_TYPE, null, array(
->>>>>>> ea8025b8
+        $form = $this->factory->create(static::TESTED_TYPE, null, array(
             'widget' => 'single_text',
             'html5' => false,
         ));
@@ -677,11 +551,7 @@
 
     public function testPassDefaultPlaceholderToViewIfNotRequired()
     {
-<<<<<<< HEAD
-        $form = $this->factory->create('Symfony\Component\Form\Extension\Core\Type\TimeType', null, array(
-=======
-        $form = $this->factory->create(static::TESTED_TYPE, null, array(
->>>>>>> ea8025b8
+        $form = $this->factory->create(static::TESTED_TYPE, null, array(
             'required' => false,
             'with_seconds' => true,
         ));
@@ -694,11 +564,7 @@
 
     public function testPassNoPlaceholderToViewIfRequired()
     {
-<<<<<<< HEAD
-        $form = $this->factory->create('Symfony\Component\Form\Extension\Core\Type\TimeType', null, array(
-=======
-        $form = $this->factory->create(static::TESTED_TYPE, null, array(
->>>>>>> ea8025b8
+        $form = $this->factory->create(static::TESTED_TYPE, null, array(
             'required' => true,
             'with_seconds' => true,
         ));
@@ -711,11 +577,7 @@
 
     public function testPassPlaceholderAsString()
     {
-<<<<<<< HEAD
-        $form = $this->factory->create('Symfony\Component\Form\Extension\Core\Type\TimeType', null, array(
-=======
-        $form = $this->factory->create(static::TESTED_TYPE, null, array(
->>>>>>> ea8025b8
+        $form = $this->factory->create(static::TESTED_TYPE, null, array(
             'placeholder' => 'Empty',
             'with_seconds' => true,
         ));
@@ -731,11 +593,7 @@
      */
     public function testPassEmptyValueBC()
     {
-<<<<<<< HEAD
-        $form = $this->factory->create('Symfony\Component\Form\Extension\Core\Type\TimeType', null, array(
-=======
-        $form = $this->factory->create(static::TESTED_TYPE, null, array(
->>>>>>> ea8025b8
+        $form = $this->factory->create(static::TESTED_TYPE, null, array(
             'empty_value' => 'Empty',
             'with_seconds' => true,
         ));
@@ -751,11 +609,7 @@
 
     public function testPassPlaceholderAsArray()
     {
-<<<<<<< HEAD
-        $form = $this->factory->create('Symfony\Component\Form\Extension\Core\Type\TimeType', null, array(
-=======
-        $form = $this->factory->create(static::TESTED_TYPE, null, array(
->>>>>>> ea8025b8
+        $form = $this->factory->create(static::TESTED_TYPE, null, array(
             'placeholder' => array(
                 'hour' => 'Empty hour',
                 'minute' => 'Empty minute',
@@ -772,11 +626,7 @@
 
     public function testPassPlaceholderAsPartialArrayAddEmptyIfNotRequired()
     {
-<<<<<<< HEAD
-        $form = $this->factory->create('Symfony\Component\Form\Extension\Core\Type\TimeType', null, array(
-=======
-        $form = $this->factory->create(static::TESTED_TYPE, null, array(
->>>>>>> ea8025b8
+        $form = $this->factory->create(static::TESTED_TYPE, null, array(
             'required' => false,
             'placeholder' => array(
                 'hour' => 'Empty hour',
@@ -793,11 +643,7 @@
 
     public function testPassPlaceholderAsPartialArrayAddNullIfRequired()
     {
-<<<<<<< HEAD
-        $form = $this->factory->create('Symfony\Component\Form\Extension\Core\Type\TimeType', null, array(
-=======
-        $form = $this->factory->create(static::TESTED_TYPE, null, array(
->>>>>>> ea8025b8
+        $form = $this->factory->create(static::TESTED_TYPE, null, array(
             'required' => true,
             'placeholder' => array(
                 'hour' => 'Empty hour',
@@ -826,11 +672,7 @@
     public function testHourErrorsBubbleUp($widget)
     {
         $error = new FormError('Invalid!');
-<<<<<<< HEAD
-        $form = $this->factory->create('Symfony\Component\Form\Extension\Core\Type\TimeType', null, array(
-=======
-        $form = $this->factory->create(static::TESTED_TYPE, null, array(
->>>>>>> ea8025b8
+        $form = $this->factory->create(static::TESTED_TYPE, null, array(
             'widget' => $widget,
         ));
         $form['hour']->addError($error);
@@ -845,11 +687,7 @@
     public function testMinuteErrorsBubbleUp($widget)
     {
         $error = new FormError('Invalid!');
-<<<<<<< HEAD
-        $form = $this->factory->create('Symfony\Component\Form\Extension\Core\Type\TimeType', null, array(
-=======
-        $form = $this->factory->create(static::TESTED_TYPE, null, array(
->>>>>>> ea8025b8
+        $form = $this->factory->create(static::TESTED_TYPE, null, array(
             'widget' => $widget,
         ));
         $form['minute']->addError($error);
@@ -864,11 +702,7 @@
     public function testSecondErrorsBubbleUp($widget)
     {
         $error = new FormError('Invalid!');
-<<<<<<< HEAD
-        $form = $this->factory->create('Symfony\Component\Form\Extension\Core\Type\TimeType', null, array(
-=======
-        $form = $this->factory->create(static::TESTED_TYPE, null, array(
->>>>>>> ea8025b8
+        $form = $this->factory->create(static::TESTED_TYPE, null, array(
             'widget' => $widget,
             'with_seconds' => true,
         ));
@@ -883,11 +717,7 @@
      */
     public function testInitializeWithSecondsAndWithoutMinutes()
     {
-<<<<<<< HEAD
-        $this->factory->create('Symfony\Component\Form\Extension\Core\Type\TimeType', null, array(
-=======
         $this->factory->create(static::TESTED_TYPE, null, array(
->>>>>>> ea8025b8
             'with_minutes' => false,
             'with_seconds' => true,
         ));
@@ -898,11 +728,7 @@
      */
     public function testThrowExceptionIfHoursIsInvalid()
     {
-<<<<<<< HEAD
-        $this->factory->create('Symfony\Component\Form\Extension\Core\Type\TimeType', null, array(
-=======
         $this->factory->create(static::TESTED_TYPE, null, array(
->>>>>>> ea8025b8
             'hours' => 'bad value',
         ));
     }
@@ -912,11 +738,7 @@
      */
     public function testThrowExceptionIfMinutesIsInvalid()
     {
-<<<<<<< HEAD
-        $this->factory->create('Symfony\Component\Form\Extension\Core\Type\TimeType', null, array(
-=======
         $this->factory->create(static::TESTED_TYPE, null, array(
->>>>>>> ea8025b8
             'minutes' => 'bad value',
         ));
     }
@@ -926,19 +748,14 @@
      */
     public function testThrowExceptionIfSecondsIsInvalid()
     {
-<<<<<<< HEAD
-        $this->factory->create('Symfony\Component\Form\Extension\Core\Type\TimeType', null, array(
-=======
         $this->factory->create(static::TESTED_TYPE, null, array(
->>>>>>> ea8025b8
             'seconds' => 'bad value',
         ));
     }
 
-<<<<<<< HEAD
     public function testPassDefaultChoiceTranslationDomain()
     {
-        $form = $this->factory->create('Symfony\Component\Form\Extension\Core\Type\TimeType');
+        $form = $this->factory->create(static::TESTED_TYPE);
 
         $view = $form->createView();
         $this->assertFalse($view['hour']->vars['choice_translation_domain']);
@@ -947,7 +764,7 @@
 
     public function testPassChoiceTranslationDomainAsString()
     {
-        $form = $this->factory->create('Symfony\Component\Form\Extension\Core\Type\TimeType', null, array(
+        $form = $this->factory->create(static::TESTED_TYPE, null, array(
             'choice_translation_domain' => 'messages',
             'with_seconds' => true,
         ));
@@ -960,7 +777,7 @@
 
     public function testPassChoiceTranslationDomainAsArray()
     {
-        $form = $this->factory->create('Symfony\Component\Form\Extension\Core\Type\TimeType', null, array(
+        $form = $this->factory->create(static::TESTED_TYPE, null, array(
             'choice_translation_domain' => array(
                 'hour' => 'foo',
                 'second' => 'test',
@@ -972,12 +789,12 @@
         $this->assertSame('foo', $view['hour']->vars['choice_translation_domain']);
         $this->assertFalse($view['minute']->vars['choice_translation_domain']);
         $this->assertSame('test', $view['second']->vars['choice_translation_domain']);
-=======
+    }
+
     public function testSubmitNull($expected = null, $norm = null, $view = null)
     {
         $view = array('hour' => '', 'minute' => '');
 
         parent::testSubmitNull($expected, $norm, $view);
->>>>>>> ea8025b8
     }
 }