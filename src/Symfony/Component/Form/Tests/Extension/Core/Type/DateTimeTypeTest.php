--- conflicted
+++ resolved
@@ -15,7 +15,7 @@
 
 class DateTimeTypeTest extends BaseTypeTest
 {
-    const TESTED_TYPE = 'datetime';
+    const TESTED_TYPE = 'Symfony\Component\Form\Extension\Core\Type\DateTimeType';
 
     protected function setUp()
     {
@@ -36,11 +36,7 @@
 
     public function testSubmitDateTime()
     {
-<<<<<<< HEAD
-        $form = $this->factory->create('Symfony\Component\Form\Extension\Core\Type\DateTimeType', null, array(
-=======
-        $form = $this->factory->create(static::TESTED_TYPE, null, array(
->>>>>>> ea8025b8
+        $form = $this->factory->create(static::TESTED_TYPE, null, array(
             'model_timezone' => 'UTC',
             'view_timezone' => 'UTC',
             'date_widget' => 'choice',
@@ -68,11 +64,7 @@
 
     public function testSubmitString()
     {
-<<<<<<< HEAD
-        $form = $this->factory->create('Symfony\Component\Form\Extension\Core\Type\DateTimeType', null, array(
-=======
-        $form = $this->factory->create(static::TESTED_TYPE, null, array(
->>>>>>> ea8025b8
+        $form = $this->factory->create(static::TESTED_TYPE, null, array(
             'model_timezone' => 'UTC',
             'view_timezone' => 'UTC',
             'input' => 'string',
@@ -98,11 +90,7 @@
 
     public function testSubmitTimestamp()
     {
-<<<<<<< HEAD
-        $form = $this->factory->create('Symfony\Component\Form\Extension\Core\Type\DateTimeType', null, array(
-=======
-        $form = $this->factory->create(static::TESTED_TYPE, null, array(
->>>>>>> ea8025b8
+        $form = $this->factory->create(static::TESTED_TYPE, null, array(
             'model_timezone' => 'UTC',
             'view_timezone' => 'UTC',
             'input' => 'timestamp',
@@ -130,11 +118,7 @@
 
     public function testSubmitWithoutMinutes()
     {
-<<<<<<< HEAD
-        $form = $this->factory->create('Symfony\Component\Form\Extension\Core\Type\DateTimeType', null, array(
-=======
-        $form = $this->factory->create(static::TESTED_TYPE, null, array(
->>>>>>> ea8025b8
+        $form = $this->factory->create(static::TESTED_TYPE, null, array(
             'model_timezone' => 'UTC',
             'view_timezone' => 'UTC',
             'date_widget' => 'choice',
@@ -164,11 +148,7 @@
 
     public function testSubmitWithSeconds()
     {
-<<<<<<< HEAD
-        $form = $this->factory->create('Symfony\Component\Form\Extension\Core\Type\DateTimeType', null, array(
-=======
-        $form = $this->factory->create(static::TESTED_TYPE, null, array(
->>>>>>> ea8025b8
+        $form = $this->factory->create(static::TESTED_TYPE, null, array(
             'model_timezone' => 'UTC',
             'view_timezone' => 'UTC',
             'date_widget' => 'choice',
@@ -200,11 +180,7 @@
 
     public function testSubmitDifferentTimezones()
     {
-<<<<<<< HEAD
-        $form = $this->factory->create('Symfony\Component\Form\Extension\Core\Type\DateTimeType', null, array(
-=======
-        $form = $this->factory->create(static::TESTED_TYPE, null, array(
->>>>>>> ea8025b8
+        $form = $this->factory->create(static::TESTED_TYPE, null, array(
             'model_timezone' => 'America/New_York',
             'view_timezone' => 'Pacific/Tahiti',
             'date_widget' => 'choice',
@@ -236,11 +212,7 @@
 
     public function testSubmitDifferentTimezonesDateTime()
     {
-<<<<<<< HEAD
-        $form = $this->factory->create('Symfony\Component\Form\Extension\Core\Type\DateTimeType', null, array(
-=======
-        $form = $this->factory->create(static::TESTED_TYPE, null, array(
->>>>>>> ea8025b8
+        $form = $this->factory->create(static::TESTED_TYPE, null, array(
             'model_timezone' => 'America/New_York',
             'view_timezone' => 'Pacific/Tahiti',
             'widget' => 'single_text',
@@ -259,11 +231,7 @@
 
     public function testSubmitStringSingleText()
     {
-<<<<<<< HEAD
-        $form = $this->factory->create('Symfony\Component\Form\Extension\Core\Type\DateTimeType', null, array(
-=======
-        $form = $this->factory->create(static::TESTED_TYPE, null, array(
->>>>>>> ea8025b8
+        $form = $this->factory->create(static::TESTED_TYPE, null, array(
             'model_timezone' => 'UTC',
             'view_timezone' => 'UTC',
             'input' => 'string',
@@ -278,11 +246,7 @@
 
     public function testSubmitStringSingleTextWithSeconds()
     {
-<<<<<<< HEAD
-        $form = $this->factory->create('Symfony\Component\Form\Extension\Core\Type\DateTimeType', null, array(
-=======
-        $form = $this->factory->create(static::TESTED_TYPE, null, array(
->>>>>>> ea8025b8
+        $form = $this->factory->create(static::TESTED_TYPE, null, array(
             'model_timezone' => 'UTC',
             'view_timezone' => 'UTC',
             'input' => 'string',
@@ -298,11 +262,7 @@
 
     public function testSubmitDifferentPattern()
     {
-<<<<<<< HEAD
-        $form = $this->factory->create('Symfony\Component\Form\Extension\Core\Type\DateTimeType', null, array(
-=======
-        $form = $this->factory->create(static::TESTED_TYPE, null, array(
->>>>>>> ea8025b8
+        $form = $this->factory->create(static::TESTED_TYPE, null, array(
             'date_format' => 'MM*yyyy*dd',
             'date_widget' => 'single_text',
             'time_widget' => 'single_text',
@@ -323,20 +283,12 @@
     {
         // Throws an exception if "data_class" option is not explicitly set
         // to null in the type
-<<<<<<< HEAD
-        $this->factory->create('Symfony\Component\Form\Extension\Core\Type\DateTimeType', new \DateTime());
-=======
         $this->factory->create(static::TESTED_TYPE, new \DateTime());
->>>>>>> ea8025b8
     }
 
     public function testSingleTextWidgetShouldUseTheRightInputType()
     {
-<<<<<<< HEAD
-        $form = $this->factory->create('Symfony\Component\Form\Extension\Core\Type\DateTimeType', null, array(
-=======
-        $view = $this->factory->create(static::TESTED_TYPE, null, array(
->>>>>>> ea8025b8
+        $view = $this->factory->create(static::TESTED_TYPE, null, array(
             'widget' => 'single_text',
         ))
             ->createView();
@@ -346,11 +298,7 @@
 
     public function testPassDefaultPlaceholderToViewIfNotRequired()
     {
-<<<<<<< HEAD
-        $form = $this->factory->create('Symfony\Component\Form\Extension\Core\Type\DateTimeType', null, array(
-=======
-        $view = $this->factory->create(static::TESTED_TYPE, null, array(
->>>>>>> ea8025b8
+        $view = $this->factory->create(static::TESTED_TYPE, null, array(
             'required' => false,
             'with_seconds' => true,
         ))
@@ -366,11 +314,7 @@
 
     public function testPassNoPlaceholderToViewIfRequired()
     {
-<<<<<<< HEAD
-        $form = $this->factory->create('Symfony\Component\Form\Extension\Core\Type\DateTimeType', null, array(
-=======
-        $view = $this->factory->create(static::TESTED_TYPE, null, array(
->>>>>>> ea8025b8
+        $view = $this->factory->create(static::TESTED_TYPE, null, array(
             'required' => true,
             'with_seconds' => true,
         ))
@@ -386,11 +330,7 @@
 
     public function testPassPlaceholderAsString()
     {
-<<<<<<< HEAD
-        $form = $this->factory->create('Symfony\Component\Form\Extension\Core\Type\DateTimeType', null, array(
-=======
-        $view = $this->factory->create(static::TESTED_TYPE, null, array(
->>>>>>> ea8025b8
+        $view = $this->factory->create(static::TESTED_TYPE, null, array(
             'placeholder' => 'Empty',
             'with_seconds' => true,
         ))
@@ -409,11 +349,7 @@
      */
     public function testPassEmptyValueBC()
     {
-<<<<<<< HEAD
-        $form = $this->factory->create('Symfony\Component\Form\Extension\Core\Type\DateTimeType', null, array(
-=======
-        $view = $this->factory->create(static::TESTED_TYPE, null, array(
->>>>>>> ea8025b8
+        $view = $this->factory->create(static::TESTED_TYPE, null, array(
             'empty_value' => 'Empty',
             'with_seconds' => true,
         ))
@@ -435,11 +371,7 @@
 
     public function testPassPlaceholderAsArray()
     {
-<<<<<<< HEAD
-        $form = $this->factory->create('Symfony\Component\Form\Extension\Core\Type\DateTimeType', null, array(
-=======
-        $view = $this->factory->create(static::TESTED_TYPE, null, array(
->>>>>>> ea8025b8
+        $view = $this->factory->create(static::TESTED_TYPE, null, array(
             'placeholder' => array(
                 'year' => 'Empty year',
                 'month' => 'Empty month',
@@ -462,11 +394,7 @@
 
     public function testPassPlaceholderAsPartialArrayAddEmptyIfNotRequired()
     {
-<<<<<<< HEAD
-        $form = $this->factory->create('Symfony\Component\Form\Extension\Core\Type\DateTimeType', null, array(
-=======
-        $view = $this->factory->create(static::TESTED_TYPE, null, array(
->>>>>>> ea8025b8
+        $view = $this->factory->create(static::TESTED_TYPE, null, array(
             'required' => false,
             'placeholder' => array(
                 'year' => 'Empty year',
@@ -488,11 +416,7 @@
 
     public function testPassPlaceholderAsPartialArrayAddNullIfRequired()
     {
-<<<<<<< HEAD
-        $form = $this->factory->create('Symfony\Component\Form\Extension\Core\Type\DateTimeType', null, array(
-=======
-        $view = $this->factory->create(static::TESTED_TYPE, null, array(
->>>>>>> ea8025b8
+        $view = $this->factory->create(static::TESTED_TYPE, null, array(
             'required' => true,
             'placeholder' => array(
                 'year' => 'Empty year',
@@ -514,11 +438,7 @@
 
     public function testPassHtml5TypeIfSingleTextAndHtml5Format()
     {
-<<<<<<< HEAD
-        $form = $this->factory->create('Symfony\Component\Form\Extension\Core\Type\DateTimeType', null, array(
-=======
-        $view = $this->factory->create(static::TESTED_TYPE, null, array(
->>>>>>> ea8025b8
+        $view = $this->factory->create(static::TESTED_TYPE, null, array(
             'widget' => 'single_text',
         ))
             ->createView();
@@ -528,11 +448,7 @@
 
     public function testDontPassHtml5TypeIfHtml5NotAllowed()
     {
-<<<<<<< HEAD
-        $form = $this->factory->create('Symfony\Component\Form\Extension\Core\Type\DateTimeType', null, array(
-=======
-        $view = $this->factory->create(static::TESTED_TYPE, null, array(
->>>>>>> ea8025b8
+        $view = $this->factory->create(static::TESTED_TYPE, null, array(
             'widget' => 'single_text',
             'html5' => false,
         ))
@@ -543,11 +459,7 @@
 
     public function testDontPassHtml5TypeIfNotHtml5Format()
     {
-<<<<<<< HEAD
-        $form = $this->factory->create('Symfony\Component\Form\Extension\Core\Type\DateTimeType', null, array(
-=======
-        $view = $this->factory->create(static::TESTED_TYPE, null, array(
->>>>>>> ea8025b8
+        $view = $this->factory->create(static::TESTED_TYPE, null, array(
             'widget' => 'single_text',
             'format' => 'yyyy-MM-dd HH:mm',
         ))
@@ -558,11 +470,7 @@
 
     public function testDontPassHtml5TypeIfNotSingleText()
     {
-<<<<<<< HEAD
-        $form = $this->factory->create('Symfony\Component\Form\Extension\Core\Type\DateTimeType', null, array(
-=======
-        $view = $this->factory->create(static::TESTED_TYPE, null, array(
->>>>>>> ea8025b8
+        $view = $this->factory->create(static::TESTED_TYPE, null, array(
             'widget' => 'text',
         ))
             ->createView();
@@ -573,11 +481,7 @@
     public function testDateTypeChoiceErrorsBubbleUp()
     {
         $error = new FormError('Invalid!');
-<<<<<<< HEAD
-        $form = $this->factory->create('Symfony\Component\Form\Extension\Core\Type\DateTimeType', null);
-=======
         $form = $this->factory->create(static::TESTED_TYPE, null);
->>>>>>> ea8025b8
 
         $form['date']->addError($error);
 
@@ -588,11 +492,7 @@
     public function testDateTypeSingleTextErrorsBubbleUp()
     {
         $error = new FormError('Invalid!');
-<<<<<<< HEAD
-        $form = $this->factory->create('Symfony\Component\Form\Extension\Core\Type\DateTimeType', null, array(
-=======
-        $form = $this->factory->create(static::TESTED_TYPE, null, array(
->>>>>>> ea8025b8
+        $form = $this->factory->create(static::TESTED_TYPE, null, array(
             'date_widget' => 'single_text',
         ));
 
@@ -605,11 +505,7 @@
     public function testTimeTypeChoiceErrorsBubbleUp()
     {
         $error = new FormError('Invalid!');
-<<<<<<< HEAD
-        $form = $this->factory->create('Symfony\Component\Form\Extension\Core\Type\DateTimeType', null);
-=======
         $form = $this->factory->create(static::TESTED_TYPE, null);
->>>>>>> ea8025b8
 
         $form['time']->addError($error);
 
@@ -620,11 +516,7 @@
     public function testTimeTypeSingleTextErrorsBubbleUp()
     {
         $error = new FormError('Invalid!');
-<<<<<<< HEAD
-        $form = $this->factory->create('Symfony\Component\Form\Extension\Core\Type\DateTimeType', null, array(
-=======
-        $form = $this->factory->create(static::TESTED_TYPE, null, array(
->>>>>>> ea8025b8
+        $form = $this->factory->create(static::TESTED_TYPE, null, array(
             'time_widget' => 'single_text',
         ));
 
@@ -634,10 +526,9 @@
         $this->assertSame(array($error), iterator_to_array($form->getErrors()));
     }
 
-<<<<<<< HEAD
     public function testPassDefaultChoiceTranslationDomain()
     {
-        $form = $this->factory->create('Symfony\Component\Form\Extension\Core\Type\DateTimeType', null, array(
+        $form = $this->factory->create(static::TESTED_TYPE, null, array(
             'with_seconds' => true,
         ));
 
@@ -653,7 +544,7 @@
 
     public function testPassChoiceTranslationDomainAsString()
     {
-        $form = $this->factory->create('Symfony\Component\Form\Extension\Core\Type\DateTimeType', null, array(
+        $form = $this->factory->create(static::TESTED_TYPE, null, array(
             'choice_translation_domain' => 'messages',
             'with_seconds' => true,
         ));
@@ -669,7 +560,7 @@
 
     public function testPassChoiceTranslationDomainAsArray()
     {
-        $form = $this->factory->create('Symfony\Component\Form\Extension\Core\Type\DateTimeType', null, array(
+        $form = $this->factory->create(static::TESTED_TYPE, null, array(
             'choice_translation_domain' => array(
                 'year' => 'foo',
                 'month' => 'test',
@@ -686,7 +577,8 @@
         $this->assertSame('foo', $view['time']['hour']->vars['choice_translation_domain']);
         $this->assertFalse($view['time']['minute']->vars['choice_translation_domain']);
         $this->assertSame('test', $view['time']['second']->vars['choice_translation_domain']);
-=======
+    }
+
     public function testSubmitNull($expected = null, $norm = null, $view = null)
     {
         parent::testSubmitNull($expected, $norm, array(
@@ -722,6 +614,5 @@
         $this->assertNull($form->getData());
         $this->assertNull($form->getNormData());
         $this->assertSame('', $form->getViewData());
->>>>>>> ea8025b8
     }
 }