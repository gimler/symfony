--- conflicted
+++ resolved
@@ -72,12 +72,4 @@
     {
         $this->array = $data;
     }
-<<<<<<< HEAD
-=======
-
-    public function unserialize($serialized): void
-    {
-        $this->__unserialize((array) unserialize((string) $serialized));
-    }
->>>>>>> a1b6b064
 }