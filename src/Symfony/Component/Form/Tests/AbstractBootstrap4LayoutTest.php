<?php

/*
 * This file is part of the Symfony package.
 *
 * (c) Fabien Potencier <fabien@symfony.com>
 *
 * For the full copyright and license information, please view the LICENSE
 * file that was distributed with this source code.
 */

namespace Symfony\Component\Form\Tests;

use Symfony\Component\Form\Extension\Core\Type\ButtonType;
use Symfony\Component\Form\Extension\Core\Type\CheckboxType;
use Symfony\Component\Form\Extension\Core\Type\ChoiceType;
use Symfony\Component\Form\Extension\Core\Type\DateType;
use Symfony\Component\Form\Extension\Core\Type\FileType;
use Symfony\Component\Form\Extension\Core\Type\MoneyType;
use Symfony\Component\Form\Extension\Core\Type\PercentType;
use Symfony\Component\Form\Extension\Core\Type\RadioType;
use Symfony\Component\Form\Extension\Core\Type\TextType;
use Symfony\Component\Form\FormError;

/**
 * Abstract class providing test cases for the Bootstrap 4 Twig form theme.
 *
 * @author Hidde Wieringa <hidde@hiddewieringa.nl>
 */
abstract class AbstractBootstrap4LayoutTest extends AbstractBootstrap3LayoutTest
{
    public function testRow()
    {
        $form = $this->factory->createNamed('name', TextType::class);
        $form->addError(new FormError('[trans]Error![/trans]'));
        $view = $form->createView();
        $html = $this->renderRow($view);

        $this->assertMatchesXpath($html,
            '/div
    [
        ./label[@for="name"]
        [
            ./span[@class="alert alert-danger d-block"]
                [./span[@class="mb-0 d-block"]
                    [./span[.="[trans]Error[/trans]"]]
                    [./span[.="[trans]Error![/trans]"]]
                ]
                [count(./span)=1]
        ]
        /following-sibling::input[@id="name"]
    ]
'
        );
    }

    public function testLabelOnForm()
    {
        $form = $this->factory->createNamed('name', DateType::class);
        $view = $form->createView();
        $this->renderWidget($view, array('label' => 'foo'));
        $html = $this->renderLabel($view);

        $this->assertMatchesXpath($html,
'/legend
    [@class="col-form-label required"]
    [.="[trans]Name[/trans]"]
'
        );
    }

    public function testLabelDoesNotRenderFieldAttributes()
    {
        $form = $this->factory->createNamed('name', TextType::class);
        $html = $this->renderLabel($form->createView(), null, array(
            'attr' => array(
                'class' => 'my&class',
            ),
        ));

        $this->assertMatchesXpath($html,
'/label
    [@for="name"]
    [@class="form-control-label required"]
'
        );
    }

    public function testLabelWithCustomAttributesPassedDirectly()
    {
        $form = $this->factory->createNamed('name', TextType::class);
        $html = $this->renderLabel($form->createView(), null, array(
            'label_attr' => array(
                'class' => 'my&class',
            ),
        ));

        $this->assertMatchesXpath($html,
'/label
    [@for="name"]
    [@class="my&class form-control-label required"]
'
        );
    }

    public function testLabelWithCustomTextAndCustomAttributesPassedDirectly()
    {
        $form = $this->factory->createNamed('name', TextType::class);
        $html = $this->renderLabel($form->createView(), 'Custom label', array(
            'label_attr' => array(
                'class' => 'my&class',
            ),
        ));

        $this->assertMatchesXpath($html,
'/label
    [@for="name"]
    [@class="my&class form-control-label required"]
    [.="[trans]Custom label[/trans]"]
'
        );
    }

    public function testLabelWithCustomTextAsOptionAndCustomAttributesPassedDirectly()
    {
        $form = $this->factory->createNamed('name', TextType::class, null, array(
            'label' => 'Custom label',
        ));
        $html = $this->renderLabel($form->createView(), null, array(
            'label_attr' => array(
                'class' => 'my&class',
            ),
        ));

        $this->assertMatchesXpath($html,
'/label
    [@for="name"]
    [@class="my&class form-control-label required"]
    [.="[trans]Custom label[/trans]"]
'
        );
    }

    public function testLegendOnExpandedType()
    {
        $form = $this->factory->createNamed('name', ChoiceType::class, null, array(
            'label' => 'Custom label',
            'expanded' => true,
            'choices' => array('Choice&A' => '&a', 'Choice&B' => '&b'),
        ));
        $view = $form->createView();
        $this->renderWidget($view);
        $html = $this->renderLabel($view);

        $this->assertMatchesXpath($html,
'/legend
    [@class="col-form-label required"]
    [.="[trans]Custom label[/trans]"]
'
        );
    }

    public function testErrors()
    {
        $form = $this->factory->createNamed('name', TextType::class);
        $form->addError(new FormError('[trans]Error 1[/trans]'));
        $form->addError(new FormError('[trans]Error 2[/trans]'));
        $view = $form->createView();
        $html = $this->renderErrors($view);

        $this->assertMatchesXpath($html,
'/span
    [@class="alert alert-danger d-block"]
    [
        ./span[@class="mb-0 d-block"]
            [./span[.="[trans]Error[/trans]"]]
            [./span[.="[trans]Error 1[/trans]"]]

        /following-sibling::span[@class="mb-0 d-block"]
            [./span[.="[trans]Error[/trans]"]]
            [./span[.="[trans]Error 2[/trans]"]]
    ]
    [count(./span)=2]
'
        );
    }

    public function testErrorWithNoLabel()
    {
<<<<<<< HEAD
        $form = $this->factory->createNamed('name', 'Symfony\Component\Form\Extension\Core\Type\TextType', array('label' => false));
=======
        $form = $this->factory->createNamed('name', TextType::class, array('label' => false));
>>>>>>> 5327957f
        $form->addError(new FormError('[trans]Error 1[/trans]'));
        $view = $form->createView();
        $html = $this->renderLabel($view);

        $this->assertMatchesXpath($html, '//span[.="[trans]Error[/trans]"]');
    }

    public function testCheckedCheckbox()
    {
        $form = $this->factory->createNamed('name', CheckboxType::class, true);

        $this->assertWidgetMatchesXpath($form->createView(), array('id' => 'my&id', 'attr' => array('class' => 'my&class')),
'/div
    [@class="form-check"]
    [
        ./input[@type="checkbox"][@name="name"][@id="my&id"][@class="my&class form-check-input"][@checked="checked"][@value="1"]
        /following-sibling::label
            [.="[trans]Name[/trans]"]
            [@class="form-check-label required"]
    ]
'
        );
    }

    public function testSingleChoiceAttributesWithMainAttributes()
    {
        $form = $this->factory->createNamed('name', ChoiceType::class, '&a', array(
            'choices' => array('Choice&A' => '&a', 'Choice&B' => '&b'),
            'multiple' => false,
            'expanded' => false,
            'attr' => array('class' => 'bar&baz'),
        ));

        $this->assertWidgetMatchesXpath($form->createView(), array('attr' => array('class' => 'bar&baz')),
'/select
    [@name="name"]
    [@class="bar&baz form-control"]
    [not(@required)]
    [
        ./option[@value="&a"][@selected="selected"][.="[trans]Choice&A[/trans]"]
        /following-sibling::option[@value="&b"][not(@selected)][.="[trans]Choice&B[/trans]"]
    ]
    [count(./option)=2]
'
        );
    }

    public function testSingleExpandedChoiceAttributesWithMainAttributes()
    {
        $form = $this->factory->createNamed('name', ChoiceType::class, '&a', array(
            'choices' => array('Choice&A' => '&a', 'Choice&B' => '&b'),
            'multiple' => false,
            'expanded' => true,
            'attr' => array('class' => 'bar&baz'),
        ));

        $this->assertWidgetMatchesXpath($form->createView(), array('attr' => array('class' => 'bar&baz')),
'/div
    [@class="bar&baz"]
    [
        ./div
            [@class="form-check"]
            [
                ./input[@type="radio"][@name="name"][@id="name_0"][@value="&a"][@checked]
                /following-sibling::label
                    [.="[trans]Choice&A[/trans]"]
            ]
        /following-sibling::div
            [@class="form-check"]
            [
                ./input[@type="radio"][@name="name"][@id="name_1"][@value="&b"][not(@checked)]
                /following-sibling::label
                    [.="[trans]Choice&B[/trans]"]
            ]
        /following-sibling::input[@type="hidden"][@id="name__token"]
    ]
'
        );
    }

    public function testUncheckedCheckbox()
    {
        $form = $this->factory->createNamed('name', CheckboxType::class, false);

        $this->assertWidgetMatchesXpath($form->createView(), array('id' => 'my&id', 'attr' => array('class' => 'my&class')),
'/div
    [@class="form-check"]
    [
        ./input[@type="checkbox"][@name="name"][@id="my&id"][@class="my&class form-check-input"][not(@checked)]
        /following-sibling::label
            [.="[trans]Name[/trans]"]
    ]
'
        );
    }

    public function testCheckboxWithValue()
    {
        $form = $this->factory->createNamed('name', CheckboxType::class, false, array(
            'value' => 'foo&bar',
        ));

        $this->assertWidgetMatchesXpath($form->createView(), array('id' => 'my&id', 'attr' => array('class' => 'my&class')),
'/div
    [@class="form-check"]
    [
        ./input[@type="checkbox"][@name="name"][@id="my&id"][@class="my&class form-check-input"][@value="foo&bar"]
        /following-sibling::label
            [.="[trans]Name[/trans]"]
    ]
'
        );
    }

    public function testSingleChoiceExpanded()
    {
        $form = $this->factory->createNamed('name', ChoiceType::class, '&a', array(
            'choices' => array('Choice&A' => '&a', 'Choice&B' => '&b'),
            'multiple' => false,
            'expanded' => true,
        ));

        $this->assertWidgetMatchesXpath($form->createView(), array(),
'/div
    [
        ./div
            [@class="form-check"]
            [
                ./input[@type="radio"][@name="name"][@id="name_0"][@value="&a"][@checked]
                /following-sibling::label
                    [.="[trans]Choice&A[/trans]"]
            ]
        /following-sibling::div
            [@class="form-check"]
            [
                ./input[@type="radio"][@name="name"][@id="name_1"][@value="&b"][not(@checked)]
                /following-sibling::label
                    [.="[trans]Choice&B[/trans]"]
            ]
        /following-sibling::input[@type="hidden"][@id="name__token"]
    ]
'
        );
    }

    public function testSingleChoiceExpandedWithLabelsAsFalse()
    {
        $form = $this->factory->createNamed('name', ChoiceType::class, '&a', array(
            'choices' => array('Choice&A' => '&a', 'Choice&B' => '&b'),
            'choice_label' => false,
            'multiple' => false,
            'expanded' => true,
        ));

        $this->assertWidgetMatchesXpath($form->createView(), array(),
'/div
    [
        ./div
            [@class="form-check"]
            [
                ./input[@type="radio"][@name="name"][@id="name_0"][@value="&a"][@checked]
                /following-sibling::label
            ]
        /following-sibling::div
            [@class="form-check"]
            [
                ./input[@type="radio"][@name="name"][@id="name_1"][@value="&b"][not(@checked)]
                /following-sibling::label
            ]
        /following-sibling::input[@type="hidden"][@id="name__token"]
    ]
'
        );
    }

    public function testSingleChoiceExpandedWithLabelsSetByCallable()
    {
        $form = $this->factory->createNamed('name', ChoiceType::class, '&a', array(
            'choices' => array('Choice&A' => '&a', 'Choice&B' => '&b', 'Choice&C' => '&c'),
            'choice_label' => function ($choice, $label, $value) {
                if ('&b' === $choice) {
                    return false;
                }

                return 'label.'.$value;
            },
            'multiple' => false,
            'expanded' => true,
        ));

        $this->assertWidgetMatchesXpath($form->createView(), array(),
'/div
    [
        ./div
            [@class="form-check"]
            [
                ./input[@type="radio"][@name="name"][@id="name_0"][@value="&a"][@checked]
                /following-sibling::label
                    [.="[trans]label.&a[/trans]"]
            ]
        /following-sibling::div
            [@class="form-check"]
            [
                ./input[@type="radio"][@name="name"][@id="name_1"][@value="&b"][not(@checked)]
                /following-sibling::label
            ]
        /following-sibling::div
            [@class="form-check"]
            [
                ./input[@type="radio"][@name="name"][@id="name_2"][@value="&c"][not(@checked)]
                /following-sibling::label
                    [.="[trans]label.&c[/trans]"]
            ]
        /following-sibling::input[@type="hidden"][@id="name__token"]
    ]
'
        );
    }

    public function testSingleChoiceExpandedWithLabelsSetFalseByCallable()
    {
        $form = $this->factory->createNamed('name', ChoiceType::class, '&a', array(
            'choices' => array('Choice&A' => '&a', 'Choice&B' => '&b'),
            'choice_label' => function () {
                return false;
            },
            'multiple' => false,
            'expanded' => true,
        ));

        $this->assertWidgetMatchesXpath($form->createView(), array(),
'/div
    [
        ./div
            [@class="form-check"]
            [
                ./input[@type="radio"][@name="name"][@id="name_0"][@value="&a"][@checked]
                /following-sibling::label
            ]
        /following-sibling::div
            [@class="form-check"]
            [
                ./input[@type="radio"][@name="name"][@id="name_1"][@value="&b"][not(@checked)]
                /following-sibling::label
            ]
        /following-sibling::input[@type="hidden"][@id="name__token"]
    ]
'
        );
    }

    public function testSingleChoiceExpandedWithoutTranslation()
    {
        $form = $this->factory->createNamed('name', ChoiceType::class, '&a', array(
            'choices' => array('Choice&A' => '&a', 'Choice&B' => '&b'),
            'multiple' => false,
            'expanded' => true,
            'choice_translation_domain' => false,
        ));

        $this->assertWidgetMatchesXpath($form->createView(), array(),
'/div
    [
        ./div
            [@class="form-check"]
            [
                ./input[@type="radio"][@name="name"][@id="name_0"][@value="&a"][@checked]
                /following-sibling::label
                    [.="Choice&A"]
            ]
        /following-sibling::div
            [@class="form-check"]
            [
                ./input[@type="radio"][@name="name"][@id="name_1"][@value="&b"][not(@checked)]
                /following-sibling::label
                    [.="Choice&B"]
            ]
        /following-sibling::input[@type="hidden"][@id="name__token"]
    ]
'
        );
    }

    public function testSingleChoiceExpandedAttributes()
    {
        $form = $this->factory->createNamed('name', ChoiceType::class, '&a', array(
            'choices' => array('Choice&A' => '&a', 'Choice&B' => '&b'),
            'choice_attr' => array('Choice&B' => array('class' => 'foo&bar')),
            'multiple' => false,
            'expanded' => true,
        ));

        $this->assertWidgetMatchesXpath($form->createView(), array(),
'/div
    [
        ./div
            [@class="form-check"]
            [
                ./input[@type="radio"][@name="name"][@id="name_0"][@value="&a"][@checked]
                /following-sibling::label
                    [.="[trans]Choice&A[/trans]"]
            ]
        /following-sibling::div
            [@class="form-check"]
            [
                ./input[@type="radio"][@name="name"][@id="name_1"][@value="&b"][not(@checked)][@class="foo&bar form-check-input"]
                /following-sibling::label
                    [.="[trans]Choice&B[/trans]"]
            ]
        /following-sibling::input[@type="hidden"][@id="name__token"]
    ]
'
        );
    }

    public function testSingleChoiceExpandedWithPlaceholder()
    {
        $form = $this->factory->createNamed('name', ChoiceType::class, '&a', array(
            'choices' => array('Choice&A' => '&a', 'Choice&B' => '&b'),
            'multiple' => false,
            'expanded' => true,
            'placeholder' => 'Test&Me',
            'required' => false,
        ));

        $this->assertWidgetMatchesXpath($form->createView(), array(),
'/div
    [
        ./div
            [@class="form-check"]
            [
                ./input[@type="radio"][@name="name"][@id="name_placeholder"][not(@checked)]
                /following-sibling::label
                    [.="[trans]Test&Me[/trans]"]
            ]
        /following-sibling::div
            [@class="form-check"]
            [
                ./input[@type="radio"][@name="name"][@id="name_0"][@checked]
                /following-sibling::label
                    [.="[trans]Choice&A[/trans]"]
            ]
        /following-sibling::div
            [@class="form-check"]
            [
                ./input[@type="radio"][@name="name"][@id="name_1"][not(@checked)]
                /following-sibling::label
                    [.="[trans]Choice&B[/trans]"]
            ]
        /following-sibling::input[@type="hidden"][@id="name__token"]
    ]
'
        );
    }

    public function testSingleChoiceExpandedWithPlaceholderWithoutTranslation()
    {
        $form = $this->factory->createNamed('name', ChoiceType::class, '&a', array(
            'choices' => array('Choice&A' => '&a', 'Choice&B' => '&b'),
            'multiple' => false,
            'expanded' => true,
            'required' => false,
            'choice_translation_domain' => false,
            'placeholder' => 'Placeholder&Not&Translated',
        ));

        $this->assertWidgetMatchesXpath($form->createView(), array(),
'/div
    [
        ./div
            [@class="form-check"]
            [
                ./input[@type="radio"][@name="name"][@id="name_placeholder"][not(@checked)]
                /following-sibling::label
                    [.="Placeholder&Not&Translated"]
            ]
        /following-sibling::div
            [@class="form-check"]
            [
                ./input[@type="radio"][@name="name"][@id="name_0"][@checked]
                /following-sibling::label
                    [.="Choice&A"]
            ]
        /following-sibling::div
            [@class="form-check"]
            [
                ./input[@type="radio"][@name="name"][@id="name_1"][not(@checked)]
                /following-sibling::label
                    [.="Choice&B"]
            ]
        /following-sibling::input[@type="hidden"][@id="name__token"]
    ]
'
        );
    }

    public function testSingleChoiceExpandedWithBooleanValue()
    {
        $form = $this->factory->createNamed('name', ChoiceType::class, true, array(
            'choices' => array('Choice&A' => '1', 'Choice&B' => '0'),
            'multiple' => false,
            'expanded' => true,
        ));

        $this->assertWidgetMatchesXpath($form->createView(), array(),
'/div
    [
        ./div
            [@class="form-check"]
            [
                ./input[@type="radio"][@name="name"][@id="name_0"][@checked]
                /following-sibling::label
                    [.="[trans]Choice&A[/trans]"]
            ]
        /following-sibling::div
            [@class="form-check"]
            [
                ./input[@type="radio"][@name="name"][@id="name_1"][not(@checked)]
                /following-sibling::label
                    [.="[trans]Choice&B[/trans]"]
            ]
        /following-sibling::input[@type="hidden"][@id="name__token"]
    ]
'
        );
    }

    public function testMultipleChoiceExpanded()
    {
        $form = $this->factory->createNamed('name', ChoiceType::class, array('&a', '&c'), array(
            'choices' => array('Choice&A' => '&a', 'Choice&B' => '&b', 'Choice&C' => '&c'),
            'multiple' => true,
            'expanded' => true,
            'required' => true,
        ));

        $this->assertWidgetMatchesXpath($form->createView(), array(),
'/div
    [
        ./div
            [@class="form-check"]
            [
                ./input[@type="checkbox"][@name="name[]"][@id="name_0"][@checked][not(@required)]
                /following-sibling::label
                    [.="[trans]Choice&A[/trans]"]
            ]
        /following-sibling::div
            [@class="form-check"]
            [
                ./input[@type="checkbox"][@name="name[]"][@id="name_1"][not(@checked)][not(@required)]
                /following-sibling::label
                    [.="[trans]Choice&B[/trans]"]
            ]
        /following-sibling::div
            [@class="form-check"]
            [
                ./input[@type="checkbox"][@name="name[]"][@id="name_2"][@checked][not(@required)]
                /following-sibling::label
                    [.="[trans]Choice&C[/trans]"]
            ]
        /following-sibling::input[@type="hidden"][@id="name__token"]
    ]
'
        );
    }

    public function testMultipleChoiceExpandedWithLabelsAsFalse()
    {
        $form = $this->factory->createNamed('name', ChoiceType::class, array('&a'), array(
            'choices' => array('Choice&A' => '&a', 'Choice&B' => '&b'),
            'choice_label' => false,
            'multiple' => true,
            'expanded' => true,
        ));

        $this->assertWidgetMatchesXpath($form->createView(), array(),
'/div
    [
        ./div
            [@class="form-check"]
            [
                ./input[@type="checkbox"][@name="name[]"][@id="name_0"][@value="&a"][@checked]
                /following-sibling::label
            ]
        /following-sibling::div
            [@class="form-check"]
            [
                ./input[@type="checkbox"][@name="name[]"][@id="name_1"][@value="&b"][not(@checked)]
                /following-sibling::label
            ]
        /following-sibling::input[@type="hidden"][@id="name__token"]
    ]
'
        );
    }

    public function testMultipleChoiceExpandedWithLabelsSetByCallable()
    {
        $form = $this->factory->createNamed('name', ChoiceType::class, array('&a'), array(
            'choices' => array('Choice&A' => '&a', 'Choice&B' => '&b', 'Choice&C' => '&c'),
            'choice_label' => function ($choice, $label, $value) {
                if ('&b' === $choice) {
                    return false;
                }

                return 'label.'.$value;
            },
            'multiple' => true,
            'expanded' => true,
        ));

        $this->assertWidgetMatchesXpath($form->createView(), array(),
            '/div
    [
        ./div
            [@class="form-check"]
            [
                ./input[@type="checkbox"][@name="name[]"][@id="name_0"][@value="&a"][@checked]
                /following-sibling::label
                    [.="[trans]label.&a[/trans]"]
            ]
        /following-sibling::div
            [@class="form-check"]
            [
                ./input[@type="checkbox"][@name="name[]"][@id="name_1"][@value="&b"][not(@checked)]
                /following-sibling::label
            ]
        /following-sibling::div
            [@class="form-check"]
            [
                ./input[@type="checkbox"][@name="name[]"][@id="name_2"][@value="&c"][not(@checked)]
                /following-sibling::label
                    [.="[trans]label.&c[/trans]"]
            ]
        /following-sibling::input[@type="hidden"][@id="name__token"]
    ]
'
        );
    }

    public function testMultipleChoiceExpandedWithLabelsSetFalseByCallable()
    {
        $form = $this->factory->createNamed('name', ChoiceType::class, array('&a'), array(
            'choices' => array('Choice&A' => '&a', 'Choice&B' => '&b'),
            'choice_label' => function () {
                return false;
            },
            'multiple' => true,
            'expanded' => true,
        ));

        $this->assertWidgetMatchesXpath($form->createView(), array(),
'/div
    [
        ./div
            [@class="form-check"]
            [
                ./input[@type="checkbox"][@name="name[]"][@id="name_0"][@value="&a"][@checked]
                /following-sibling::label
            ]
        /following-sibling::div
            [@class="form-check"]
            [
                ./input[@type="checkbox"][@name="name[]"][@id="name_1"][@value="&b"][not(@checked)]
                /following-sibling::label
            ]
        /following-sibling::input[@type="hidden"][@id="name__token"]
    ]
'
        );
    }

    public function testMultipleChoiceExpandedWithoutTranslation()
    {
        $form = $this->factory->createNamed('name', ChoiceType::class, array('&a', '&c'), array(
            'choices' => array('Choice&A' => '&a', 'Choice&B' => '&b', 'Choice&C' => '&c'),
            'multiple' => true,
            'expanded' => true,
            'required' => true,
            'choice_translation_domain' => false,
        ));

        $this->assertWidgetMatchesXpath($form->createView(), array(),
'/div
    [
        ./div
            [@class="form-check"]
            [
                ./input[@type="checkbox"][@name="name[]"][@id="name_0"][@checked][not(@required)]
                /following-sibling::label
                    [.="Choice&A"]
            ]
        /following-sibling::div
            [@class="form-check"]
            [
                ./input[@type="checkbox"][@name="name[]"][@id="name_1"][not(@checked)][not(@required)]
                /following-sibling::label
                    [.="Choice&B"]
            ]
        /following-sibling::div
            [@class="form-check"]
            [
                ./input[@type="checkbox"][@name="name[]"][@id="name_2"][@checked][not(@required)]
                /following-sibling::label
                    [.="Choice&C"]
            ]
        /following-sibling::input[@type="hidden"][@id="name__token"]
    ]
'
        );
    }

    public function testMultipleChoiceExpandedAttributes()
    {
        $form = $this->factory->createNamed('name', ChoiceType::class, array('&a', '&c'), array(
            'choices' => array('Choice&A' => '&a', 'Choice&B' => '&b', 'Choice&C' => '&c'),
            'choice_attr' => array('Choice&B' => array('class' => 'foo&bar')),
            'multiple' => true,
            'expanded' => true,
            'required' => true,
        ));

        $this->assertWidgetMatchesXpath($form->createView(), array(),
'/div
    [
        ./div
            [@class="form-check"]
            [
                ./input[@type="checkbox"][@name="name[]"][@id="name_0"][@checked][not(@required)]
                /following-sibling::label
                    [.="[trans]Choice&A[/trans]"]
            ]
        /following-sibling::div
            [@class="form-check"]
            [
                ./input[@type="checkbox"][@name="name[]"][@id="name_1"][not(@checked)][not(@required)][@class="foo&bar form-check-input"]
                /following-sibling::label
                    [.="[trans]Choice&B[/trans]"]
            ]
        /following-sibling::div
            [@class="form-check"]
            [
                ./input[@type="checkbox"][@name="name[]"][@id="name_2"][@checked][not(@required)]
                /following-sibling::label
                    [.="[trans]Choice&C[/trans]"]
            ]
        /following-sibling::input[@type="hidden"][@id="name__token"]
    ]
'
        );
    }

    public function testCheckedRadio()
    {
        $form = $this->factory->createNamed('name', RadioType::class, true);

        $this->assertWidgetMatchesXpath($form->createView(), array('id' => 'my&id', 'attr' => array('class' => 'my&class')),
'/div
    [@class="form-check"]
    [
        ./input
            [@id="my&id"]
            [@type="radio"]
            [@name="name"]
            [@class="my&class form-check-input"]
            [@checked="checked"]
            [@value="1"]
        /following-sibling::label
            [@class="form-check-label required"]
    ]
'
        );
    }

    public function testUncheckedRadio()
    {
        $form = $this->factory->createNamed('name', RadioType::class, false);

        $this->assertWidgetMatchesXpath($form->createView(), array('id' => 'my&id', 'attr' => array('class' => 'my&class')),
'/div
    [@class="form-check"]
    [
        ./input
            [@id="my&id"]
            [@type="radio"]
            [@name="name"]
            [@class="my&class form-check-input"]
            [not(@checked)]
        /following-sibling::label
            [@class="form-check-label required"]
    ]
'
        );
    }

    public function testRadioWithValue()
    {
        $form = $this->factory->createNamed('name', RadioType::class, false, array(
            'value' => 'foo&bar',
        ));

        $this->assertWidgetMatchesXpath($form->createView(), array('id' => 'my&id', 'attr' => array('class' => 'my&class')),
'/div
    [@class="form-check"]
    [
        ./input
            [@id="my&id"]
            [@type="radio"]
            [@name="name"]
            [@class="my&class form-check-input"]
            [@value="foo&bar"]
        /following-sibling::label
            [@class="form-check-label required"]
            [@for="my&id"]
    ]
'
        );
    }

    public function testButtonAttributeNameRepeatedIfTrue()
    {
        $form = $this->factory->createNamed('button', ButtonType::class, null, array(
            'attr' => array('foo' => true),
        ));

        $html = $this->renderWidget($form->createView());

        // foo="foo"
        $this->assertSame('<button type="button" id="button" name="button" foo="foo" class="btn-secondary btn">[trans]Button[/trans]</button>', $html);
    }

    public function testFile()
    {
        $form = $this->factory->createNamed('name', FileType::class);

        $this->assertWidgetMatchesXpath($form->createView(), array('attr' => array('class' => 'my&class form-control-file')),
'/input
    [@type="file"]
'
        );
    }

    public function testMoney()
    {
        $form = $this->factory->createNamed('name', MoneyType::class, 1234.56, array(
            'currency' => 'EUR',
        ));

        $this->assertWidgetMatchesXpath($form->createView(), array('id' => 'my&id', 'attr' => array('class' => 'my&class')),
            '/div
    [@class="input-group"]
    [
        ./div
            [@class="input-group-prepend"]
            [
                ./span
                    [@class="input-group-text"]
                    [contains(.., "€")]
            ]
        /following-sibling::input
            [@id="my&id"]
            [@type="text"]
            [@name="name"]
            [@class="my&class form-control"]
            [@value="1234.56"]
    ]
'
        );
    }

    public function testPercent()
    {
        $form = $this->factory->createNamed('name', PercentType::class, 0.1);

        $this->assertWidgetMatchesXpath($form->createView(), array('id' => 'my&id', 'attr' => array('class' => 'my&class')),
            '/div
    [@class="input-group"]
    [
        ./input
            [@id="my&id"]
            [@type="text"]
            [@name="name"]
            [@class="my&class form-control"]
            [@value="10"]
            /following-sibling::div
                [@class="input-group-append"]
                [
                    ./span
                    [@class="input-group-text"]
                    [contains(.., "%")]
                ]
    ]
'
        );
    }
}<|MERGE_RESOLUTION|>--- conflicted
+++ resolved
@@ -187,11 +187,7 @@
 
     public function testErrorWithNoLabel()
     {
-<<<<<<< HEAD
-        $form = $this->factory->createNamed('name', 'Symfony\Component\Form\Extension\Core\Type\TextType', array('label' => false));
-=======
         $form = $this->factory->createNamed('name', TextType::class, array('label' => false));
->>>>>>> 5327957f
         $form->addError(new FormError('[trans]Error 1[/trans]'));
         $view = $form->createView();
         $html = $this->renderLabel($view);
