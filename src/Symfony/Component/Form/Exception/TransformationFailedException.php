<?php

/*
 * This file is part of the Symfony package.
 *
 * (c) Fabien Potencier <fabien@symfony.com>
 *
 * For the full copyright and license information, please view the LICENSE
 * file that was distributed with this source code.
 */

namespace Symfony\Component\Form\Exception;

/**
 * Indicates a value transformation error.
 *
 * @author Bernhard Schussek <bschussek@gmail.com>
 */
class TransformationFailedException extends RuntimeException
{
    private ?string $invalidMessage;
    private array $invalidMessageParameters;

    public function __construct(string $message = '', int $code = 0, ?\Throwable $previous = null, ?string $invalidMessage = null, array $invalidMessageParameters = [])
    {
        parent::__construct($message, $code, $previous);

        $this->setInvalidMessage($invalidMessage, $invalidMessageParameters);
    }

    /**
     * Sets the message that will be shown to the user.
     *
     * @param string|null $invalidMessage           The message or message key
     * @param array       $invalidMessageParameters Data to be passed into the translator
     */
<<<<<<< HEAD
    public function setInvalidMessage(?string $invalidMessage, array $invalidMessageParameters = []): void
=======
    public function setInvalidMessage(?string $invalidMessage = null, array $invalidMessageParameters = []): void
>>>>>>> 115fb5be
    {
        $this->invalidMessage = $invalidMessage;
        $this->invalidMessageParameters = $invalidMessageParameters;
    }

    public function getInvalidMessage(): ?string
    {
        return $this->invalidMessage;
    }

    public function getInvalidMessageParameters(): array
    {
        return $this->invalidMessageParameters;
    }
}<|MERGE_RESOLUTION|>--- conflicted
+++ resolved
@@ -34,11 +34,7 @@
      * @param string|null $invalidMessage           The message or message key
      * @param array       $invalidMessageParameters Data to be passed into the translator
      */
-<<<<<<< HEAD
     public function setInvalidMessage(?string $invalidMessage, array $invalidMessageParameters = []): void
-=======
-    public function setInvalidMessage(?string $invalidMessage = null, array $invalidMessageParameters = []): void
->>>>>>> 115fb5be
     {
         $this->invalidMessage = $invalidMessage;
         $this->invalidMessageParameters = $invalidMessageParameters;
