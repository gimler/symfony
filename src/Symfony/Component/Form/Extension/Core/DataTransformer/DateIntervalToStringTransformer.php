<?php

/*
 * This file is part of the Symfony package.
 *
 * (c) Fabien Potencier <fabien@symfony.com>
 *
 * For the full copyright and license information, please view the LICENSE
 * file that was distributed with this source code.
 */

namespace Symfony\Component\Form\Extension\Core\DataTransformer;

use Symfony\Component\Form\DataTransformerInterface;
use Symfony\Component\Form\Exception\TransformationFailedException;
use Symfony\Component\Form\Exception\UnexpectedTypeException;

/**
 * Transforms between a date string and a DateInterval object.
 *
 * @author Steffen Roßkamp <steffen.rosskamp@gimmickmedia.de>
 */
class DateIntervalToStringTransformer implements DataTransformerInterface
{
    private $format;

    /**
     * Transforms a \DateInterval instance to a string.
     *
     * @see \DateInterval::format() for supported formats
     *
     * @param string $format The date format
     */
<<<<<<< HEAD
    public function __construct(string $format = 'P%yY%mM%dDT%hH%iM%sS', bool $parseSigned = false)
=======
    public function __construct($format = 'P%yY%mM%dDT%hH%iM%sS')
>>>>>>> 8621bd25
    {
        $this->format = $format;
    }

    /**
     * Transforms a DateInterval object into a date string with the configured format.
     *
     * @param \DateInterval $value A DateInterval object
     *
     * @return string An ISO 8601 or relative date string like date interval presentation
     *
     * @throws UnexpectedTypeException if the given value is not a \DateInterval instance
     */
    public function transform($value)
    {
        if (null === $value) {
            return '';
        }
        if (!$value instanceof \DateInterval) {
            throw new UnexpectedTypeException($value, '\DateInterval');
        }

        return $value->format($this->format);
    }

    /**
     * Transforms a date string in the configured format into a DateInterval object.
     *
     * @param string $value An ISO 8601 or date string like date interval presentation
     *
     * @return \DateInterval An instance of \DateInterval
     *
     * @throws UnexpectedTypeException       if the given value is not a string
     * @throws TransformationFailedException if the date interval could not be parsed
     */
    public function reverseTransform($value)
    {
        if (null === $value) {
            return;
        }
        if (!is_string($value)) {
            throw new UnexpectedTypeException($value, 'string');
        }
        if ('' === $value) {
            return;
        }
        if (!$this->isISO8601($value)) {
            throw new TransformationFailedException('Non ISO 8601 date strings are not supported yet');
        }
        $valuePattern = '/^'.preg_replace('/%([yYmMdDhHiIsSwW])(\w)/', '(?P<$1>\d+)$2', $this->format).'$/';
        if (!preg_match($valuePattern, $value)) {
            throw new TransformationFailedException(sprintf('Value "%s" contains intervals not accepted by format "%s".', $value, $this->format));
        }
        try {
            $dateInterval = new \DateInterval($value);
        } catch (\Exception $e) {
            throw new TransformationFailedException($e->getMessage(), $e->getCode(), $e);
        }

        return $dateInterval;
    }

    private function isISO8601($string)
    {
        return preg_match('/^P(?=\w*(?:\d|%\w))(?:\d+Y|%[yY]Y)?(?:\d+M|%[mM]M)?(?:(?:\d+D|%[dD]D)|(?:\d+W|%[wW]W))?(?:T(?:\d+H|[hH]H)?(?:\d+M|[iI]M)?(?:\d+S|[sS]S)?)?$/', $string);
    }
}<|MERGE_RESOLUTION|>--- conflicted
+++ resolved
@@ -31,11 +31,7 @@
      *
      * @param string $format The date format
      */
-<<<<<<< HEAD
-    public function __construct(string $format = 'P%yY%mM%dDT%hH%iM%sS', bool $parseSigned = false)
-=======
-    public function __construct($format = 'P%yY%mM%dDT%hH%iM%sS')
->>>>>>> 8621bd25
+    public function __construct(string $format = 'P%yY%mM%dDT%hH%iM%sS')
     {
         $this->format = $format;
     }
