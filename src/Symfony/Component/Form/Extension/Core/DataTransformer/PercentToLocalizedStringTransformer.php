--- conflicted
+++ resolved
@@ -46,11 +46,7 @@
      *
      * @throws UnexpectedTypeException if the given value of type is unknown
      */
-<<<<<<< HEAD
-    public function __construct(int $scale = null, string $type = null, int $roundingMode = \NumberFormatter::ROUND_HALFUP, bool $html5Format = false)
-=======
     public function __construct(?int $scale = null, ?string $type = null, int $roundingMode = \NumberFormatter::ROUND_HALFUP, bool $html5Format = false)
->>>>>>> a44829e2
     {
         $type ??= self::FRACTIONAL;
 
