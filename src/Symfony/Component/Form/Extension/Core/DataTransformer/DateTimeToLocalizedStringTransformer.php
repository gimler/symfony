<?php

/*
 * This file is part of the Symfony package.
 *
 * (c) Fabien Potencier <fabien@symfony.com>
 *
 * For the full copyright and license information, please view the LICENSE
 * file that was distributed with this source code.
 */

namespace Symfony\Component\Form\Extension\Core\DataTransformer;

use Symfony\Component\Form\Exception\TransformationFailedException;
use Symfony\Component\Form\Exception\UnexpectedTypeException;

/**
 * Transforms between a normalized time and a localized time string.
 *
 * @author Bernhard Schussek <bschussek@gmail.com>
 * @author Florian Eckerstorfer <florian@eckerstorfer.org>
 */
class DateTimeToLocalizedStringTransformer extends BaseDateTimeTransformer
{
    private int $dateFormat;
    private int $timeFormat;
    private ?string $pattern;
    private int $calendar;

    /**
     * @see BaseDateTimeTransformer::formats for available format options
     *
     * @param string|null $inputTimezone  The name of the input timezone
     * @param string|null $outputTimezone The name of the output timezone
     * @param int|null    $dateFormat     The date format
     * @param int|null    $timeFormat     The time format
     * @param int         $calendar       One of the \IntlDateFormatter calendar constants
     * @param string|null $pattern        A pattern to pass to \IntlDateFormatter
     *
     * @throws UnexpectedTypeException If a format is not supported or if a timezone is not a string
     */
    public function __construct(string $inputTimezone = null, string $outputTimezone = null, int $dateFormat = null, int $timeFormat = null, int $calendar = \IntlDateFormatter::GREGORIAN, string $pattern = null)
    {
        parent::__construct($inputTimezone, $outputTimezone);

        if (null === $dateFormat) {
            $dateFormat = \IntlDateFormatter::MEDIUM;
        }

        if (null === $timeFormat) {
            $timeFormat = \IntlDateFormatter::SHORT;
        }

        if (!\in_array($dateFormat, self::$formats, true)) {
            throw new UnexpectedTypeException($dateFormat, implode('", "', self::$formats));
        }

        if (!\in_array($timeFormat, self::$formats, true)) {
            throw new UnexpectedTypeException($timeFormat, implode('", "', self::$formats));
        }

        $this->dateFormat = $dateFormat;
        $this->timeFormat = $timeFormat;
        $this->calendar = $calendar;
        $this->pattern = $pattern;
    }

    /**
     * Transforms a normalized date into a localized date string/array.
     *
     * @param \DateTimeInterface $dateTime A DateTimeInterface object
     *
     * @throws TransformationFailedException if the given value is not a \DateTimeInterface
     *                                       or if the date could not be transformed
     */
    public function transform(mixed $dateTime): string
    {
        if (null === $dateTime) {
            return '';
        }

        if (!$dateTime instanceof \DateTimeInterface) {
            throw new TransformationFailedException('Expected a \DateTimeInterface.');
        }

        $value = $this->getIntlDateFormatter()->format($dateTime->getTimestamp());

        if (0 != intl_get_error_code()) {
            throw new TransformationFailedException(intl_get_error_message());
        }

        return $value;
    }

    /**
     * Transforms a localized date string/array into a normalized date.
     *
     * @param string|array $value Localized date string/array
     *
     * @throws TransformationFailedException if the given value is not a string,
     *                                       if the date could not be parsed
     */
    public function reverseTransform(mixed $value): ?\DateTime
    {
        if (!\is_string($value)) {
            throw new TransformationFailedException('Expected a string.');
        }

        if ('' === $value) {
            return null;
        }

        // date-only patterns require parsing to be done in UTC, as midnight might not exist in the local timezone due
        // to DST changes
        $dateOnly = $this->isPatternDateOnly();
        $dateFormatter = $this->getIntlDateFormatter($dateOnly);

        try {
            $timestamp = @$dateFormatter->parse($value);
        } catch (\IntlException $e) {
            throw new TransformationFailedException($e->getMessage(), $e->getCode(), $e);
        }

        if (0 != intl_get_error_code()) {
            throw new TransformationFailedException(intl_get_error_message(), intl_get_error_code());
        } elseif ($timestamp > 253402214400) {
            // This timestamp represents UTC midnight of 9999-12-31 to prevent 5+ digit years
            throw new TransformationFailedException('Years beyond 9999 are not supported.');
        } elseif (false === $timestamp) {
            // the value couldn't be parsed but the Intl extension didn't report an error code, this
            // could be the case when the Intl polyfill is used which always returns 0 as the error code
            throw new TransformationFailedException(sprintf('"%s" could not be parsed as a date.', $value));
        }

        try {
            if ($dateOnly) {
                // we only care about year-month-date, which has been delivered as a timestamp pointing to UTC midnight
                $dateTime = new \DateTime(gmdate('Y-m-d', $timestamp), new \DateTimeZone($this->outputTimezone));
            } else {
                // read timestamp into DateTime object - the formatter delivers a timestamp
                $dateTime = new \DateTime(sprintf('@%s', $timestamp));
            }
            // set timezone separately, as it would be ignored if set via the constructor,
            // see https://php.net/datetime.construct
            $dateTime->setTimezone(new \DateTimeZone($this->outputTimezone));
        } catch (\Exception $e) {
            throw new TransformationFailedException($e->getMessage(), $e->getCode(), $e);
        }

        if ($this->outputTimezone !== $this->inputTimezone) {
            $dateTime->setTimezone(new \DateTimeZone($this->inputTimezone));
        }

        return $dateTime;
    }

    /**
     * Returns a preconfigured IntlDateFormatter instance.
     *
     * @param bool $ignoreTimezone Use UTC regardless of the configured timezone
     *
<<<<<<< HEAD
     * @throws TransformationFailedException in case the date formatter can not be constructed
=======
     * @return \IntlDateFormatter
     *
     * @throws TransformationFailedException in case the date formatter cannot be constructed
>>>>>>> febe1698
     */
    protected function getIntlDateFormatter(bool $ignoreTimezone = false): \IntlDateFormatter
    {
        $dateFormat = $this->dateFormat;
        $timeFormat = $this->timeFormat;
        $timezone = new \DateTimeZone($ignoreTimezone ? 'UTC' : $this->outputTimezone);

        $calendar = $this->calendar;
        $pattern = $this->pattern;

        $intlDateFormatter = new \IntlDateFormatter(\Locale::getDefault(), $dateFormat, $timeFormat, $timezone, $calendar, $pattern ?? '');

        // new \intlDateFormatter may return null instead of false in case of failure, see https://bugs.php.net/66323
        if (!$intlDateFormatter) {
            throw new TransformationFailedException(intl_get_error_message(), intl_get_error_code());
        }

        $intlDateFormatter->setLenient(false);

        return $intlDateFormatter;
    }

    /**
     * Checks if the pattern contains only a date.
     */
    protected function isPatternDateOnly(): bool
    {
        if (null === $this->pattern) {
            return false;
        }

        // strip escaped text
        $pattern = preg_replace("#'(.*?)'#", '', $this->pattern);

        // check for the absence of time-related placeholders
        return 0 === preg_match('#[ahHkKmsSAzZOvVxX]#', $pattern);
    }
}<|MERGE_RESOLUTION|>--- conflicted
+++ resolved
@@ -159,13 +159,7 @@
      *
      * @param bool $ignoreTimezone Use UTC regardless of the configured timezone
      *
-<<<<<<< HEAD
-     * @throws TransformationFailedException in case the date formatter can not be constructed
-=======
-     * @return \IntlDateFormatter
-     *
      * @throws TransformationFailedException in case the date formatter cannot be constructed
->>>>>>> febe1698
      */
     protected function getIntlDateFormatter(bool $ignoreTimezone = false): \IntlDateFormatter
     {
