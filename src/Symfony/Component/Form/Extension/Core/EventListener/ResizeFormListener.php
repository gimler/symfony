<?php

/*
 * This file is part of the Symfony package.
 *
 * (c) Fabien Potencier <fabien@symfony.com>
 *
 * For the full copyright and license information, please view the LICENSE
 * file that was distributed with this source code.
 */

namespace Symfony\Component\Form\Extension\Core\EventListener;

use Symfony\Component\Form\FormEvents;
use Symfony\Component\Form\FormEvent;
use Symfony\Component\Form\Exception\UnexpectedTypeException;
use Symfony\Component\EventDispatcher\EventSubscriberInterface;
use Symfony\Component\Form\FormInterface;

/**
 * Resize a collection form element based on the data sent from the client.
 *
 * @author Bernhard Schussek <bschussek@gmail.com>
 */
class ResizeFormListener implements EventSubscriberInterface
{
    protected $type;
    protected $options;
    protected $allowAdd;
    protected $allowDelete;

<<<<<<< HEAD
    /**
     * @var bool|callable
     */
=======
>>>>>>> 7fb9f614
    private $deleteEmpty;

    /**
     * @param string $type
     * @param array  $options
     * @param bool   $allowAdd    whether children could be added to the group
     * @param bool   $allowDelete whether children could be removed from the group
     * @param bool   $deleteEmpty
     */
    public function __construct($type, array $options = array(), $allowAdd = false, $allowDelete = false, $deleteEmpty = false)
    {
        $this->type = $type;
        $this->allowAdd = $allowAdd;
        $this->allowDelete = $allowDelete;
        $this->options = $options;
        $this->deleteEmpty = $deleteEmpty;
    }

    public static function getSubscribedEvents()
    {
        return array(
            FormEvents::PRE_SET_DATA => 'preSetData',
            FormEvents::PRE_SUBMIT => 'preSubmit',
            // (MergeCollectionListener, MergeDoctrineCollectionListener)
            FormEvents::SUBMIT => array('onSubmit', 50),
        );
    }

    public function preSetData(FormEvent $event)
    {
        $form = $event->getForm();
        $data = $event->getData();

        if (null === $data) {
            $data = array();
        }

        if (!is_array($data) && !($data instanceof \Traversable && $data instanceof \ArrayAccess)) {
            throw new UnexpectedTypeException($data, 'array or (\Traversable and \ArrayAccess)');
        }

        // First remove all rows
        foreach ($form as $name => $child) {
            $form->remove($name);
        }

        // Then add all rows again in the correct order
        foreach ($data as $name => $value) {
            $form->add($name, $this->type, array_replace(array(
                'property_path' => '['.$name.']',
            ), $this->options));
        }
    }

    public function preSubmit(FormEvent $event)
    {
        $form = $event->getForm();
        $data = $event->getData();

        if ($data instanceof \Traversable && $data instanceof \ArrayAccess) {
            @trigger_error('Support for objects implementing both \Traversable and \ArrayAccess is deprecated since version 3.1 and will be removed in 4.0. Use an array instead.', E_USER_DEPRECATED);
        }

        if (!is_array($data) && !($data instanceof \Traversable && $data instanceof \ArrayAccess)) {
            $data = array();
        }

        // Remove all empty rows
        if ($this->allowDelete) {
            foreach ($form as $name => $child) {
                if (!isset($data[$name])) {
                    $form->remove($name);
                }
            }
        }

        // Add all additional rows
        if ($this->allowAdd) {
            foreach ($data as $name => $value) {
                if (!$form->has($name)) {
                    $form->add($name, $this->type, array_replace(array(
                        'property_path' => '['.$name.']',
                    ), $this->options));
                }
            }
        }
    }

    public function onSubmit(FormEvent $event)
    {
        $form = $event->getForm();
        $data = $event->getData();

        // At this point, $data is an array or an array-like object that already contains the
        // new entries, which were added by the data mapper. The data mapper ignores existing
        // entries, so we need to manually unset removed entries in the collection.

        if (null === $data) {
            $data = array();
        }

        if (!is_array($data) && !($data instanceof \Traversable && $data instanceof \ArrayAccess)) {
            throw new UnexpectedTypeException($data, 'array or (\Traversable and \ArrayAccess)');
        }

        if ($this->deleteEmpty) {
            $previousData = $form->getData();
            /** @var FormInterface $child */
            foreach ($form as $name => $child) {
                $isNew = !isset($previousData[$name]);
                $isEmpty = is_callable($this->deleteEmpty) ? call_user_func($this->deleteEmpty, $child->getData()) : $child->isEmpty();

                // $isNew can only be true if allowAdd is true, so we don't
                // need to check allowAdd again
                if ($isEmpty && ($isNew || $this->allowDelete)) {
                    unset($data[$name]);
                    $form->remove($name);
                }
            }
        }

        // The data mapper only adds, but does not remove items, so do this
        // here
        if ($this->allowDelete) {
            $toDelete = array();

            foreach ($data as $name => $child) {
                if (!$form->has($name)) {
                    $toDelete[] = $name;
                }
            }

            foreach ($toDelete as $name) {
                unset($data[$name]);
            }
        }

        $event->setData($data);
    }
}<|MERGE_RESOLUTION|>--- conflicted
+++ resolved
@@ -29,20 +29,14 @@
     protected $allowAdd;
     protected $allowDelete;
 
-<<<<<<< HEAD
-    /**
-     * @var bool|callable
-     */
-=======
->>>>>>> 7fb9f614
     private $deleteEmpty;
 
     /**
-     * @param string $type
-     * @param array  $options
-     * @param bool   $allowAdd    whether children could be added to the group
-     * @param bool   $allowDelete whether children could be removed from the group
-     * @param bool   $deleteEmpty
+     * @param string        $type
+     * @param array         $options
+     * @param bool          $allowAdd    whether children could be added to the group
+     * @param bool          $allowDelete whether children could be removed from the group
+     * @param bool|callable $deleteEmpty
      */
     public function __construct($type, array $options = array(), $allowAdd = false, $allowDelete = false, $deleteEmpty = false)
     {
