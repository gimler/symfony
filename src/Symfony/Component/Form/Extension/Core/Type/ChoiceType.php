--- conflicted
+++ resolved
@@ -360,12 +360,8 @@
         $resolver->setAllowedTypes('choice_name', ['null', 'callable', 'string', PropertyPath::class, ChoiceFieldName::class]);
         $resolver->setAllowedTypes('choice_value', ['null', 'callable', 'string', PropertyPath::class, ChoiceValue::class]);
         $resolver->setAllowedTypes('choice_attr', ['null', 'array', 'callable', 'string', PropertyPath::class, ChoiceAttr::class]);
-<<<<<<< HEAD
         $resolver->setAllowedTypes('choice_translation_parameters', ['null', 'array', 'callable', ChoiceTranslationParameters::class]);
-        $resolver->setAllowedTypes('preferred_choices', ['array', '\Traversable', 'callable', 'string', PropertyPath::class, PreferredChoice::class]);
-=======
         $resolver->setAllowedTypes('preferred_choices', ['array', \Traversable::class, 'callable', 'string', PropertyPath::class, PreferredChoice::class]);
->>>>>>> f798b1c2
         $resolver->setAllowedTypes('group_by', ['null', 'callable', 'string', PropertyPath::class, GroupBy::class]);
     }
 
