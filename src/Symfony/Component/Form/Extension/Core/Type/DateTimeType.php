--- conflicted
+++ resolved
@@ -219,17 +219,6 @@
         $resolver->setDefaults(array(
             'input' => 'datetime',
             'model_timezone' => null,
-<<<<<<< HEAD
-            'view_timezone'  => null,
-            'format'         => self::HTML5_FORMAT,
-            'date_format'    => null,
-            'widget'         => null,
-            'date_widget'    => $dateWidget,
-            'time_widget'    => $timeWidget,
-            'with_minutes'   => true,
-            'with_seconds'   => false,
-            'html5'          => true,
-=======
             'view_timezone' => null,
             'format' => self::HTML5_FORMAT,
             'date_format' => null,
@@ -238,7 +227,7 @@
             'time_widget' => $timeWidget,
             'with_minutes' => true,
             'with_seconds' => false,
->>>>>>> b5b12a54
+            'html5' => true,
             // Don't modify \DateTime classes by reference, we treat
             // them like immutable value objects
             'by_reference' => false,
