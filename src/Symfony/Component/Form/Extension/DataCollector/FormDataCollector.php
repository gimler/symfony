<?php

/*
 * This file is part of the Symfony package.
 *
 * (c) Fabien Potencier <fabien@symfony.com>
 *
 * For the full copyright and license information, please view the LICENSE
 * file that was distributed with this source code.
 */

namespace Symfony\Component\Form\Extension\DataCollector;

use Symfony\Component\Form\FormInterface;
use Symfony\Component\Form\FormView;
use Symfony\Component\HttpFoundation\Request;
use Symfony\Component\HttpFoundation\Response;
use Symfony\Component\HttpKernel\DataCollector\DataCollector;
use Symfony\Component\Validator\ConstraintViolationInterface;
use Symfony\Component\VarDumper\Caster\Caster;
use Symfony\Component\VarDumper\Caster\ClassStub;
use Symfony\Component\VarDumper\Caster\StubCaster;
use Symfony\Component\VarDumper\Cloner\Data;
use Symfony\Component\VarDumper\Cloner\Stub;

/**
 * Data collector for {@link FormInterface} instances.
 *
 * @author Robert Schönthal <robert.schoenthal@gmail.com>
 * @author Bernhard Schussek <bschussek@gmail.com>
 *
 * @final
 */
class FormDataCollector extends DataCollector implements FormDataCollectorInterface
{
    private FormDataExtractorInterface $dataExtractor;

    /**
     * Stores the collected data per {@link FormInterface} instance.
     *
     * Uses the hashes of the forms as keys. This is preferable over using
     * {@link \SplObjectStorage}, because in this way no references are kept
     * to the {@link FormInterface} instances.
     */
    private array $dataByForm;

    /**
     * Stores the collected data per {@link FormView} instance.
     *
     * Uses the hashes of the views as keys. This is preferable over using
     * {@link \SplObjectStorage}, because in this way no references are kept
     * to the {@link FormView} instances.
     */
    private array $dataByView;

    /**
     * Connects {@link FormView} with {@link FormInterface} instances.
     *
     * Uses the hashes of the views as keys and the hashes of the forms as
     * values. This is preferable over storing the objects directly, because
     * this way they can safely be discarded by the GC.
     */
    private array $formsByView;

    public function __construct(FormDataExtractorInterface $dataExtractor)
    {
        if (!class_exists(ClassStub::class)) {
            throw new \LogicException(sprintf('The VarDumper component is needed for using the "%s" class. Install symfony/var-dumper version 3.4 or above.', __CLASS__));
        }

        $this->dataExtractor = $dataExtractor;

        $this->reset();
    }

    /**
     * Does nothing. The data is collected during the form event listeners.
     */
<<<<<<< HEAD
    public function collect(Request $request, Response $response, \Throwable $exception = null): void
=======
    public function collect(Request $request, Response $response, ?\Throwable $exception = null): void
>>>>>>> a44829e2
    {
    }

    public function reset(): void
    {
        $this->data = [
            'forms' => [],
            'forms_by_hash' => [],
            'nb_errors' => 0,
        ];
    }

    public function associateFormWithView(FormInterface $form, FormView $view): void
    {
        $this->formsByView[spl_object_hash($view)] = spl_object_hash($form);
    }

    public function collectConfiguration(FormInterface $form): void
    {
        $hash = spl_object_hash($form);

        if (!isset($this->dataByForm[$hash])) {
            $this->dataByForm[$hash] = [];
        }

        $this->dataByForm[$hash] = array_replace(
            $this->dataByForm[$hash],
            $this->dataExtractor->extractConfiguration($form)
        );

        foreach ($form as $child) {
            $this->collectConfiguration($child);
        }
    }

    public function collectDefaultData(FormInterface $form): void
    {
        $hash = spl_object_hash($form);

        if (!isset($this->dataByForm[$hash])) {
            // field was created by form event
            $this->collectConfiguration($form);
        }

        $this->dataByForm[$hash] = array_replace(
            $this->dataByForm[$hash],
            $this->dataExtractor->extractDefaultData($form)
        );

        foreach ($form as $child) {
            $this->collectDefaultData($child);
        }
    }

    public function collectSubmittedData(FormInterface $form): void
    {
        $hash = spl_object_hash($form);

        if (!isset($this->dataByForm[$hash])) {
            // field was created by form event
            $this->collectConfiguration($form);
            $this->collectDefaultData($form);
        }

        $this->dataByForm[$hash] = array_replace(
            $this->dataByForm[$hash],
            $this->dataExtractor->extractSubmittedData($form)
        );

        // Count errors
        if (isset($this->dataByForm[$hash]['errors'])) {
            $this->data['nb_errors'] += \count($this->dataByForm[$hash]['errors']);
        }

        foreach ($form as $child) {
            $this->collectSubmittedData($child);

            // Expand current form if there are children with errors
            if (empty($this->dataByForm[$hash]['has_children_error'])) {
                $childData = $this->dataByForm[spl_object_hash($child)];
                $this->dataByForm[$hash]['has_children_error'] = !empty($childData['has_children_error']) || !empty($childData['errors']);
            }
        }
    }

    public function collectViewVariables(FormView $view): void
    {
        $hash = spl_object_hash($view);

        if (!isset($this->dataByView[$hash])) {
            $this->dataByView[$hash] = [];
        }

        $this->dataByView[$hash] = array_replace(
            $this->dataByView[$hash],
            $this->dataExtractor->extractViewVariables($view)
        );

        foreach ($view->children as $child) {
            $this->collectViewVariables($child);
        }
    }

    public function buildPreliminaryFormTree(FormInterface $form): void
    {
        $this->data['forms'][$form->getName()] = &$this->recursiveBuildPreliminaryFormTree($form, $this->data['forms_by_hash']);
    }

    public function buildFinalFormTree(FormInterface $form, FormView $view): void
    {
        $this->data['forms'][$form->getName()] = &$this->recursiveBuildFinalFormTree($form, $view, $this->data['forms_by_hash']);
    }

    public function getName(): string
    {
        return 'form';
    }

    public function getData(): array|Data
    {
        return $this->data;
    }

    /**
     * @internal
     */
    public function __sleep(): array
    {
        foreach ($this->data['forms_by_hash'] as &$form) {
            if (isset($form['type_class']) && !$form['type_class'] instanceof ClassStub) {
                $form['type_class'] = new ClassStub($form['type_class']);
            }
        }

        $this->data = $this->cloneVar($this->data);

        return parent::__sleep();
    }

    protected function getCasters(): array
    {
        return parent::getCasters() + [
            \Exception::class => static function (\Exception $e, array $a, Stub $s) {
                foreach (["\0Exception\0previous", "\0Exception\0trace"] as $k) {
                    if (isset($a[$k])) {
                        unset($a[$k]);
                        ++$s->cut;
                    }
                }

                return $a;
            },
            FormInterface::class => static fn (FormInterface $f, array $a) => [
                Caster::PREFIX_VIRTUAL.'name' => $f->getName(),
                Caster::PREFIX_VIRTUAL.'type_class' => new ClassStub($f->getConfig()->getType()->getInnerType()::class),
            ],
            FormView::class => StubCaster::cutInternals(...),
            ConstraintViolationInterface::class => static fn (ConstraintViolationInterface $v, array $a) => [
                Caster::PREFIX_VIRTUAL.'root' => $v->getRoot(),
                Caster::PREFIX_VIRTUAL.'path' => $v->getPropertyPath(),
                Caster::PREFIX_VIRTUAL.'value' => $v->getInvalidValue(),
            ],
        ];
    }

    private function &recursiveBuildPreliminaryFormTree(FormInterface $form, array &$outputByHash): array
    {
        $hash = spl_object_hash($form);

        $output = &$outputByHash[$hash];
        $output = $this->dataByForm[$hash]
            ?? [];

        $output['children'] = [];

        foreach ($form as $name => $child) {
            $output['children'][$name] = &$this->recursiveBuildPreliminaryFormTree($child, $outputByHash);
        }

        return $output;
    }

<<<<<<< HEAD
    private function &recursiveBuildFinalFormTree(?FormInterface $form, FormView $view, array &$outputByHash): array
=======
    private function &recursiveBuildFinalFormTree(?FormInterface $form = null, FormView $view, array &$outputByHash)
>>>>>>> a44829e2
    {
        $viewHash = spl_object_hash($view);
        $formHash = null;

        if (null !== $form) {
            $formHash = spl_object_hash($form);
        } elseif (isset($this->formsByView[$viewHash])) {
            // The FormInterface instance of the CSRF token is never contained in
            // the FormInterface tree of the form, so we need to get the
            // corresponding FormInterface instance for its view in a different way
            $formHash = $this->formsByView[$viewHash];
        }
        if (null !== $formHash) {
            $output = &$outputByHash[$formHash];
        }

        $output = $this->dataByView[$viewHash]
            ?? [];

        if (null !== $formHash) {
            $output = array_replace(
                $output,
                $this->dataByForm[$formHash]
                    ?? []
            );
        }

        $output['children'] = [];

        foreach ($view->children as $name => $childView) {
            // The CSRF token, for example, is never added to the form tree.
            // It is only present in the view.
            $childForm = $form?->has($name) ? $form->get($name) : null;

            $output['children'][$name] = &$this->recursiveBuildFinalFormTree($childForm, $childView, $outputByHash);
        }

        return $output;
    }
}<|MERGE_RESOLUTION|>--- conflicted
+++ resolved
@@ -76,11 +76,7 @@
     /**
      * Does nothing. The data is collected during the form event listeners.
      */
-<<<<<<< HEAD
-    public function collect(Request $request, Response $response, \Throwable $exception = null): void
-=======
     public function collect(Request $request, Response $response, ?\Throwable $exception = null): void
->>>>>>> a44829e2
     {
     }
 
@@ -263,11 +259,7 @@
         return $output;
     }
 
-<<<<<<< HEAD
     private function &recursiveBuildFinalFormTree(?FormInterface $form, FormView $view, array &$outputByHash): array
-=======
-    private function &recursiveBuildFinalFormTree(?FormInterface $form = null, FormView $view, array &$outputByHash)
->>>>>>> a44829e2
     {
         $viewHash = spl_object_hash($view);
         $formHash = null;
