--- conflicted
+++ resolved
@@ -66,12 +66,8 @@
         if ($form->isRoot() && $form->getConfig()->getOption('compound') && !$postRequestSizeExceeded) {
             $data = $event->getData();
 
-<<<<<<< HEAD
             $csrfToken = new CsrfToken($this->tokenId, $data[$this->fieldName] ?? null);
-            if (!isset($data[$this->fieldName]) || !$this->tokenManager->isTokenValid($csrfToken)) {
-=======
-            if (!isset($data[$this->fieldName]) || !\is_string($data[$this->fieldName]) || !$this->tokenManager->isTokenValid(new CsrfToken($this->tokenId, $data[$this->fieldName]))) {
->>>>>>> 8f29f56d
+            if (!isset($data[$this->fieldName]) || !\is_string($data[$this->fieldName]) || !$this->tokenManager->isTokenValid($csrfToken)) {
                 $errorMessage = $this->errorMessage;
 
                 if (null !== $this->translator) {
