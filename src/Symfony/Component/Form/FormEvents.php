<?php

/*
 * This file is part of the Symfony package.
 *
 * (c) Fabien Potencier <fabien@symfony.com>
 *
 * For the full copyright and license information, please view the LICENSE
 * file that was distributed with this source code.
 */

namespace Symfony\Component\Form;

/**
 * To learn more about how form events work check the documentation
 * entry at {@link https://symfony.com/doc/any/components/form/form_events.html}.
 *
 * To learn how to dynamically modify forms using events check the cookbook
 * entry at {@link https://symfony.com/doc/any/cookbook/form/dynamic_form_modification.html}.
 *
 * @author Bernhard Schussek <bschussek@gmail.com>
 */
final class FormEvents
{
    /**
     * The PRE_SUBMIT event is dispatched at the beginning of the Form::submit() method.
     *
     * It can be used to:
     *  - Change data from the request, before submitting the data to the form.
     *  - Add or remove form fields, before submitting the data to the form.
     *
     * @Event("Symfony\Component\Form\Event\PreSubmitEvent")
     */
    const PRE_SUBMIT = 'form.pre_submit';

    /**
     * The SUBMIT event is dispatched after the Form::submit() method
     * has changed the view data by the request data, or submitted and mapped
     * the children if the form is compound, and after reverse transformation
     * to normalized representation.
     *
     * It's also dispatched just before the Form::submit() method transforms back
     * the normalized data to the model and view data.
     *
     * So at this stage children of compound forms are submitted and synchronized, unless
     * their transformation failed, but a parent would still be at the PRE_SUBMIT level.
     *
     * Since the current form is not synchronized yet, it is still possible to add and
     * remove fields.
     *
     * @Event("Symfony\Component\Form\Event\SubmitEvent")
     */
    const SUBMIT = 'form.submit';

    /**
     * The FormEvents::POST_SUBMIT event is dispatched at the very end of the Form::submit().
     *
     * It this stage the model and view data may have been denormalized. Otherwise the form
     * is desynchronized because transformation failed during submission.
     *
     * It can be used to fetch data after denormalization.
     *
<<<<<<< HEAD
     * @Event("Symfony\Component\Form\Event\PostSubmitEvent")
=======
     * The event attaches the current view data. To know whether this is the renormalized data
     * or the invalid request data, call Form::isSynchronized() first.
     *
     * @Event("Symfony\Component\Form\FormEvent")
>>>>>>> fa44efe9
     */
    const POST_SUBMIT = 'form.post_submit';

    /**
     * The FormEvents::PRE_SET_DATA event is dispatched at the beginning of the Form::setData() method.
     *
     * It can be used to:
     *  - Modify the data given during pre-population;
     *  - Keep synchronized the form depending on the data (adding or removing fields dynamically).
     *
     * @Event("Symfony\Component\Form\Event\PreSetDataEvent")
     */
    const PRE_SET_DATA = 'form.pre_set_data';

    /**
     * The FormEvents::POST_SET_DATA event is dispatched at the end of the Form::setData() method.
     *
     * This event can be used to modify the form depending on the final state of the underlying data
     * accessible in every representation: model, normalized and view.
     *
     * @Event("Symfony\Component\Form\Event\PostSetDataEvent")
     */
    const POST_SET_DATA = 'form.post_set_data';

    private function __construct()
    {
    }
}<|MERGE_RESOLUTION|>--- conflicted
+++ resolved
@@ -60,14 +60,10 @@
      *
      * It can be used to fetch data after denormalization.
      *
-<<<<<<< HEAD
-     * @Event("Symfony\Component\Form\Event\PostSubmitEvent")
-=======
      * The event attaches the current view data. To know whether this is the renormalized data
      * or the invalid request data, call Form::isSynchronized() first.
      *
-     * @Event("Symfony\Component\Form\FormEvent")
->>>>>>> fa44efe9
+     * @Event("Symfony\Component\Form\Event\PostSubmitEvent")
      */
     const POST_SUBMIT = 'form.post_submit';
 
