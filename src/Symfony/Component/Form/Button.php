--- conflicted
+++ resolved
@@ -81,14 +81,7 @@
         throw new BadMethodCallException('Buttons cannot have children.');
     }
 
-<<<<<<< HEAD
-    public function setParent(FormInterface $parent = null): static
-=======
-    /**
-     * {@inheritdoc}
-     */
-    public function setParent(?FormInterface $parent = null)
->>>>>>> 2a31f2dd
+    public function setParent(?FormInterface $parent = null): static
     {
         if (1 > \func_num_args()) {
             trigger_deprecation('symfony/form', '6.2', 'Calling "%s()" without any arguments is deprecated, pass null explicitly instead.', __METHOD__);
@@ -114,11 +107,7 @@
      *
      * @throws BadMethodCallException
      */
-<<<<<<< HEAD
-    public function add(string|FormInterface $child, string $type = null, array $options = []): static
-=======
-    public function add($child, ?string $type = null, array $options = [])
->>>>>>> 2a31f2dd
+    public function add(string|FormInterface $child, ?string $type = null, array $options = []): static
     {
         throw new BadMethodCallException('Buttons cannot have children.');
     }
@@ -349,14 +338,7 @@
         return null === $this->parent;
     }
 
-<<<<<<< HEAD
-    public function createView(FormView $parent = null): FormView
-=======
-    /**
-     * {@inheritdoc}
-     */
-    public function createView(?FormView $parent = null)
->>>>>>> 2a31f2dd
+    public function createView(?FormView $parent = null): FormView
     {
         if (null === $parent && $this->parent) {
             $parent = $this->parent->createView();
