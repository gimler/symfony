{
    "name": "symfony/form",
    "type": "library",
    "description": "Allows to easily create, process and reuse HTML forms",
    "keywords": [],
    "homepage": "https://symfony.com",
    "license": "MIT",
    "authors": [
        {
            "name": "Fabien Potencier",
            "email": "fabien@symfony.com"
        },
        {
            "name": "Symfony Community",
            "homepage": "https://symfony.com/contributors"
        }
    ],
    "require": {
        "php": ">=8.0.2",
        "symfony/deprecation-contracts": "^2.1|^3.0",
        "symfony/event-dispatcher": "^5.4|^6.0",
        "symfony/options-resolver": "^5.4|^6.0",
        "symfony/polyfill-ctype": "~1.8",
        "symfony/polyfill-intl-icu": "^1.21",
        "symfony/polyfill-mbstring": "~1.0",
<<<<<<< HEAD
        "symfony/property-access": "^5.4|^6.0",
        "symfony/service-contracts": "^1.1|^2.0|^3.0"
=======
        "symfony/polyfill-php80": "^1.16",
        "symfony/polyfill-php81": "^1.23",
        "symfony/property-access": "^5.0.8|^6.0",
        "symfony/service-contracts": "^1.1|^2"
>>>>>>> 4d7501e9
    },
    "require-dev": {
        "doctrine/collections": "~1.0",
        "symfony/validator": "^5.4|^6.0",
        "symfony/dependency-injection": "^5.4|^6.0",
        "symfony/expression-language": "^5.4|^6.0",
        "symfony/config": "^5.4|^6.0",
        "symfony/console": "^5.4|^6.0",
        "symfony/http-foundation": "^5.4|^6.0",
        "symfony/http-kernel": "^5.4|^6.0",
        "symfony/intl": "^5.4|^6.0",
        "symfony/security-csrf": "^5.4|^6.0",
        "symfony/translation": "^5.4|^6.0",
        "symfony/var-dumper": "^5.4|^6.0",
        "symfony/uid": "^5.4|^6.0"
    },
    "conflict": {
        "phpunit/phpunit": "<5.4.3",
        "symfony/console": "<5.4",
        "symfony/dependency-injection": "<5.4",
        "symfony/doctrine-bridge": "<5.4",
        "symfony/error-handler": "<5.4",
        "symfony/framework-bundle": "<5.4",
        "symfony/http-kernel": "<5.4",
        "symfony/translation": "<5.4",
        "symfony/translation-contracts": "<1.1.7",
        "symfony/twig-bridge": "<5.4"
    },
    "suggest": {
        "symfony/validator": "For form validation.",
        "symfony/security-csrf": "For protecting forms against CSRF attacks.",
        "symfony/twig-bridge": "For templating with Twig."
    },
    "autoload": {
        "psr-4": { "Symfony\\Component\\Form\\": "" },
        "exclude-from-classmap": [
            "/Tests/"
        ]
    },
    "minimum-stability": "dev"
}<|MERGE_RESOLUTION|>--- conflicted
+++ resolved
@@ -23,15 +23,9 @@
         "symfony/polyfill-ctype": "~1.8",
         "symfony/polyfill-intl-icu": "^1.21",
         "symfony/polyfill-mbstring": "~1.0",
-<<<<<<< HEAD
+        "symfony/polyfill-php81": "^1.23",
         "symfony/property-access": "^5.4|^6.0",
         "symfony/service-contracts": "^1.1|^2.0|^3.0"
-=======
-        "symfony/polyfill-php80": "^1.16",
-        "symfony/polyfill-php81": "^1.23",
-        "symfony/property-access": "^5.0.8|^6.0",
-        "symfony/service-contracts": "^1.1|^2"
->>>>>>> 4d7501e9
     },
     "require-dev": {
         "doctrine/collections": "~1.0",
