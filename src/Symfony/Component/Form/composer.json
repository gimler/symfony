{
    "name": "symfony/form",
    "type": "library",
    "description": "Allows to easily create, process and reuse HTML forms",
    "keywords": [],
    "homepage": "https://symfony.com",
    "license": "MIT",
    "authors": [
        {
            "name": "Fabien Potencier",
            "email": "fabien@symfony.com"
        },
        {
            "name": "Symfony Community",
            "homepage": "https://symfony.com/contributors"
        }
    ],
    "require": {
        "php": ">=8.1",
        "symfony/deprecation-contracts": "^2.5|^3",
        "symfony/event-dispatcher": "^5.4|^6.0|^7.0",
        "symfony/options-resolver": "^5.4|^6.0|^7.0",
        "symfony/polyfill-ctype": "~1.8",
        "symfony/polyfill-intl-icu": "^1.21",
        "symfony/polyfill-mbstring": "~1.0",
        "symfony/property-access": "^5.4|^6.0|^7.0",
        "symfony/service-contracts": "^2.5|^3"
    },
    "require-dev": {
        "doctrine/collections": "^1.0|^2.0",
<<<<<<< HEAD
        "symfony/validator": "^5.4|^6.0|^7.0",
        "symfony/dependency-injection": "^5.4|^6.0|^7.0",
        "symfony/expression-language": "^5.4|^6.0|^7.0",
        "symfony/config": "^5.4|^6.0|^7.0",
        "symfony/console": "^5.4|^6.0|^7.0",
        "symfony/html-sanitizer": "^6.1|^7.0",
        "symfony/http-foundation": "^5.4|^6.0|^7.0",
        "symfony/http-kernel": "^5.4|^6.0|^7.0",
        "symfony/intl": "^5.4|^6.0|^7.0",
        "symfony/security-core": "^6.2|^7.0",
        "symfony/security-csrf": "^5.4|^6.0|^7.0",
        "symfony/translation": "^5.4|^6.0|^7.0",
        "symfony/var-dumper": "^5.4|^6.0|^7.0",
        "symfony/uid": "^5.4|^6.0|^7.0"
=======
        "symfony/validator": "^5.4|^6.0",
        "symfony/dependency-injection": "^5.4|^6.0",
        "symfony/expression-language": "^5.4|^6.0",
        "symfony/config": "^5.4|^6.0",
        "symfony/console": "^5.4|^6.0",
        "symfony/html-sanitizer": "^6.1",
        "symfony/http-foundation": "^5.4|^6.0",
        "symfony/http-kernel": "^5.4|^6.0",
        "symfony/intl": "^5.4|^6.0",
        "symfony/security-core": "^6.2",
        "symfony/security-csrf": "^5.4|^6.0",
        "symfony/translation": "^5.4.35|~6.3.12|^6.4.3",
        "symfony/var-dumper": "^5.4|^6.0",
        "symfony/uid": "^5.4|^6.0"
>>>>>>> c85f8579
    },
    "conflict": {
        "symfony/console": "<5.4",
        "symfony/dependency-injection": "<5.4",
        "symfony/doctrine-bridge": "<5.4.21|>=6,<6.2.7",
        "symfony/error-handler": "<5.4",
        "symfony/framework-bundle": "<5.4",
        "symfony/http-kernel": "<5.4",
        "symfony/translation": "<5.4.35|>=6.0,<6.3.12|>=6.4,<6.4.3",
        "symfony/translation-contracts": "<2.5",
        "symfony/twig-bridge": "<6.3"
    },
    "autoload": {
        "psr-4": { "Symfony\\Component\\Form\\": "" },
        "exclude-from-classmap": [
            "/Tests/"
        ]
    },
    "minimum-stability": "dev"
}<|MERGE_RESOLUTION|>--- conflicted
+++ resolved
@@ -28,7 +28,6 @@
     },
     "require-dev": {
         "doctrine/collections": "^1.0|^2.0",
-<<<<<<< HEAD
         "symfony/validator": "^5.4|^6.0|^7.0",
         "symfony/dependency-injection": "^5.4|^6.0|^7.0",
         "symfony/expression-language": "^5.4|^6.0|^7.0",
@@ -40,25 +39,9 @@
         "symfony/intl": "^5.4|^6.0|^7.0",
         "symfony/security-core": "^6.2|^7.0",
         "symfony/security-csrf": "^5.4|^6.0|^7.0",
-        "symfony/translation": "^5.4|^6.0|^7.0",
+        "symfony/translation": "^5.4.35|~6.3.12|^6.4.3|^7.0.3",
         "symfony/var-dumper": "^5.4|^6.0|^7.0",
         "symfony/uid": "^5.4|^6.0|^7.0"
-=======
-        "symfony/validator": "^5.4|^6.0",
-        "symfony/dependency-injection": "^5.4|^6.0",
-        "symfony/expression-language": "^5.4|^6.0",
-        "symfony/config": "^5.4|^6.0",
-        "symfony/console": "^5.4|^6.0",
-        "symfony/html-sanitizer": "^6.1",
-        "symfony/http-foundation": "^5.4|^6.0",
-        "symfony/http-kernel": "^5.4|^6.0",
-        "symfony/intl": "^5.4|^6.0",
-        "symfony/security-core": "^6.2",
-        "symfony/security-csrf": "^5.4|^6.0",
-        "symfony/translation": "^5.4.35|~6.3.12|^6.4.3",
-        "symfony/var-dumper": "^5.4|^6.0",
-        "symfony/uid": "^5.4|^6.0"
->>>>>>> c85f8579
     },
     "conflict": {
         "symfony/console": "<5.4",
