--- conflicted
+++ resolved
@@ -34,11 +34,7 @@
      * @param callable|null $value The callable which generates the values
      *                             from choices
      */
-<<<<<<< HEAD
-    public function loadChoiceList(callable $value = null): ChoiceListInterface;
-=======
-    public function loadChoiceList(?callable $value = null);
->>>>>>> 2a31f2dd
+    public function loadChoiceList(?callable $value = null): ChoiceListInterface;
 
     /**
      * Loads the choices corresponding to the given values.
@@ -54,11 +50,7 @@
      *                              values in this array are ignored
      * @param callable|null $value  The callable generating the choice values
      */
-<<<<<<< HEAD
-    public function loadChoicesForValues(array $values, callable $value = null): array;
-=======
-    public function loadChoicesForValues(array $values, ?callable $value = null);
->>>>>>> 2a31f2dd
+    public function loadChoicesForValues(array $values, ?callable $value = null): array;
 
     /**
      * Loads the values corresponding to the given choices.
@@ -76,9 +68,5 @@
      *
      * @return string[]
      */
-<<<<<<< HEAD
-    public function loadValuesForChoices(array $choices, callable $value = null): array;
-=======
-    public function loadValuesForChoices(array $choices, ?callable $value = null);
->>>>>>> 2a31f2dd
+    public function loadValuesForChoices(array $choices, ?callable $value = null): array;
 }