--- conflicted
+++ resolved
@@ -52,26 +52,12 @@
         return $choices ?? [];
     }
 
-<<<<<<< HEAD
-    public function loadChoicesForValues(array $values, callable $value = null): array
-=======
-    /**
-     * {@inheritdoc}
-     */
     public function loadChoicesForValues(array $values, ?callable $value = null): array
->>>>>>> 2a31f2dd
     {
         return array_filter($this->decoratedLoader->loadChoicesForValues($values, $value), $this->filter);
     }
 
-<<<<<<< HEAD
-    public function loadValuesForChoices(array $choices, callable $value = null): array
-=======
-    /**
-     * {@inheritdoc}
-     */
     public function loadValuesForChoices(array $choices, ?callable $value = null): array
->>>>>>> 2a31f2dd
     {
         return $this->decoratedLoader->loadValuesForChoices(array_filter($choices, $this->filter), $value);
     }
