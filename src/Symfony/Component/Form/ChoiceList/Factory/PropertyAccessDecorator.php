--- conflicted
+++ resolved
@@ -60,14 +60,8 @@
     /**
      * {@inheritdoc}
      *
-<<<<<<< HEAD
-     * @param callable|string|PropertyPath|null $value  The callable or path for
-     *                                                  generating the choice values
-     * @param callable|string|PropertyPath|null $filter The callable or path for
-     *                                                  filtering the choices
-=======
      * @param mixed $value
->>>>>>> a239f684
+     * @param mixed $filter
      *
      * @return ChoiceListInterface
      */
@@ -107,14 +101,8 @@
     /**
      * {@inheritdoc}
      *
-<<<<<<< HEAD
-     * @param callable|string|PropertyPath|null $value  The callable or path for
-     *                                                  generating the choice values
-     * @param callable|string|PropertyPath|null $filter The callable or path for
-     *                                                  filtering the choices
-=======
      * @param mixed $value
->>>>>>> a239f684
+     * @param mixed $filter
      *
      * @return ChoiceListInterface
      */
