<?php

/*
 * This file is part of the Symfony package.
 *
 * (c) Fabien Potencier <fabien@symfony.com>
 *
 * For the full copyright and license information, please view the LICENSE
 * file that was distributed with this source code.
 */

namespace Symfony\Component\RateLimiter\Policy;

use Symfony\Component\Lock\LockInterface;
use Symfony\Component\RateLimiter\Exception\MaxWaitDurationExceededException;
use Symfony\Component\RateLimiter\LimiterInterface;
use Symfony\Component\RateLimiter\RateLimit;
use Symfony\Component\RateLimiter\Reservation;
use Symfony\Component\RateLimiter\Storage\StorageInterface;
use Symfony\Component\RateLimiter\Util\TimeUtil;

/**
 * @author Wouter de Jong <wouter@wouterj.nl>
 */
final class FixedWindowLimiter implements LimiterInterface
{
    use ResetLimiterTrait;

    private int $limit;
    private int $interval;

<<<<<<< HEAD
    public function __construct(string $id, int $limit, \DateInterval $interval, StorageInterface $storage, LockInterface $lock = null)
=======
    public function __construct(string $id, int $limit, \DateInterval $interval, StorageInterface $storage, ?LockInterface $lock = null)
>>>>>>> a44829e2
    {
        if ($limit < 1) {
            throw new \InvalidArgumentException(sprintf('Cannot set the limit of "%s" to 0, as that would never accept any hit.', __CLASS__));
        }

        $this->storage = $storage;
        $this->lock = $lock;
        $this->id = $id;
        $this->limit = $limit;
        $this->interval = TimeUtil::dateIntervalToSeconds($interval);
    }

    public function reserve(int $tokens = 1, ?float $maxTime = null): Reservation
    {
        if ($tokens > $this->limit) {
            throw new \InvalidArgumentException(sprintf('Cannot reserve more tokens (%d) than the size of the rate limiter (%d).', $tokens, $this->limit));
        }

        $this->lock?->acquire(true);

        try {
            $window = $this->storage->fetch($this->id);
            if (!$window instanceof Window) {
                $window = new Window($this->id, $this->interval, $this->limit);
            }

            $now = microtime(true);
            $availableTokens = $window->getAvailableTokens($now);

            if (0 === $tokens) {
                $waitDuration = $window->calculateTimeForTokens(1, $now);
                $reservation = new Reservation($now + $waitDuration, new RateLimit($window->getAvailableTokens($now), \DateTimeImmutable::createFromFormat('U', floor($now + $waitDuration)), true, $this->limit));
            } elseif ($availableTokens >= $tokens) {
                $window->add($tokens, $now);

                $reservation = new Reservation($now, new RateLimit($window->getAvailableTokens($now), \DateTimeImmutable::createFromFormat('U', floor($now)), true, $this->limit));
            } else {
                $waitDuration = $window->calculateTimeForTokens($tokens, $now);

                if (null !== $maxTime && $waitDuration > $maxTime) {
                    // process needs to wait longer than set interval
                    throw new MaxWaitDurationExceededException(sprintf('The rate limiter wait time ("%d" seconds) is longer than the provided maximum time ("%d" seconds).', $waitDuration, $maxTime), new RateLimit($window->getAvailableTokens($now), \DateTimeImmutable::createFromFormat('U', floor($now + $waitDuration)), false, $this->limit));
                }

                $window->add($tokens, $now);

                $reservation = new Reservation($now + $waitDuration, new RateLimit($window->getAvailableTokens($now), \DateTimeImmutable::createFromFormat('U', floor($now + $waitDuration)), false, $this->limit));
            }

            if (0 < $tokens) {
                $this->storage->save($window);
            }
        } finally {
            $this->lock?->release();
        }

        return $reservation;
    }

    public function consume(int $tokens = 1): RateLimit
    {
        try {
            return $this->reserve($tokens, 0)->getRateLimit();
        } catch (MaxWaitDurationExceededException $e) {
            return $e->getRateLimit();
        }
    }

    public function getAvailableTokens(int $hitCount): int
    {
        return $this->limit - $hitCount;
    }
}<|MERGE_RESOLUTION|>--- conflicted
+++ resolved
@@ -29,11 +29,7 @@
     private int $limit;
     private int $interval;
 
-<<<<<<< HEAD
-    public function __construct(string $id, int $limit, \DateInterval $interval, StorageInterface $storage, LockInterface $lock = null)
-=======
     public function __construct(string $id, int $limit, \DateInterval $interval, StorageInterface $storage, ?LockInterface $lock = null)
->>>>>>> a44829e2
     {
         if ($limit < 1) {
             throw new \InvalidArgumentException(sprintf('Cannot set the limit of "%s" to 0, as that would never accept any hit.', __CLASS__));
