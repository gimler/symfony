{
    "name": "symfony/rate-limiter",
    "type": "library",
    "description": "Provides a Token Bucket implementation to rate limit input and output in your application",
    "keywords": ["limiter", "rate-limiter"],
    "homepage": "https://symfony.com",
    "license": "MIT",
    "authors": [
        {
            "name": "Wouter de Jong",
            "email": "wouter@wouterj.nl"
        },
        {
            "name": "Symfony Community",
            "homepage": "https://symfony.com/contributors"
        }
    ],
    "require": {
<<<<<<< HEAD
        "php": ">=8.0.2",
        "symfony/lock": "^5.2",
        "symfony/options-resolver": "^5.1"
=======
        "php": ">=7.2.5",
        "symfony/lock": "^5.2|^6.0",
        "symfony/options-resolver": "^5.1|^6.0"
>>>>>>> 8ca07289
    },
    "require-dev": {
        "psr/cache": "^1.0|^2.0|^3.0"
    },
    "autoload": {
        "psr-4": { "Symfony\\Component\\RateLimiter\\": "" },
        "exclude-from-classmap": [
            "/Tests/"
        ]
    },
    "minimum-stability": "dev"
}<|MERGE_RESOLUTION|>--- conflicted
+++ resolved
@@ -16,15 +16,9 @@
         }
     ],
     "require": {
-<<<<<<< HEAD
         "php": ">=8.0.2",
-        "symfony/lock": "^5.2",
-        "symfony/options-resolver": "^5.1"
-=======
-        "php": ">=7.2.5",
         "symfony/lock": "^5.2|^6.0",
         "symfony/options-resolver": "^5.1|^6.0"
->>>>>>> 8ca07289
     },
     "require-dev": {
         "psr/cache": "^1.0|^2.0|^3.0"
