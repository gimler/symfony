<?php

/*
 * This file is part of the Symfony package.
 *
 * (c) Fabien Potencier <fabien@symfony.com>
 *
 * For the full copyright and license information, please view the LICENSE
 * file that was distributed with this source code.
 */

namespace Symfony\Component\Uid\Command;

use Symfony\Component\Console\Attribute\AsCommand;
use Symfony\Component\Console\Command\Command;
use Symfony\Component\Console\Completion\CompletionInput;
use Symfony\Component\Console\Completion\CompletionSuggestions;
use Symfony\Component\Console\Input\InputInterface;
use Symfony\Component\Console\Input\InputOption;
use Symfony\Component\Console\Output\ConsoleOutputInterface;
use Symfony\Component\Console\Output\OutputInterface;
use Symfony\Component\Console\Style\SymfonyStyle;
use Symfony\Component\Uid\Factory\UlidFactory;

#[AsCommand(name: 'ulid:generate', description: 'Generate a ULID')]
class GenerateUlidCommand extends Command
{
    private UlidFactory $factory;

<<<<<<< HEAD
    public function __construct(UlidFactory $factory = null)
=======
    public function __construct(?UlidFactory $factory = null)
>>>>>>> a44829e2
    {
        $this->factory = $factory ?? new UlidFactory();

        parent::__construct();
    }

    protected function configure(): void
    {
        $this
            ->setDefinition([
                new InputOption('time', null, InputOption::VALUE_REQUIRED, 'The ULID timestamp: a parsable date/time string'),
                new InputOption('count', 'c', InputOption::VALUE_REQUIRED, 'The number of ULID to generate', 1),
                new InputOption('format', 'f', InputOption::VALUE_REQUIRED, sprintf('The ULID output format ("%s")', implode('", "', $this->getAvailableFormatOptions())), 'base32'),
            ])
            ->setHelp(<<<'EOF'
The <info>%command.name%</info> command generates a ULID.

    <info>php %command.full_name%</info>

To specify the timestamp:

    <info>php %command.full_name% --time="2021-02-16 14:09:08"</info>

To generate several ULIDs:

    <info>php %command.full_name% --count=10</info>

To output a specific format:

    <info>php %command.full_name% --format=rfc4122</info>
EOF
            )
        ;
    }

    protected function execute(InputInterface $input, OutputInterface $output): int
    {
        $io = new SymfonyStyle($input, $output instanceof ConsoleOutputInterface ? $output->getErrorOutput() : $output);

        if (null !== $time = $input->getOption('time')) {
            try {
                $time = new \DateTimeImmutable($time);
            } catch (\Exception $e) {
                $io->error(sprintf('Invalid timestamp "%s": %s', $time, str_replace('DateTimeImmutable::__construct(): ', '', $e->getMessage())));

                return 1;
            }
        }

        $formatOption = $input->getOption('format');

        if (\in_array($formatOption, $this->getAvailableFormatOptions())) {
            $format = 'to'.ucfirst($formatOption);
        } else {
            $io->error(sprintf('Invalid format "%s", supported formats are "%s".', $formatOption, implode('", "', $this->getAvailableFormatOptions())));

            return 1;
        }

        $count = (int) $input->getOption('count');
        try {
            for ($i = 0; $i < $count; ++$i) {
                $output->writeln($this->factory->create($time)->$format());
            }
        } catch (\Exception $e) {
            $io->error($e->getMessage());

            return 1;
        }

        return 0;
    }

    public function complete(CompletionInput $input, CompletionSuggestions $suggestions): void
    {
        if ($input->mustSuggestOptionValuesFor('format')) {
            $suggestions->suggestValues($this->getAvailableFormatOptions());
        }
    }

    private function getAvailableFormatOptions(): array
    {
        return [
            'base32',
            'base58',
            'rfc4122',
        ];
    }
}<|MERGE_RESOLUTION|>--- conflicted
+++ resolved
@@ -27,11 +27,7 @@
 {
     private UlidFactory $factory;
 
-<<<<<<< HEAD
-    public function __construct(UlidFactory $factory = null)
-=======
     public function __construct(?UlidFactory $factory = null)
->>>>>>> a44829e2
     {
         $this->factory = $factory ?? new UlidFactory();
 
