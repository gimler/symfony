{
    "name": "symfony/mime",
    "type": "library",
    "description": "Allows manipulating MIME messages",
    "keywords": ["mime", "mime-type"],
    "homepage": "https://symfony.com",
    "license": "MIT",
    "authors": [
        {
            "name": "Fabien Potencier",
            "email": "fabien@symfony.com"
        },
        {
            "name": "Symfony Community",
            "homepage": "https://symfony.com/contributors"
        }
    ],
    "require": {
        "php": ">=8.1",
        "symfony/polyfill-intl-idn": "^1.10",
        "symfony/polyfill-mbstring": "^1.0"
    },
    "require-dev": {
        "egulias/email-validator": "^2.1.10|^3.1|^4",
        "league/html-to-markdown": "^5.0",
        "phpdocumentor/reflection-docblock": "^3.0|^4.0|^5.0",
<<<<<<< HEAD
        "symfony/dependency-injection": "^5.4|^6.0",
        "symfony/property-access": "^5.4|^6.0",
        "symfony/property-info": "^5.4|^6.0",
        "symfony/serializer": "^6.2"
=======
        "symfony/dependency-injection": "^4.4|^5.0|^6.0",
        "symfony/property-access": "^4.4|^5.1|^6.0",
        "symfony/property-info": "^4.4|^5.1|^6.0",
        "symfony/serializer": "^5.4.26|^6.2.13"
>>>>>>> fdf441d6
    },
    "conflict": {
        "egulias/email-validator": "~3.0.0",
        "phpdocumentor/reflection-docblock": "<3.2.2",
        "phpdocumentor/type-resolver": "<1.4.0",
<<<<<<< HEAD
        "symfony/mailer": "<5.4",
        "symfony/serializer": "<6.2"
=======
        "symfony/mailer": "<4.4",
        "symfony/serializer": "<5.4.26|>=6.2,<6.2.13"
>>>>>>> fdf441d6
    },
    "autoload": {
        "psr-4": { "Symfony\\Component\\Mime\\": "" },
        "exclude-from-classmap": [
            "/Tests/"
        ]
    },
    "minimum-stability": "dev"
}<|MERGE_RESOLUTION|>--- conflicted
+++ resolved
@@ -24,29 +24,17 @@
         "egulias/email-validator": "^2.1.10|^3.1|^4",
         "league/html-to-markdown": "^5.0",
         "phpdocumentor/reflection-docblock": "^3.0|^4.0|^5.0",
-<<<<<<< HEAD
         "symfony/dependency-injection": "^5.4|^6.0",
         "symfony/property-access": "^5.4|^6.0",
         "symfony/property-info": "^5.4|^6.0",
-        "symfony/serializer": "^6.2"
-=======
-        "symfony/dependency-injection": "^4.4|^5.0|^6.0",
-        "symfony/property-access": "^4.4|^5.1|^6.0",
-        "symfony/property-info": "^4.4|^5.1|^6.0",
-        "symfony/serializer": "^5.4.26|^6.2.13"
->>>>>>> fdf441d6
+        "symfony/serializer": "^6.2.13"
     },
     "conflict": {
         "egulias/email-validator": "~3.0.0",
         "phpdocumentor/reflection-docblock": "<3.2.2",
         "phpdocumentor/type-resolver": "<1.4.0",
-<<<<<<< HEAD
         "symfony/mailer": "<5.4",
-        "symfony/serializer": "<6.2"
-=======
-        "symfony/mailer": "<4.4",
-        "symfony/serializer": "<5.4.26|>=6.2,<6.2.13"
->>>>>>> fdf441d6
+        "symfony/serializer": "<6.2.13"
     },
     "autoload": {
         "psr-4": { "Symfony\\Component\\Mime\\": "" },
