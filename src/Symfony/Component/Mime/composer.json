--- conflicted
+++ resolved
@@ -25,29 +25,17 @@
         "egulias/email-validator": "^2.1.10|^3.1|^4",
         "league/html-to-markdown": "^5.0",
         "phpdocumentor/reflection-docblock": "^3.0|^4.0|^5.0",
-<<<<<<< HEAD
         "symfony/dependency-injection": "^5.4|^6.0",
         "symfony/property-access": "^5.4|^6.0",
         "symfony/property-info": "^5.4|^6.0",
-        "symfony/serializer": "~6.2.13|^6.3.2"
-=======
-        "symfony/dependency-injection": "^4.4|^5.0|^6.0",
-        "symfony/property-access": "^4.4|^5.1|^6.0",
-        "symfony/property-info": "^4.4|^5.1|^6.0",
-        "symfony/serializer": "^5.4.35|~6.3.12|^6.4.3"
->>>>>>> a63f545f
+        "symfony/serializer": "~6.3.12|^6.4.3"
     },
     "conflict": {
         "egulias/email-validator": "~3.0.0",
         "phpdocumentor/reflection-docblock": "<3.2.2",
         "phpdocumentor/type-resolver": "<1.4.0",
-<<<<<<< HEAD
         "symfony/mailer": "<5.4",
-        "symfony/serializer": "<6.2.13|>=6.3,<6.3.2"
-=======
-        "symfony/mailer": "<4.4",
-        "symfony/serializer": "<5.4.35|>=6,<6.3.12|>=6.4,<6.4.3"
->>>>>>> a63f545f
+        "symfony/serializer": "<6.3.12|>=6.4,<6.4.3"
     },
     "autoload": {
         "psr-4": { "Symfony\\Component\\Mime\\": "" },
