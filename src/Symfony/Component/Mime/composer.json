--- conflicted
+++ resolved
@@ -24,18 +24,11 @@
         "egulias/email-validator": "^2.1.10|^3.1|^4",
         "league/html-to-markdown": "^5.0",
         "phpdocumentor/reflection-docblock": "^3.0|^4.0|^5.0",
-<<<<<<< HEAD
         "symfony/dependency-injection": "^6.4|^7.0",
+        "symfony/process": "^6.4|^7.0",
         "symfony/property-access": "^6.4|^7.0",
         "symfony/property-info": "^6.4|^7.0",
         "symfony/serializer": "^6.4|^7.0"
-=======
-        "symfony/dependency-injection": "^5.4|^6.0|^7.0",
-        "symfony/process": "^5.4|^6.4|^7.0",
-        "symfony/property-access": "^5.4|^6.0|^7.0",
-        "symfony/property-info": "^5.4|^6.0|^7.0",
-        "symfony/serializer": "^6.3.2|^7.0"
->>>>>>> 5e4f67e1
     },
     "conflict": {
         "egulias/email-validator": "~3.0.0",
