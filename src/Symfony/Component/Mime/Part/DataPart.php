--- conflicted
+++ resolved
@@ -22,26 +22,15 @@
     /** @internal */
     protected array $_parent;
 
-<<<<<<< HEAD
     private ?string $filename = null;
     private string $mediaType;
     private ?string $cid = null;
-=======
-    private $filename;
-    private $mediaType;
-    private $cid;
->>>>>>> a44829e2
 
     /**
      * @param resource|string|File $body Use a File instance to defer loading the file until rendering
      */
     public function __construct($body, ?string $filename = null, ?string $contentType = null, ?string $encoding = null)
     {
-<<<<<<< HEAD
-=======
-        unset($this->_parent);
-
->>>>>>> a44829e2
         if ($body instanceof File && !$filename) {
             $filename = $body->getFilename();
         }
