{
    "name": "symfony/var-dumper",
    "type": "library",
    "description": "Symfony mechanism for exploring and dumping PHP variables",
    "keywords": ["dump", "debug"],
    "homepage": "https://symfony.com",
    "license": "MIT",
    "authors": [
        {
            "name": "Nicolas Grekas",
            "email": "p@tchwork.com"
        },
        {
            "name": "Symfony Community",
            "homepage": "https://symfony.com/contributors"
        }
    ],
    "require": {
        "php": ">=7.1.3",
        "symfony/polyfill-mbstring": "~1.0",
        "symfony/polyfill-php72": "~1.5",
        "symfony/polyfill-php80": "^1.15"
    },
    "require-dev": {
        "ext-iconv": "*",
        "symfony/console": "^3.4|^4.0|^5.0",
        "symfony/process": "^4.4|^5.0",
        "twig/twig": "^1.34|^2.4|^3.0"
    },
    "conflict": {
        "phpunit/phpunit": "<4.8.35|<5.4.3,>=5.0",
        "symfony/console": "<3.4"
    },
    "suggest": {
        "ext-iconv": "To convert non-UTF-8 strings to UTF-8 (or symfony/polyfill-iconv in case ext-iconv cannot be used).",
        "ext-intl": "To show region name in time zone dump",
        "symfony/console": "To use the ServerDumpCommand and/or the bin/var-dump-server script"
    },
    "autoload": {
        "files": [ "Resources/functions/dump.php" ],
        "psr-4": { "Symfony\\Component\\VarDumper\\": "" },
        "exclude-from-classmap": [
            "/Tests/"
        ]
    },
    "bin": [
        "Resources/bin/var-dump-server"
    ],
    "minimum-stability": "dev",
<<<<<<< HEAD
    "version": "4.4-dev"
=======
    "version": "3.4.x-dev"
>>>>>>> 3ca2d806
}<|MERGE_RESOLUTION|>--- conflicted
+++ resolved
@@ -47,9 +47,5 @@
         "Resources/bin/var-dump-server"
     ],
     "minimum-stability": "dev",
-<<<<<<< HEAD
-    "version": "4.4-dev"
-=======
-    "version": "3.4.x-dev"
->>>>>>> 3ca2d806
+    "version": "4.4.x-dev"
 }