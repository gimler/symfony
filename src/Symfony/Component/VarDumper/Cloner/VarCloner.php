<?php

/*
 * This file is part of the Symfony package.
 *
 * (c) Fabien Potencier <fabien@symfony.com>
 *
 * For the full copyright and license information, please view the LICENSE
 * file that was distributed with this source code.
 */

namespace Symfony\Component\VarDumper\Cloner;

/**
 * @author Nicolas Grekas <p@tchwork.com>
 */
class VarCloner extends AbstractCloner
{
    private static $gid;
    private static $arrayCache = [];

    /**
     * {@inheritdoc}
     */
    protected function doClone($var)
    {
        $len = 1;                       // Length of $queue
        $pos = 0;                       // Number of cloned items past the minimum depth
        $refsCounter = 0;               // Hard references counter
        $queue = [[$var]];              // This breadth-first queue is the return value
        $hardRefs = [];                 // Map of original zval ids to stub objects
        $objRefs = [];                  // Map of original object handles to their stub object counterpart
        $objects = [];                  // Keep a ref to objects to ensure their handle cannot be reused while cloning
        $resRefs = [];                  // Map of original resource handles to their stub object counterpart
        $values = [];                   // Map of stub objects' ids to original values
        $maxItems = $this->maxItems;
        $maxString = $this->maxString;
        $minDepth = $this->minDepth;
        $currentDepth = 0;              // Current tree depth
        $currentDepthFinalIndex = 0;    // Final $queue index for current tree depth
        $minimumDepthReached = 0 === $minDepth; // Becomes true when minimum tree depth has been reached
        $cookie = (object) [];          // Unique object used to detect hard references
        $a = null;                      // Array cast for nested structures
        $stub = null;                   // Stub capturing the main properties of an original item value
                                        // or null if the original value is used directly

        if (!$gid = self::$gid) {
            $gid = self::$gid = md5(random_bytes(6)); // Unique string used to detect the special $GLOBALS variable
        }
        $arrayStub = new Stub();
        $arrayStub->type = Stub::TYPE_ARRAY;
        $fromObjCast = false;

        for ($i = 0; $i < $len; ++$i) {
            // Detect when we move on to the next tree depth
            if ($i > $currentDepthFinalIndex) {
                ++$currentDepth;
                $currentDepthFinalIndex = $len - 1;
                if ($currentDepth >= $minDepth) {
                    $minimumDepthReached = true;
                }
            }

            $refs = $vals = $queue[$i];
            foreach ($vals as $k => $v) {
                // $v is the original value or a stub object in case of hard references

                if (\PHP_VERSION_ID >= 70400) {
                    $zvalRef = ($r = \ReflectionReference::fromArrayElement($vals, $k)) ? $r->getId() : null;
                } else {
                    $refs[$k] = $cookie;
                    $zvalRef = $vals[$k] === $cookie;
                }

                if ($zvalRef) {
                    $vals[$k] = &$stub;         // Break hard references to make $queue completely
                    unset($stub);               // independent from the original structure
                    if (\PHP_VERSION_ID >= 70400 ? null !== $vals[$k] = $hardRefs[$zvalRef] ?? null : $v instanceof Stub && isset($hardRefs[spl_object_id($v)])) {
                        if (\PHP_VERSION_ID >= 70400) {
                            $v = $vals[$k];
                        } else {
                            $refs[$k] = $vals[$k] = $v;
                        }
                        if ($v->value instanceof Stub && (Stub::TYPE_OBJECT === $v->value->type || Stub::TYPE_RESOURCE === $v->value->type)) {
                            ++$v->value->refCount;
                        }
                        ++$v->refCount;
                        continue;
                    }
                    $vals[$k] = new Stub();
                    $vals[$k]->value = $v;
                    $vals[$k]->handle = ++$refsCounter;

                    if (\PHP_VERSION_ID >= 70400) {
                        $hardRefs[$zvalRef] = $vals[$k];
                    } else {
                        $refs[$k] = $vals[$k];
                        $h = spl_object_id($refs[$k]);
                        $hardRefs[$h] = &$refs[$k];
                        $values[$h] = $v;
                    }
                }
                // Create $stub when the original value $v can not be used directly
                // If $v is a nested structure, put that structure in array $a
                switch (true) {
                    case null === $v:
                    case \is_bool($v):
                    case \is_int($v):
                    case \is_float($v):
                        continue 2;
                    case \is_string($v):
                        if ('' === $v) {
                            continue 2;
                        }
                        if (!preg_match('//u', $v)) {
                            $stub = new Stub();
                            $stub->type = Stub::TYPE_STRING;
                            $stub->class = Stub::STRING_BINARY;
                            if (0 <= $maxString && 0 < $cut = \strlen($v) - $maxString) {
                                $stub->cut = $cut;
                                $stub->value = substr($v, 0, -$cut);
                            } else {
                                $stub->value = $v;
                            }
                        } elseif (0 <= $maxString && isset($v[1 + ($maxString >> 2)]) && 0 < $cut = mb_strlen($v, 'UTF-8') - $maxString) {
                            $stub = new Stub();
                            $stub->type = Stub::TYPE_STRING;
                            $stub->class = Stub::STRING_UTF8;
                            $stub->cut = $cut;
                            $stub->value = mb_substr($v, 0, $maxString, 'UTF-8');
                        } else {
                            continue 2;
                        }
                        $a = null;
                        break;

                    case \is_array($v):
                        if (!$v) {
                            continue 2;
                        }
                        $stub = $arrayStub;

                        if (\PHP_VERSION_ID >= 80100) {
                            $stub->class = array_is_list($v) ? Stub::ARRAY_INDEXED : Stub::ARRAY_ASSOC;
                            $a = $v;
                            break;
                        }

                        $stub->class = Stub::ARRAY_INDEXED;

                        $j = -1;
                        foreach ($v as $gk => $gv) {
                            if ($gk !== ++$j) {
                                $stub->class = Stub::ARRAY_ASSOC;
                                $a = $v;
                                $a[$gid] = true;
                                break;
                            }
                        }
<<<<<<< HEAD
=======
                        $a = $v;

                        if (Stub::ARRAY_ASSOC === $stub->class) {
                            // Copies of $GLOBALS have very strange behavior,
                            // let's detect them with some black magic
                            if (\PHP_VERSION_ID < 80100 && ($a[$gid] = true) && isset($v[$gid])) {
                                unset($v[$gid]);
                                $a = [];
                                foreach ($v as $gk => &$gv) {
                                    if ($v === $gv && (\PHP_VERSION_ID < 70400 || !isset($hardRefs[\ReflectionReference::fromArrayElement($v, $gk)->getId()]))) {
                                        unset($v);
                                        $v = new Stub();
                                        $v->value = [$v->cut = \count($gv), Stub::TYPE_ARRAY => 0];
                                        $v->handle = -1;
                                        if (\PHP_VERSION_ID >= 70400) {
                                            $gv = &$a[$gk];
                                            $hardRefs[\ReflectionReference::fromArrayElement($a, $gk)->getId()] = &$gv;
                                        } else {
                                            $gv = &$hardRefs[spl_object_id($v)];
                                        }
                                        $gv = $v;
                                    }
>>>>>>> d7c79417

                        // Copies of $GLOBALS have very strange behavior,
                        // let's detect them with some black magic
                        if (isset($v[$gid])) {
                            unset($v[$gid]);
                            $a = [];
                            foreach ($v as $gk => &$gv) {
                                if ($v === $gv) {
                                    unset($v);
                                    $v = new Stub();
                                    $v->value = [$v->cut = \count($gv), Stub::TYPE_ARRAY => 0];
                                    $v->handle = -1;
                                    $gv = &$hardRefs[spl_object_id($v)];
                                    $gv = $v;
                                }

                                $a[$gk] = &$gv;
                            }
                            unset($gv);
                        } else {
                            $a = $v;
                        }
                        break;

                    case \is_object($v):
                        if (empty($objRefs[$h = spl_object_id($v)])) {
                            $stub = new Stub();
                            $stub->type = Stub::TYPE_OBJECT;
                            $stub->class = \get_class($v);
                            $stub->value = $v;
                            $stub->handle = $h;
                            $a = $this->castObject($stub, 0 < $i);
                            if ($v !== $stub->value) {
                                if (Stub::TYPE_OBJECT !== $stub->type || null === $stub->value) {
                                    break;
                                }
                                $stub->handle = $h = spl_object_id($stub->value);
                            }
                            $stub->value = null;
                            if (0 <= $maxItems && $maxItems <= $pos && $minimumDepthReached) {
                                $stub->cut = \count($a);
                                $a = null;
                            }
                        }
                        if (empty($objRefs[$h])) {
                            $objRefs[$h] = $stub;
                            $objects[] = $v;
                        } else {
                            $stub = $objRefs[$h];
                            ++$stub->refCount;
                            $a = null;
                        }
                        break;

                    default: // resource
                        if (empty($resRefs[$h = (int) $v])) {
                            $stub = new Stub();
                            $stub->type = Stub::TYPE_RESOURCE;
                            if ('Unknown' === $stub->class = @get_resource_type($v)) {
                                $stub->class = 'Closed';
                            }
                            $stub->value = $v;
                            $stub->handle = $h;
                            $a = $this->castResource($stub, 0 < $i);
                            $stub->value = null;
                            if (0 <= $maxItems && $maxItems <= $pos && $minimumDepthReached) {
                                $stub->cut = \count($a);
                                $a = null;
                            }
                        }
                        if (empty($resRefs[$h])) {
                            $resRefs[$h] = $stub;
                        } else {
                            $stub = $resRefs[$h];
                            ++$stub->refCount;
                            $a = null;
                        }
                        break;
                }

                if ($a) {
                    if (!$minimumDepthReached || 0 > $maxItems) {
                        $queue[$len] = $a;
                        $stub->position = $len++;
                    } elseif ($pos < $maxItems) {
                        if ($maxItems < $pos += \count($a)) {
                            $a = \array_slice($a, 0, $maxItems - $pos, true);
                            if ($stub->cut >= 0) {
                                $stub->cut += $pos - $maxItems;
                            }
                        }
                        $queue[$len] = $a;
                        $stub->position = $len++;
                    } elseif ($stub->cut >= 0) {
                        $stub->cut += \count($a);
                        $stub->position = 0;
                    }
                }

                if ($arrayStub === $stub) {
                    if ($arrayStub->cut) {
                        $stub = [$arrayStub->cut, $arrayStub->class => $arrayStub->position];
                        $arrayStub->cut = 0;
                    } elseif (isset(self::$arrayCache[$arrayStub->class][$arrayStub->position])) {
                        $stub = self::$arrayCache[$arrayStub->class][$arrayStub->position];
                    } else {
                        self::$arrayCache[$arrayStub->class][$arrayStub->position] = $stub = [$arrayStub->class => $arrayStub->position];
                    }
                }

                if (!$zvalRef) {
                    $vals[$k] = $stub;
                } elseif (\PHP_VERSION_ID >= 70400) {
                    $hardRefs[$zvalRef]->value = $stub;
                } else {
                    $refs[$k]->value = $stub;
                }
            }

            if ($fromObjCast) {
                $fromObjCast = false;
                $refs = $vals;
                $vals = [];
                $j = -1;
                foreach ($queue[$i] as $k => $v) {
                    foreach ([$k => true] as $gk => $gv) {
                    }
                    if ($gk !== $k) {
                        $vals = (object) $vals;
                        $vals->{$k} = $refs[++$j];
                        $vals = (array) $vals;
                    } else {
                        $vals[$k] = $refs[++$j];
                    }
                }
            }

            $queue[$i] = $vals;
        }

        foreach ($values as $h => $v) {
            $hardRefs[$h] = $v;
        }

        return $queue;
    }
}<|MERGE_RESOLUTION|>--- conflicted
+++ resolved
@@ -157,31 +157,6 @@
                                 break;
                             }
                         }
-<<<<<<< HEAD
-=======
-                        $a = $v;
-
-                        if (Stub::ARRAY_ASSOC === $stub->class) {
-                            // Copies of $GLOBALS have very strange behavior,
-                            // let's detect them with some black magic
-                            if (\PHP_VERSION_ID < 80100 && ($a[$gid] = true) && isset($v[$gid])) {
-                                unset($v[$gid]);
-                                $a = [];
-                                foreach ($v as $gk => &$gv) {
-                                    if ($v === $gv && (\PHP_VERSION_ID < 70400 || !isset($hardRefs[\ReflectionReference::fromArrayElement($v, $gk)->getId()]))) {
-                                        unset($v);
-                                        $v = new Stub();
-                                        $v->value = [$v->cut = \count($gv), Stub::TYPE_ARRAY => 0];
-                                        $v->handle = -1;
-                                        if (\PHP_VERSION_ID >= 70400) {
-                                            $gv = &$a[$gk];
-                                            $hardRefs[\ReflectionReference::fromArrayElement($a, $gk)->getId()] = &$gv;
-                                        } else {
-                                            $gv = &$hardRefs[spl_object_id($v)];
-                                        }
-                                        $gv = $v;
-                                    }
->>>>>>> d7c79417
 
                         // Copies of $GLOBALS have very strange behavior,
                         // let's detect them with some black magic
@@ -189,12 +164,17 @@
                             unset($v[$gid]);
                             $a = [];
                             foreach ($v as $gk => &$gv) {
-                                if ($v === $gv) {
+                                if ($v === $gv && (\PHP_VERSION_ID < 70400 || !isset($hardRefs[\ReflectionReference::fromArrayElement($v, $gk)->getId()]))) {
                                     unset($v);
                                     $v = new Stub();
                                     $v->value = [$v->cut = \count($gv), Stub::TYPE_ARRAY => 0];
                                     $v->handle = -1;
-                                    $gv = &$hardRefs[spl_object_id($v)];
+                                    if (\PHP_VERSION_ID >= 70400) {
+                                        $gv = &$a[$gk];
+                                        $hardRefs[\ReflectionReference::fromArrayElement($a, $gk)->getId()] = &$gv;
+                                    } else {
+                                        $gv = &$hardRefs[spl_object_id($v)];
+                                    }
                                     $gv = $v;
                                 }
 
