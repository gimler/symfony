--- conflicted
+++ resolved
@@ -52,11 +52,7 @@
         return (self::$handler)($var, $label);
     }
 
-<<<<<<< HEAD
-    public static function setHandler(callable $callable = null): ?callable
-=======
     public static function setHandler(?callable $callable = null): ?callable
->>>>>>> a44829e2
     {
         if (1 > \func_num_args()) {
             trigger_deprecation('symfony/var-dumper', '6.2', 'Calling "%s()" without any arguments is deprecated, pass null explicitly instead.', __METHOD__);
@@ -100,11 +96,7 @@
             $dumper = new ContextualizedDumper($dumper, [new SourceContextProvider()]);
         }
 
-<<<<<<< HEAD
-        self::$handler = function ($var, string $label = null) use ($cloner, $dumper) {
-=======
         self::$handler = function ($var, ?string $label = null) use ($cloner, $dumper) {
->>>>>>> a44829e2
             $var = $cloner->cloneVar($var);
 
             if (null !== $label) {
