<?php

/*
 * This file is part of the Symfony package.
 *
 * (c) Fabien Potencier <fabien@symfony.com>
 *
 * For the full copyright and license information, please view the LICENSE
 * file that was distributed with this source code.
 */

namespace Symfony\Component\VarDumper\Dumper;

use Symfony\Component\VarDumper\Cloner\Cursor;
use Symfony\Component\VarDumper\Cloner\Stub;

/**
 * CliDumper dumps variables for command line output.
 *
 * @author Nicolas Grekas <p@tchwork.com>
 */
class CliDumper extends AbstractDumper
{
    public static $defaultColors;
    public static $defaultOutput = 'php://stdout';

    protected $colors;
    protected $maxStringWidth = 0;
    protected $styles = [
        // See http://en.wikipedia.org/wiki/ANSI_escape_code#graphics
        'default' => '0;38;5;208',
        'num' => '1;38;5;38',
        'const' => '1;38;5;208',
        'str' => '1;38;5;113',
        'note' => '38;5;38',
        'ref' => '38;5;247',
        'public' => '',
        'protected' => '',
        'private' => '',
        'meta' => '38;5;170',
        'key' => '38;5;113',
        'index' => '38;5;38',
    ];

    protected static $controlCharsRx = '/[\x00-\x1F\x7F]+/';
    protected static $controlCharsMap = [
        "\t" => '\t',
        "\n" => '\n',
        "\v" => '\v',
        "\f" => '\f',
        "\r" => '\r',
        "\033" => '\e',
    ];
    protected static $unicodeCharsRx = "/[\u{00A0}\u{00AD}\u{034F}\u{061C}\u{115F}\u{1160}\u{17B4}\u{17B5}\u{180E}\u{2000}-\u{200F}\u{202F}\u{205F}\u{2060}-\u{2064}\u{206A}-\u{206F}\u{3000}\u{2800}\u{3164}\u{FEFF}\u{FFA0}\u{1D159}\u{1D173}-\u{1D17A}]/u";

    protected $collapseNextHash = false;
    protected $expandNextHash = false;

    private array $displayOptions = [
        'fileLinkFormat' => null,
    ];

    private bool $handlesHrefGracefully;

<<<<<<< HEAD
    public function __construct($output = null, string $charset = null, int $flags = 0)
=======
    /**
     * {@inheritdoc}
     */
    public function __construct($output = null, ?string $charset = null, int $flags = 0)
>>>>>>> 2a31f2dd
    {
        parent::__construct($output, $charset, $flags);

        if ('\\' === \DIRECTORY_SEPARATOR && !$this->isWindowsTrueColor()) {
            // Use only the base 16 xterm colors when using ANSICON or standard Windows 10 CLI
            $this->setStyles([
                'default' => '31',
                'num' => '1;34',
                'const' => '1;31',
                'str' => '1;32',
                'note' => '34',
                'ref' => '1;30',
                'meta' => '35',
                'key' => '32',
                'index' => '34',
            ]);
        }

        $this->displayOptions['fileLinkFormat'] = \ini_get('xdebug.file_link_format') ?: get_cfg_var('xdebug.file_link_format') ?: 'file://%f#L%l';
    }

    /**
     * Enables/disables colored output.
     *
     * @return void
     */
    public function setColors(bool $colors)
    {
        $this->colors = $colors;
    }

    /**
     * Sets the maximum number of characters per line for dumped strings.
     *
     * @return void
     */
    public function setMaxStringWidth(int $maxStringWidth)
    {
        $this->maxStringWidth = $maxStringWidth;
    }

    /**
     * Configures styles.
     *
     * @param array $styles A map of style names to style definitions
     *
     * @return void
     */
    public function setStyles(array $styles)
    {
        $this->styles = $styles + $this->styles;
    }

    /**
     * Configures display options.
     *
     * @param array $displayOptions A map of display options to customize the behavior
     *
     * @return void
     */
    public function setDisplayOptions(array $displayOptions)
    {
        $this->displayOptions = $displayOptions + $this->displayOptions;
    }

    /**
     * @return void
     */
    public function dumpScalar(Cursor $cursor, string $type, string|int|float|bool|null $value)
    {
        $this->dumpKey($cursor);
        $this->collapseNextHash = $this->expandNextHash = false;

        $style = 'const';
        $attr = $cursor->attr;

        switch ($type) {
            case 'default':
                $style = 'default';
                break;

            case 'label':
                $this->styles += ['label' => $this->styles['default']];
                $style = 'label';
                break;

            case 'integer':
                $style = 'num';

                if (isset($this->styles['integer'])) {
                    $style = 'integer';
                }

                break;

            case 'double':
                $style = 'num';

                if (isset($this->styles['float'])) {
                    $style = 'float';
                }

                $value = match (true) {
                    \INF === $value => 'INF',
                    -\INF === $value => '-INF',
                    is_nan($value) => 'NAN',
                    default => !str_contains($value = (string) $value, $this->decimalPoint) ? $value .= $this->decimalPoint.'0' : $value,
                };
                break;

            case 'NULL':
                $value = 'null';
                break;

            case 'boolean':
                $value = $value ? 'true' : 'false';
                break;

            default:
                $attr += ['value' => $this->utf8Encode($value)];
                $value = $this->utf8Encode($type);
                break;
        }

        $this->line .= $this->style($style, $value, $attr);

        $this->endValue($cursor);
    }

    /**
     * @return void
     */
    public function dumpString(Cursor $cursor, string $str, bool $bin, int $cut)
    {
        $this->dumpKey($cursor);
        $this->collapseNextHash = $this->expandNextHash = false;
        $attr = $cursor->attr;

        if ($bin) {
            $str = $this->utf8Encode($str);
        }
        if ('' === $str) {
            $this->line .= '""';
            if ($cut) {
                $this->line .= '…'.$cut;
            }
            $this->endValue($cursor);
        } else {
            $attr += [
                'length' => 0 <= $cut ? mb_strlen($str, 'UTF-8') + $cut : 0,
                'binary' => $bin,
            ];
            $str = $bin && str_contains($str, "\0") ? [$str] : explode("\n", $str);
            if (isset($str[1]) && !isset($str[2]) && !isset($str[1][0])) {
                unset($str[1]);
                $str[0] .= "\n";
            }
            $m = \count($str) - 1;
            $i = $lineCut = 0;

            if (self::DUMP_STRING_LENGTH & $this->flags) {
                $this->line .= '('.$attr['length'].') ';
            }
            if ($bin) {
                $this->line .= 'b';
            }

            if ($m) {
                $this->line .= '"""';
                $this->dumpLine($cursor->depth);
            } else {
                $this->line .= '"';
            }

            foreach ($str as $str) {
                if ($i < $m) {
                    $str .= "\n";
                }
                if (0 < $this->maxStringWidth && $this->maxStringWidth < $len = mb_strlen($str, 'UTF-8')) {
                    $str = mb_substr($str, 0, $this->maxStringWidth, 'UTF-8');
                    $lineCut = $len - $this->maxStringWidth;
                }
                if ($m && 0 < $cursor->depth) {
                    $this->line .= $this->indentPad;
                }
                if ('' !== $str) {
                    $this->line .= $this->style('str', $str, $attr);
                }
                if ($i++ == $m) {
                    if ($m) {
                        if ('' !== $str) {
                            $this->dumpLine($cursor->depth);
                            if (0 < $cursor->depth) {
                                $this->line .= $this->indentPad;
                            }
                        }
                        $this->line .= '"""';
                    } else {
                        $this->line .= '"';
                    }
                    if ($cut < 0) {
                        $this->line .= '…';
                        $lineCut = 0;
                    } elseif ($cut) {
                        $lineCut += $cut;
                    }
                }
                if ($lineCut) {
                    $this->line .= '…'.$lineCut;
                    $lineCut = 0;
                }

                if ($i > $m) {
                    $this->endValue($cursor);
                } else {
                    $this->dumpLine($cursor->depth);
                }
            }
        }
    }

    /**
     * @return void
     */
    public function enterHash(Cursor $cursor, int $type, string|int|null $class, bool $hasChild)
    {
        $this->colors ??= $this->supportsColors();

        $this->dumpKey($cursor);
        $this->expandNextHash = false;
        $attr = $cursor->attr;

        if ($this->collapseNextHash) {
            $cursor->skipChildren = true;
            $this->collapseNextHash = $hasChild = false;
        }

        $class = $this->utf8Encode($class);
        if (Cursor::HASH_OBJECT === $type) {
            $prefix = $class && 'stdClass' !== $class ? $this->style('note', $class, $attr).(empty($attr['cut_hash']) ? ' {' : '') : '{';
        } elseif (Cursor::HASH_RESOURCE === $type) {
            $prefix = $this->style('note', $class.' resource', $attr).($hasChild ? ' {' : ' ');
        } else {
            $prefix = $class && !(self::DUMP_LIGHT_ARRAY & $this->flags) ? $this->style('note', 'array:'.$class).' [' : '[';
        }

        if (($cursor->softRefCount || 0 < $cursor->softRefHandle) && empty($attr['cut_hash'])) {
            $prefix .= $this->style('ref', (Cursor::HASH_RESOURCE === $type ? '@' : '#').(0 < $cursor->softRefHandle ? $cursor->softRefHandle : $cursor->softRefTo), ['count' => $cursor->softRefCount]);
        } elseif ($cursor->hardRefTo && !$cursor->refIndex && $class) {
            $prefix .= $this->style('ref', '&'.$cursor->hardRefTo, ['count' => $cursor->hardRefCount]);
        } elseif (!$hasChild && Cursor::HASH_RESOURCE === $type) {
            $prefix = substr($prefix, 0, -1);
        }

        $this->line .= $prefix;

        if ($hasChild) {
            $this->dumpLine($cursor->depth);
        }
    }

    /**
     * @return void
     */
    public function leaveHash(Cursor $cursor, int $type, string|int|null $class, bool $hasChild, int $cut)
    {
        if (empty($cursor->attr['cut_hash'])) {
            $this->dumpEllipsis($cursor, $hasChild, $cut);
            $this->line .= Cursor::HASH_OBJECT === $type ? '}' : (Cursor::HASH_RESOURCE !== $type ? ']' : ($hasChild ? '}' : ''));
        }

        $this->endValue($cursor);
    }

    /**
     * Dumps an ellipsis for cut children.
     *
     * @param bool $hasChild When the dump of the hash has child item
     * @param int  $cut      The number of items the hash has been cut by
     *
     * @return void
     */
    protected function dumpEllipsis(Cursor $cursor, bool $hasChild, int $cut)
    {
        if ($cut) {
            $this->line .= ' …';
            if (0 < $cut) {
                $this->line .= $cut;
            }
            if ($hasChild) {
                $this->dumpLine($cursor->depth + 1);
            }
        }
    }

    /**
     * Dumps a key in a hash structure.
     *
     * @return void
     */
    protected function dumpKey(Cursor $cursor)
    {
        if (null !== $key = $cursor->hashKey) {
            if ($cursor->hashKeyIsBinary) {
                $key = $this->utf8Encode($key);
            }
            $attr = ['binary' => $cursor->hashKeyIsBinary];
            $bin = $cursor->hashKeyIsBinary ? 'b' : '';
            $style = 'key';
            switch ($cursor->hashType) {
                default:
                case Cursor::HASH_INDEXED:
                    if (self::DUMP_LIGHT_ARRAY & $this->flags) {
                        break;
                    }
                    $style = 'index';
                    // no break
                case Cursor::HASH_ASSOC:
                    if (\is_int($key)) {
                        $this->line .= $this->style($style, $key).' => ';
                    } else {
                        $this->line .= $bin.'"'.$this->style($style, $key).'" => ';
                    }
                    break;

                case Cursor::HASH_RESOURCE:
                    $key = "\0~\0".$key;
                    // no break
                case Cursor::HASH_OBJECT:
                    if (!isset($key[0]) || "\0" !== $key[0]) {
                        $this->line .= '+'.$bin.$this->style('public', $key).': ';
                    } elseif (0 < strpos($key, "\0", 1)) {
                        $key = explode("\0", substr($key, 1), 2);

                        switch ($key[0][0]) {
                            case '+': // User inserted keys
                                $attr['dynamic'] = true;
                                $this->line .= '+'.$bin.'"'.$this->style('public', $key[1], $attr).'": ';
                                break 2;
                            case '~':
                                $style = 'meta';
                                if (isset($key[0][1])) {
                                    parse_str(substr($key[0], 1), $attr);
                                    $attr += ['binary' => $cursor->hashKeyIsBinary];
                                }
                                break;
                            case '*':
                                $style = 'protected';
                                $bin = '#'.$bin;
                                break;
                            default:
                                $attr['class'] = $key[0];
                                $style = 'private';
                                $bin = '-'.$bin;
                                break;
                        }

                        if (isset($attr['collapse'])) {
                            if ($attr['collapse']) {
                                $this->collapseNextHash = true;
                            } else {
                                $this->expandNextHash = true;
                            }
                        }

                        $this->line .= $bin.$this->style($style, $key[1], $attr).($attr['separator'] ?? ': ');
                    } else {
                        // This case should not happen
                        $this->line .= '-'.$bin.'"'.$this->style('private', $key, ['class' => '']).'": ';
                    }
                    break;
            }

            if ($cursor->hardRefTo) {
                $this->line .= $this->style('ref', '&'.($cursor->hardRefCount ? $cursor->hardRefTo : ''), ['count' => $cursor->hardRefCount]).' ';
            }
        }
    }

    /**
     * Decorates a value with some style.
     *
     * @param string $style The type of style being applied
     * @param string $value The value being styled
     * @param array  $attr  Optional context information
     */
    protected function style(string $style, string $value, array $attr = []): string
    {
        $this->colors ??= $this->supportsColors();

        $this->handlesHrefGracefully ??= 'JetBrains-JediTerm' !== getenv('TERMINAL_EMULATOR')
            && (!getenv('KONSOLE_VERSION') || (int) getenv('KONSOLE_VERSION') > 201100)
            && !isset($_SERVER['IDEA_INITIAL_DIRECTORY']);

        if (isset($attr['ellipsis'], $attr['ellipsis-type'])) {
            $prefix = substr($value, 0, -$attr['ellipsis']);
            if ('cli' === \PHP_SAPI && 'path' === $attr['ellipsis-type'] && isset($_SERVER[$pwd = '\\' === \DIRECTORY_SEPARATOR ? 'CD' : 'PWD']) && str_starts_with($prefix, $_SERVER[$pwd])) {
                $prefix = '.'.substr($prefix, \strlen($_SERVER[$pwd]));
            }
            if (!empty($attr['ellipsis-tail'])) {
                $prefix .= substr($value, -$attr['ellipsis'], $attr['ellipsis-tail']);
                $value = substr($value, -$attr['ellipsis'] + $attr['ellipsis-tail']);
            } else {
                $value = substr($value, -$attr['ellipsis']);
            }

            $value = $this->style('default', $prefix).$this->style($style, $value);

            goto href;
        }

        $map = static::$controlCharsMap;
        $startCchr = $this->colors ? "\033[m\033[{$this->styles['default']}m" : '';
        $endCchr = $this->colors ? "\033[m\033[{$this->styles[$style]}m" : '';
        $value = preg_replace_callback(static::$controlCharsRx, function ($c) use ($map, $startCchr, $endCchr) {
            $s = $startCchr;
            $c = $c[$i = 0];
            do {
                $s .= $map[$c[$i]] ?? sprintf('\x%02X', \ord($c[$i]));
            } while (isset($c[++$i]));

            return $s.$endCchr;
        }, $value, -1, $cchrCount);

        if (!($attr['binary'] ?? false)) {
            $value = preg_replace_callback(static::$unicodeCharsRx, function ($c) use (&$cchrCount, $startCchr, $endCchr) {
                ++$cchrCount;

                return $startCchr.'\u{'.strtoupper(dechex(mb_ord($c[0]))).'}'.$endCchr;
            }, $value);
        }

        if ($this->colors && '' !== $value) {
            if ($cchrCount && "\033" === $value[0]) {
                $value = substr($value, \strlen($startCchr));
            } else {
                $value = "\033[{$this->styles[$style]}m".$value;
            }
            if ($cchrCount && str_ends_with($value, $endCchr)) {
                $value = substr($value, 0, -\strlen($endCchr));
            } else {
                $value .= "\033[{$this->styles['default']}m";
            }
        }

        href:
        if ($this->colors && $this->handlesHrefGracefully) {
            if (isset($attr['file']) && $href = $this->getSourceLink($attr['file'], $attr['line'] ?? 0)) {
                if ('note' === $style) {
                    $value .= "\033]8;;{$href}\033\\^\033]8;;\033\\";
                } else {
                    $attr['href'] = $href;
                }
            }
            if (isset($attr['href'])) {
                if ('label' === $style) {
                    $value .= '^';
                }
                $value = "\033]8;;{$attr['href']}\033\\{$value}\033]8;;\033\\";
            }
        }

        if ('label' === $style && '' !== $value) {
            $value .= ' ';
        }

        return $value;
    }

    protected function supportsColors(): bool
    {
        if ($this->outputStream !== static::$defaultOutput) {
            return $this->hasColorSupport($this->outputStream);
        }
        if (null !== static::$defaultColors) {
            return static::$defaultColors;
        }
        if (isset($_SERVER['argv'][1])) {
            $colors = $_SERVER['argv'];
            $i = \count($colors);
            while (--$i > 0) {
                if (isset($colors[$i][5])) {
                    switch ($colors[$i]) {
                        case '--ansi':
                        case '--color':
                        case '--color=yes':
                        case '--color=force':
                        case '--color=always':
                        case '--colors=always':
                            return static::$defaultColors = true;

                        case '--no-ansi':
                        case '--color=no':
                        case '--color=none':
                        case '--color=never':
                        case '--colors=never':
                            return static::$defaultColors = false;
                    }
                }
            }
        }

        $h = stream_get_meta_data($this->outputStream) + ['wrapper_type' => null];
        $h = 'Output' === $h['stream_type'] && 'PHP' === $h['wrapper_type'] ? fopen('php://stdout', 'w') : $this->outputStream;

        return static::$defaultColors = $this->hasColorSupport($h);
    }

    /**
     * @return void
     */
    protected function dumpLine(int $depth, bool $endOfValue = false)
    {
        if (null === $this->colors) {
            $this->colors = $this->supportsColors();
        }

        if ($this->colors) {
            $this->line = sprintf("\033[%sm%s\033[m", $this->styles['default'], $this->line);
        }
        parent::dumpLine($depth);
    }

    /**
     * @return void
     */
    protected function endValue(Cursor $cursor)
    {
        if (-1 === $cursor->hashType) {
            return;
        }

        if (Stub::ARRAY_INDEXED === $cursor->hashType || Stub::ARRAY_ASSOC === $cursor->hashType) {
            if (self::DUMP_TRAILING_COMMA & $this->flags && 0 < $cursor->depth) {
                $this->line .= ',';
            } elseif (self::DUMP_COMMA_SEPARATOR & $this->flags && 1 < $cursor->hashLength - $cursor->hashIndex) {
                $this->line .= ',';
            }
        }

        $this->dumpLine($cursor->depth, true);
    }

    /**
     * Returns true if the stream supports colorization.
     *
     * Reference: Composer\XdebugHandler\Process::supportsColor
     * https://github.com/composer/xdebug-handler
     */
    private function hasColorSupport(mixed $stream): bool
    {
        if (!\is_resource($stream) || 'stream' !== get_resource_type($stream)) {
            return false;
        }

        // Follow https://no-color.org/
        if (isset($_SERVER['NO_COLOR']) || false !== getenv('NO_COLOR')) {
            return false;
        }

        if ('Hyper' === getenv('TERM_PROGRAM')) {
            return true;
        }

        if (\DIRECTORY_SEPARATOR === '\\') {
            return (\function_exists('sapi_windows_vt100_support')
                && @sapi_windows_vt100_support($stream))
                || false !== getenv('ANSICON')
                || 'ON' === getenv('ConEmuANSI')
                || 'xterm' === getenv('TERM');
        }

        return stream_isatty($stream);
    }

    /**
     * Returns true if the Windows terminal supports true color.
     *
     * Note that this does not check an output stream, but relies on environment
     * variables from known implementations, or a PHP and Windows version that
     * supports true color.
     */
    private function isWindowsTrueColor(): bool
    {
        $result = 183 <= getenv('ANSICON_VER')
            || 'ON' === getenv('ConEmuANSI')
            || 'xterm' === getenv('TERM')
            || 'Hyper' === getenv('TERM_PROGRAM');

        if (!$result) {
            $version = sprintf(
                '%s.%s.%s',
                PHP_WINDOWS_VERSION_MAJOR,
                PHP_WINDOWS_VERSION_MINOR,
                PHP_WINDOWS_VERSION_BUILD
            );
            $result = $version >= '10.0.15063';
        }

        return $result;
    }

    private function getSourceLink(string $file, int $line): string|false
    {
        if ($fmt = $this->displayOptions['fileLinkFormat']) {
            return \is_string($fmt) ? strtr($fmt, ['%f' => $file, '%l' => $line]) : ($fmt->format($file, $line) ?: 'file://'.$file.'#L'.$line);
        }

        return false;
    }
}<|MERGE_RESOLUTION|>--- conflicted
+++ resolved
@@ -62,14 +62,7 @@
 
     private bool $handlesHrefGracefully;
 
-<<<<<<< HEAD
-    public function __construct($output = null, string $charset = null, int $flags = 0)
-=======
-    /**
-     * {@inheritdoc}
-     */
     public function __construct($output = null, ?string $charset = null, int $flags = 0)
->>>>>>> 2a31f2dd
     {
         parent::__construct($output, $charset, $flags);
 
