--- conflicted
+++ resolved
@@ -75,11 +75,7 @@
     ];
     private array $extraDisplayOptions = [];
 
-<<<<<<< HEAD
-    public function __construct($output = null, string $charset = null, int $flags = 0)
-=======
     public function __construct($output = null, ?string $charset = null, int $flags = 0)
->>>>>>> a44829e2
     {
         AbstractDumper::__construct($output, $charset, $flags);
         $this->dumpId = 'sf-dump-'.mt_rand();
