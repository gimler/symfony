--- conflicted
+++ resolved
@@ -457,8 +457,6 @@
 
         $this->assertSame($expectedOut, $out);
     }
-<<<<<<< HEAD
-=======
 
     public function testCollapse()
     {
@@ -497,23 +495,4 @@
             $dump
         );
     }
-
-    private function getSpecialVars()
-    {
-        foreach (array_keys($GLOBALS) as $var) {
-            if ('GLOBALS' !== $var) {
-                unset($GLOBALS[$var]);
-            }
-        }
-
-        $var = function &() {
-            $var = [];
-            $var[] = &$var;
-
-            return $var;
-        };
-
-        return eval('return [$var(), $GLOBALS, &$GLOBALS];');
-    }
->>>>>>> 5ab06a15
 }