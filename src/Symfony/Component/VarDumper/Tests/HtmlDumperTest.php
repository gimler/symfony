--- conflicted
+++ resolved
@@ -45,19 +45,6 @@
         preg_match('/sf-dump-\d+/', $out, $dumpId);
         $dumpId = $dumpId[0];
         $res = (int) $var['res'];
-<<<<<<< HEAD
-=======
-        $closure54 = '';
-        $r = defined('HHVM_VERSION') ? '' : '<a class=sf-dump-ref>#%d</a>';
-
-        if (PHP_VERSION_ID >= 50400) {
-            $closure54 = <<<EOTXT
-
-    <span class=sf-dump-meta>class</span>: "<span class=sf-dump-str title="48 characters">Symfony\Component\VarDumper\Tests\HtmlDumperTest</span>"
-    <span class=sf-dump-meta>this</span>: <abbr title="Symfony\Component\VarDumper\Tests\HtmlDumperTest" class=sf-dump-note>HtmlDumperTest</abbr> {{$r} &%s;}
-EOTXT;
-        }
->>>>>>> de71e264
 
         $r = defined('HHVM_VERSION') ? '' : '<a class=sf-dump-ref>#%d</a>';
         $this->assertStringMatchesFormat(
