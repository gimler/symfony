--- conflicted
+++ resolved
@@ -108,7 +108,6 @@
         );
     }
 
-<<<<<<< HEAD
     public function testXmlResource()
     {
         if (!extension_loaded('xml')) {
@@ -117,20 +116,39 @@
 
         $var = xml_parser_create();
         $ref = (int) $var;
-=======
-    public function testThrowingCaster()
-    {
-        $out = fopen('php://memory', 'r+b');
->>>>>>> e5611d25
 
         $dumper = new CliDumper();
         $dumper->setColors(false);
         $cloner = new VarCloner();
-<<<<<<< HEAD
 
         $data = $cloner->cloneVar($var);
         $out = fopen('php://memory', 'r+b');
-=======
+        $dumper->dump($data, $out);
+        rewind($out);
+        $out = stream_get_contents($out);
+
+        $this->assertSame(
+            <<<EOTXT
+:xml {@{$ref}
+  current_byte_index: 0
+  current_column_number: 1
+  current_line_number: 1
+  error_code: XML_ERROR_NONE
+}
+
+EOTXT
+            ,
+            $out
+        );
+    }
+
+    public function testThrowingCaster()
+    {
+        $out = fopen('php://memory', 'r+b');
+
+        $dumper = new CliDumper();
+        $dumper->setColors(false);
+        $cloner = new VarCloner();
         $cloner->addCasters(array(
             ':stream' => function () {
                 throw new \Exception('Foobar');
@@ -141,20 +159,10 @@
         $ref = (int) $out;
 
         $data = $cloner->cloneVar($out);
->>>>>>> e5611d25
         $dumper->dump($data, $out);
         rewind($out);
         $out = stream_get_contents($out);
 
-<<<<<<< HEAD
-        $this->assertSame(
-            <<<EOTXT
-:xml {@{$ref}
-  current_byte_index: 0
-  current_column_number: 1
-  current_line_number: 1
-  error_code: XML_ERROR_NONE
-=======
         $this->assertStringMatchesFormat(
             <<<EOTXT
 :stream {@{$ref}
@@ -178,7 +186,6 @@
       ]
     ]
   }
->>>>>>> e5611d25
 }
 
 EOTXT
