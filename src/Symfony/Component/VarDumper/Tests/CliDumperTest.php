<?php

/*
 * This file is part of the Symfony package.
 *
 * (c) Fabien Potencier <fabien@symfony.com>
 *
 * For the full copyright and license information, please view the LICENSE
 * file that was distributed with this source code.
 */

namespace Symfony\Component\VarDumper\Tests;

use Symfony\Component\VarDumper\Cloner\VarCloner;
use Symfony\Component\VarDumper\Dumper\CliDumper;
use Symfony\Component\VarDumper\Test\VarDumperTestCase;

/**
 * @author Nicolas Grekas <p@tchwork.com>
 */
class CliDumperTest extends VarDumperTestCase
{
    public function testGet()
    {
        require __DIR__.'/Fixtures/dumb-var.php';

        $dumper = new CliDumper('php://output');
        $dumper->setColors(false);
        $cloner = new VarCloner();
        $cloner->addCasters(array(
            ':stream' => function ($res, $a) {
                unset($a['uri']);

                return $a;
            },
        ));
        $data = $cloner->cloneVar($var);

        ob_start();
        $dumper->dump($data);
        $out = ob_get_clean();
        $out = preg_replace('/[ \t]+$/m', '', $out);
        $intMax = PHP_INT_MAX;
        $res1 = (int) $var['res'];
        $res2 = (int) $var[8];
        $closure54 = '';

        if (PHP_VERSION_ID >= 50400) {
            $closure54 = <<<EOTXT

    class: "Symfony\Component\VarDumper\Tests\CliDumperTest"
    this: Symfony\Component\VarDumper\Tests\CliDumperTest {#%d …}
EOTXT;
        }

        $this->assertStringMatchesFormat(
            <<<EOTXT
array:25 [
  "number" => 1
  0 => &1 null
  "const" => 1.1
  1 => true
  2 => false
  3 => NAN
  4 => INF
  5 => -INF
  6 => {$intMax}
  "str" => "déjà"
  7 => b"é@"
  "[]" => []
  "res" => :stream {@{$res1}
    wrapper_type: "plainfile"
    stream_type: "STDIO"
    mode: "r"
    unread_bytes: 0
    seekable: true
    timed_out: false
    blocked: true
    eof: false
    options: []
  }
  8 => :Unknown {@{$res2}}
  "obj" => Symfony\Component\VarDumper\Tests\Fixture\DumbFoo {#%d
    +foo: "foo"
    +"bar": "bar"
  }
<<<<<<< HEAD
  "closure" => Closure {#%d{$closure54}
    parameters: array:2 [
      "\$a" => []
      "&\$b" => array:2 [
        "typeHint" => "PDO"
        "default" => null
      ]
    ]
    file: "{$var['file']}"
    line: "{$var['line']} to {$var['line']}"
=======
  "closure" => Closure {#%d
    reflection: """
      Closure [ <user%S> %s Symfony\Component\VarDumper\Tests\Fixture\{closure} ] {
        @@ {$var['file']} {$var['line']} - {$var['line']}

        - Parameters [2] {
          Parameter #0 [ <required> \$a ]
          Parameter #1 [ <optional> PDO or NULL &\$b = NULL ]
        }
      }
      """
>>>>>>> 80546293
  }
  "line" => {$var['line']}
  "nobj" => array:1 [
    0 => &3 {#%d}
  ]
  "recurs" => &4 array:1 [
    0 => &4 array:1 [&4]
  ]
  9 => &1 null
  "sobj" => Symfony\Component\VarDumper\Tests\Fixture\DumbFoo {#%d}
  "snobj" => &3 {#%d}
  "snobj2" => {#%d}
  "file" => "{$var['file']}"
  b"bin-key-é" => ""
]

EOTXT
            ,
            $out
        );
    }

    public function testXmlResource()
    {
        if (!extension_loaded('xml')) {
            $this->markTestSkipped('xml extension is required');
        }

        $var = xml_parser_create();

        $this->assertDumpEquals(
            <<<EOTXT
:xml {
  current_byte_index: 0
  current_column_number: 1
  current_line_number: 1
  error_code: XML_ERROR_NONE
}
EOTXT
            ,
            $var
        );
    }

    public function testThrowingCaster()
    {
        $out = fopen('php://memory', 'r+b');

        $dumper = new CliDumper();
        $dumper->setColors(false);
        $cloner = new VarCloner();
        $cloner->addCasters(array(
            ':stream' => function () {
                throw new \Exception('Foobar');
            },
        ));
        $line = __LINE__ - 3;
        $file = __FILE__;
        $ref = (int) $out;

        $data = $cloner->cloneVar($out);
        $dumper->dump($data, $out);
        rewind($out);
        $out = stream_get_contents($out);

        $this->assertStringMatchesFormat(
            <<<EOTXT
:stream {@{$ref}
  wrapper_type: "PHP"
  stream_type: "MEMORY"
  mode: "w+b"
  unread_bytes: 0
  seekable: true
  uri: "php://memory"
  timed_out: false
  blocked: true
  eof: false
  options: []
  ⚠: Symfony\Component\VarDumper\Exception\ThrowingCasterException {#%d
    #message: "Unexpected Exception thrown from a caster: Foobar"
    trace: array:1 [
      0 => array:2 [
        "call" => "%s{closure}()"
        "file" => "{$file}:{$line}"
      ]
    ]
  }
}

EOTXT
            ,
            $out
        );
    }

    public function testRefsInProperties()
    {
        $var = (object) array('foo' => 'foo');
        $var->bar =& $var->foo;

        $dumper = new CliDumper();
        $dumper->setColors(false);
        $cloner = new VarCloner();

        $out = fopen('php://memory', 'r+b');
        $data = $cloner->cloneVar($var);
        $dumper->dump($data, $out);
        rewind($out);
        $out = stream_get_contents($out);

        $this->assertStringMatchesFormat(
            <<<EOTXT
{#%d
  +"foo": &1 "foo"
  +"bar": &1 "foo"
}

EOTXT
            ,
            $out
        );
    }

    /**
     * @runInSeparateProcess
     * @preserveGlobalState disabled
     */
    public function testSpecialVars56()
    {
        if (PHP_VERSION_ID < 50600) {
            $this->markTestSkipped('PHP 5.6 is required');
        }

        $var = $this->getSpecialVars();

        $this->assertDumpEquals(
            <<<EOTXT
array:3 [
  0 => array:1 [
    0 => &1 array:1 [
      0 => &1 array:1 [&1]
    ]
  ]
  1 => array:1 [
    "GLOBALS" => &2 array:1 [
      "GLOBALS" => &2 array:1 [&2]
    ]
  ]
  2 => &2 array:1 [&2]
]
EOTXT
            ,
            $var
        );
    }

    /**
     * @runInSeparateProcess
     * @preserveGlobalState disabled
     */
    public function testGlobalsNoExt()
    {
        $var = $this->getSpecialVars();
        unset($var[0]);
        $out = '';

        $dumper = new CliDumper(function ($line, $depth) use (&$out) {
            if ($depth >= 0) {
                $out .= str_repeat('  ', $depth).$line."\n";
            }
        });
        $dumper->setColors(false);
        $cloner = new VarCloner();

        $refl = new \ReflectionProperty($cloner, 'useExt');
        $refl->setAccessible(true);
        $refl->setValue($cloner, false);

        $data = $cloner->cloneVar($var);
        $dumper->dump($data);

        $this->assertSame(
            <<<EOTXT
array:2 [
  1 => array:1 [
    "GLOBALS" => &1 array:1 [
      "GLOBALS" => &1 array:1 [&1]
    ]
  ]
  2 => &1 array:1 [&1]
]

EOTXT
            ,
            $out
        );
    }

    /**
     * @runInSeparateProcess
     * @preserveGlobalState disabled
     */
    public function testBuggyRefs()
    {
        if (PHP_VERSION_ID >= 50600) {
            $this->markTestSkipped('PHP 5.6 fixed refs counting');
        }

        $var = $this->getSpecialVars();
        $var = $var[0];

        $dumper = new CliDumper();
        $dumper->setColors(false);
        $cloner = new VarCloner();

        $data = $cloner->cloneVar($var)->withMaxDepth(3);
        $out = '';
        $dumper->dump($data, function ($line, $depth) use (&$out) {
            if ($depth >= 0) {
                $out .= str_repeat('  ', $depth).$line."\n";
            }
        });

        $this->assertSame(
            <<<EOTXT
array:1 [
  0 => array:1 [
    0 => array:1 [
      0 => array:1 [ …1]
    ]
  ]
]

EOTXT
            ,
            $out
        );
    }

    private function getSpecialVars()
    {
        foreach (array_keys($GLOBALS) as $var) {
            if ('GLOBALS' !== $var) {
                unset($GLOBALS[$var]);
            }
        }

        $var = function &() {
            $var = array();
            $var[] =& $var;

            return $var;
        };

        return array($var(), $GLOBALS, &$GLOBALS);
    }
}<|MERGE_RESOLUTION|>--- conflicted
+++ resolved
@@ -84,7 +84,6 @@
     +foo: "foo"
     +"bar": "bar"
   }
-<<<<<<< HEAD
   "closure" => Closure {#%d{$closure54}
     parameters: array:2 [
       "\$a" => []
@@ -95,19 +94,6 @@
     ]
     file: "{$var['file']}"
     line: "{$var['line']} to {$var['line']}"
-=======
-  "closure" => Closure {#%d
-    reflection: """
-      Closure [ <user%S> %s Symfony\Component\VarDumper\Tests\Fixture\{closure} ] {
-        @@ {$var['file']} {$var['line']} - {$var['line']}
-
-        - Parameters [2] {
-          Parameter #0 [ <required> \$a ]
-          Parameter #1 [ <optional> PDO or NULL &\$b = NULL ]
-        }
-      }
-      """
->>>>>>> 80546293
   }
   "line" => {$var['line']}
   "nobj" => array:1 [
