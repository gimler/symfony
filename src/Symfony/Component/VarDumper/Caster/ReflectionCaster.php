<?php

/*
 * This file is part of the Symfony package.
 *
 * (c) Fabien Potencier <fabien@symfony.com>
 *
 * For the full copyright and license information, please view the LICENSE
 * file that was distributed with this source code.
 */

namespace Symfony\Component\VarDumper\Caster;

use Symfony\Component\VarDumper\Cloner\Stub;

/**
 * Casts Reflector related classes to array representation.
 *
 * @author Nicolas Grekas <p@tchwork.com>
 *
 * @final
 */
class ReflectionCaster
{
    public const UNSET_CLOSURE_FILE_INFO = ['Closure' => __CLASS__.'::unsetClosureFileInfo'];

    private const EXTRA_MAP = [
        'docComment' => 'getDocComment',
        'extension' => 'getExtensionName',
        'isDisabled' => 'isDisabled',
        'isDeprecated' => 'isDeprecated',
        'isInternal' => 'isInternal',
        'isUserDefined' => 'isUserDefined',
        'isGenerator' => 'isGenerator',
        'isVariadic' => 'isVariadic',
    ];

    /**
     * @return array
     */
    public static function castClosure(\Closure $c, array $a, Stub $stub, bool $isNested, int $filter = 0)
    {
        $prefix = Caster::PREFIX_VIRTUAL;
        $c = new \ReflectionFunction($c);

        $a = static::castFunctionAbstract($c, $a, $stub, $isNested, $filter);

        if (!str_contains($c->name, '{closure')) {
            $stub->class = isset($a[$prefix.'class']) ? $a[$prefix.'class']->value.'::'.$c->name : $c->name;
            unset($a[$prefix.'class']);
        }
        unset($a[$prefix.'extra']);

        $stub->class .= self::getSignature($a);

        if ($f = $c->getFileName()) {
            $stub->attr['file'] = $f;
            $stub->attr['line'] = $c->getStartLine();
        }

        unset($a[$prefix.'parameters']);

        if ($filter & Caster::EXCLUDE_VERBOSE) {
            $stub->cut += ($c->getFileName() ? 2 : 0) + \count($a);

            return [];
        }

        if ($f) {
            $a[$prefix.'file'] = new LinkStub($f, $c->getStartLine());
            $a[$prefix.'line'] = $c->getStartLine().' to '.$c->getEndLine();
        }

        return $a;
    }

    /**
     * @return array
     */
    public static function unsetClosureFileInfo(\Closure $c, array $a)
    {
        unset($a[Caster::PREFIX_VIRTUAL.'file'], $a[Caster::PREFIX_VIRTUAL.'line']);

        return $a;
    }

    public static function castGenerator(\Generator $c, array $a, Stub $stub, bool $isNested): array
    {
        // Cannot create ReflectionGenerator based on a terminated Generator
        try {
            $reflectionGenerator = new \ReflectionGenerator($c);
<<<<<<< HEAD
        } catch (\Exception) {
=======

            return self::castReflectionGenerator($reflectionGenerator, $a, $stub, $isNested);
        } catch (\Exception $e) {
>>>>>>> 3fa01498
            $a[Caster::PREFIX_VIRTUAL.'closed'] = true;

            return $a;
        }
    }

    /**
     * @return array
     */
    public static function castType(\ReflectionType $c, array $a, Stub $stub, bool $isNested)
    {
        $prefix = Caster::PREFIX_VIRTUAL;

        if ($c instanceof \ReflectionNamedType) {
            $a += [
                $prefix.'name' => $c instanceof \ReflectionNamedType ? $c->getName() : (string) $c,
                $prefix.'allowsNull' => $c->allowsNull(),
                $prefix.'isBuiltin' => $c->isBuiltin(),
            ];
        } elseif ($c instanceof \ReflectionUnionType || $c instanceof \ReflectionIntersectionType) {
            $a[$prefix.'allowsNull'] = $c->allowsNull();
            self::addMap($a, $c, [
                'types' => 'getTypes',
            ]);
        } else {
            $a[$prefix.'allowsNull'] = $c->allowsNull();
        }

        return $a;
    }

    /**
     * @return array
     */
    public static function castAttribute(\ReflectionAttribute $c, array $a, Stub $stub, bool $isNested)
    {
        $map = [
            'name' => 'getName',
            'arguments' => 'getArguments',
        ];

        if (\PHP_VERSION_ID >= 80400) {
            unset($map['name']);
        }

        self::addMap($a, $c, $map);

        return $a;
    }

    /**
     * @return array
     */
    public static function castReflectionGenerator(\ReflectionGenerator $c, array $a, Stub $stub, bool $isNested)
    {
        $prefix = Caster::PREFIX_VIRTUAL;

        if ($c->getThis()) {
            $a[$prefix.'this'] = new CutStub($c->getThis());
        }
        $function = $c->getFunction();
        $frame = [
            'class' => $function->class ?? null,
            'type' => isset($function->class) ? ($function->isStatic() ? '::' : '->') : null,
            'function' => $function->name,
            'file' => $c->getExecutingFile(),
            'line' => $c->getExecutingLine(),
        ];
        if ($trace = $c->getTrace(\DEBUG_BACKTRACE_IGNORE_ARGS)) {
            $function = new \ReflectionGenerator($c->getExecutingGenerator());
            array_unshift($trace, [
                'function' => 'yield',
                'file' => $function->getExecutingFile(),
                'line' => $function->getExecutingLine(),
            ]);
            $trace[] = $frame;
            $a[$prefix.'trace'] = new TraceStub($trace, false, 0, -1, -1);
        } else {
            $function = new FrameStub($frame, false, true);
            $function = ExceptionCaster::castFrameStub($function, [], $function, true);
            $a[$prefix.'executing'] = $function[$prefix.'src'];
        }

        $a[Caster::PREFIX_VIRTUAL.'closed'] = false;

        return $a;
    }

    /**
     * @return array
     */
    public static function castClass(\ReflectionClass $c, array $a, Stub $stub, bool $isNested, int $filter = 0)
    {
        $prefix = Caster::PREFIX_VIRTUAL;

        if ($n = \Reflection::getModifierNames($c->getModifiers())) {
            $a[$prefix.'modifiers'] = implode(' ', $n);
        }

        self::addMap($a, $c, [
            'extends' => 'getParentClass',
            'implements' => 'getInterfaceNames',
            'constants' => 'getReflectionConstants',
        ]);

        foreach ($c->getProperties() as $n) {
            $a[$prefix.'properties'][$n->name] = $n;
        }

        foreach ($c->getMethods() as $n) {
            $a[$prefix.'methods'][$n->name] = $n;
        }

        self::addAttributes($a, $c, $prefix);

        if (!($filter & Caster::EXCLUDE_VERBOSE) && !$isNested) {
            self::addExtra($a, $c);
        }

        return $a;
    }

    /**
     * @return array
     */
    public static function castFunctionAbstract(\ReflectionFunctionAbstract $c, array $a, Stub $stub, bool $isNested, int $filter = 0)
    {
        $prefix = Caster::PREFIX_VIRTUAL;

        self::addMap($a, $c, [
            'returnsReference' => 'returnsReference',
            'returnType' => 'getReturnType',
            'class' => \PHP_VERSION_ID >= 80111 ? 'getClosureCalledClass' : 'getClosureScopeClass',
            'this' => 'getClosureThis',
        ]);

        if (isset($a[$prefix.'returnType'])) {
            $v = $a[$prefix.'returnType'];
            $v = $v instanceof \ReflectionNamedType ? $v->getName() : (string) $v;
            $a[$prefix.'returnType'] = new ClassStub($a[$prefix.'returnType'] instanceof \ReflectionNamedType && $a[$prefix.'returnType']->allowsNull() && !\in_array($v, ['mixed', 'null'], true) ? '?'.$v : $v, [class_exists($v, false) || interface_exists($v, false) || trait_exists($v, false) ? $v : '', '']);
        }
        if (isset($a[$prefix.'class'])) {
            $a[$prefix.'class'] = new ClassStub($a[$prefix.'class']);
        }
        if (isset($a[$prefix.'this'])) {
            $a[$prefix.'this'] = new CutStub($a[$prefix.'this']);
        }

        foreach ($c->getParameters() as $v) {
            $k = '$'.$v->name;
            if ($v->isVariadic()) {
                $k = '...'.$k;
            }
            if ($v->isPassedByReference()) {
                $k = '&'.$k;
            }
            $a[$prefix.'parameters'][$k] = $v;
        }
        if (isset($a[$prefix.'parameters'])) {
            $a[$prefix.'parameters'] = new EnumStub($a[$prefix.'parameters']);
        }

        self::addAttributes($a, $c, $prefix);

        if (!($filter & Caster::EXCLUDE_VERBOSE) && $v = $c->getStaticVariables()) {
            foreach ($v as $k => &$v) {
                if (\is_object($v)) {
                    $a[$prefix.'use']['$'.$k] = new CutStub($v);
                } else {
                    $a[$prefix.'use']['$'.$k] = &$v;
                }
            }
            unset($v);
            $a[$prefix.'use'] = new EnumStub($a[$prefix.'use']);
        }

        if (!($filter & Caster::EXCLUDE_VERBOSE) && !$isNested) {
            self::addExtra($a, $c);
        }

        return $a;
    }

    /**
     * @return array
     */
    public static function castClassConstant(\ReflectionClassConstant $c, array $a, Stub $stub, bool $isNested)
    {
        $a[Caster::PREFIX_VIRTUAL.'modifiers'] = implode(' ', \Reflection::getModifierNames($c->getModifiers()));
        $a[Caster::PREFIX_VIRTUAL.'value'] = $c->getValue();

        self::addAttributes($a, $c);

        return $a;
    }

    /**
     * @return array
     */
    public static function castMethod(\ReflectionMethod $c, array $a, Stub $stub, bool $isNested)
    {
        $a[Caster::PREFIX_VIRTUAL.'modifiers'] = implode(' ', \Reflection::getModifierNames($c->getModifiers()));

        return $a;
    }

    /**
     * @return array
     */
    public static function castParameter(\ReflectionParameter $c, array $a, Stub $stub, bool $isNested)
    {
        $prefix = Caster::PREFIX_VIRTUAL;

        self::addMap($a, $c, [
            'position' => 'getPosition',
            'isVariadic' => 'isVariadic',
            'byReference' => 'isPassedByReference',
            'allowsNull' => 'allowsNull',
        ]);

        self::addAttributes($a, $c, $prefix);

        if ($v = $c->getType()) {
            $a[$prefix.'typeHint'] = $v instanceof \ReflectionNamedType ? $v->getName() : (string) $v;
        }

        if (isset($a[$prefix.'typeHint'])) {
            $v = $a[$prefix.'typeHint'];
            $a[$prefix.'typeHint'] = new ClassStub($v, [class_exists($v, false) || interface_exists($v, false) || trait_exists($v, false) ? $v : '', '']);
        } else {
            unset($a[$prefix.'allowsNull']);
        }

        if ($c->isOptional()) {
            try {
                $a[$prefix.'default'] = $v = $c->getDefaultValue();
                if ($c->isDefaultValueConstant() && !\is_object($v)) {
                    $a[$prefix.'default'] = new ConstStub($c->getDefaultValueConstantName(), $v);
                }
                if (null === $v) {
                    unset($a[$prefix.'allowsNull']);
                }
            } catch (\ReflectionException) {
            }
        }

        return $a;
    }

    /**
     * @return array
     */
    public static function castProperty(\ReflectionProperty $c, array $a, Stub $stub, bool $isNested)
    {
        $a[Caster::PREFIX_VIRTUAL.'modifiers'] = implode(' ', \Reflection::getModifierNames($c->getModifiers()));

        self::addAttributes($a, $c);
        self::addExtra($a, $c);

        return $a;
    }

    /**
     * @return array
     */
    public static function castReference(\ReflectionReference $c, array $a, Stub $stub, bool $isNested)
    {
        $a[Caster::PREFIX_VIRTUAL.'id'] = $c->getId();

        return $a;
    }

    /**
     * @return array
     */
    public static function castExtension(\ReflectionExtension $c, array $a, Stub $stub, bool $isNested)
    {
        self::addMap($a, $c, [
            'version' => 'getVersion',
            'dependencies' => 'getDependencies',
            'iniEntries' => 'getIniEntries',
            'isPersistent' => 'isPersistent',
            'isTemporary' => 'isTemporary',
            'constants' => 'getConstants',
            'functions' => 'getFunctions',
            'classes' => 'getClasses',
        ]);

        return $a;
    }

    /**
     * @return array
     */
    public static function castZendExtension(\ReflectionZendExtension $c, array $a, Stub $stub, bool $isNested)
    {
        self::addMap($a, $c, [
            'version' => 'getVersion',
            'author' => 'getAuthor',
            'copyright' => 'getCopyright',
            'url' => 'getURL',
        ]);

        return $a;
    }

    /**
     * @return string
     */
    public static function getSignature(array $a)
    {
        $prefix = Caster::PREFIX_VIRTUAL;
        $signature = '';

        if (isset($a[$prefix.'parameters'])) {
            foreach ($a[$prefix.'parameters']->value as $k => $param) {
                $signature .= ', ';
                if ($type = $param->getType()) {
                    if (!$type instanceof \ReflectionNamedType) {
                        $signature .= $type.' ';
                    } else {
                        if ($param->allowsNull() && !\in_array($type->getName(), ['mixed', 'null'], true)) {
                            $signature .= '?';
                        }
                        $signature .= substr(strrchr('\\'.$type->getName(), '\\'), 1).' ';
                    }
                }
                $signature .= $k;

                if (!$param->isDefaultValueAvailable()) {
                    continue;
                }
                $v = $param->getDefaultValue();
                $signature .= ' = ';

                if ($param->isDefaultValueConstant()) {
                    $signature .= substr(strrchr('\\'.$param->getDefaultValueConstantName(), '\\'), 1);
                } elseif (null === $v) {
                    $signature .= 'null';
                } elseif (\is_array($v)) {
                    $signature .= $v ? '[…'.\count($v).']' : '[]';
                } elseif (\is_string($v)) {
                    $signature .= 10 > \strlen($v) && !str_contains($v, '\\') ? "'{$v}'" : "'…".\strlen($v)."'";
                } elseif (\is_bool($v)) {
                    $signature .= $v ? 'true' : 'false';
                } elseif (\is_object($v)) {
                    $signature .= 'new '.substr(strrchr('\\'.get_debug_type($v), '\\'), 1);
                } else {
                    $signature .= $v;
                }
            }
        }
        $signature = (empty($a[$prefix.'returnsReference']) ? '' : '&').'('.substr($signature, 2).')';

        if (isset($a[$prefix.'returnType'])) {
            $signature .= ': '.substr(strrchr('\\'.$a[$prefix.'returnType'], '\\'), 1);
        }

        return $signature;
    }

    private static function addExtra(array &$a, \Reflector $c): void
    {
        $x = isset($a[Caster::PREFIX_VIRTUAL.'extra']) ? $a[Caster::PREFIX_VIRTUAL.'extra']->value : [];

        if (method_exists($c, 'getFileName') && $m = $c->getFileName()) {
            $x['file'] = new LinkStub($m, $c->getStartLine());
            $x['line'] = $c->getStartLine().' to '.$c->getEndLine();
        }

        self::addMap($x, $c, self::EXTRA_MAP, '');

        if ($x) {
            $a[Caster::PREFIX_VIRTUAL.'extra'] = new EnumStub($x);
        }
    }

    private static function addMap(array &$a, object $c, array $map, string $prefix = Caster::PREFIX_VIRTUAL): void
    {
        foreach ($map as $k => $m) {
            if ('isDisabled' === $k) {
                continue;
            }

            if (method_exists($c, $m) && false !== ($m = $c->$m()) && null !== $m) {
                $a[$prefix.$k] = $m instanceof \Reflector ? $m->name : $m;
            }
        }
    }

    private static function addAttributes(array &$a, \Reflector $c, string $prefix = Caster::PREFIX_VIRTUAL): void
    {
        foreach ($c->getAttributes() as $n) {
            $a[$prefix.'attributes'][] = $n;
        }
    }
}<|MERGE_RESOLUTION|>--- conflicted
+++ resolved
@@ -89,13 +89,9 @@
         // Cannot create ReflectionGenerator based on a terminated Generator
         try {
             $reflectionGenerator = new \ReflectionGenerator($c);
-<<<<<<< HEAD
+
+            return self::castReflectionGenerator($reflectionGenerator, $a, $stub, $isNested);
         } catch (\Exception) {
-=======
-
-            return self::castReflectionGenerator($reflectionGenerator, $a, $stub, $isNested);
-        } catch (\Exception $e) {
->>>>>>> 3fa01498
             $a[Caster::PREFIX_VIRTUAL.'closed'] = true;
 
             return $a;
