--- conflicted
+++ resolved
@@ -191,11 +191,7 @@
         return $a;
     }
 
-<<<<<<< HEAD
-    private static function extractFlags(int $flags)
-=======
     private static function extractFlags(int $flags): ConstStub
->>>>>>> 940eabb1
     {
         $flagsArray = [];
 
