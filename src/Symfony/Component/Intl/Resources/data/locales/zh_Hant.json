--- conflicted
+++ resolved
@@ -115,10 +115,6 @@
         "en_CX": "英文（聖誕島）",
         "en_CY": "英文（賽普勒斯）",
         "en_DE": "英文（德國）",
-<<<<<<< HEAD
-        "en_DG": "英文（迪亞哥加西亞島）",
-=======
->>>>>>> ed04f242
         "en_DK": "英文（丹麥）",
         "en_DM": "英文（多米尼克）",
         "en_ER": "英文（厄利垂亞）",
@@ -211,19 +207,11 @@
         "es_CR": "西班牙文（哥斯大黎加）",
         "es_CU": "西班牙文（古巴）",
         "es_DO": "西班牙文（多明尼加共和國）",
-<<<<<<< HEAD
-        "es_EA": "西班牙文（休達與梅利利亞）",
-=======
->>>>>>> ed04f242
         "es_EC": "西班牙文（厄瓜多）",
         "es_ES": "西班牙文（西班牙）",
         "es_GQ": "西班牙文（赤道幾內亞）",
         "es_GT": "西班牙文（瓜地馬拉）",
         "es_HN": "西班牙文（宏都拉斯）",
-<<<<<<< HEAD
-        "es_IC": "西班牙文（加那利群島）",
-=======
->>>>>>> ed04f242
         "es_MX": "西班牙文（墨西哥）",
         "es_NI": "西班牙文（尼加拉瓜）",
         "es_PA": "西班牙文（巴拿馬）",
@@ -516,33 +504,18 @@
         "sq": "阿爾巴尼亞文",
         "sq_AL": "阿爾巴尼亞文（阿爾巴尼亞）",
         "sq_MK": "阿爾巴尼亞文（北馬其頓）",
-<<<<<<< HEAD
-        "sq_XK": "阿爾巴尼亞文（科索沃）",
-=======
->>>>>>> ed04f242
         "sr": "塞爾維亞文",
         "sr_BA": "塞爾維亞文（波士尼亞與赫塞哥維納）",
         "sr_Cyrl": "塞爾維亞文（斯拉夫文）",
         "sr_Cyrl_BA": "塞爾維亞文（斯拉夫文，波士尼亞與赫塞哥維納）",
         "sr_Cyrl_ME": "塞爾維亞文（斯拉夫文，蒙特內哥羅）",
         "sr_Cyrl_RS": "塞爾維亞文（斯拉夫文，塞爾維亞）",
-<<<<<<< HEAD
-        "sr_Cyrl_XK": "塞爾維亞文（斯拉夫文，科索沃）",
-=======
->>>>>>> ed04f242
         "sr_Latn": "塞爾維亞文（拉丁文）",
         "sr_Latn_BA": "塞爾維亞文（拉丁文，波士尼亞與赫塞哥維納）",
         "sr_Latn_ME": "塞爾維亞文（拉丁文，蒙特內哥羅）",
         "sr_Latn_RS": "塞爾維亞文（拉丁文，塞爾維亞）",
-<<<<<<< HEAD
-        "sr_Latn_XK": "塞爾維亞文（拉丁文，科索沃）",
         "sr_ME": "塞爾維亞文（蒙特內哥羅）",
         "sr_RS": "塞爾維亞文（塞爾維亞）",
-        "sr_XK": "塞爾維亞文（科索沃）",
-=======
-        "sr_ME": "塞爾維亞文（蒙特內哥羅）",
-        "sr_RS": "塞爾維亞文（塞爾維亞）",
->>>>>>> ed04f242
         "sv": "瑞典文",
         "sv_AX": "瑞典文（奧蘭群島）",
         "sv_FI": "瑞典文（芬蘭）",
