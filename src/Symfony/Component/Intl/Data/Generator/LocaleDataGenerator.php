<?php

/*
 * This file is part of the Symfony package.
 *
 * (c) Fabien Potencier <fabien@symfony.com>
 *
 * For the full copyright and license information, please view the LICENSE
 * file that was distributed with this source code.
 */

namespace Symfony\Component\Intl\Data\Generator;

use Symfony\Component\Filesystem\Filesystem;
use Symfony\Component\Intl\Data\Bundle\Compiler\BundleCompilerInterface;
use Symfony\Component\Intl\Data\Bundle\Reader\BundleEntryReaderInterface;
use Symfony\Component\Intl\Data\Util\LocaleScanner;
use Symfony\Component\Intl\Exception\MissingResourceException;

/**
 * The rule for compiling the locale bundle.
 *
 * @author Bernhard Schussek <bschussek@gmail.com>
 * @author Roland Franssen <franssen.roland@gmail.com>
 *
 * @internal
 */
class LocaleDataGenerator extends AbstractDataGenerator
{
<<<<<<< HEAD
    private $locales;
    private $localeAliases;
    private $localeParents;
    private $fallbackMapping;
    private $fallbackCache = [];
=======
    use FallbackTrait;

    private $locales = [];
    private $localeAliases = [];
>>>>>>> fb4d9287

    /**
     * {@inheritdoc}
     */
    protected function scanLocales(LocaleScanner $scanner, $sourceDir)
    {
        $this->locales = $scanner->scanLocales($sourceDir.'/locales');
        $this->localeAliases = $scanner->scanAliases($sourceDir.'/locales');
<<<<<<< HEAD
        $this->localeParents = $scanner->scanParents($sourceDir.'/locales');
        $this->fallbackMapping = $this->generateFallbackMapping(array_diff($this->locales, array_keys($this->localeAliases)), $this->localeAliases);
=======
>>>>>>> fb4d9287

        return $this->locales;
    }

    /**
     * {@inheritdoc}
     */
    protected function compileTemporaryBundles(BundleCompilerInterface $compiler, $sourceDir, $tempDir)
    {
        $filesystem = new Filesystem();
        $filesystem->mkdir([
            $tempDir.'/lang',
            $tempDir.'/region',
        ]);
        $compiler->compile($sourceDir.'/lang', $tempDir.'/lang');
        $compiler->compile($sourceDir.'/region', $tempDir.'/region');
    }

    /**
     * {@inheritdoc}
     */
    protected function preGenerate()
    {
<<<<<<< HEAD
        $this->fallbackCache = [];

        // Write parents locale file for the Translation component
        \file_put_contents(
            __DIR__.'/../../../Translation/Resources/data/parents.json',
            \json_encode($this->localeParents, \JSON_PRETTY_PRINT).\PHP_EOL
        );
=======
>>>>>>> fb4d9287
    }

    /**
     * {@inheritdoc}
     */
    protected function generateDataForLocale(BundleEntryReaderInterface $reader, $tempDir, $displayLocale)
    {
        // Don't generate aliases, as they are resolved during runtime
        // Unless an alias is needed as fallback for de-duplication purposes
        if (isset($this->localeAliases[$displayLocale]) && !$this->generatingFallback) {
            return;
        }

        // Generate locale names for all locales that have translations in
        // at least the language or the region bundle
        $displayFormat = $reader->readEntry($tempDir.'/lang', $displayLocale, ['localeDisplayPattern']);
        $pattern = $displayFormat['pattern'] ?? '{0} ({1})';
        $separator = $displayFormat['separator'] ?? '{0}, {1}';
        $localeNames = [];
        foreach ($this->locales as $locale) {
            // Ensure a normalized list of pure locales
            if (\Locale::getAllVariants($locale)) {
                continue;
            }

            try {
                // Generate a locale name in the language of each display locale
                // Each locale name has the form: "Language (Script, Region, Variant1, ...)
                // Script, Region and Variants are optional. If none of them is
                // available, the braces are not printed.
                $localeNames[$locale] = $this->generateLocaleName($reader, $tempDir, $locale, $displayLocale, $pattern, $separator);
            } catch (MissingResourceException $e) {
                // Silently ignore incomplete locale names
                // In this case one should configure at least one fallback locale that is complete (e.g. English) during
                // runtime. Alternatively a translation for the missing resource can be proposed upstream.
            }
        }

        $data = [
            'Names' => $localeNames,
        ];

        // Don't de-duplicate a fallback locale
        // Ensures the display locale can be de-duplicated on itself
        if ($this->generatingFallback) {
            return $data;
        }

        // Process again to de-duplicate locale and its fallback locales
        // Only keep the differences
        $fallbackData = $this->generateFallbackData($reader, $tempDir, $displayLocale);
        if (isset($fallbackData['Names'])) {
            $data['Names'] = array_diff($data['Names'], $fallbackData['Names']);
        }
        if (!$data['Names']) {
            return;
        }

        return $data;
    }

    /**
     * {@inheritdoc}
     */
    protected function generateDataForRoot(BundleEntryReaderInterface $reader, $tempDir)
    {
    }

    /**
     * {@inheritdoc}
     */
    protected function generateDataForMeta(BundleEntryReaderInterface $reader, $tempDir)
    {
        return [
            'Locales' => $this->locales,
            'Aliases' => $this->localeAliases,
        ];
    }

    /**
     * @return string
     */
    private function generateLocaleName(BundleEntryReaderInterface $reader, $tempDir, $locale, $displayLocale, $pattern, $separator)
    {
        // Apply generic notation using square brackets as described per http://cldr.unicode.org/translation/language-names
        $name = str_replace(['(', ')'], ['[', ']'], $reader->readEntry($tempDir.'/lang', $displayLocale, ['Languages', \Locale::getPrimaryLanguage($locale)]));
        $extras = [];

        // Discover the name of the script part of the locale
        // i.e. in zh_Hans_MO, "Hans" is the script
        if ($script = \Locale::getScript($locale)) {
            $extras[] = str_replace(['(', ')'], ['[', ']'], $reader->readEntry($tempDir.'/lang', $displayLocale, ['Scripts', $script]));
        }

        // Discover the name of the region part of the locale
        // i.e. in de_AT, "AT" is the region
        if ($region = \Locale::getRegion($locale)) {
            if (!RegionDataGenerator::isValidCountryCode($region)) {
                throw new MissingResourceException('Skipping "'.$locale.'" due an invalid country.');
            }

            $extras[] = str_replace(['(', ')'], ['[', ']'], $reader->readEntry($tempDir.'/region', $displayLocale, ['Countries', $region]));
        }

        if ($extras) {
            $extra = array_shift($extras);
            foreach ($extras as $part) {
                $extra = str_replace(['{0}', '{1}'], [$extra,  $part], $separator);
            }

            $name = str_replace(['{0}', '{1}'], [$name,  $extra], $pattern);
        }

        return $name;
    }
}<|MERGE_RESOLUTION|>--- conflicted
+++ resolved
@@ -27,18 +27,11 @@
  */
 class LocaleDataGenerator extends AbstractDataGenerator
 {
-<<<<<<< HEAD
-    private $locales;
-    private $localeAliases;
-    private $localeParents;
-    private $fallbackMapping;
-    private $fallbackCache = [];
-=======
     use FallbackTrait;
 
     private $locales = [];
     private $localeAliases = [];
->>>>>>> fb4d9287
+    private $localeParents = [];
 
     /**
      * {@inheritdoc}
@@ -47,11 +40,7 @@
     {
         $this->locales = $scanner->scanLocales($sourceDir.'/locales');
         $this->localeAliases = $scanner->scanAliases($sourceDir.'/locales');
-<<<<<<< HEAD
         $this->localeParents = $scanner->scanParents($sourceDir.'/locales');
-        $this->fallbackMapping = $this->generateFallbackMapping(array_diff($this->locales, array_keys($this->localeAliases)), $this->localeAliases);
-=======
->>>>>>> fb4d9287
 
         return $this->locales;
     }
@@ -75,16 +64,11 @@
      */
     protected function preGenerate()
     {
-<<<<<<< HEAD
-        $this->fallbackCache = [];
-
         // Write parents locale file for the Translation component
         \file_put_contents(
             __DIR__.'/../../../Translation/Resources/data/parents.json',
             \json_encode($this->localeParents, \JSON_PRETTY_PRINT).\PHP_EOL
         );
-=======
->>>>>>> fb4d9287
     }
 
     /**
