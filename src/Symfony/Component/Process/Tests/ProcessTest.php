<?php

/*
 * This file is part of the Symfony package.
 *
 * (c) Fabien Potencier <fabien@symfony.com>
 *
 * For the full copyright and license information, please view the LICENSE
 * file that was distributed with this source code.
 */

namespace Symfony\Component\Process\Tests;

use Symfony\Component\Process\Exception\LogicException;
use Symfony\Component\Process\Exception\ProcessTimedOutException;
use Symfony\Component\Process\Exception\RuntimeException;
use Symfony\Component\Process\PhpExecutableFinder;
use Symfony\Component\Process\Pipes\PipesInterface;
use Symfony\Component\Process\Process;

/**
 * @author Robert Schönthal <seroscho@googlemail.com>
 */
class ProcessTest extends \PHPUnit_Framework_TestCase
{
    private static $phpBin;
    private static $sigchild;
    private static $notEnhancedSigchild = false;

    public static function setUpBeforeClass()
    {
        $phpBin = new PhpExecutableFinder();
        self::$phpBin = 'phpdbg' === PHP_SAPI ? 'php' : $phpBin->find();
        if ('\\' !== DIRECTORY_SEPARATOR) {
            // exec is mandatory to deal with sending a signal to the process
            // see https://github.com/symfony/symfony/issues/5030 about prepending
            // command with exec
            self::$phpBin = 'exec '.self::$phpBin;
        }

        ob_start();
        phpinfo(INFO_GENERAL);
        self::$sigchild = false !== strpos(ob_get_clean(), '--enable-sigchild');
    }

    public function testThatProcessDoesNotThrowWarningDuringRun()
    {
        @trigger_error('Test Error', E_USER_NOTICE);
        $process = $this->getProcess(self::$phpBin." -r 'sleep(3)'");
        $process->run();
        $actualError = error_get_last();
        $this->assertEquals('Test Error', $actualError['message']);
        $this->assertEquals(E_USER_NOTICE, $actualError['type']);
    }

    /**
     * @expectedException \Symfony\Component\Process\Exception\InvalidArgumentException
     */
    public function testNegativeTimeoutFromConstructor()
    {
        $this->getProcess('', null, null, null, -1);
    }

    /**
     * @expectedException \Symfony\Component\Process\Exception\InvalidArgumentException
     */
    public function testNegativeTimeoutFromSetter()
    {
        $p = $this->getProcess('');
        $p->setTimeout(-1);
    }

    public function testFloatAndNullTimeout()
    {
        $p = $this->getProcess('');

        $p->setTimeout(10);
        $this->assertSame(10.0, $p->getTimeout());

        $p->setTimeout(null);
        $this->assertNull($p->getTimeout());

        $p->setTimeout(0.0);
        $this->assertNull($p->getTimeout());
    }

    /**
     * @requires extension pcntl
     */
    public function testStopWithTimeoutIsActuallyWorking()
    {
        $p = $this->getProcess(self::$phpBin.' '.__DIR__.'/NonStopableProcess.php 30');
        $p->start();

        while (false === strpos($p->getOutput(), 'received')) {
            usleep(1000);
        }
<<<<<<< HEAD
        $duration = microtime(true) - $start;

        $this->assertLessThan(4, $duration);
=======
        $start = microtime(true);
        $p->stop(0.1);

        $p->wait();

        $this->assertLessThan(15, microtime(true) - $start);
>>>>>>> b598fcad
    }

    public function testAllOutputIsActuallyReadOnTermination()
    {
        // this code will result in a maximum of 2 reads of 8192 bytes by calling
        // start() and isRunning().  by the time getOutput() is called the process
        // has terminated so the internal pipes array is already empty. normally
        // the call to start() will not read any data as the process will not have
        // generated output, but this is non-deterministic so we must count it as
        // a possibility.  therefore we need 2 * PipesInterface::CHUNK_SIZE plus
        // another byte which will never be read.
        $expectedOutputSize = PipesInterface::CHUNK_SIZE * 2 + 2;

        $code = sprintf('echo str_repeat(\'*\', %d);', $expectedOutputSize);
        $p = $this->getProcess(sprintf('%s -r %s', self::$phpBin, escapeshellarg($code)));

        $p->start();

        // Don't call Process::run nor Process::wait to avoid any read of pipes
        $h = new \ReflectionProperty($p, 'process');
        $h->setAccessible(true);
        $h = $h->getValue($p);
        $s = proc_get_status($h);

        while ($s['running']) {
            usleep(1000);
            $s = proc_get_status($h);
        }

        $o = $p->getOutput();

        $this->assertEquals($expectedOutputSize, strlen($o));
    }

    public function testCallbacksAreExecutedWithStart()
    {
        $process = $this->getProcess('echo foo');
        $process->start(function ($type, $buffer) use (&$data) {
            $data .= $buffer;
        });

        $process->wait();

        $this->assertSame('foo'.PHP_EOL, $data);
    }

    /**
     * tests results from sub processes.
     *
     * @dataProvider responsesCodeProvider
     */
    public function testProcessResponses($expected, $getter, $code)
    {
        $p = $this->getProcess(sprintf('%s -r %s', self::$phpBin, escapeshellarg($code)));
        $p->run();

        $this->assertSame($expected, $p->$getter());
    }

    /**
     * tests results from sub processes.
     *
     * @dataProvider pipesCodeProvider
     */
    public function testProcessPipes($code, $size)
    {
        $expected = str_repeat(str_repeat('*', 1024), $size).'!';
        $expectedLength = (1024 * $size) + 1;

        $p = $this->getProcess(sprintf('%s -r %s', self::$phpBin, escapeshellarg($code)));
        $p->setInput($expected);
        $p->run();

        $this->assertEquals($expectedLength, strlen($p->getOutput()));
        $this->assertEquals($expectedLength, strlen($p->getErrorOutput()));
    }

    /**
     * @dataProvider pipesCodeProvider
     */
    public function testSetStreamAsInput($code, $size)
    {
        if ('\\' === DIRECTORY_SEPARATOR) {
            $this->markTestIncomplete('This test fails with a timeout on Windows, can someone investigate please?');
        }
        $expected = str_repeat(str_repeat('*', 1024), $size).'!';
        $expectedLength = (1024 * $size) + 1;

        $stream = fopen('php://temporary', 'w+');
        fwrite($stream, $expected);
        rewind($stream);

        $p = $this->getProcess(sprintf('%s -r %s', self::$phpBin, escapeshellarg($code)), null, null, null, 5);
        $p->setInput($stream);
        $p->run();

        fclose($stream);

        $this->assertEquals($expectedLength, strlen($p->getOutput()));
        $this->assertEquals($expectedLength, strlen($p->getErrorOutput()));
    }

    /**
     * @expectedException \Symfony\Component\Process\Exception\LogicException
     * @expectedExceptionMessage Input can not be set while the process is running.
     */
    public function testSetInputWhileRunningThrowsAnException()
    {
        $process = $this->getProcess(self::$phpBin.' -r "sleep(30);"');
        $process->start();
        try {
            $process->setInput('foobar');
            $process->stop();
            $this->fail('A LogicException should have been raised.');
        } catch (LogicException $e) {
        }
        $process->stop();

        throw $e;
    }

    /**
     * @dataProvider provideInvalidInputValues
     * @expectedException \Symfony\Component\Process\Exception\InvalidArgumentException
     * @expectedExceptionMessage Symfony\Component\Process\Process::setInput only accepts strings or stream resources.
     */
    public function testInvalidInput($value)
    {
<<<<<<< HEAD
        $process = $this->getProcess(self::$phpBin.' -v');
        $process->setInput($value);
=======
        $process = $this->getProcess('foo');
        $process->setStdin($value);
>>>>>>> b598fcad
    }

    public function provideInvalidInputValues()
    {
        return array(
            array(array()),
            array(new NonStringifiable()),
        );
    }

    /**
     * @dataProvider provideInputValues
     */
    public function testValidInput($expected, $value)
    {
<<<<<<< HEAD
        $process = $this->getProcess(self::$phpBin.' -v');
        $process->setInput($value);
        $this->assertSame($expected, $process->getInput());
=======
        $process = $this->getProcess('foo');
        $process->setStdin($value);
        $this->assertSame($expected, $process->getStdin());
>>>>>>> b598fcad
    }

    public function provideInputValues()
    {
        return array(
            array(null, null),
            array('24.5', 24.5),
            array('input data', 'input data'),
        );
    }

    /**
     * @dataProvider provideLegacyInputValues
     * @group legacy
     */
    public function testLegacyValidInput($expected, $value)
    {
        $process = $this->getProcess(self::$phpBin.' -v');
        $process->setInput($value);
        $this->assertSame($expected, $process->getInput());
    }

    public function provideLegacyInputValues()
    {
        return array(
            array('stringifiable', new Stringifiable()),
        );
    }

    public function chainedCommandsOutputProvider()
    {
        if ('\\' === DIRECTORY_SEPARATOR) {
            return array(
                array("2 \r\n2\r\n", '&&', '2'),
            );
        }

        return array(
            array("1\n1\n", ';', '1'),
            array("2\n2\n", '&&', '2'),
        );
    }

    /**
     * @dataProvider chainedCommandsOutputProvider
     */
    public function testChainedCommandsOutput($expected, $operator, $input)
    {
        $process = $this->getProcess(sprintf('echo %s %s echo %s', $input, $operator, $input));
        $process->run();
        $this->assertEquals($expected, $process->getOutput());
    }

    public function testCallbackIsExecutedForOutput()
    {
        $p = $this->getProcess(sprintf('%s -r %s', self::$phpBin, escapeshellarg('echo \'foo\';')));

        $called = false;
        $p->run(function ($type, $buffer) use (&$called) {
            $called = $buffer === 'foo';
        });

        $this->assertTrue($called, 'The callback should be executed with the output');
    }

    public function testGetErrorOutput()
    {
        $p = $this->getProcess(sprintf('%s -r %s', self::$phpBin, escapeshellarg('$n = 0; while ($n < 3) { file_put_contents(\'php://stderr\', \'ERROR\'); $n++; }')));

        $p->run();
        $this->assertEquals(3, preg_match_all('/ERROR/', $p->getErrorOutput(), $matches));
    }

    public function testGetIncrementalErrorOutput()
    {
        // use a lock file to toggle between writing ("W") and reading ("R") the
        // error stream
        $lock = tempnam(sys_get_temp_dir(), get_class($this).'Lock');
        file_put_contents($lock, 'W');

        $p = $this->getProcess(sprintf('%s -r %s', self::$phpBin, escapeshellarg('$n = 0; while ($n < 3) { if (\'W\' === file_get_contents('.var_export($lock, true).')) { file_put_contents(\'php://stderr\', \'ERROR\'); $n++; file_put_contents('.var_export($lock, true).', \'R\'); } usleep(100); }')));

        $p->start();
        while ($p->isRunning()) {
            if ('R' === file_get_contents($lock)) {
                $this->assertLessThanOrEqual(1, preg_match_all('/ERROR/', $p->getIncrementalErrorOutput(), $matches));
                file_put_contents($lock, 'W');
            }
            usleep(100);
        }

        unlink($lock);
    }

    public function testFlushErrorOutput()
    {
        $p = $this->getProcess(sprintf('%s -r %s', self::$phpBin, escapeshellarg('$n = 0; while ($n < 3) { file_put_contents(\'php://stderr\', \'ERROR\'); $n++; }')));

        $p->run();
        $p->clearErrorOutput();
        $this->assertEmpty($p->getErrorOutput());
    }

    public function testGetEmptyIncrementalErrorOutput()
    {
        // use a lock file to toggle between writing ("W") and reading ("R") the
        // output stream
        $lock = tempnam(sys_get_temp_dir(), get_class($this).'Lock');
        file_put_contents($lock, 'W');

        $p = $this->getProcess(sprintf('%s -r %s', self::$phpBin, escapeshellarg('$n = 0; while ($n < 3) { if (\'W\' === file_get_contents('.var_export($lock, true).')) { file_put_contents(\'php://stderr\', \'ERROR\'); $n++; file_put_contents('.var_export($lock, true).', \'R\'); } usleep(100); }')));

        $p->start();

        $shouldWrite = false;

        while ($p->isRunning()) {
            if ('R' === file_get_contents($lock)) {
                if (!$shouldWrite) {
                    $this->assertLessThanOrEqual(1, preg_match_all('/ERROR/', $p->getIncrementalOutput(), $matches));
                    $shouldWrite = true;
                } else {
                    $this->assertSame('', $p->getIncrementalOutput());

                    file_put_contents($lock, 'W');
                    $shouldWrite = false;
                }
            }
            usleep(100);
        }

        unlink($lock);
    }

    public function testGetOutput()
    {
        $p = $this->getProcess(sprintf('%s -r %s', self::$phpBin, escapeshellarg('$n = 0; while ($n < 3) { echo \' foo \'; $n++; }')));

        $p->run();
        $this->assertEquals(3, preg_match_all('/foo/', $p->getOutput(), $matches));
    }

    public function testGetIncrementalOutput()
    {
        // use a lock file to toggle between writing ("W") and reading ("R") the
        // output stream
        $lock = tempnam(sys_get_temp_dir(), get_class($this).'Lock');
        file_put_contents($lock, 'W');

        $p = $this->getProcess(sprintf('%s -r %s', self::$phpBin, escapeshellarg('$n = 0; while ($n < 3) { if (\'W\' === file_get_contents('.var_export($lock, true).')) { echo \' foo \'; $n++; file_put_contents('.var_export($lock, true).', \'R\'); } usleep(100); }')));

        $p->start();
        while ($p->isRunning()) {
            if ('R' === file_get_contents($lock)) {
                $this->assertLessThanOrEqual(1, preg_match_all('/foo/', $p->getIncrementalOutput(), $matches));
                file_put_contents($lock, 'W');
            }
            usleep(100);
        }

        unlink($lock);
    }

    public function testFlushOutput()
    {
        $p = $this->getProcess(sprintf('%s -r %s', self::$phpBin, escapeshellarg('$n=0;while ($n<3) {echo \' foo \';$n++;}')));

        $p->run();
        $p->clearOutput();
        $this->assertEmpty($p->getOutput());
    }

    public function testGetEmptyIncrementalOutput()
    {
        // use a lock file to toggle between writing ("W") and reading ("R") the
        // output stream
        $lock = tempnam(sys_get_temp_dir(), get_class($this).'Lock');
        file_put_contents($lock, 'W');

        $p = $this->getProcess(sprintf('%s -r %s', self::$phpBin, escapeshellarg('$n = 0; while ($n < 3) { if (\'W\' === file_get_contents('.var_export($lock, true).')) { echo \' foo \'; $n++; file_put_contents('.var_export($lock, true).', \'R\'); } usleep(100); }')));

        $p->start();

        $shouldWrite = false;

        while ($p->isRunning()) {
            if ('R' === file_get_contents($lock)) {
                if (!$shouldWrite) {
                    $this->assertLessThanOrEqual(1, preg_match_all('/foo/', $p->getIncrementalOutput(), $matches));
                    $shouldWrite = true;
                } else {
                    $this->assertSame('', $p->getIncrementalOutput());

                    file_put_contents($lock, 'W');
                    $shouldWrite = false;
                }
            }
            usleep(100);
        }

        unlink($lock);
    }

    public function testZeroAsOutput()
    {
        if ('\\' === DIRECTORY_SEPARATOR) {
            // see http://stackoverflow.com/questions/7105433/windows-batch-echo-without-new-line
            $p = $this->getProcess('echo | set /p dummyName=0');
        } else {
            $p = $this->getProcess('printf 0');
        }

        $p->run();
        $this->assertSame('0', $p->getOutput());
    }

    public function testExitCodeCommandFailed()
    {
        if ('\\' === DIRECTORY_SEPARATOR) {
            $this->markTestSkipped('Windows does not support POSIX exit code');
        }
        $this->skipIfNotEnhancedSigchild();

        // such command run in bash return an exitcode 127
        $process = $this->getProcess('nonexistingcommandIhopeneversomeonewouldnameacommandlikethis');
        $process->run();

        $this->assertGreaterThan(0, $process->getExitCode());
    }

    public function testTTYCommand()
    {
        if ('\\' === DIRECTORY_SEPARATOR) {
            $this->markTestSkipped('Windows does not have /dev/tty support');
        }

        $process = $this->getProcess('echo "foo" >> /dev/null && '.self::$phpBin.' -r "usleep(100000);"');
        $process->setTty(true);
        $process->start();
        $this->assertTrue($process->isRunning());
        $process->wait();

        $this->assertSame(Process::STATUS_TERMINATED, $process->getStatus());
    }

    public function testTTYCommandExitCode()
    {
        if ('\\' === DIRECTORY_SEPARATOR) {
            $this->markTestSkipped('Windows does have /dev/tty support');
        }
        $this->skipIfNotEnhancedSigchild();

        $process = $this->getProcess('echo "foo" >> /dev/null');
        $process->setTty(true);
        $process->run();

        $this->assertTrue($process->isSuccessful());
    }

    /**
     * @expectedException \Symfony\Component\Process\Exception\RuntimeException
     * @expectedExceptionMessage TTY mode is not supported on Windows platform.
     */
    public function testTTYInWindowsEnvironment()
    {
        if ('\\' !== DIRECTORY_SEPARATOR) {
            $this->markTestSkipped('This test is for Windows platform only');
        }

        $process = $this->getProcess('echo "foo" >> /dev/null');
        $process->setTty(false);
        $process->setTty(true);
    }

    public function testExitCodeTextIsNullWhenExitCodeIsNull()
    {
        $this->skipIfNotEnhancedSigchild();

        $process = $this->getProcess('');
        $this->assertNull($process->getExitCodeText());
    }

    public function testPTYCommand()
    {
        if (!Process::isPtySupported()) {
            $this->markTestSkipped('PTY is not supported on this operating system.');
        }

        $process = $this->getProcess('echo "foo"');
        $process->setPty(true);
        $process->run();

        $this->assertSame(Process::STATUS_TERMINATED, $process->getStatus());
        $this->assertEquals("foo\r\n", $process->getOutput());
    }

    public function testMustRun()
    {
        $this->skipIfNotEnhancedSigchild();

        $process = $this->getProcess('echo foo');

        $this->assertSame($process, $process->mustRun());
        $this->assertEquals('foo'.PHP_EOL, $process->getOutput());
    }

    public function testSuccessfulMustRunHasCorrectExitCode()
    {
        $this->skipIfNotEnhancedSigchild();

        $process = $this->getProcess('echo foo')->mustRun();
        $this->assertEquals(0, $process->getExitCode());
    }

    /**
     * @expectedException \Symfony\Component\Process\Exception\ProcessFailedException
     */
    public function testMustRunThrowsException()
    {
        $this->skipIfNotEnhancedSigchild();

        $process = $this->getProcess('exit 1');
        $process->mustRun();
    }

    public function testExitCodeText()
    {
        $this->skipIfNotEnhancedSigchild();

        $process = $this->getProcess('');
        $r = new \ReflectionObject($process);
        $p = $r->getProperty('exitcode');
        $p->setAccessible(true);

        $p->setValue($process, 2);
        $this->assertEquals('Misuse of shell builtins', $process->getExitCodeText());
    }

    public function testStartIsNonBlocking()
    {
        $process = $this->getProcess(self::$phpBin.' -r "usleep(500000);"');
        $start = microtime(true);
        $process->start();
        $end = microtime(true);
        $this->assertLessThan(0.4, $end - $start);
<<<<<<< HEAD
        $process->wait();
=======
        $process->stop();
>>>>>>> b598fcad
    }

    public function testUpdateStatus()
    {
        $process = $this->getProcess('echo foo');
        $process->run();
        $this->assertTrue(strlen($process->getOutput()) > 0);
    }

    public function testGetExitCodeIsNullOnStart()
    {
        $this->skipIfNotEnhancedSigchild();

        $process = $this->getProcess(self::$phpBin.' -r "usleep(100000);"');
        $this->assertNull($process->getExitCode());
        $process->start();
        $this->assertNull($process->getExitCode());
        $process->wait();
        $this->assertEquals(0, $process->getExitCode());
    }

    public function testGetExitCodeIsNullOnWhenStartingAgain()
    {
        $this->skipIfNotEnhancedSigchild();

        $process = $this->getProcess(self::$phpBin.' -r "usleep(100000);"');
        $process->run();
        $this->assertEquals(0, $process->getExitCode());
        $process->start();
        $this->assertNull($process->getExitCode());
        $process->wait();
        $this->assertEquals(0, $process->getExitCode());
    }

    public function testGetExitCode()
    {
        $this->skipIfNotEnhancedSigchild();

        $process = $this->getProcess('echo foo');
        $process->run();
        $this->assertSame(0, $process->getExitCode());
    }

    public function testStatus()
    {
        $process = $this->getProcess(self::$phpBin.' -r "usleep(100000);"');
        $this->assertFalse($process->isRunning());
        $this->assertFalse($process->isStarted());
        $this->assertFalse($process->isTerminated());
        $this->assertSame(Process::STATUS_READY, $process->getStatus());
        $process->start();
        $this->assertTrue($process->isRunning());
        $this->assertTrue($process->isStarted());
        $this->assertFalse($process->isTerminated());
        $this->assertSame(Process::STATUS_STARTED, $process->getStatus());
        $process->wait();
        $this->assertFalse($process->isRunning());
        $this->assertTrue($process->isStarted());
        $this->assertTrue($process->isTerminated());
        $this->assertSame(Process::STATUS_TERMINATED, $process->getStatus());
    }

    public function testStop()
    {
        $process = $this->getProcess(self::$phpBin.' -r "sleep(31);"');
        $process->start();
        $this->assertTrue($process->isRunning());
        $process->stop();
        $this->assertFalse($process->isRunning());
    }

    public function testIsSuccessful()
    {
        $this->skipIfNotEnhancedSigchild();

        $process = $this->getProcess('echo foo');
        $process->run();
        $this->assertTrue($process->isSuccessful());
    }

    public function testIsSuccessfulOnlyAfterTerminated()
    {
        $this->skipIfNotEnhancedSigchild();

        $process = $this->getProcess(self::$phpBin.' -r "usleep(100000);"');
        $process->start();

        $this->assertFalse($process->isSuccessful());

        $process->wait();

        $this->assertTrue($process->isSuccessful());
    }

    public function testIsNotSuccessful()
    {
        $this->skipIfNotEnhancedSigchild();

        $process = $this->getProcess(self::$phpBin.' -r "throw new \Exception(\'BOUM\');"');
        $process->run();
        $this->assertFalse($process->isSuccessful());
    }

    public function testProcessIsNotSignaled()
    {
        if ('\\' === DIRECTORY_SEPARATOR) {
            $this->markTestSkipped('Windows does not support POSIX signals');
        }
        $this->skipIfNotEnhancedSigchild();

        $process = $this->getProcess('echo foo');
        $process->run();
        $this->assertFalse($process->hasBeenSignaled());
    }

    public function testProcessWithoutTermSignal()
    {
        if ('\\' === DIRECTORY_SEPARATOR) {
            $this->markTestSkipped('Windows does not support POSIX signals');
        }
        $this->skipIfNotEnhancedSigchild();

        $process = $this->getProcess('echo foo');
        $process->run();
        $this->assertEquals(0, $process->getTermSignal());
    }

    public function testProcessIsSignaledIfStopped()
    {
        if ('\\' === DIRECTORY_SEPARATOR) {
            $this->markTestSkipped('Windows does not support POSIX signals');
        }
        $this->skipIfNotEnhancedSigchild();

        $process = $this->getProcess(self::$phpBin.' -r "sleep(32);"');
        $process->start();
        $process->stop();
        $this->assertTrue($process->hasBeenSignaled());
        $this->assertEquals(15, $process->getTermSignal()); // SIGTERM
    }

    /**
     * @expectedException \Symfony\Component\Process\Exception\RuntimeException
     * @expectedExceptionMessage The process has been signaled
     */
    public function testProcessThrowsExceptionWhenExternallySignaled()
    {
        if (!function_exists('posix_kill')) {
            $this->markTestSkipped('Function posix_kill is required.');
        }
        $this->skipIfNotEnhancedSigchild(false);

        $process = $this->getProcess(self::$phpBin.' -r "while (true) usleep(100);"');
        $process->start();
        posix_kill($process->getPid(), 9); // SIGKILL

        $process->wait();
    }

    public function testRestart()
    {
        $process1 = $this->getProcess(self::$phpBin.' -r "echo getmypid();"');
        $process1->run();
        $process2 = $process1->restart();

        $process2->wait(); // wait for output

        // Ensure that both processed finished and the output is numeric
        $this->assertFalse($process1->isRunning());
        $this->assertFalse($process2->isRunning());
        $this->assertTrue(is_numeric($process1->getOutput()));
        $this->assertTrue(is_numeric($process2->getOutput()));

        // Ensure that restart returned a new process by check that the output is different
        $this->assertNotEquals($process1->getOutput(), $process2->getOutput());
    }

    /**
     * @expectedException \Symfony\Component\Process\Exception\ProcessTimedOutException
     * @expectedExceptionMessage exceeded the timeout of 0.5 seconds.
     */
    public function testRunProcessWithTimeout()
    {
        $timeout = 0.1;
        $process = $this->getProcess(self::$phpBin.' -r "sleep(1);"');
        $process->setTimeout($timeout);
        $start = microtime(true);
        try {
            $process->run();
            $this->fail('A RuntimeException should have been raised');
        } catch (RuntimeException $e) {
        }
        $duration = microtime(true) - $start;

        if ('\\' !== DIRECTORY_SEPARATOR) {
            // On Windows, timers are too transient
            $maxDuration = $timeout + Process::TIMEOUT_PRECISION;
            $this->assertLessThan($maxDuration, $duration);
        }

        throw $e;
    }

    public function testCheckTimeoutOnNonStartedProcess()
    {
        $process = $this->getProcess('echo foo');
        $this->assertNull($process->checkTimeout());
    }

    public function testCheckTimeoutOnTerminatedProcess()
    {
        $process = $this->getProcess('echo foo');
        $process->run();
        $this->assertNull($process->checkTimeout());
    }

    /**
     * @expectedException \Symfony\Component\Process\Exception\ProcessTimedOutException
     * @expectedExceptionMessage exceeded the timeout of 0.5 seconds.
     */
    public function testCheckTimeoutOnStartedProcess()
    {
        $process = $this->getProcess(self::$phpBin.' -r "sleep(33);"');
        $process->setTimeout(0.1);

        $process->start();
        $start = microtime(true);

        try {
            while ($process->isRunning()) {
                $process->checkTimeout();
                usleep(100000);
            }
            $this->fail('A RuntimeException should have been raised');
        } catch (RuntimeException $e) {
        }
        $duration = microtime(true) - $start;

        $this->assertLessThan(3, $duration);

        throw $e;
    }

    public function testIdleTimeout()
    {
        $process = $this->getProcess(self::$phpBin.' -r "sleep(3);"');
        $process->setTimeout(10);
        $process->setIdleTimeout(0.5);

        try {
            $process->run();

            $this->fail('A timeout exception was expected.');
        } catch (ProcessTimedOutException $ex) {
            $this->assertTrue($ex->isIdleTimeout());
            $this->assertFalse($ex->isGeneralTimeout());
            $this->assertEquals(0.5, $ex->getExceededTimeout());
        }
    }

    public function testIdleTimeoutNotExceededWhenOutputIsSent()
    {
        if ('\\' === DIRECTORY_SEPARATOR) {
            $this->markTestIncomplete('This test fails with a timeout on Windows, can someone investigate please?');
        }
        $process = $this->getProcess(sprintf('%s -r %s', self::$phpBin, escapeshellarg('$n = 30; while ($n--) {echo "foo\n"; usleep(100000); }')));
        $process->setTimeout(2);
        $process->setIdleTimeout(1);

        try {
            $process->run();
            $this->fail('A timeout exception was expected.');
        } catch (ProcessTimedOutException $ex) {
            $this->assertTrue($ex->isGeneralTimeout(), 'A general timeout is expected.');
            $this->assertFalse($ex->isIdleTimeout(), 'No idle timeout is expected.');
            $this->assertEquals(2, $ex->getExceededTimeout());
        }
    }

    /**
     * @expectedException \Symfony\Component\Process\Exception\ProcessTimedOutException
     * @expectedExceptionMessage exceeded the timeout of 0.1 seconds.
     */
    public function testStartAfterATimeout()
    {
        $process = $this->getProcess(self::$phpBin.' -r "sleep(35);"');
        $process->setTimeout(0.1);

        try {
            $process->run();
            $this->fail('A RuntimeException should have been raised.');
        } catch (RuntimeException $e) {
        }
        $this->assertFalse($process->isRunning());
        $process->start();
<<<<<<< HEAD
        usleep(1000);
        $process->stop();
=======
        $process->stop(0);
>>>>>>> b598fcad

        throw $e;
    }

    public function testGetPid()
    {
        $process = $this->getProcess(self::$phpBin.' -r "sleep(36);"');
        $process->start();
        $this->assertGreaterThan(0, $process->getPid());
        $process->stop(0);
    }

    public function testGetPidIsNullBeforeStart()
    {
        $process = $this->getProcess('foo');
        $this->assertNull($process->getPid());
    }

    public function testGetPidIsNullAfterRun()
    {
        $process = $this->getProcess('echo foo');
        $process->run();
        $this->assertNull($process->getPid());
    }

    /**
     * @requires extension pcntl
     */
    public function testSignal()
    {
        $process = $this->getProcess(self::$phpBin.' '.__DIR__.'/SignalListener.php');
        $process->start();

        while (false === strpos($process->getOutput(), 'Caught')) {
            usleep(1000);
        }
        $process->signal(SIGUSR1);
        $process->wait();

        $this->assertEquals('Caught SIGUSR1', $process->getOutput());
    }

    /**
     * @requires extension pcntl
     */
    public function testExitCodeIsAvailableAfterSignal()
    {
        $this->skipIfNotEnhancedSigchild();

        $process = $this->getProcess('sleep 4');
        $process->start();
        $process->signal(SIGKILL);

        while ($process->isRunning()) {
            usleep(10000);
        }

        $this->assertFalse($process->isRunning());
        $this->assertTrue($process->hasBeenSignaled());
        $this->assertFalse($process->isSuccessful());
        $this->assertEquals(137, $process->getExitCode());
    }

    /**
     * @expectedException \Symfony\Component\Process\Exception\LogicException
     * @expectedExceptionMessage Can not send signal on a non running process.
     */
    public function testSignalProcessNotRunning()
    {
        $process = $this->getProcess('foo');
        $process->signal(1); // SIGHUP
    }

    /**
     * @dataProvider provideMethodsThatNeedARunningProcess
     */
    public function testMethodsThatNeedARunningProcess($method)
    {
        $process = $this->getProcess('foo');
        $this->setExpectedException('Symfony\Component\Process\Exception\LogicException', sprintf('Process must be started before calling %s.', $method));
        $process->{$method}();
    }

    public function provideMethodsThatNeedARunningProcess()
    {
        return array(
            array('getOutput'),
            array('getIncrementalOutput'),
            array('getErrorOutput'),
            array('getIncrementalErrorOutput'),
            array('wait'),
        );
    }

    /**
     * @dataProvider provideMethodsThatNeedATerminatedProcess
     * @expectedException Symfony\Component\Process\Exception\LogicException
     * @expectedExceptionMessage Process must be terminated before calling
     */
    public function testMethodsThatNeedATerminatedProcess($method)
    {
        $process = $this->getProcess(self::$phpBin.' -r "sleep(37);"');
        $process->start();
        try {
            $process->{$method}();
            $process->stop(0);
            $this->fail('A LogicException must have been thrown');
        } catch (\Exception $e) {
        }
        $process->stop(0);

        throw $e;
    }

    public function provideMethodsThatNeedATerminatedProcess()
    {
        return array(
            array('hasBeenSignaled'),
            array('getTermSignal'),
            array('hasBeenStopped'),
            array('getStopSignal'),
        );
    }

    /**
     * @dataProvider provideWrongSignal
     * @expectedException \Symfony\Component\Process\Exception\RuntimeException
     */
    public function testWrongSignal($signal)
    {
        if ('\\' === DIRECTORY_SEPARATOR) {
            $this->markTestSkipped('POSIX signals do not work on Windows');
        }

        $process = $this->getProcess(self::$phpBin.' -r "sleep(38);"');
        $process->start();
        try {
            $process->signal($signal);
            $this->fail('A RuntimeException must have been thrown');
        } catch (RuntimeException $e) {
            $process->stop(0);
        }

        throw $e;
    }

    public function provideWrongSignal()
    {
        return array(
            array(-4),
            array('Céphalopodes'),
        );
    }

    public function testDisableOutputDisablesTheOutput()
    {
        $p = $this->getProcess(self::$phpBin.' -r "usleep(500000);"');
        $this->assertFalse($p->isOutputDisabled());
        $p->disableOutput();
        $this->assertTrue($p->isOutputDisabled());
        $p->enableOutput();
        $this->assertFalse($p->isOutputDisabled());
    }

    /**
     * @expectedException \Symfony\Component\Process\Exception\RuntimeException
     * @expectedExceptionMessage Disabling output while the process is running is not possible.
     */
    public function testDisableOutputWhileRunningThrowsException()
    {
        $p = $this->getProcess(self::$phpBin.' -r "usleep(500000);"');
        $p->start();
        $p->disableOutput();
    }

    /**
     * @expectedException \Symfony\Component\Process\Exception\RuntimeException
     * @expectedExceptionMessage Enabling output while the process is running is not possible.
     */
    public function testEnableOutputWhileRunningThrowsException()
    {
        $p = $this->getProcess(self::$phpBin.' -r "usleep(500000);"');
        $p->disableOutput();
        $p->start();
        $p->enableOutput();
    }

    public function testEnableOrDisableOutputAfterRunDoesNotThrowException()
    {
        $p = $this->getProcess(self::$phpBin.' -r "usleep(500000);"');
        $p->disableOutput();
        $p->start();
        $p->wait();
        $p->enableOutput();
        $p->disableOutput();
    }

    /**
     * @expectedException \Symfony\Component\Process\Exception\LogicException
     * @expectedExceptionMessage Output can not be disabled while an idle timeout is set.
     */
    public function testDisableOutputWhileIdleTimeoutIsSet()
    {
        $process = $this->getProcess('sleep 3');
        $process->setIdleTimeout(1);
        $process->disableOutput();
    }

    /**
     * @expectedException \Symfony\Component\Process\Exception\LogicException
     * @expectedExceptionMessage timeout can not be set while the output is disabled.
     */
    public function testSetIdleTimeoutWhileOutputIsDisabled()
    {
        $process = $this->getProcess('sleep 3');
        $process->disableOutput();
        $process->setIdleTimeout(1);
    }

    public function testSetNullIdleTimeoutWhileOutputIsDisabled()
    {
        $process = $this->getProcess('sleep 3');
        $process->disableOutput();
        $process->setIdleTimeout(null);
    }

    /**
     * @dataProvider provideStartMethods
     */
    public function testStartWithACallbackAndDisabledOutput($startMethod, $exception, $exceptionMessage)
    {
        $p = $this->getProcess(self::$phpBin.' -r "usleep(500000);"');
        $p->disableOutput();
        $this->setExpectedException($exception, $exceptionMessage);
        if ('mustRun' === $startMethod) {
            $this->skipIfNotEnhancedSigchild();
        }
        $p->{$startMethod}(function () {});
    }

    public function provideStartMethods()
    {
        return array(
            array('start', 'Symfony\Component\Process\Exception\LogicException', 'Output has been disabled, enable it to allow the use of a callback.'),
            array('run', 'Symfony\Component\Process\Exception\LogicException', 'Output has been disabled, enable it to allow the use of a callback.'),
            array('mustRun', 'Symfony\Component\Process\Exception\LogicException', 'Output has been disabled, enable it to allow the use of a callback.'),
        );
    }

    /**
     * @dataProvider provideOutputFetchingMethods
     * @expectedException \Symfony\Component\Process\Exception\LogicException
     * @expectedExceptionMessage Output has been disabled.
     */
    public function testGetOutputWhileDisabled($fetchMethod)
    {
        $p = $this->getProcess(self::$phpBin.' -r "usleep(500000);"');
        $p->disableOutput();
        $p->start();
        $p->{$fetchMethod}();
    }

    public function provideOutputFetchingMethods()
    {
        return array(
            array('getOutput'),
            array('getIncrementalOutput'),
            array('getErrorOutput'),
            array('getIncrementalErrorOutput'),
        );
    }
    
    public function testStopTerminatesProcessCleanly()
    {
        $process = $this->getProcess(self::$phpBin.' -r "echo 123; sleep(42);"');
        $process->run(function () use ($process) {
            $process->stop();
        });
        $this->assertTrue(true, 'A call to stop() is not expected to cause wait() to throw a RuntimeException');
    }

    public function testKillSignalTerminatesProcessCleanly()
    {
        $process = $this->getProcess(self::$phpBin.' -r "echo 123; sleep(43);"');
        $process->run(function () use ($process) {
            $process->signal(9); // SIGKILL
        });
        $this->assertTrue(true, 'A call to signal() is not expected to cause wait() to throw a RuntimeException');
    }

    public function testTermSignalTerminatesProcessCleanly()
    {
        $process = $this->getProcess(self::$phpBin.' -r "echo 123; sleep(44);"');
        $process->run(function () use ($process) {
            $process->signal(15); // SIGTERM
        });
        $this->assertTrue(true, 'A call to signal() is not expected to cause wait() to throw a RuntimeException');
    }

    public function responsesCodeProvider()
    {
        return array(
            //expected output / getter / code to execute
            //array(1,'getExitCode','exit(1);'),
            //array(true,'isSuccessful','exit();'),
            array('output', 'getOutput', 'echo \'output\';'),
        );
    }

    public function pipesCodeProvider()
    {
        $variations = array(
            'fwrite(STDOUT, $in = file_get_contents(\'php://stdin\')); fwrite(STDERR, $in);',
            'include \''.__DIR__.'/PipeStdinInStdoutStdErrStreamSelect.php\';',
        );

        if ('\\' === DIRECTORY_SEPARATOR) {
            // Avoid XL buffers on Windows because of https://bugs.php.net/bug.php?id=65650
            $sizes = array(1, 2, 4, 8);
        } else {
            $sizes = array(1, 16, 64, 1024, 4096);
        }

        $codes = array();
        foreach ($sizes as $size) {
            foreach ($variations as $code) {
                $codes[] = array($code, $size);
            }
        }

        return $codes;
    }

    /**
     * provides default method names for simple getter/setter.
     */
    public function methodProvider()
    {
        $defaults = array(
            array('CommandLine'),
            array('Timeout'),
            array('WorkingDirectory'),
            array('Env'),
            array('Stdin'),
            array('Input'),
            array('Options'),
        );

        return $defaults;
    }

    /**
     * @param string      $commandline
     * @param null|string $cwd
     * @param null|array  $env
     * @param null|string $input
     * @param int         $timeout
     * @param array       $options
     *
     * @return Process
     */
    private function getProcess($commandline, $cwd = null, array $env = null, $input = null, $timeout = 60, array $options = array())
    {
        $process = new Process($commandline, $cwd, $env, $input, $timeout, $options);

        if (false !== $enhance = getenv('ENHANCE_SIGCHLD')) {
            try {
                $process->setEnhanceSigchildCompatibility(false);
                $process->getExitCode();
                $this->fail('ENHANCE_SIGCHLD must be used together with a sigchild-enabled PHP.');
            } catch (RuntimeException $e) {
                $this->assertSame('This PHP has been compiled with --enable-sigchild. You must use setEnhanceSigchildCompatibility() to use this method.', $e->getMessage());
                if ($enhance) {
                    $process->setEnhanceSigChildCompatibility(true);
                } else {
                    self::$notEnhancedSigchild = true;
                }
            }
        }

        return $process;
    }

    private function skipIfNotEnhancedSigchild($expectException = true)
    {
        if (self::$sigchild) {
            if (!$expectException) {
                $this->markTestSkipped('PHP is compiled with --enable-sigchild.');
            } elseif (self::$notEnhancedSigchild) {
                $this->setExpectedException('Symfony\Component\Process\Exception\RuntimeException', 'This PHP has been compiled with --enable-sigchild.');
            }
        }
    }
}

class Stringifiable
{
    public function __toString()
    {
        return 'stringifiable';
    }
}

class NonStringifiable
{
}<|MERGE_RESOLUTION|>--- conflicted
+++ resolved
@@ -95,18 +95,12 @@
         while (false === strpos($p->getOutput(), 'received')) {
             usleep(1000);
         }
-<<<<<<< HEAD
-        $duration = microtime(true) - $start;
-
-        $this->assertLessThan(4, $duration);
-=======
         $start = microtime(true);
         $p->stop(0.1);
 
         $p->wait();
 
         $this->assertLessThan(15, microtime(true) - $start);
->>>>>>> b598fcad
     }
 
     public function testAllOutputIsActuallyReadOnTermination()
@@ -235,13 +229,8 @@
      */
     public function testInvalidInput($value)
     {
-<<<<<<< HEAD
-        $process = $this->getProcess(self::$phpBin.' -v');
+        $process = $this->getProcess('foo');
         $process->setInput($value);
-=======
-        $process = $this->getProcess('foo');
-        $process->setStdin($value);
->>>>>>> b598fcad
     }
 
     public function provideInvalidInputValues()
@@ -257,15 +246,9 @@
      */
     public function testValidInput($expected, $value)
     {
-<<<<<<< HEAD
-        $process = $this->getProcess(self::$phpBin.' -v');
+        $process = $this->getProcess('foo');
         $process->setInput($value);
         $this->assertSame($expected, $process->getInput());
-=======
-        $process = $this->getProcess('foo');
-        $process->setStdin($value);
-        $this->assertSame($expected, $process->getStdin());
->>>>>>> b598fcad
     }
 
     public function provideInputValues()
@@ -611,11 +594,7 @@
         $process->start();
         $end = microtime(true);
         $this->assertLessThan(0.4, $end - $start);
-<<<<<<< HEAD
-        $process->wait();
-=======
         $process->stop();
->>>>>>> b598fcad
     }
 
     public function testUpdateStatus()
@@ -795,7 +774,7 @@
 
     /**
      * @expectedException \Symfony\Component\Process\Exception\ProcessTimedOutException
-     * @expectedExceptionMessage exceeded the timeout of 0.5 seconds.
+     * @expectedExceptionMessage exceeded the timeout of 0.1 seconds.
      */
     public function testRunProcessWithTimeout()
     {
@@ -834,7 +813,7 @@
 
     /**
      * @expectedException \Symfony\Component\Process\Exception\ProcessTimedOutException
-     * @expectedExceptionMessage exceeded the timeout of 0.5 seconds.
+     * @expectedExceptionMessage exceeded the timeout of 0.1 seconds.
      */
     public function testCheckTimeoutOnStartedProcess()
     {
@@ -911,12 +890,7 @@
         }
         $this->assertFalse($process->isRunning());
         $process->start();
-<<<<<<< HEAD
-        usleep(1000);
-        $process->stop();
-=======
         $process->stop(0);
->>>>>>> b598fcad
 
         throw $e;
     }
