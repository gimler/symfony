--- conflicted
+++ resolved
@@ -69,29 +69,4 @@
             $this->assertEquals($f->findArguments(), array(), '::findArguments() returns no arguments');
         }
     }
-<<<<<<< HEAD
-=======
-
-    /**
-     * tests find() with default executable.
-     */
-    public function testFindWithSuffix()
-    {
-        if (\defined('PHP_BINARY')) {
-            $this->markTestSkipped('The PHP binary is easily available as of PHP 5.4');
-        }
-
-        putenv('PHP_PATH=');
-        putenv('PHP_PEAR_PHP_BIN=');
-        $f = new PhpExecutableFinder();
-
-        $current = $f->find();
-
-        //TODO maybe php executable is custom or even Windows
-        if ('\\' === \DIRECTORY_SEPARATOR) {
-            $this->assertTrue(is_executable($current));
-            $this->assertRegExp('/\\\\php\.(exe|bat|cmd|com)$/i', $current, '::find() returns the executable PHP with suffixes');
-        }
-    }
->>>>>>> 2ba0fa4a
 }