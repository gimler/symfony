--- conflicted
+++ resolved
@@ -50,14 +50,7 @@
         parent::__construct($php, $cwd, $env, $script, $timeout);
     }
 
-<<<<<<< HEAD
-    public static function fromShellCommandline(string $command, string $cwd = null, array $env = null, mixed $input = null, ?float $timeout = 60): static
-=======
-    /**
-     * {@inheritdoc}
-     */
-    public static function fromShellCommandline(string $command, ?string $cwd = null, ?array $env = null, $input = null, ?float $timeout = 60)
->>>>>>> 2a31f2dd
+    public static function fromShellCommandline(string $command, ?string $cwd = null, ?array $env = null, mixed $input = null, ?float $timeout = 60): static
     {
         throw new LogicException(sprintf('The "%s()" method cannot be called when using "%s".', __METHOD__, self::class));
     }
