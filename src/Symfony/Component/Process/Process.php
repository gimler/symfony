--- conflicted
+++ resolved
@@ -1087,11 +1087,7 @@
             throw new LogicException('Input can not be set while the process is running.');
         }
 
-<<<<<<< HEAD
-        $this->input = ProcessUtils::validateInput(sprintf('%s::%s', __CLASS__, __FUNCTION__), $input);
-=======
-        $this->stdin = ProcessUtils::validateInput(__METHOD__, $stdin);
->>>>>>> 13143652
+        $this->input = ProcessUtils::validateInput(__METHOD__, $input);
 
         return $this;
     }
