--- conflicted
+++ resolved
@@ -121,11 +121,7 @@
      *
      * @param string         $commandline The command line to run
      * @param string|null    $cwd         The working directory or null to use the working dir of the current PHP process
-<<<<<<< HEAD
      * @param array|null     $env         The environment variables or null to use the same environment as the current PHP process
-=======
-     * @param array|null     $env         The environment variables or null to inherit
->>>>>>> 9cf90fbc
      * @param string|null    $stdin       The STDIN content
      * @param int|float|null $timeout     The timeout in seconds or null to disable
      * @param array          $options     An array of options for proc_open
@@ -324,13 +320,8 @@
 
         do {
             $this->checkTimeout();
-<<<<<<< HEAD
             $running = '\\' === DIRECTORY_SEPARATOR ? $this->isRunning() : $this->processPipes->hasOpenHandles();
             $close = '\\' !== DIRECTORY_SEPARATOR || !$running;
-=======
-            $running = defined('PHP_WINDOWS_VERSION_BUILD') ? $this->isRunning() : $this->processPipes->hasOpenHandles();
-            $close = !defined('PHP_WINDOWS_VERSION_BUILD') || !$running;
->>>>>>> 9cf90fbc
             $this->readPipes(true, $close);
         } while ($running);
 
@@ -368,11 +359,6 @@
      *
      * @param int $signal A valid POSIX signal (see http://www.php.net/manual/en/pcntl.constants.php)
      *
-<<<<<<< HEAD
-=======
-     * @param int $signal A valid posix signal (see http://www.php.net/manual/en/pcntl.constants.php)
-     *
->>>>>>> 9cf90fbc
      * @return Process
      *
      * @throws LogicException   In case the process is not running
@@ -476,11 +462,7 @@
     /**
      * Returns the exit code returned by the process.
      *
-<<<<<<< HEAD
      * @return null|int The exit status code, null if the Process is not terminated
-=======
-     * @return int The exit status code
->>>>>>> 9cf90fbc
      *
      * @throws RuntimeException In case --enable-sigchild is activated and the sigchild compatibility mode is disabled
      */
@@ -665,11 +647,7 @@
      * Stops the process.
      *
      * @param int|float $timeout The timeout in seconds
-<<<<<<< HEAD
      * @param int       $signal  A POSIX signal to send in case the process has not stop at timeout, default is SIGKILL
-=======
-     * @param int       $signal  A posix signal to send in case the process has not stop at timeout, default is SIGKILL
->>>>>>> 9cf90fbc
      *
      * @return int The exit-code of the process
      *
