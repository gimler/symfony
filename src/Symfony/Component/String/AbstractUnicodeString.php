<?php

/*
 * This file is part of the Symfony package.
 *
 * (c) Fabien Potencier <fabien@symfony.com>
 *
 * For the full copyright and license information, please view the LICENSE
 * file that was distributed with this source code.
 */

namespace Symfony\Component\String;

use Symfony\Component\String\Exception\ExceptionInterface;
use Symfony\Component\String\Exception\InvalidArgumentException;
use Symfony\Component\String\Exception\RuntimeException;

/**
 * Represents a string of abstract Unicode characters.
 *
 * Unicode defines 3 types of "characters" (bytes, code points and grapheme clusters).
 * This class is the abstract type to use as a type-hint when the logic you want to
 * implement is Unicode-aware but doesn't care about code points vs grapheme clusters.
 *
 * @author Nicolas Grekas <p@tchwork.com>
 *
 * @throws ExceptionInterface
 */
abstract class AbstractUnicodeString extends AbstractString
{
    public const NFC = \Normalizer::NFC;
    public const NFD = \Normalizer::NFD;
    public const NFKC = \Normalizer::NFKC;
    public const NFKD = \Normalizer::NFKD;

    // all ASCII letters sorted by typical frequency of occurrence
    private const ASCII = "\x20\x65\x69\x61\x73\x6E\x74\x72\x6F\x6C\x75\x64\x5D\x5B\x63\x6D\x70\x27\x0A\x67\x7C\x68\x76\x2E\x66\x62\x2C\x3A\x3D\x2D\x71\x31\x30\x43\x32\x2A\x79\x78\x29\x28\x4C\x39\x41\x53\x2F\x50\x22\x45\x6A\x4D\x49\x6B\x33\x3E\x35\x54\x3C\x44\x34\x7D\x42\x7B\x38\x46\x77\x52\x36\x37\x55\x47\x4E\x3B\x4A\x7A\x56\x23\x48\x4F\x57\x5F\x26\x21\x4B\x3F\x58\x51\x25\x59\x5C\x09\x5A\x2B\x7E\x5E\x24\x40\x60\x7F\x00\x01\x02\x03\x04\x05\x06\x07\x08\x0B\x0C\x0D\x0E\x0F\x10\x11\x12\x13\x14\x15\x16\x17\x18\x19\x1A\x1B\x1C\x1D\x1E\x1F";

    // the subset of folded case mappings that is not in lower case mappings
    private const FOLD_FROM = ['İ', 'µ', 'ſ', "\xCD\x85", 'ς', 'ϐ', 'ϑ', 'ϕ', 'ϖ', 'ϰ', 'ϱ', 'ϵ', 'ẛ', "\xE1\xBE\xBE", 'ß', 'ŉ', 'ǰ', 'ΐ', 'ΰ', 'և', 'ẖ', 'ẗ', 'ẘ', 'ẙ', 'ẚ', 'ẞ', 'ὐ', 'ὒ', 'ὔ', 'ὖ', 'ᾀ', 'ᾁ', 'ᾂ', 'ᾃ', 'ᾄ', 'ᾅ', 'ᾆ', 'ᾇ', 'ᾈ', 'ᾉ', 'ᾊ', 'ᾋ', 'ᾌ', 'ᾍ', 'ᾎ', 'ᾏ', 'ᾐ', 'ᾑ', 'ᾒ', 'ᾓ', 'ᾔ', 'ᾕ', 'ᾖ', 'ᾗ', 'ᾘ', 'ᾙ', 'ᾚ', 'ᾛ', 'ᾜ', 'ᾝ', 'ᾞ', 'ᾟ', 'ᾠ', 'ᾡ', 'ᾢ', 'ᾣ', 'ᾤ', 'ᾥ', 'ᾦ', 'ᾧ', 'ᾨ', 'ᾩ', 'ᾪ', 'ᾫ', 'ᾬ', 'ᾭ', 'ᾮ', 'ᾯ', 'ᾲ', 'ᾳ', 'ᾴ', 'ᾶ', 'ᾷ', 'ᾼ', 'ῂ', 'ῃ', 'ῄ', 'ῆ', 'ῇ', 'ῌ', 'ῒ', 'ῖ', 'ῗ', 'ῢ', 'ῤ', 'ῦ', 'ῧ', 'ῲ', 'ῳ', 'ῴ', 'ῶ', 'ῷ', 'ῼ', 'ﬀ', 'ﬁ', 'ﬂ', 'ﬃ', 'ﬄ', 'ﬅ', 'ﬆ', 'ﬓ', 'ﬔ', 'ﬕ', 'ﬖ', 'ﬗ'];
    private const FOLD_TO = ['i̇', 'μ', 's', 'ι', 'σ', 'β', 'θ', 'φ', 'π', 'κ', 'ρ', 'ε', 'ṡ', 'ι', 'ss', 'ʼn', 'ǰ', 'ΐ', 'ΰ', 'եւ', 'ẖ', 'ẗ', 'ẘ', 'ẙ', 'aʾ', 'ss', 'ὐ', 'ὒ', 'ὔ', 'ὖ', 'ἀι', 'ἁι', 'ἂι', 'ἃι', 'ἄι', 'ἅι', 'ἆι', 'ἇι', 'ἀι', 'ἁι', 'ἂι', 'ἃι', 'ἄι', 'ἅι', 'ἆι', 'ἇι', 'ἠι', 'ἡι', 'ἢι', 'ἣι', 'ἤι', 'ἥι', 'ἦι', 'ἧι', 'ἠι', 'ἡι', 'ἢι', 'ἣι', 'ἤι', 'ἥι', 'ἦι', 'ἧι', 'ὠι', 'ὡι', 'ὢι', 'ὣι', 'ὤι', 'ὥι', 'ὦι', 'ὧι', 'ὠι', 'ὡι', 'ὢι', 'ὣι', 'ὤι', 'ὥι', 'ὦι', 'ὧι', 'ὰι', 'αι', 'άι', 'ᾶ', 'ᾶι', 'αι', 'ὴι', 'ηι', 'ήι', 'ῆ', 'ῆι', 'ηι', 'ῒ', 'ῖ', 'ῗ', 'ῢ', 'ῤ', 'ῦ', 'ῧ', 'ὼι', 'ωι', 'ώι', 'ῶ', 'ῶι', 'ωι', 'ff', 'fi', 'fl', 'ffi', 'ffl', 'st', 'st', 'մն', 'մե', 'մի', 'վն', 'մխ'];

    // the subset of https://github.com/unicode-org/cldr/blob/master/common/transforms/Latin-ASCII.xml that is not in NFKD
    private const TRANSLIT_FROM = ['Æ', 'Ð', 'Ø', 'Þ', 'ß', 'æ', 'ð', 'ø', 'þ', 'Đ', 'đ', 'Ħ', 'ħ', 'ı', 'ĸ', 'Ŀ', 'ŀ', 'Ł', 'ł', 'ŉ', 'Ŋ', 'ŋ', 'Œ', 'œ', 'Ŧ', 'ŧ', 'ƀ', 'Ɓ', 'Ƃ', 'ƃ', 'Ƈ', 'ƈ', 'Ɖ', 'Ɗ', 'Ƌ', 'ƌ', 'Ɛ', 'Ƒ', 'ƒ', 'Ɠ', 'ƕ', 'Ɩ', 'Ɨ', 'Ƙ', 'ƙ', 'ƚ', 'Ɲ', 'ƞ', 'Ƣ', 'ƣ', 'Ƥ', 'ƥ', 'ƫ', 'Ƭ', 'ƭ', 'Ʈ', 'Ʋ', 'Ƴ', 'ƴ', 'Ƶ', 'ƶ', 'Ǆ', 'ǅ', 'ǆ', 'Ǥ', 'ǥ', 'ȡ', 'Ȥ', 'ȥ', 'ȴ', 'ȵ', 'ȶ', 'ȷ', 'ȸ', 'ȹ', 'Ⱥ', 'Ȼ', 'ȼ', 'Ƚ', 'Ⱦ', 'ȿ', 'ɀ', 'Ƀ', 'Ʉ', 'Ɇ', 'ɇ', 'Ɉ', 'ɉ', 'Ɍ', 'ɍ', 'Ɏ', 'ɏ', 'ɓ', 'ɕ', 'ɖ', 'ɗ', 'ɛ', 'ɟ', 'ɠ', 'ɡ', 'ɢ', 'ɦ', 'ɧ', 'ɨ', 'ɪ', 'ɫ', 'ɬ', 'ɭ', 'ɱ', 'ɲ', 'ɳ', 'ɴ', 'ɶ', 'ɼ', 'ɽ', 'ɾ', 'ʀ', 'ʂ', 'ʈ', 'ʉ', 'ʋ', 'ʏ', 'ʐ', 'ʑ', 'ʙ', 'ʛ', 'ʜ', 'ʝ', 'ʟ', 'ʠ', 'ʣ', 'ʥ', 'ʦ', 'ʪ', 'ʫ', 'ᴀ', 'ᴁ', 'ᴃ', 'ᴄ', 'ᴅ', 'ᴆ', 'ᴇ', 'ᴊ', 'ᴋ', 'ᴌ', 'ᴍ', 'ᴏ', 'ᴘ', 'ᴛ', 'ᴜ', 'ᴠ', 'ᴡ', 'ᴢ', 'ᵫ', 'ᵬ', 'ᵭ', 'ᵮ', 'ᵯ', 'ᵰ', 'ᵱ', 'ᵲ', 'ᵳ', 'ᵴ', 'ᵵ', 'ᵶ', 'ᵺ', 'ᵻ', 'ᵽ', 'ᵾ', 'ᶀ', 'ᶁ', 'ᶂ', 'ᶃ', 'ᶄ', 'ᶅ', 'ᶆ', 'ᶇ', 'ᶈ', 'ᶉ', 'ᶊ', 'ᶌ', 'ᶍ', 'ᶎ', 'ᶏ', 'ᶑ', 'ᶒ', 'ᶓ', 'ᶖ', 'ᶙ', 'ẚ', 'ẜ', 'ẝ', 'ẞ', 'Ỻ', 'ỻ', 'Ỽ', 'ỽ', 'Ỿ', 'ỿ', '©', '®', '₠', '₢', '₣', '₤', '₧', '₺', '₹', 'ℌ', '℞', '㎧', '㎮', '㏆', '㏗', '㏞', '㏟', '¼', '½', '¾', '⅓', '⅔', '⅕', '⅖', '⅗', '⅘', '⅙', '⅚', '⅛', '⅜', '⅝', '⅞', '⅟', '〇', '‘', '’', '‚', '‛', '“', '”', '„', '‟', '′', '″', '〝', '〞', '«', '»', '‹', '›', '‐', '‑', '‒', '–', '—', '―', '︱', '︲', '﹘', '‖', '⁄', '⁅', '⁆', '⁎', '、', '。', '〈', '〉', '《', '》', '〔', '〕', '〘', '〙', '〚', '〛', '︑', '︒', '︹', '︺', '︽', '︾', '︿', '﹀', '﹑', '﹝', '﹞', '｟', '｠', '｡', '､', '×', '÷', '−', '∕', '∖', '∣', '∥', '≪', '≫', '⦅', '⦆'];
    private const TRANSLIT_TO = ['AE', 'D', 'O', 'TH', 'ss', 'ae', 'd', 'o', 'th', 'D', 'd', 'H', 'h', 'i', 'q', 'L', 'l', 'L', 'l', '\'n', 'N', 'n', 'OE', 'oe', 'T', 't', 'b', 'B', 'B', 'b', 'C', 'c', 'D', 'D', 'D', 'd', 'E', 'F', 'f', 'G', 'hv', 'I', 'I', 'K', 'k', 'l', 'N', 'n', 'OI', 'oi', 'P', 'p', 't', 'T', 't', 'T', 'V', 'Y', 'y', 'Z', 'z', 'DZ', 'Dz', 'dz', 'G', 'g', 'd', 'Z', 'z', 'l', 'n', 't', 'j', 'db', 'qp', 'A', 'C', 'c', 'L', 'T', 's', 'z', 'B', 'U', 'E', 'e', 'J', 'j', 'R', 'r', 'Y', 'y', 'b', 'c', 'd', 'd', 'e', 'j', 'g', 'g', 'G', 'h', 'h', 'i', 'I', 'l', 'l', 'l', 'm', 'n', 'n', 'N', 'OE', 'r', 'r', 'r', 'R', 's', 't', 'u', 'v', 'Y', 'z', 'z', 'B', 'G', 'H', 'j', 'L', 'q', 'dz', 'dz', 'ts', 'ls', 'lz', 'A', 'AE', 'B', 'C', 'D', 'D', 'E', 'J', 'K', 'L', 'M', 'O', 'P', 'T', 'U', 'V', 'W', 'Z', 'ue', 'b', 'd', 'f', 'm', 'n', 'p', 'r', 'r', 's', 't', 'z', 'th', 'I', 'p', 'U', 'b', 'd', 'f', 'g', 'k', 'l', 'm', 'n', 'p', 'r', 's', 'v', 'x', 'z', 'a', 'd', 'e', 'e', 'i', 'u', 'a', 's', 's', 'SS', 'LL', 'll', 'V', 'v', 'Y', 'y', '(C)', '(R)', 'CE', 'Cr', 'Fr.', 'L.', 'Pts', 'TL', 'Rs', 'x', 'Rx', 'm/s', 'rad/s', 'C/kg', 'pH', 'V/m', 'A/m', ' 1/4', ' 1/2', ' 3/4', ' 1/3', ' 2/3', ' 1/5', ' 2/5', ' 3/5', ' 4/5', ' 1/6', ' 5/6', ' 1/8', ' 3/8', ' 5/8', ' 7/8', ' 1/', '0', '\'', '\'', ',', '\'', '"', '"', ',,', '"', '\'', '"', '"', '"', '<<', '>>', '<', '>', '-', '-', '-', '-', '-', '-', '-', '-', '-', '||', '/', '[', ']', '*', ',', '.', '<', '>', '<<', '>>', '[', ']', '[', ']', '[', ']', ',', '.', '[', ']', '<<', '>>', '<', '>', ',', '[', ']', '((', '))', '.', ',', '*', '/', '-', '/', '\\', '|', '||', '<<', '>>', '((', '))'];

    private static array $transliterators = [];
    private static array $tableZero;
    private static array $tableWide;

    public static function fromCodePoints(int ...$codes): static
    {
        $string = '';

        foreach ($codes as $code) {
            if (0x80 > $code %= 0x200000) {
                $string .= \chr($code);
            } elseif (0x800 > $code) {
                $string .= \chr(0xC0 | $code >> 6).\chr(0x80 | $code & 0x3F);
            } elseif (0x10000 > $code) {
                $string .= \chr(0xE0 | $code >> 12).\chr(0x80 | $code >> 6 & 0x3F).\chr(0x80 | $code & 0x3F);
            } else {
                $string .= \chr(0xF0 | $code >> 18).\chr(0x80 | $code >> 12 & 0x3F).\chr(0x80 | $code >> 6 & 0x3F).\chr(0x80 | $code & 0x3F);
            }
        }

        return new static($string);
    }

    /**
     * Generic UTF-8 to ASCII transliteration.
     *
     * Install the intl extension for best results.
     *
     * @param string[]|\Transliterator[]|\Closure[] $rules See "*-Latin" rules from Transliterator::listIDs()
     */
    public function ascii(array $rules = []): self
    {
        $str = clone $this;
        $s = $str->string;
        $str->string = '';

        array_unshift($rules, 'nfd');
        $rules[] = 'latin-ascii';

        if (\function_exists('transliterator_transliterate')) {
            $rules[] = 'any-latin/bgn';
        }

        $rules[] = 'nfkd';
        $rules[] = '[:nonspacing mark:] remove';

        while (\strlen($s) - 1 > $i = strspn($s, self::ASCII)) {
            if (0 < --$i) {
                $str->string .= substr($s, 0, $i);
                $s = substr($s, $i);
            }

            if (!$rule = array_shift($rules)) {
                $rules = []; // An empty rule interrupts the next ones
            }

            if ($rule instanceof \Transliterator) {
                $s = $rule->transliterate($s);
            } elseif ($rule instanceof \Closure) {
                $s = $rule($s);
            } elseif ($rule) {
                if ('nfd' === $rule = strtolower($rule)) {
                    normalizer_is_normalized($s, self::NFD) ?: $s = normalizer_normalize($s, self::NFD);
                } elseif ('nfkd' === $rule) {
                    normalizer_is_normalized($s, self::NFKD) ?: $s = normalizer_normalize($s, self::NFKD);
                } elseif ('[:nonspacing mark:] remove' === $rule) {
                    $s = preg_replace('/\p{Mn}++/u', '', $s);
                } elseif ('latin-ascii' === $rule) {
                    $s = str_replace(self::TRANSLIT_FROM, self::TRANSLIT_TO, $s);
                } elseif ('de-ascii' === $rule) {
                    $s = preg_replace("/([AUO])\u{0308}(?=\p{Ll})/u", '$1e', $s);
                    $s = str_replace(["a\u{0308}", "o\u{0308}", "u\u{0308}", "A\u{0308}", "O\u{0308}", "U\u{0308}"], ['ae', 'oe', 'ue', 'AE', 'OE', 'UE'], $s);
                } elseif (\function_exists('transliterator_transliterate')) {
                    if (null === $transliterator = self::$transliterators[$rule] ??= \Transliterator::create($rule)) {
                        if ('any-latin/bgn' === $rule) {
                            $rule = 'any-latin';
                            $transliterator = self::$transliterators[$rule] ??= \Transliterator::create($rule);
                        }

                        if (null === $transliterator) {
                            throw new InvalidArgumentException(sprintf('Unknown transliteration rule "%s".', $rule));
                        }

                        self::$transliterators['any-latin/bgn'] = $transliterator;
                    }

                    $s = $transliterator->transliterate($s);
                }
            } elseif (!\function_exists('iconv')) {
                $s = preg_replace('/[^\x00-\x7F]/u', '?', $s);
            } else {
                $s = @preg_replace_callback('/[^\x00-\x7F]/u', static function ($c) {
                    $c = (string) iconv('UTF-8', 'ASCII//TRANSLIT', $c[0]);

                    if ('' === $c && '' === iconv('UTF-8', 'ASCII//TRANSLIT', '²')) {
                        throw new \LogicException(sprintf('"%s" requires a translit-able iconv implementation, try installing "gnu-libiconv" if you\'re using Alpine Linux.', static::class));
                    }

                    return 1 < \strlen($c) ? ltrim($c, '\'`"^~') : ('' !== $c ? $c : '?');
                }, $s);
            }
        }

        $str->string .= $s;

        return $str;
    }

    public function camel(): static
    {
        $str = clone $this;
        $str->string = str_replace(' ', '', preg_replace_callback('/\b.(?![A-Z]{2,})/u', static function ($m) {
            static $i = 0;

            return 1 === ++$i ? ('İ' === $m[0] ? 'i̇' : mb_strtolower($m[0], 'UTF-8')) : mb_convert_case($m[0], \MB_CASE_TITLE, 'UTF-8');
        }, preg_replace('/[^\pL0-9]++/u', ' ', $this->string)));

        return $str;
    }

    /**
     * @return int[]
     */
    public function codePointsAt(int $offset): array
    {
        $str = $this->slice($offset, 1);

        if ('' === $str->string) {
            return [];
        }

        $codePoints = [];

        foreach (preg_split('//u', $str->string, -1, \PREG_SPLIT_NO_EMPTY) as $c) {
            $codePoints[] = mb_ord($c, 'UTF-8');
        }

        return $codePoints;
    }

    public function folded(bool $compat = true): static
    {
        $str = clone $this;

        if (!$compat || !\defined('Normalizer::NFKC_CF')) {
            $str->string = normalizer_normalize($str->string, $compat ? \Normalizer::NFKC : \Normalizer::NFC);
            $str->string = mb_strtolower(str_replace(self::FOLD_FROM, self::FOLD_TO, $this->string), 'UTF-8');
        } else {
            $str->string = normalizer_normalize($str->string, \Normalizer::NFKC_CF);
        }

        return $str;
    }

<<<<<<< HEAD
    public function join(array $strings, string $lastGlue = null): static
=======
    public function join(array $strings, ?string $lastGlue = null): static
>>>>>>> a44829e2
    {
        $str = clone $this;

        $tail = null !== $lastGlue && 1 < \count($strings) ? $lastGlue.array_pop($strings) : '';
        $str->string = implode($this->string, $strings).$tail;

        if (!preg_match('//u', $str->string)) {
            throw new InvalidArgumentException('Invalid UTF-8 string.');
        }

        return $str;
    }

    public function lower(): static
    {
        $str = clone $this;
        $str->string = mb_strtolower(str_replace('İ', 'i̇', $str->string), 'UTF-8');

        return $str;
    }

    public function match(string $regexp, int $flags = 0, int $offset = 0): array
    {
        $match = ((\PREG_PATTERN_ORDER | \PREG_SET_ORDER) & $flags) ? 'preg_match_all' : 'preg_match';

        if ($this->ignoreCase) {
            $regexp .= 'i';
        }

        set_error_handler(static fn ($t, $m) => throw new InvalidArgumentException($m));

        try {
            if (false === $match($regexp.'u', $this->string, $matches, $flags | \PREG_UNMATCHED_AS_NULL, $offset)) {
                throw new RuntimeException('Matching failed with error: '.preg_last_error_msg());
            }
        } finally {
            restore_error_handler();
        }

        return $matches;
    }

    public function normalize(int $form = self::NFC): static
    {
        if (!\in_array($form, [self::NFC, self::NFD, self::NFKC, self::NFKD])) {
            throw new InvalidArgumentException('Unsupported normalization form.');
        }

        $str = clone $this;
        normalizer_is_normalized($str->string, $form) ?: $str->string = normalizer_normalize($str->string, $form);

        return $str;
    }

    public function padBoth(int $length, string $padStr = ' '): static
    {
        if ('' === $padStr || !preg_match('//u', $padStr)) {
            throw new InvalidArgumentException('Invalid UTF-8 string.');
        }

        $pad = clone $this;
        $pad->string = $padStr;

        return $this->pad($length, $pad, \STR_PAD_BOTH);
    }

    public function padEnd(int $length, string $padStr = ' '): static
    {
        if ('' === $padStr || !preg_match('//u', $padStr)) {
            throw new InvalidArgumentException('Invalid UTF-8 string.');
        }

        $pad = clone $this;
        $pad->string = $padStr;

        return $this->pad($length, $pad, \STR_PAD_RIGHT);
    }

    public function padStart(int $length, string $padStr = ' '): static
    {
        if ('' === $padStr || !preg_match('//u', $padStr)) {
            throw new InvalidArgumentException('Invalid UTF-8 string.');
        }

        $pad = clone $this;
        $pad->string = $padStr;

        return $this->pad($length, $pad, \STR_PAD_LEFT);
    }

    public function replaceMatches(string $fromRegexp, string|callable $to): static
    {
        if ($this->ignoreCase) {
            $fromRegexp .= 'i';
        }

        if (\is_array($to) || $to instanceof \Closure) {
            $replace = 'preg_replace_callback';
            $to = static function (array $m) use ($to): string {
                $to = $to($m);

                if ('' !== $to && (!\is_string($to) || !preg_match('//u', $to))) {
                    throw new InvalidArgumentException('Replace callback must return a valid UTF-8 string.');
                }

                return $to;
            };
        } elseif ('' !== $to && !preg_match('//u', $to)) {
            throw new InvalidArgumentException('Invalid UTF-8 string.');
        } else {
            $replace = 'preg_replace';
        }

        set_error_handler(static fn ($t, $m) => throw new InvalidArgumentException($m));

        try {
            if (null === $string = $replace($fromRegexp.'u', $to, $this->string)) {
                $lastError = preg_last_error();

                foreach (get_defined_constants(true)['pcre'] as $k => $v) {
                    if ($lastError === $v && str_ends_with($k, '_ERROR')) {
                        throw new RuntimeException('Matching failed with '.$k.'.');
                    }
                }

                throw new RuntimeException('Matching failed with unknown error code.');
            }
        } finally {
            restore_error_handler();
        }

        $str = clone $this;
        $str->string = $string;

        return $str;
    }

    public function reverse(): static
    {
        $str = clone $this;
        $str->string = implode('', array_reverse(preg_split('/(\X)/u', $str->string, -1, \PREG_SPLIT_DELIM_CAPTURE | \PREG_SPLIT_NO_EMPTY)));

        return $str;
    }

    public function snake(): static
    {
        $str = $this->camel();
        $str->string = mb_strtolower(preg_replace(['/(\p{Lu}+)(\p{Lu}\p{Ll})/u', '/([\p{Ll}0-9])(\p{Lu})/u'], '\1_\2', $str->string), 'UTF-8');

        return $str;
    }

    public function title(bool $allWords = false): static
    {
        $str = clone $this;

        $limit = $allWords ? -1 : 1;

        $str->string = preg_replace_callback('/\b./u', static fn (array $m): string => mb_convert_case($m[0], \MB_CASE_TITLE, 'UTF-8'), $str->string, $limit);

        return $str;
    }

    public function trim(string $chars = " \t\n\r\0\x0B\x0C\u{A0}\u{FEFF}"): static
    {
        if (" \t\n\r\0\x0B\x0C\u{A0}\u{FEFF}" !== $chars && !preg_match('//u', $chars)) {
            throw new InvalidArgumentException('Invalid UTF-8 chars.');
        }
        $chars = preg_quote($chars);

        $str = clone $this;
        $str->string = preg_replace("{^[$chars]++|[$chars]++$}uD", '', $str->string);

        return $str;
    }

    public function trimEnd(string $chars = " \t\n\r\0\x0B\x0C\u{A0}\u{FEFF}"): static
    {
        if (" \t\n\r\0\x0B\x0C\u{A0}\u{FEFF}" !== $chars && !preg_match('//u', $chars)) {
            throw new InvalidArgumentException('Invalid UTF-8 chars.');
        }
        $chars = preg_quote($chars);

        $str = clone $this;
        $str->string = preg_replace("{[$chars]++$}uD", '', $str->string);

        return $str;
    }

    public function trimPrefix($prefix): static
    {
        if (!$this->ignoreCase) {
            return parent::trimPrefix($prefix);
        }

        $str = clone $this;

        if ($prefix instanceof \Traversable) {
            $prefix = iterator_to_array($prefix, false);
        } elseif ($prefix instanceof parent) {
            $prefix = $prefix->string;
        }

        $prefix = implode('|', array_map('preg_quote', (array) $prefix));
        $str->string = preg_replace("{^(?:$prefix)}iuD", '', $this->string);

        return $str;
    }

    public function trimStart(string $chars = " \t\n\r\0\x0B\x0C\u{A0}\u{FEFF}"): static
    {
        if (" \t\n\r\0\x0B\x0C\u{A0}\u{FEFF}" !== $chars && !preg_match('//u', $chars)) {
            throw new InvalidArgumentException('Invalid UTF-8 chars.');
        }
        $chars = preg_quote($chars);

        $str = clone $this;
        $str->string = preg_replace("{^[$chars]++}uD", '', $str->string);

        return $str;
    }

    public function trimSuffix($suffix): static
    {
        if (!$this->ignoreCase) {
            return parent::trimSuffix($suffix);
        }

        $str = clone $this;

        if ($suffix instanceof \Traversable) {
            $suffix = iterator_to_array($suffix, false);
        } elseif ($suffix instanceof parent) {
            $suffix = $suffix->string;
        }

        $suffix = implode('|', array_map('preg_quote', (array) $suffix));
        $str->string = preg_replace("{(?:$suffix)$}iuD", '', $this->string);

        return $str;
    }

    public function upper(): static
    {
        $str = clone $this;
        $str->string = mb_strtoupper($str->string, 'UTF-8');

        return $str;
    }

    public function width(bool $ignoreAnsiDecoration = true): int
    {
        $width = 0;
        $s = str_replace(["\x00", "\x05", "\x07"], '', $this->string);

        if (str_contains($s, "\r")) {
            $s = str_replace(["\r\n", "\r"], "\n", $s);
        }

        if (!$ignoreAnsiDecoration) {
            $s = preg_replace('/[\p{Cc}\x7F]++/u', '', $s);
        }

        foreach (explode("\n", $s) as $s) {
            if ($ignoreAnsiDecoration) {
                $s = preg_replace('/(?:\x1B(?:
                    \[ [\x30-\x3F]*+ [\x20-\x2F]*+ [\x40-\x7E]
                    | [P\]X^_] .*? \x1B\\\\
                    | [\x41-\x7E]
                )|[\p{Cc}\x7F]++)/xu', '', $s);
            }

            $lineWidth = $this->wcswidth($s);

            if ($lineWidth > $width) {
                $width = $lineWidth;
            }
        }

        return $width;
    }

    private function pad(int $len, self $pad, int $type): static
    {
        $sLen = $this->length();

        if ($len <= $sLen) {
            return clone $this;
        }

        $padLen = $pad->length();
        $freeLen = $len - $sLen;
        $len = $freeLen % $padLen;

        switch ($type) {
            case \STR_PAD_RIGHT:
                return $this->append(str_repeat($pad->string, intdiv($freeLen, $padLen)).($len ? $pad->slice(0, $len) : ''));

            case \STR_PAD_LEFT:
                return $this->prepend(str_repeat($pad->string, intdiv($freeLen, $padLen)).($len ? $pad->slice(0, $len) : ''));

            case \STR_PAD_BOTH:
                $freeLen /= 2;

                $rightLen = ceil($freeLen);
                $len = $rightLen % $padLen;
                $str = $this->append(str_repeat($pad->string, intdiv($rightLen, $padLen)).($len ? $pad->slice(0, $len) : ''));

                $leftLen = floor($freeLen);
                $len = $leftLen % $padLen;

                return $str->prepend(str_repeat($pad->string, intdiv($leftLen, $padLen)).($len ? $pad->slice(0, $len) : ''));

            default:
                throw new InvalidArgumentException('Invalid padding type.');
        }
    }

    /**
     * Based on https://github.com/jquast/wcwidth, a Python implementation of https://www.cl.cam.ac.uk/~mgk25/ucs/wcwidth.c.
     */
    private function wcswidth(string $string): int
    {
        $width = 0;

        foreach (preg_split('//u', $string, -1, \PREG_SPLIT_NO_EMPTY) as $c) {
            $codePoint = mb_ord($c, 'UTF-8');

            if (0 === $codePoint // NULL
                || 0x034F === $codePoint // COMBINING GRAPHEME JOINER
                || (0x200B <= $codePoint && 0x200F >= $codePoint) // ZERO WIDTH SPACE to RIGHT-TO-LEFT MARK
                || 0x2028 === $codePoint // LINE SEPARATOR
                || 0x2029 === $codePoint // PARAGRAPH SEPARATOR
                || (0x202A <= $codePoint && 0x202E >= $codePoint) // LEFT-TO-RIGHT EMBEDDING to RIGHT-TO-LEFT OVERRIDE
                || (0x2060 <= $codePoint && 0x2063 >= $codePoint) // WORD JOINER to INVISIBLE SEPARATOR
            ) {
                continue;
            }

            // Non printable characters
            if (32 > $codePoint // C0 control characters
                || (0x07F <= $codePoint && 0x0A0 > $codePoint) // C1 control characters and DEL
            ) {
                return -1;
            }

            self::$tableZero ??= require __DIR__.'/Resources/data/wcswidth_table_zero.php';

            if ($codePoint >= self::$tableZero[0][0] && $codePoint <= self::$tableZero[$ubound = \count(self::$tableZero) - 1][1]) {
                $lbound = 0;
                while ($ubound >= $lbound) {
                    $mid = floor(($lbound + $ubound) / 2);

                    if ($codePoint > self::$tableZero[$mid][1]) {
                        $lbound = $mid + 1;
                    } elseif ($codePoint < self::$tableZero[$mid][0]) {
                        $ubound = $mid - 1;
                    } else {
                        continue 2;
                    }
                }
            }

            self::$tableWide ??= require __DIR__.'/Resources/data/wcswidth_table_wide.php';

            if ($codePoint >= self::$tableWide[0][0] && $codePoint <= self::$tableWide[$ubound = \count(self::$tableWide) - 1][1]) {
                $lbound = 0;
                while ($ubound >= $lbound) {
                    $mid = floor(($lbound + $ubound) / 2);

                    if ($codePoint > self::$tableWide[$mid][1]) {
                        $lbound = $mid + 1;
                    } elseif ($codePoint < self::$tableWide[$mid][0]) {
                        $ubound = $mid - 1;
                    } else {
                        $width += 2;

                        continue 2;
                    }
                }
            }

            ++$width;
        }

        return $width;
    }
}<|MERGE_RESOLUTION|>--- conflicted
+++ resolved
@@ -198,11 +198,7 @@
         return $str;
     }
 
-<<<<<<< HEAD
-    public function join(array $strings, string $lastGlue = null): static
-=======
     public function join(array $strings, ?string $lastGlue = null): static
->>>>>>> a44829e2
     {
         $str = clone $this;
 
