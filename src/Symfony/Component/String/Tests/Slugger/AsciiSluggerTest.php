<?php

/*
 * This file is part of the Symfony package.
 *
 * (c) Fabien Potencier <fabien@symfony.com>
 *
 * For the full copyright and license information, please view the LICENSE
 * file that was distributed with this source code.
 */

namespace Symfony\Component\String;

use PHPUnit\Framework\TestCase;
use Symfony\Component\String\Slugger\AsciiSlugger;

class AsciiSluggerTest extends TestCase
{
    /**
     * @dataProvider provideSlugTests
     */
<<<<<<< HEAD
    public function testSlug(string $expected, string $string, string $separator = '-', string $locale = null)
=======
    public function testSlug(string $expected, string $string, string $separator = '-', ?string $locale = null)
>>>>>>> a44829e2
    {
        $slugger = new AsciiSlugger();

        $this->assertSame($expected, (string) $slugger->slug($string, $separator, $locale));
    }

    public static function provideSlugTests(): iterable
    {
        yield ['', ''];
        yield ['foo', ' foo '];
        yield ['foo-bar', 'foo bar'];

        yield ['foo-bar', 'foo@bar', '-'];
        yield ['foo-at-bar', 'foo@bar', '-', 'en'];

        yield ['e-a', 'é$!à'];
        yield ['e_a', 'é$!à', '_'];

        yield ['a', 'ä'];
        yield ['a', 'ä', '-', 'fr'];
        yield ['ae', 'ä', '-', 'de'];
        yield ['ae', 'ä', '-', 'de_fr']; // Ensure we get the parent locale
        yield [\function_exists('transliterator_transliterate') ? 'g' : '', 'ғ', '-'];
        yield [\function_exists('transliterator_transliterate') ? 'gh' : '', 'ғ', '-', 'uz'];
        yield [\function_exists('transliterator_transliterate') ? 'gh' : '', 'ғ', '-', 'uz_fr']; // Ensure we get the parent locale
    }

    /**
     * @dataProvider provideSlugEmojiTests
     *
     * @requires extension intl
     */
    public function testSlugEmoji(string $expected, string $string, ?string $locale, string|bool $emoji = true)
    {
        $slugger = new AsciiSlugger();
        $slugger = $slugger->withEmoji($emoji);

        $this->assertSame($expected, (string) $slugger->slug($string, '-', $locale));
    }

    public static function provideSlugEmojiTests(): iterable
    {
        yield [
            'un-chat-qui-sourit-chat-noir-et-un-tete-de-lion-vont-au-parc-national',
            'un 😺, 🐈‍⬛, et un 🦁 vont au 🏞️',
            'fr',
        ];
        yield [
            'a-grinning-cat-black-cat-and-a-lion-go-to-national-park-smiling-face-with-heart-eyes-party-popper-yellow-heart',
            'a 😺, 🐈‍⬛, and a 🦁 go to 🏞️... 😍 🎉 💛',
            'en',
        ];
        yield [
            'a-and-a-go-to',
            'a 😺, 🐈‍⬛, and a 🦁 go to 🏞️... 😍 🎉 💛',
            null,
        ];
        yield [
            'a-smiley-cat-black-cat-and-a-lion-face-go-to-national-park-heart-eyes-tada-yellow-heart',
            'a 😺, 🐈‍⬛, and a 🦁 go to 🏞️... 😍 🎉 💛',
            null,
            'slack',
        ];
        yield [
            'a-smiley-cat-black-cat-and-a-lion-go-to-national-park-heart-eyes-tada-yellow-heart',
            'a 😺, 🐈‍⬛, and a 🦁 go to 🏞️... 😍 🎉 💛',
            null,
            'github',
        ];
        yield [
            'a-smiley-cat-black-cat-and-a-lion-go-to-national-park-heart-eyes-tada-yellow-heart',
            'a 😺, 🐈‍⬛, and a 🦁 go to 🏞️... 😍 🎉 💛',
            'en',
            'github',
        ];
        yield [
            'un-chat-qui-sourit-chat-noir-et-un-tete-de-lion-vont-au-parc-national',
            'un 😺, 🐈‍⬛, et un 🦁 vont au 🏞️',
            'fr_XX', // Fallback on parent locale
        ];
        yield [
            'un-et-un-vont-au',
            'un 😺, 🐈‍⬛, et un 🦁 vont au 🏞️',
            'undefined_locale', // Behaves the same as if emoji support is disabled
        ];
    }
}<|MERGE_RESOLUTION|>--- conflicted
+++ resolved
@@ -19,11 +19,7 @@
     /**
      * @dataProvider provideSlugTests
      */
-<<<<<<< HEAD
-    public function testSlug(string $expected, string $string, string $separator = '-', string $locale = null)
-=======
     public function testSlug(string $expected, string $string, string $separator = '-', ?string $locale = null)
->>>>>>> a44829e2
     {
         $slugger = new AsciiSlugger();
 
