<?php

/*
 * This file is part of the Symfony package.
 *
 * (c) Fabien Potencier <fabien@symfony.com>
 *
 * For the full copyright and license information, please view the LICENSE
 * file that was distributed with this source code.
 */

namespace Symfony\Component\String;

/**
 * A string whose value is computed lazily by a callback.
 *
 * @author Nicolas Grekas <p@tchwork.com>
 */
class LazyString implements \Stringable, \JsonSerializable
{
    private \Closure|string $value;

    /**
     * @param callable|array $callback A callable or a [Closure, method] lazy-callable
     */
    public static function fromCallable(callable|array $callback, mixed ...$arguments): static
    {
        if (\is_array($callback) && !\is_callable($callback) && !(($callback[0] ?? null) instanceof \Closure || 2 < \count($callback))) {
            throw new \TypeError(sprintf('Argument 1 passed to "%s()" must be a callable or a [Closure, method] lazy-callable, "%s" given.', __METHOD__, '['.implode(', ', array_map('get_debug_type', $callback)).']'));
        }

        $lazyString = new static();
        $lazyString->value = static function () use (&$callback, &$arguments): string {
            static $value;

            if (null !== $arguments) {
                if (!\is_callable($callback)) {
                    $callback[0] = $callback[0]();
                    $callback[1] ??= '__invoke';
                }
                $value = $callback(...$arguments);
                $callback = !\is_scalar($value) && !$value instanceof \Stringable ? self::getPrettyName($callback) : 'callable';
                $arguments = null;
            }

            return $value ?? '';
        };

        return $lazyString;
    }

    public static function fromStringable(string|int|float|bool|\Stringable $value): static
    {
        if (\is_object($value)) {
            return static::fromCallable($value->__toString(...));
        }

        $lazyString = new static();
        $lazyString->value = (string) $value;

        return $lazyString;
    }

    /**
     * Tells whether the provided value can be cast to string.
     */
    final public static function isStringable(mixed $value): bool
    {
        return \is_string($value) || $value instanceof \Stringable || \is_scalar($value);
    }

    /**
     * Casts scalars and stringable objects to strings.
     *
     * @throws \TypeError When the provided value is not stringable
     */
    final public static function resolve(\Stringable|string|int|float|bool $value): string
    {
        return $value;
    }

    public function __toString(): string
    {
        if (\is_string($this->value)) {
            return $this->value;
        }

        try {
            return $this->value = ($this->value)();
        } catch (\Throwable $e) {
            if (\TypeError::class === $e::class && __FILE__ === $e->getFile()) {
                $type = explode(', ', $e->getMessage());
                $type = substr(array_pop($type), 0, -\strlen(' returned'));
                $r = new \ReflectionFunction($this->value);
                $callback = $r->getStaticVariables()['callback'];

                $e = new \TypeError(sprintf('Return value of %s() passed to %s::fromCallable() must be of the type string, %s returned.', $callback, static::class, $type));
            }

            throw $e;
        }
    }

    public function __sleep(): array
    {
        $this->__toString();

        return ['value'];
    }

    public function jsonSerialize(): string
    {
        return $this->__toString();
    }

    private function __construct()
    {
    }

    private static function getPrettyName(callable $callback): string
    {
        if (\is_string($callback)) {
            return $callback;
        }

        if (\is_array($callback)) {
            $class = \is_object($callback[0]) ? get_debug_type($callback[0]) : $callback[0];
            $method = $callback[1];
        } elseif ($callback instanceof \Closure) {
            $r = new \ReflectionFunction($callback);

<<<<<<< HEAD
            if (str_contains($r->name, '{closure}') || !$class = \PHP_VERSION_ID >= 80111 ? $r->getClosureCalledClass() : $r->getClosureScopeClass()) {
=======
            if (str_contains($r->name, '{closure') || !$class = \PHP_VERSION_ID >= 80111 ? $r->getClosureCalledClass() : $r->getClosureScopeClass()) {
>>>>>>> 32ac2f3c
                return $r->name;
            }

            $class = $class->name;
            $method = $r->name;
        } else {
            $class = get_debug_type($callback);
            $method = '__invoke';
        }

        return $class.'::'.$method;
    }
}<|MERGE_RESOLUTION|>--- conflicted
+++ resolved
@@ -129,11 +129,7 @@
         } elseif ($callback instanceof \Closure) {
             $r = new \ReflectionFunction($callback);
 
-<<<<<<< HEAD
-            if (str_contains($r->name, '{closure}') || !$class = \PHP_VERSION_ID >= 80111 ? $r->getClosureCalledClass() : $r->getClosureScopeClass()) {
-=======
             if (str_contains($r->name, '{closure') || !$class = \PHP_VERSION_ID >= 80111 ? $r->getClosureCalledClass() : $r->getClosureScopeClass()) {
->>>>>>> 32ac2f3c
                 return $r->name;
             }
 
