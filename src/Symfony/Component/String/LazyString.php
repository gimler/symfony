--- conflicted
+++ resolved
@@ -129,11 +129,7 @@
         } elseif ($callback instanceof \Closure) {
             $r = new \ReflectionFunction($callback);
 
-<<<<<<< HEAD
-            if (str_contains($r->name, '{closure}') || !$class = $r->getClosureCalledClass()) {
-=======
-            if (str_contains($r->name, '{closure') || !$class = \PHP_VERSION_ID >= 80111 ? $r->getClosureCalledClass() : $r->getClosureScopeClass()) {
->>>>>>> 8477f024
+            if (str_contains($r->name, '{closure') || !$class = $r->getClosureCalledClass()) {
                 return $r->name;
             }
 
