<?php

/*
 * This file is part of the Symfony package.
 *
 * (c) Fabien Potencier <fabien@symfony.com>
 *
 * For the full copyright and license information, please view the LICENSE
 * file that was distributed with this source code.
 */

namespace Symfony\Component\String;

use Symfony\Component\String\Exception\ExceptionInterface;
use Symfony\Component\String\Exception\InvalidArgumentException;
use Symfony\Component\String\Exception\RuntimeException;

/**
 * Represents a string of abstract characters.
 *
 * Unicode defines 3 types of "characters" (bytes, code points and grapheme clusters).
 * This class is the abstract type to use as a type-hint when the logic you want to
 * implement doesn't care about the exact variant it deals with.
 *
 * @author Nicolas Grekas <p@tchwork.com>
 * @author Hugo Hamon <hugohamon@neuf.fr>
 *
 * @throws ExceptionInterface
 */
abstract class AbstractString implements \Stringable, \JsonSerializable
{
    public const PREG_PATTERN_ORDER = \PREG_PATTERN_ORDER;
    public const PREG_SET_ORDER = \PREG_SET_ORDER;
    public const PREG_OFFSET_CAPTURE = \PREG_OFFSET_CAPTURE;
    public const PREG_UNMATCHED_AS_NULL = \PREG_UNMATCHED_AS_NULL;

    public const PREG_SPLIT = 0;
    public const PREG_SPLIT_NO_EMPTY = \PREG_SPLIT_NO_EMPTY;
    public const PREG_SPLIT_DELIM_CAPTURE = \PREG_SPLIT_DELIM_CAPTURE;
    public const PREG_SPLIT_OFFSET_CAPTURE = \PREG_SPLIT_OFFSET_CAPTURE;

    protected $string = '';
    protected $ignoreCase = false;

    abstract public function __construct(string $string = '');

    /**
     * Unwraps instances of AbstractString back to strings.
     *
     * @return string[]|array
     */
    public static function unwrap(array $values): array
    {
        foreach ($values as $k => $v) {
            if ($v instanceof self) {
                $values[$k] = $v->__toString();
            } elseif (\is_array($v) && $values[$k] !== $v = static::unwrap($v)) {
                $values[$k] = $v;
            }
        }

        return $values;
    }

    /**
     * Wraps (and normalizes) strings in instances of AbstractString.
     *
     * @return static[]|array
     */
    public static function wrap(array $values): array
    {
        $i = 0;
        $keys = null;

        foreach ($values as $k => $v) {
            if (\is_string($k) && '' !== $k && $k !== $j = (string) new static($k)) {
                $keys ??= array_keys($values);
                $keys[$i] = $j;
            }

            if (\is_string($v)) {
                $values[$k] = new static($v);
            } elseif (\is_array($v) && $values[$k] !== $v = static::wrap($v)) {
                $values[$k] = $v;
            }

            ++$i;
        }

        return null !== $keys ? array_combine($keys, $values) : $values;
    }

    /**
     * @param string|string[] $needle
     */
    public function after(string|iterable $needle, bool $includeNeedle = false, int $offset = 0): static
    {
        $str = clone $this;
        $i = \PHP_INT_MAX;

        if (\is_string($needle)) {
            $needle = [$needle];
        }

        foreach ($needle as $n) {
            $n = (string) $n;
            $j = $this->indexOf($n, $offset);

            if (null !== $j && $j < $i) {
                $i = $j;
                $str->string = $n;
            }
        }

        if (\PHP_INT_MAX === $i) {
            return $str;
        }

        if (!$includeNeedle) {
            $i += $str->length();
        }

        return $this->slice($i);
    }

    /**
     * @param string|string[] $needle
     */
    public function afterLast(string|iterable $needle, bool $includeNeedle = false, int $offset = 0): static
    {
        $str = clone $this;
        $i = null;

        if (\is_string($needle)) {
            $needle = [$needle];
        }

        foreach ($needle as $n) {
            $n = (string) $n;
            $j = $this->indexOfLast($n, $offset);

            if (null !== $j && $j >= $i) {
                $i = $offset = $j;
                $str->string = $n;
            }
        }

        if (null === $i) {
            return $str;
        }

        if (!$includeNeedle) {
            $i += $str->length();
        }

        return $this->slice($i);
    }

    abstract public function append(string ...$suffix): static;

    /**
     * @param string|string[] $needle
     */
    public function before(string|iterable $needle, bool $includeNeedle = false, int $offset = 0): static
    {
        $str = clone $this;
        $i = \PHP_INT_MAX;

        if (\is_string($needle)) {
            $needle = [$needle];
        }

        foreach ($needle as $n) {
            $n = (string) $n;
            $j = $this->indexOf($n, $offset);

            if (null !== $j && $j < $i) {
                $i = $j;
                $str->string = $n;
            }
        }

        if (\PHP_INT_MAX === $i) {
            return $str;
        }

        if ($includeNeedle) {
            $i += $str->length();
        }

        return $this->slice(0, $i);
    }

    /**
     * @param string|string[] $needle
     */
    public function beforeLast(string|iterable $needle, bool $includeNeedle = false, int $offset = 0): static
    {
        $str = clone $this;
        $i = null;

        if (\is_string($needle)) {
            $needle = [$needle];
        }

        foreach ($needle as $n) {
            $n = (string) $n;
            $j = $this->indexOfLast($n, $offset);

            if (null !== $j && $j >= $i) {
                $i = $offset = $j;
                $str->string = $n;
            }
        }

        if (null === $i) {
            return $str;
        }

        if ($includeNeedle) {
            $i += $str->length();
        }

        return $this->slice(0, $i);
    }

    /**
     * @return int[]
     */
    public function bytesAt(int $offset): array
    {
        $str = $this->slice($offset, 1);

        return '' === $str->string ? [] : array_values(unpack('C*', $str->string));
    }

    abstract public function camel(): static;

    /**
     * @return static[]
     */
    abstract public function chunk(int $length = 1): array;

    public function collapseWhitespace(): static
    {
        $str = clone $this;
        $str->string = trim(preg_replace("/(?:[ \n\r\t\x0C]{2,}+|[\n\r\t\x0C])/", ' ', $str->string), " \n\r\t\x0C");

        return $str;
    }

    /**
     * @param string|string[] $needle
     */
    public function containsAny(string|iterable $needle): bool
    {
        return null !== $this->indexOf($needle);
    }

    /**
     * @param string|string[] $suffix
     */
    public function endsWith(string|iterable $suffix): bool
    {
        if (\is_string($suffix)) {
            throw new \TypeError(sprintf('Method "%s()" must be overridden by class "%s" to deal with non-iterable values.', __FUNCTION__, static::class));
        }

        foreach ($suffix as $s) {
            if ($this->endsWith((string) $s)) {
                return true;
            }
        }

        return false;
    }

    public function ensureEnd(string $suffix): static
    {
        if (!$this->endsWith($suffix)) {
            return $this->append($suffix);
        }

        $suffix = preg_quote($suffix);
        $regex = '{('.$suffix.')(?:'.$suffix.')++$}D';

        return $this->replaceMatches($regex.($this->ignoreCase ? 'i' : ''), '$1');
    }

    public function ensureStart(string $prefix): static
    {
        $prefix = new static($prefix);

        if (!$this->startsWith($prefix)) {
            return $this->prepend($prefix);
        }

        $str = clone $this;
        $i = $prefixLen = $prefix->length();

        while ($this->indexOf($prefix, $i) === $i) {
            $str = $str->slice($prefixLen);
            $i += $prefixLen;
        }

        return $str;
    }

    /**
     * @param string|string[] $string
     */
    public function equalsTo(string|iterable $string): bool
    {
        if (\is_string($string)) {
            throw new \TypeError(sprintf('Method "%s()" must be overridden by class "%s" to deal with non-iterable values.', __FUNCTION__, static::class));
        }

        foreach ($string as $s) {
            if ($this->equalsTo((string) $s)) {
                return true;
            }
        }

        return false;
    }

    abstract public function folded(): static;

    public function ignoreCase(): static
    {
        $str = clone $this;
        $str->ignoreCase = true;

        return $str;
    }

    /**
     * @param string|string[] $needle
     */
    public function indexOf(string|iterable $needle, int $offset = 0): ?int
    {
        if (\is_string($needle)) {
            throw new \TypeError(sprintf('Method "%s()" must be overridden by class "%s" to deal with non-iterable values.', __FUNCTION__, static::class));
        }

        $i = \PHP_INT_MAX;

        foreach ($needle as $n) {
            $j = $this->indexOf((string) $n, $offset);

            if (null !== $j && $j < $i) {
                $i = $j;
            }
        }

        return \PHP_INT_MAX === $i ? null : $i;
    }

    /**
     * @param string|string[] $needle
     */
    public function indexOfLast(string|iterable $needle, int $offset = 0): ?int
    {
        if (\is_string($needle)) {
            throw new \TypeError(sprintf('Method "%s()" must be overridden by class "%s" to deal with non-iterable values.', __FUNCTION__, static::class));
        }

        $i = null;

        foreach ($needle as $n) {
            $j = $this->indexOfLast((string) $n, $offset);

            if (null !== $j && $j >= $i) {
                $i = $offset = $j;
            }
        }

        return $i;
    }

    public function isEmpty(): bool
    {
        return '' === $this->string;
    }

<<<<<<< HEAD
    abstract public function join(array $strings, string $lastGlue = null): static;
=======
    abstract public function join(array $strings, ?string $lastGlue = null): static;
>>>>>>> a44829e2

    public function jsonSerialize(): string
    {
        return $this->string;
    }

    abstract public function length(): int;

    abstract public function lower(): static;

    /**
     * Matches the string using a regular expression.
     *
     * Pass PREG_PATTERN_ORDER or PREG_SET_ORDER as $flags to get all occurrences matching the regular expression.
     *
     * @return array All matches in a multi-dimensional array ordered according to flags
     */
    abstract public function match(string $regexp, int $flags = 0, int $offset = 0): array;

    abstract public function padBoth(int $length, string $padStr = ' '): static;

    abstract public function padEnd(int $length, string $padStr = ' '): static;

    abstract public function padStart(int $length, string $padStr = ' '): static;

    abstract public function prepend(string ...$prefix): static;

    public function repeat(int $multiplier): static
    {
        if (0 > $multiplier) {
            throw new InvalidArgumentException(sprintf('Multiplier must be positive, %d given.', $multiplier));
        }

        $str = clone $this;
        $str->string = str_repeat($str->string, $multiplier);

        return $str;
    }

    abstract public function replace(string $from, string $to): static;

    abstract public function replaceMatches(string $fromRegexp, string|callable $to): static;

    abstract public function reverse(): static;

<<<<<<< HEAD
    abstract public function slice(int $start = 0, int $length = null): static;

    abstract public function snake(): static;

    abstract public function splice(string $replacement, int $start = 0, int $length = null): static;
=======
    abstract public function slice(int $start = 0, ?int $length = null): static;

    abstract public function snake(): static;

    abstract public function splice(string $replacement, int $start = 0, ?int $length = null): static;
>>>>>>> a44829e2

    /**
     * @return static[]
     */
    public function split(string $delimiter, ?int $limit = null, ?int $flags = null): array
    {
        if (null === $flags) {
            throw new \TypeError('Split behavior when $flags is null must be implemented by child classes.');
        }

        if ($this->ignoreCase) {
            $delimiter .= 'i';
        }

        set_error_handler(static fn ($t, $m) => throw new InvalidArgumentException($m));

        try {
            if (false === $chunks = preg_split($delimiter, $this->string, $limit, $flags)) {
                throw new RuntimeException('Splitting failed with error: '.preg_last_error_msg());
            }
        } finally {
            restore_error_handler();
        }

        $str = clone $this;

        if (self::PREG_SPLIT_OFFSET_CAPTURE & $flags) {
            foreach ($chunks as &$chunk) {
                $str->string = $chunk[0];
                $chunk[0] = clone $str;
            }
        } else {
            foreach ($chunks as &$chunk) {
                $str->string = $chunk;
                $chunk = clone $str;
            }
        }

        return $chunks;
    }

    /**
     * @param string|string[] $prefix
     */
    public function startsWith(string|iterable $prefix): bool
    {
        if (\is_string($prefix)) {
            throw new \TypeError(sprintf('Method "%s()" must be overridden by class "%s" to deal with non-iterable values.', __FUNCTION__, static::class));
        }

        foreach ($prefix as $prefix) {
            if ($this->startsWith((string) $prefix)) {
                return true;
            }
        }

        return false;
    }

    abstract public function title(bool $allWords = false): static;

    public function toByteString(?string $toEncoding = null): ByteString
    {
        $b = new ByteString();

        $toEncoding = \in_array($toEncoding, ['utf8', 'utf-8', 'UTF8'], true) ? 'UTF-8' : $toEncoding;

        if (null === $toEncoding || $toEncoding === $fromEncoding = $this instanceof AbstractUnicodeString || preg_match('//u', $b->string) ? 'UTF-8' : 'Windows-1252') {
            $b->string = $this->string;

            return $b;
        }

        try {
            $b->string = mb_convert_encoding($this->string, $toEncoding, 'UTF-8');
        } catch (\ValueError $e) {
            if (!\function_exists('iconv')) {
                throw new InvalidArgumentException($e->getMessage(), $e->getCode(), $e);
            }

            $b->string = iconv('UTF-8', $toEncoding, $this->string);
        }

        return $b;
    }

    public function toCodePointString(): CodePointString
    {
        return new CodePointString($this->string);
    }

    public function toString(): string
    {
        return $this->string;
    }

    public function toUnicodeString(): UnicodeString
    {
        return new UnicodeString($this->string);
    }

    abstract public function trim(string $chars = " \t\n\r\0\x0B\x0C\u{A0}\u{FEFF}"): static;

    abstract public function trimEnd(string $chars = " \t\n\r\0\x0B\x0C\u{A0}\u{FEFF}"): static;

    /**
     * @param string|string[] $prefix
     */
    public function trimPrefix($prefix): static
    {
        if (\is_array($prefix) || $prefix instanceof \Traversable) { // don't use is_iterable(), it's slow
            foreach ($prefix as $s) {
                $t = $this->trimPrefix($s);

                if ($t->string !== $this->string) {
                    return $t;
                }
            }

            return clone $this;
        }

        $str = clone $this;

        if ($prefix instanceof self) {
            $prefix = $prefix->string;
        } else {
            $prefix = (string) $prefix;
        }

        if ('' !== $prefix && \strlen($this->string) >= \strlen($prefix) && 0 === substr_compare($this->string, $prefix, 0, \strlen($prefix), $this->ignoreCase)) {
            $str->string = substr($this->string, \strlen($prefix));
        }

        return $str;
    }

    abstract public function trimStart(string $chars = " \t\n\r\0\x0B\x0C\u{A0}\u{FEFF}"): static;

    /**
     * @param string|string[] $suffix
     */
    public function trimSuffix($suffix): static
    {
        if (\is_array($suffix) || $suffix instanceof \Traversable) { // don't use is_iterable(), it's slow
            foreach ($suffix as $s) {
                $t = $this->trimSuffix($s);

                if ($t->string !== $this->string) {
                    return $t;
                }
            }

            return clone $this;
        }

        $str = clone $this;

        if ($suffix instanceof self) {
            $suffix = $suffix->string;
        } else {
            $suffix = (string) $suffix;
        }

        if ('' !== $suffix && \strlen($this->string) >= \strlen($suffix) && 0 === substr_compare($this->string, $suffix, -\strlen($suffix), null, $this->ignoreCase)) {
            $str->string = substr($this->string, 0, -\strlen($suffix));
        }

        return $str;
    }

    public function truncate(int $length, string $ellipsis = '', bool $cut = true): static
    {
        $stringLength = $this->length();

        if ($stringLength <= $length) {
            return clone $this;
        }

        $ellipsisLength = '' !== $ellipsis ? (new static($ellipsis))->length() : 0;

        if ($length < $ellipsisLength) {
            $ellipsisLength = 0;
        }

        if (!$cut) {
            if (null === $length = $this->indexOf([' ', "\r", "\n", "\t"], ($length ?: 1) - 1)) {
                return clone $this;
            }

            $length += $ellipsisLength;
        }

        $str = $this->slice(0, $length - $ellipsisLength);

        return $ellipsisLength ? $str->trimEnd()->append($ellipsis) : $str;
    }

    abstract public function upper(): static;

    /**
     * Returns the printable length on a terminal.
     */
    abstract public function width(bool $ignoreAnsiDecoration = true): int;

    public function wordwrap(int $width = 75, string $break = "\n", bool $cut = false): static
    {
        $lines = '' !== $break ? $this->split($break) : [clone $this];
        $chars = [];
        $mask = '';

        if (1 === \count($lines) && '' === $lines[0]->string) {
            return $lines[0];
        }

        foreach ($lines as $i => $line) {
            if ($i) {
                $chars[] = $break;
                $mask .= '#';
            }

            foreach ($line->chunk() as $char) {
                $chars[] = $char->string;
                $mask .= ' ' === $char->string ? ' ' : '?';
            }
        }

        $string = '';
        $j = 0;
        $b = $i = -1;
        $mask = wordwrap($mask, $width, '#', $cut);

        while (false !== $b = strpos($mask, '#', $b + 1)) {
            for (++$i; $i < $b; ++$i) {
                $string .= $chars[$j];
                unset($chars[$j++]);
            }

            if ($break === $chars[$j] || ' ' === $chars[$j]) {
                unset($chars[$j++]);
            }

            $string .= $break;
        }

        $str = clone $this;
        $str->string = $string.implode('', $chars);

        return $str;
    }

    public function __sleep(): array
    {
        return ['string'];
    }

    public function __clone()
    {
        $this->ignoreCase = false;
    }

    public function __toString(): string
    {
        return $this->string;
    }
}<|MERGE_RESOLUTION|>--- conflicted
+++ resolved
@@ -383,11 +383,7 @@
         return '' === $this->string;
     }
 
-<<<<<<< HEAD
-    abstract public function join(array $strings, string $lastGlue = null): static;
-=======
     abstract public function join(array $strings, ?string $lastGlue = null): static;
->>>>>>> a44829e2
 
     public function jsonSerialize(): string
     {
@@ -433,19 +429,11 @@
 
     abstract public function reverse(): static;
 
-<<<<<<< HEAD
-    abstract public function slice(int $start = 0, int $length = null): static;
+    abstract public function slice(int $start = 0, ?int $length = null): static;
 
     abstract public function snake(): static;
 
-    abstract public function splice(string $replacement, int $start = 0, int $length = null): static;
-=======
-    abstract public function slice(int $start = 0, ?int $length = null): static;
-
-    abstract public function snake(): static;
-
     abstract public function splice(string $replacement, int $start = 0, ?int $length = null): static;
->>>>>>> a44829e2
 
     /**
      * @return static[]
