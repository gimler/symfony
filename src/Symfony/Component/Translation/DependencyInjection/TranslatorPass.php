<?php

/*
 * This file is part of the Symfony package.
 *
 * (c) Fabien Potencier <fabien@symfony.com>
 *
 * For the full copyright and license information, please view the LICENSE
 * file that was distributed with this source code.
 */

namespace Symfony\Component\Translation\DependencyInjection;

use Symfony\Component\DependencyInjection\Compiler\CompilerPassInterface;
use Symfony\Component\DependencyInjection\Compiler\ServiceLocatorTagPass;
use Symfony\Component\DependencyInjection\ContainerBuilder;
use Symfony\Component\DependencyInjection\Reference;

class TranslatorPass implements CompilerPassInterface
{
<<<<<<< HEAD
=======
    private $translatorServiceId;
    private $readerServiceId;
    private $loaderTag;
    private $debugCommandServiceId;
    private $updateCommandServiceId;

    public function __construct(string $translatorServiceId = 'translator.default', string $readerServiceId = 'translation.reader', string $loaderTag = 'translation.loader', string $debugCommandServiceId = 'console.command.translation_debug', string $updateCommandServiceId = 'console.command.translation_extract')
    {
        if (0 < \func_num_args()) {
            trigger_deprecation('symfony/translation', '5.3', 'Configuring "%s" is deprecated.', __CLASS__);
        }

        $this->translatorServiceId = $translatorServiceId;
        $this->readerServiceId = $readerServiceId;
        $this->loaderTag = $loaderTag;
        $this->debugCommandServiceId = $debugCommandServiceId;
        $this->updateCommandServiceId = $updateCommandServiceId;
    }

>>>>>>> d859d89d
    public function process(ContainerBuilder $container)
    {
        if (!$container->hasDefinition('translator.default')) {
            return;
        }

        $loaders = [];
        $loaderRefs = [];
        foreach ($container->findTaggedServiceIds('translation.loader', true) as $id => $attributes) {
            $loaderRefs[$id] = new Reference($id);
            $loaders[$id][] = $attributes[0]['alias'];
            if (isset($attributes[0]['legacy-alias'])) {
                $loaders[$id][] = $attributes[0]['legacy-alias'];
            }
        }

        if ($container->hasDefinition('translation.reader')) {
            $definition = $container->getDefinition('translation.reader');
            foreach ($loaders as $id => $formats) {
                foreach ($formats as $format) {
                    $definition->addMethodCall('addLoader', [$format, $loaderRefs[$id]]);
                }
            }
        }

        $container
            ->findDefinition('translator.default')
            ->replaceArgument(0, ServiceLocatorTagPass::register($container, $loaderRefs))
            ->replaceArgument(3, $loaders)
        ;

        if (!$container->hasParameter('twig.default_path')) {
            return;
        }

        $paths = array_keys($container->getDefinition('twig.template_iterator')->getArgument(1));
        if ($container->hasDefinition('console.command.translation_debug')) {
            $definition = $container->getDefinition('console.command.translation_debug');
            $definition->replaceArgument(4, $container->getParameter('twig.default_path'));

            if (\count($definition->getArguments()) > 6) {
                $definition->replaceArgument(6, $paths);
            }
        }
        if ($container->hasDefinition('console.command.translation_update')) {
            $definition = $container->getDefinition('console.command.translation_update');
            $definition->replaceArgument(5, $container->getParameter('twig.default_path'));

            if (\count($definition->getArguments()) > 7) {
                $definition->replaceArgument(7, $paths);
            }
        }
    }
}<|MERGE_RESOLUTION|>--- conflicted
+++ resolved
@@ -18,28 +18,6 @@
 
 class TranslatorPass implements CompilerPassInterface
 {
-<<<<<<< HEAD
-=======
-    private $translatorServiceId;
-    private $readerServiceId;
-    private $loaderTag;
-    private $debugCommandServiceId;
-    private $updateCommandServiceId;
-
-    public function __construct(string $translatorServiceId = 'translator.default', string $readerServiceId = 'translation.reader', string $loaderTag = 'translation.loader', string $debugCommandServiceId = 'console.command.translation_debug', string $updateCommandServiceId = 'console.command.translation_extract')
-    {
-        if (0 < \func_num_args()) {
-            trigger_deprecation('symfony/translation', '5.3', 'Configuring "%s" is deprecated.', __CLASS__);
-        }
-
-        $this->translatorServiceId = $translatorServiceId;
-        $this->readerServiceId = $readerServiceId;
-        $this->loaderTag = $loaderTag;
-        $this->debugCommandServiceId = $debugCommandServiceId;
-        $this->updateCommandServiceId = $updateCommandServiceId;
-    }
-
->>>>>>> d859d89d
     public function process(ContainerBuilder $container)
     {
         if (!$container->hasDefinition('translator.default')) {
@@ -84,8 +62,8 @@
                 $definition->replaceArgument(6, $paths);
             }
         }
-        if ($container->hasDefinition('console.command.translation_update')) {
-            $definition = $container->getDefinition('console.command.translation_update');
+        if ($container->hasDefinition('console.command.translation_extract')) {
+            $definition = $container->getDefinition('console.command.translation_extract');
             $definition->replaceArgument(5, $container->getParameter('twig.default_path'));
 
             if (\count($definition->getArguments()) > 7) {
