--- conflicted
+++ resolved
@@ -16,18 +16,10 @@
         }
     ],
     "require": {
-<<<<<<< HEAD
         "php": ">=8.1",
         "symfony/http-client": "^5.4.21|^6.2.7",
         "symfony/config": "^5.4|^6.0",
-        "symfony/translation": "^6.1"
-=======
-        "php": ">=7.2.5",
-        "symfony/http-client": "^5.3|^6.0",
-        "symfony/config": "^5.3|^6.0",
-        "symfony/polyfill-php80": "^1.23",
         "symfony/translation": "^5.4.21|^6.2.7"
->>>>>>> 29f46fc4
     },
     "autoload": {
         "psr-4": { "Symfony\\Component\\Translation\\Bridge\\Loco\\": "" },
