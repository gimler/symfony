<?php

/*
 * This file is part of the Symfony package.
 *
 * (c) Fabien Potencier <fabien@symfony.com>
 *
 * For the full copyright and license information, please view the LICENSE
 * file that was distributed with this source code.
 */

namespace Symfony\Component\Translation\Bridge\Loco;

use Psr\Log\LoggerInterface;
use Symfony\Component\Translation\Exception\UnsupportedSchemeException;
use Symfony\Component\Translation\Loader\LoaderInterface;
use Symfony\Component\Translation\Provider\AbstractProviderFactory;
use Symfony\Component\Translation\Provider\Dsn;
use Symfony\Component\Translation\TranslatorBagInterface;
use Symfony\Contracts\HttpClient\HttpClientInterface;

/**
 * @author Mathieu Santostefano <msantostefano@protonmail.com>
 */
final class LocoProviderFactory extends AbstractProviderFactory
{
    private const HOST = 'localise.biz';

    private HttpClientInterface $client;
    private LoggerInterface $logger;
    private string $defaultLocale;
    private LoaderInterface $loader;
    private ?TranslatorBagInterface $translatorBag = null;

<<<<<<< HEAD
    public function __construct(HttpClientInterface $client, LoggerInterface $logger, string $defaultLocale, LoaderInterface $loader, TranslatorBagInterface $translatorBag = null)
=======
    public function __construct(HttpClientInterface $client, LoggerInterface $logger, string $defaultLocale, LoaderInterface $loader, ?TranslatorBagInterface $translatorBag = null)
>>>>>>> a44829e2
    {
        $this->client = $client;
        $this->logger = $logger;
        $this->defaultLocale = $defaultLocale;
        $this->loader = $loader;
        $this->translatorBag = $translatorBag;
    }

    public function create(Dsn $dsn): LocoProvider
    {
        if ('loco' !== $dsn->getScheme()) {
            throw new UnsupportedSchemeException($dsn, 'loco', $this->getSupportedSchemes());
        }

        $endpoint = 'default' === $dsn->getHost() ? self::HOST : $dsn->getHost();
        $endpoint .= $dsn->getPort() ? ':'.$dsn->getPort() : '';

        $client = $this->client->withOptions([
            'base_uri' => 'https://'.$endpoint.'/api/',
            'headers' => [
                'Authorization' => 'Loco '.$this->getUser($dsn),
            ],
        ]);

        return new LocoProvider($client, $this->loader, $this->logger, $this->defaultLocale, $endpoint, $this->translatorBag);
    }

    protected function getSupportedSchemes(): array
    {
        return ['loco'];
    }
}<|MERGE_RESOLUTION|>--- conflicted
+++ resolved
@@ -32,11 +32,7 @@
     private LoaderInterface $loader;
     private ?TranslatorBagInterface $translatorBag = null;
 
-<<<<<<< HEAD
-    public function __construct(HttpClientInterface $client, LoggerInterface $logger, string $defaultLocale, LoaderInterface $loader, TranslatorBagInterface $translatorBag = null)
-=======
     public function __construct(HttpClientInterface $client, LoggerInterface $logger, string $defaultLocale, LoaderInterface $loader, ?TranslatorBagInterface $translatorBag = null)
->>>>>>> a44829e2
     {
         $this->client = $client;
         $this->logger = $logger;
