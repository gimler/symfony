--- conflicted
+++ resolved
@@ -83,14 +83,7 @@
         $this->localizableHTMLAttributes = $options['localizable_html_attributes'] ?? [];
     }
 
-<<<<<<< HEAD
-    public function trans(string $id, array $parameters = [], string $domain = null, string $locale = null): string
-=======
-    /**
-     * {@inheritdoc}
-     */
     public function trans(string $id, array $parameters = [], ?string $domain = null, ?string $locale = null): string
->>>>>>> 2a31f2dd
     {
         $trans = '';
         $visibleText = '';
