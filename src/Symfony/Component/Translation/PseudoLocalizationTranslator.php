--- conflicted
+++ resolved
@@ -83,11 +83,7 @@
         $this->localizableHTMLAttributes = $options['localizable_html_attributes'] ?? [];
     }
 
-<<<<<<< HEAD
-    public function trans(string $id, array $parameters = [], string $domain = null, string $locale = null): string
-=======
     public function trans(string $id, array $parameters = [], ?string $domain = null, ?string $locale = null): string
->>>>>>> a44829e2
     {
         $trans = '';
         $visibleText = '';
