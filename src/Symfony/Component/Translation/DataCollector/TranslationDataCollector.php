--- conflicted
+++ resolved
@@ -42,14 +42,7 @@
         $this->data = $this->cloneVar($this->data);
     }
 
-<<<<<<< HEAD
-    public function collect(Request $request, Response $response, \Throwable $exception = null): void
-=======
-    /**
-     * {@inheritdoc}
-     */
-    public function collect(Request $request, Response $response, ?\Throwable $exception = null)
->>>>>>> 2a31f2dd
+    public function collect(Request $request, Response $response, ?\Throwable $exception = null): void
     {
         $this->data['locale'] = $this->translator->getLocale();
         $this->data['fallback_locales'] = $this->translator->getFallbackLocales();
