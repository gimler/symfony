--- conflicted
+++ resolved
@@ -70,11 +70,7 @@
      * @param array           $messages Used internally for recursive calls
      * @param string|null     $path     Current path being parsed, used internally for recursive calls
      */
-<<<<<<< HEAD
-    protected function flatten(\ResourceBundle $rb, array &$messages = [], string $path = null): array
-=======
     protected function flatten(\ResourceBundle $rb, array &$messages = [], ?string $path = null): array
->>>>>>> a44829e2
     {
         foreach ($rb as $key => $value) {
             $nodePath = $path ? $path.'.'.$key : $key;
