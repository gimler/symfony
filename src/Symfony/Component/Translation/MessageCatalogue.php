--- conflicted
+++ resolved
@@ -55,11 +55,7 @@
         return array_values($domains);
     }
 
-<<<<<<< HEAD
-    public function all(string $domain = null): array
-=======
     public function all(?string $domain = null): array
->>>>>>> a44829e2
     {
         if (null !== $domain) {
             // skip messages merge if intl-icu requested explicitly
