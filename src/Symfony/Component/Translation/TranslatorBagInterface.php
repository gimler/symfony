<?php

/*
 * This file is part of the Symfony package.
 *
 * (c) Fabien Potencier <fabien@symfony.com>
 *
 * For the full copyright and license information, please view the LICENSE
 * file that was distributed with this source code.
 */

namespace Symfony\Component\Translation;

use Symfony\Component\Translation\Exception\InvalidArgumentException;

/**
 * @author Abdellatif Ait boudad <a.aitboudad@gmail.com>
 */
interface TranslatorBagInterface
{
    /**
     * Gets the catalogue by locale.
     *
     * @param string|null $locale The locale or null to use the default
     *
     * @throws InvalidArgumentException If the locale contains invalid characters
     */
<<<<<<< HEAD
    public function getCatalogue(string $locale = null): MessageCatalogueInterface;

    /**
     * Returns all catalogues of the instance.
     *
     * @return MessageCatalogueInterface[]
     */
    public function getCatalogues(): array;
=======
    public function getCatalogue(?string $locale = null);
>>>>>>> 2a31f2dd
}<|MERGE_RESOLUTION|>--- conflicted
+++ resolved
@@ -25,8 +25,7 @@
      *
      * @throws InvalidArgumentException If the locale contains invalid characters
      */
-<<<<<<< HEAD
-    public function getCatalogue(string $locale = null): MessageCatalogueInterface;
+    public function getCatalogue(?string $locale = null): MessageCatalogueInterface;
 
     /**
      * Returns all catalogues of the instance.
@@ -34,7 +33,4 @@
      * @return MessageCatalogueInterface[]
      */
     public function getCatalogues(): array;
-=======
-    public function getCatalogue(?string $locale = null);
->>>>>>> 2a31f2dd
 }