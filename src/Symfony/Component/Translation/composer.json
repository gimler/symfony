{
    "name": "symfony/translation",
    "type": "library",
    "description": "Provides tools to internationalize your application",
    "keywords": [],
    "homepage": "https://symfony.com",
    "license": "MIT",
    "authors": [
        {
            "name": "Fabien Potencier",
            "email": "fabien@symfony.com"
        },
        {
            "name": "Symfony Community",
            "homepage": "https://symfony.com/contributors"
        }
    ],
    "require": {
<<<<<<< HEAD
        "php": ">=8.0.2",
=======
        "php": ">=7.2.5",
        "symfony/deprecation-contracts": "^2.1|^3",
>>>>>>> 5cff7800
        "symfony/polyfill-mbstring": "~1.0",
        "symfony/translation-contracts": "^2.3|^3.0"
    },
    "require-dev": {
        "symfony/config": "^5.4|^6.0",
        "symfony/console": "^5.4|^6.0",
        "symfony/dependency-injection": "^5.4|^6.0",
        "symfony/http-client-contracts": "^1.1|^2.0|^3.0",
        "symfony/http-kernel": "^5.4|^6.0",
        "symfony/intl": "^5.4|^6.0",
        "symfony/polyfill-intl-icu": "^1.21",
<<<<<<< HEAD
        "symfony/service-contracts": "^1.1.2|^2.0|^3.0",
        "symfony/yaml": "^5.4|^6.0",
        "symfony/finder": "^5.4|^6.0",
=======
        "symfony/service-contracts": "^1.1.2|^2|^3",
        "symfony/yaml": "^4.4|^5.0|^6.0",
        "symfony/finder": "^4.4|^5.0|^6.0",
>>>>>>> 5cff7800
        "psr/log": "^1|^2|^3"
    },
    "conflict": {
        "symfony/config": "<5.4",
        "symfony/dependency-injection": "<5.4",
        "symfony/http-kernel": "<5.4",
        "symfony/twig-bundle": "<5.4",
        "symfony/yaml": "<5.4",
        "symfony/console": "<5.4"
    },
    "provide": {
        "symfony/translation-implementation": "2.3|3.0"
    },
    "suggest": {
        "symfony/config": "",
        "symfony/yaml": "",
        "psr/log-implementation": "To use logging capability in translator"
    },
    "autoload": {
        "files": [ "Resources/functions.php" ],
        "psr-4": { "Symfony\\Component\\Translation\\": "" },
        "exclude-from-classmap": [
            "/Tests/"
        ]
    },
    "minimum-stability": "dev"
}<|MERGE_RESOLUTION|>--- conflicted
+++ resolved
@@ -16,12 +16,7 @@
         }
     ],
     "require": {
-<<<<<<< HEAD
         "php": ">=8.0.2",
-=======
-        "php": ">=7.2.5",
-        "symfony/deprecation-contracts": "^2.1|^3",
->>>>>>> 5cff7800
         "symfony/polyfill-mbstring": "~1.0",
         "symfony/translation-contracts": "^2.3|^3.0"
     },
@@ -33,15 +28,9 @@
         "symfony/http-kernel": "^5.4|^6.0",
         "symfony/intl": "^5.4|^6.0",
         "symfony/polyfill-intl-icu": "^1.21",
-<<<<<<< HEAD
-        "symfony/service-contracts": "^1.1.2|^2.0|^3.0",
+        "symfony/service-contracts": "^1.1.2|^2|^3",
         "symfony/yaml": "^5.4|^6.0",
         "symfony/finder": "^5.4|^6.0",
-=======
-        "symfony/service-contracts": "^1.1.2|^2|^3",
-        "symfony/yaml": "^4.4|^5.0|^6.0",
-        "symfony/finder": "^4.4|^5.0|^6.0",
->>>>>>> 5cff7800
         "psr/log": "^1|^2|^3"
     },
     "conflict": {
