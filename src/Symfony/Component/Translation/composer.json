{
    "name": "symfony/translation",
    "type": "library",
    "description": "Provides tools to internationalize your application",
    "keywords": [],
    "homepage": "https://symfony.com",
    "license": "MIT",
    "authors": [
        {
            "name": "Fabien Potencier",
            "email": "fabien@symfony.com"
        },
        {
            "name": "Symfony Community",
            "homepage": "https://symfony.com/contributors"
        }
    ],
    "require": {
        "php": ">=8.2",
        "symfony/polyfill-mbstring": "~1.0",
        "symfony/translation-contracts": "^2.5|^3.0"
    },
    "require-dev": {
<<<<<<< HEAD
        "nikic/php-parser": "^4.13",
        "symfony/config": "^6.4|^7.0",
        "symfony/console": "^6.4|^7.0",
        "symfony/dependency-injection": "^6.4|^7.0",
=======
        "nikic/php-parser": "^4.16|^5.0",
        "symfony/config": "^5.4|^6.0|^7.0",
        "symfony/console": "^5.4|^6.0|^7.0",
        "symfony/dependency-injection": "^5.4|^6.0|^7.0",
>>>>>>> 5a1f402c
        "symfony/http-client-contracts": "^2.5|^3.0",
        "symfony/http-kernel": "^6.4|^7.0",
        "symfony/intl": "^6.4|^7.0",
        "symfony/polyfill-intl-icu": "^1.21",
        "symfony/routing": "^6.4|^7.0",
        "symfony/service-contracts": "^2.5|^3",
        "symfony/yaml": "^6.4|^7.0",
        "symfony/finder": "^6.4|^7.0",
        "psr/log": "^1|^2|^3"
    },
    "conflict": {
        "symfony/config": "<6.4",
        "symfony/dependency-injection": "<6.4",
        "symfony/http-client-contracts": "<2.5",
        "symfony/http-kernel": "<6.4",
        "symfony/service-contracts": "<2.5",
        "symfony/twig-bundle": "<6.4",
        "symfony/yaml": "<6.4",
        "symfony/console": "<6.4"
    },
    "provide": {
        "symfony/translation-implementation": "2.3|3.0"
    },
    "autoload": {
        "files": [ "Resources/functions.php" ],
        "psr-4": { "Symfony\\Component\\Translation\\": "" },
        "exclude-from-classmap": [
            "/Tests/"
        ]
    },
    "minimum-stability": "dev"
}<|MERGE_RESOLUTION|>--- conflicted
+++ resolved
@@ -21,17 +21,10 @@
         "symfony/translation-contracts": "^2.5|^3.0"
     },
     "require-dev": {
-<<<<<<< HEAD
-        "nikic/php-parser": "^4.13",
+        "nikic/php-parser": "^4.16|^5.0",
         "symfony/config": "^6.4|^7.0",
         "symfony/console": "^6.4|^7.0",
         "symfony/dependency-injection": "^6.4|^7.0",
-=======
-        "nikic/php-parser": "^4.16|^5.0",
-        "symfony/config": "^5.4|^6.0|^7.0",
-        "symfony/console": "^5.4|^6.0|^7.0",
-        "symfony/dependency-injection": "^5.4|^6.0|^7.0",
->>>>>>> 5a1f402c
         "symfony/http-client-contracts": "^2.5|^3.0",
         "symfony/http-kernel": "^6.4|^7.0",
         "symfony/intl": "^6.4|^7.0",
