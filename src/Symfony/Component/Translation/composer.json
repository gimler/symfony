--- conflicted
+++ resolved
@@ -22,14 +22,9 @@
     "require-dev": {
         "symfony/config": "~3.4|~4.0",
         "symfony/dependency-injection": "~3.4|~4.0",
-<<<<<<< HEAD
         "symfony/intl": "~3.4|~4.0",
         "symfony/yaml": "~3.4|~4.0",
-=======
-        "symfony/intl": "^2.8.18|^3.2.5|~4.0",
-        "symfony/yaml": "~3.3|~4.0",
         "symfony/finder": "~2.8|~3.0|~4.0",
->>>>>>> b9fc357d
         "psr/log": "~1.0"
     },
     "conflict": {
