--- conflicted
+++ resolved
@@ -188,38 +188,7 @@
      */
     public function addHtmlContent($content, $charset = 'UTF-8')
     {
-<<<<<<< HEAD
         $dom = $this->parseHtmlString($content, $charset);
-=======
-        $internalErrors = libxml_use_internal_errors(true);
-        if (\LIBXML_VERSION < 20900) {
-            $disableEntities = libxml_disable_entity_loader(true);
-        }
-
-        $dom = new \DOMDocument('1.0', $charset);
-        $dom->validateOnParse = true;
-
-        set_error_handler(function () { throw new \Exception(); });
-
-        try {
-            // Convert charset to HTML-entities to work around bugs in DOMDocument::loadHTML()
-            $content = mb_convert_encoding($content, 'HTML-ENTITIES', $charset);
-        } catch (\Exception $e) {
-        } catch (\ValueError $e) {
-        } finally {
-            restore_error_handler();
-        }
-
-        if ('' !== trim($content)) {
-            @$dom->loadHTML($content);
-        }
-
-        libxml_use_internal_errors($internalErrors);
-        if (\LIBXML_VERSION < 20900) {
-            libxml_disable_entity_loader($disableEntities);
-        }
-
->>>>>>> 4351a706
         $this->addDocument($dom);
 
         $base = $this->filterRelativeXPath('descendant-or-self::base')->extract(['href']);
@@ -486,7 +455,7 @@
 
         $domNode = $this->getNode(0);
 
-        while (XML_ELEMENT_NODE === $domNode->nodeType) {
+        while (\XML_ELEMENT_NODE === $domNode->nodeType) {
             $node = $this->createSubCrawler($domNode);
             if ($node->matches($selector)) {
                 return $node;
@@ -568,7 +537,7 @@
     public function children(/* string $selector = null */)
     {
         if (\func_num_args() < 1 && __CLASS__ !== static::class && __CLASS__ !== (new \ReflectionMethod($this, __FUNCTION__))->getDeclaringClass()->getName() && !$this instanceof \PHPUnit\Framework\MockObject\MockObject && !$this instanceof \Prophecy\Prophecy\ProphecySubjectInterface) {
-            @trigger_error(sprintf('The "%s()" method will have a new "string $selector = null" argument in version 5.0, not defining it is deprecated since Symfony 4.2.', __METHOD__), E_USER_DEPRECATED);
+            @trigger_error(sprintf('The "%s()" method will have a new "string $selector = null" argument in version 5.0, not defining it is deprecated since Symfony 4.2.', __METHOD__), \E_USER_DEPRECATED);
         }
         $selector = 0 < \func_num_args() ? func_get_arg(0) : null;
 
@@ -650,7 +619,7 @@
 
         if (\func_num_args() <= 1) {
             if (trim(preg_replace('/(?:\s{2,}+|[^\S ])/', ' ', $text)) !== $text) {
-                @trigger_error(sprintf('"%s()" will normalize whitespaces by default in Symfony 5.0, set the second "$normalizeWhitespace" argument to false to retrieve the non-normalized version of the text.', __METHOD__), E_USER_DEPRECATED);
+                @trigger_error(sprintf('"%s()" will normalize whitespaces by default in Symfony 5.0, set the second "$normalizeWhitespace" argument to false to retrieve the non-normalized version of the text.', __METHOD__), \E_USER_DEPRECATED);
             }
 
             return $text;
@@ -1196,7 +1165,7 @@
 
         $currentNode = $this->getNode(0);
         do {
-            if ($node !== $currentNode && XML_ELEMENT_NODE === $node->nodeType) {
+            if ($node !== $currentNode && \XML_ELEMENT_NODE === $node->nodeType) {
                 $nodes[] = $node;
             }
         } while ($node = $node->$siblingDir);
@@ -1214,7 +1183,7 @@
         $htmlContent = $this->convertToHtmlEntities($htmlContent, $charset);
 
         $internalErrors = libxml_use_internal_errors(true);
-        if (LIBXML_VERSION < 20900) {
+        if (\LIBXML_VERSION < 20900) {
             $disableEntities = libxml_disable_entity_loader(true);
         }
 
@@ -1226,7 +1195,7 @@
         }
 
         libxml_use_internal_errors($internalErrors);
-        if (LIBXML_VERSION < 20900) {
+        if (\LIBXML_VERSION < 20900) {
             libxml_disable_entity_loader($disableEntities);
         }
 
