--- conflicted
+++ resolved
@@ -61,11 +61,7 @@
     private $html5Parser;
 
     /**
-<<<<<<< HEAD
-     * @param mixed $node A Node to use as the base for the crawling
-=======
      * @param \DOMNodeList|\DOMNode|\DOMNode[]|string|null $node A Node to use as the base for the crawling
->>>>>>> 08909704
      */
     public function __construct($node = null, string $uri = null, string $baseHref = null)
     {
@@ -1062,13 +1058,7 @@
     }
 
     /**
-<<<<<<< HEAD
-     * @return \DOMElement|null
-=======
-     * @param int $position
-     *
      * @return \DOMNode|null
->>>>>>> 08909704
      */
     public function getNode(int $position)
     {
