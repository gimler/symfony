--- conflicted
+++ resolved
@@ -41,18 +41,14 @@
     private $namespaces = [];
 
     /**
-<<<<<<< HEAD
      * @var \ArrayObject A map of cached namespaces
      */
     private $cachedNamespaces;
 
     /**
-     * @var string The base href value
-=======
      * The base href value.
      *
      * @var string|null
->>>>>>> 3804ad3f
      */
     private $baseHref;
 
