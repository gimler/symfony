<?php

/*
 * This file is part of the Symfony package.
 *
 * (c) Fabien Potencier <fabien@symfony.com>
 *
 * For the full copyright and license information, please view the LICENSE
 * file that was distributed with this source code.
 */

namespace Symfony\Component\DomCrawler;

use Masterminds\HTML5;
use Symfony\Component\CssSelector\CssSelectorConverter;

/**
 * Crawler eases navigation of a list of \DOMNode objects.
 *
 * @author Fabien Potencier <fabien@symfony.com>
 */
class Crawler implements \Countable, \IteratorAggregate
{
    protected $uri;

    /**
     * @var string The default namespace prefix to be used with XPath and CSS expressions
     */
    private $defaultNamespacePrefix = 'default';

    /**
     * @var array A map of manually registered namespaces
     */
    private $namespaces = [];

    /**
     * @var string The base href value
     */
    private $baseHref;

    /**
     * @var \DOMDocument|null
     */
    private $document;

    /**
     * @var \DOMNode[]
     */
    private $nodes = [];

    /**
     * Whether the Crawler contains HTML or XML content (used when converting CSS to XPath).
     *
     * @var bool
     */
    private $isHtml = true;

    /**
     * @var HTML5|null
     */
    private $html5Parser;

    /**
     * @param \DOMNodeList|\DOMNode|\DOMNode[]|string|null $node A Node to use as the base for the crawling
     */
    public function __construct($node = null, string $uri = null, string $baseHref = null)
    {
        $this->uri = $uri;
        $this->baseHref = $baseHref ?: $uri;
        $this->html5Parser = class_exists(HTML5::class) ? new HTML5(['disable_html_ns' => true]) : null;

        $this->add($node);
    }

    /**
     * Returns the current URI.
     *
     * @return string
     */
    public function getUri()
    {
        return $this->uri;
    }

    /**
     * Returns base href.
     *
     * @return string
     */
    public function getBaseHref()
    {
        return $this->baseHref;
    }

    /**
     * Removes all the nodes.
     */
    public function clear()
    {
        $this->nodes = [];
        $this->document = null;
    }

    /**
     * Adds a node to the current list of nodes.
     *
     * This method uses the appropriate specialized add*() method based
     * on the type of the argument.
     *
     * @param \DOMNodeList|\DOMNode|\DOMNode[]|string|null $node A node
     *
     * @throws \InvalidArgumentException when node is not the expected type
     */
    public function add($node)
    {
        if ($node instanceof \DOMNodeList) {
            $this->addNodeList($node);
        } elseif ($node instanceof \DOMNode) {
            $this->addNode($node);
        } elseif (\is_array($node)) {
            $this->addNodes($node);
        } elseif (\is_string($node)) {
            $this->addContent($node);
        } elseif (null !== $node) {
            throw new \InvalidArgumentException(sprintf('Expecting a DOMNodeList or DOMNode instance, an array, a string, or null, but got "%s".', \is_object($node) ? \get_class($node) : \gettype($node)));
        }
    }

    /**
     * Adds HTML/XML content.
     *
     * If the charset is not set via the content type, it is assumed to be UTF-8,
     * or ISO-8859-1 as a fallback, which is the default charset defined by the
     * HTTP 1.1 specification.
     */
    public function addContent(string $content, string $type = null)
    {
        if (empty($type)) {
            $type = 0 === strpos($content, '<?xml') ? 'application/xml' : 'text/html';
        }

        // DOM only for HTML/XML content
        if (!preg_match('/(x|ht)ml/i', $type, $xmlMatches)) {
            return;
        }

        $charset = null;
        if (false !== $pos = stripos($type, 'charset=')) {
            $charset = substr($type, $pos + 8);
            if (false !== $pos = strpos($charset, ';')) {
                $charset = substr($charset, 0, $pos);
            }
        }

        // http://www.w3.org/TR/encoding/#encodings
        // http://www.w3.org/TR/REC-xml/#NT-EncName
        if (null === $charset &&
            preg_match('/\<meta[^\>]+charset *= *["\']?([a-zA-Z\-0-9_:.]+)/i', $content, $matches)) {
            $charset = $matches[1];
        }

        if (null === $charset) {
            $charset = preg_match('//u', $content) ? 'UTF-8' : 'ISO-8859-1';
        }

        if ('x' === $xmlMatches[1]) {
            $this->addXmlContent($content, $charset);
        } else {
            $this->addHtmlContent($content, $charset);
        }
    }

    /**
     * Adds an HTML content to the list of nodes.
     *
     * The libxml errors are disabled when the content is parsed.
     *
     * If you want to get parsing errors, be sure to enable
     * internal errors via libxml_use_internal_errors(true)
     * and then, get the errors via libxml_get_errors(). Be
     * sure to clear errors with libxml_clear_errors() afterward.
     */
    public function addHtmlContent(string $content, string $charset = 'UTF-8')
    {
        // Use HTML5 parser if the content is HTML5 and the library is available
        $dom = null !== $this->html5Parser && strspn($content, " \t\r\n") === stripos($content, '<!doctype html>') ? $this->parseHtml5($content, $charset) : $this->parseXhtml($content, $charset);
        $this->addDocument($dom);

        $base = $this->filterRelativeXPath('descendant-or-self::base')->extract(['href']);

        $baseHref = current($base);
        if (\count($base) && !empty($baseHref)) {
            if ($this->baseHref) {
                $linkNode = $dom->createElement('a');
                $linkNode->setAttribute('href', $baseHref);
                $link = new Link($linkNode, $this->baseHref);
                $this->baseHref = $link->getUri();
            } else {
                $this->baseHref = $baseHref;
            }
        }
    }

    /**
     * Adds an XML content to the list of nodes.
     *
     * The libxml errors are disabled when the content is parsed.
     *
     * If you want to get parsing errors, be sure to enable
     * internal errors via libxml_use_internal_errors(true)
     * and then, get the errors via libxml_get_errors(). Be
     * sure to clear errors with libxml_clear_errors() afterward.
     *
     * @param int $options Bitwise OR of the libxml option constants
     *                     LIBXML_PARSEHUGE is dangerous, see
     *                     http://symfony.com/blog/security-release-symfony-2-0-17-released
     */
    public function addXmlContent(string $content, string $charset = 'UTF-8', int $options = LIBXML_NONET)
    {
        // remove the default namespace if it's the only namespace to make XPath expressions simpler
        if (!preg_match('/xmlns:/', $content)) {
            $content = str_replace('xmlns', 'ns', $content);
        }

        $internalErrors = libxml_use_internal_errors(true);
        $disableEntities = libxml_disable_entity_loader(true);

        $dom = new \DOMDocument('1.0', $charset);
        $dom->validateOnParse = true;

        if ('' !== trim($content)) {
            @$dom->loadXML($content, $options);
        }

        libxml_use_internal_errors($internalErrors);
        libxml_disable_entity_loader($disableEntities);

        $this->addDocument($dom);

        $this->isHtml = false;
    }

    /**
     * Adds a \DOMDocument to the list of nodes.
     *
     * @param \DOMDocument $dom A \DOMDocument instance
     */
    public function addDocument(\DOMDocument $dom)
    {
        if ($dom->documentElement) {
            $this->addNode($dom->documentElement);
        }
    }

    /**
     * Adds a \DOMNodeList to the list of nodes.
     *
     * @param \DOMNodeList $nodes A \DOMNodeList instance
     */
    public function addNodeList(\DOMNodeList $nodes)
    {
        foreach ($nodes as $node) {
            if ($node instanceof \DOMNode) {
                $this->addNode($node);
            }
        }
    }

    /**
     * Adds an array of \DOMNode instances to the list of nodes.
     *
     * @param \DOMNode[] $nodes An array of \DOMNode instances
     */
    public function addNodes(array $nodes)
    {
        foreach ($nodes as $node) {
            $this->add($node);
        }
    }

    /**
     * Adds a \DOMNode instance to the list of nodes.
     *
     * @param \DOMNode $node A \DOMNode instance
     */
    public function addNode(\DOMNode $node)
    {
        if ($node instanceof \DOMDocument) {
            $node = $node->documentElement;
        }

        if (null !== $this->document && $this->document !== $node->ownerDocument) {
            throw new \InvalidArgumentException('Attaching DOM nodes from multiple documents in the same crawler is forbidden.');
        }

        if (null === $this->document) {
            $this->document = $node->ownerDocument;
        }

        // Don't add duplicate nodes in the Crawler
        if (\in_array($node, $this->nodes, true)) {
            return;
        }

        $this->nodes[] = $node;
    }

    /**
     * Returns a node given its position in the node list.
     *
     * @return static
     */
    public function eq(int $position)
    {
        if (isset($this->nodes[$position])) {
            return $this->createSubCrawler($this->nodes[$position]);
        }

        return $this->createSubCrawler(null);
    }

    /**
     * Calls an anonymous function on each node of the list.
     *
     * The anonymous function receives the position and the node wrapped
     * in a Crawler instance as arguments.
     *
     * Example:
     *
     *     $crawler->filter('h1')->each(function ($node, $i) {
     *         return $node->text();
     *     });
     *
     * @param \Closure $closure An anonymous function
     *
     * @return array An array of values returned by the anonymous function
     */
    public function each(\Closure $closure)
    {
        $data = [];
        foreach ($this->nodes as $i => $node) {
            $data[] = $closure($this->createSubCrawler($node), $i);
        }

        return $data;
    }

    /**
     * Slices the list of nodes by $offset and $length.
     *
     * @return static
     */
    public function slice(int $offset = 0, int $length = null)
    {
        return $this->createSubCrawler(\array_slice($this->nodes, $offset, $length));
    }

    /**
     * Reduces the list of nodes by calling an anonymous function.
     *
     * To remove a node from the list, the anonymous function must return false.
     *
     * @param \Closure $closure An anonymous function
     *
     * @return static
     */
    public function reduce(\Closure $closure)
    {
        $nodes = [];
        foreach ($this->nodes as $i => $node) {
            if (false !== $closure($this->createSubCrawler($node), $i)) {
                $nodes[] = $node;
            }
        }

        return $this->createSubCrawler($nodes);
    }

    /**
     * Returns the first node of the current selection.
     *
     * @return static
     */
    public function first()
    {
        return $this->eq(0);
    }

    /**
     * Returns the last node of the current selection.
     *
     * @return static
     */
    public function last()
    {
        return $this->eq(\count($this->nodes) - 1);
    }

    /**
     * Returns the siblings nodes of the current selection.
     *
     * @return static
     *
     * @throws \InvalidArgumentException When current node is empty
     */
    public function siblings()
    {
        if (!$this->nodes) {
            throw new \InvalidArgumentException('The current node list is empty.');
        }

        return $this->createSubCrawler($this->sibling($this->getNode(0)->parentNode->firstChild));
    }

    public function matches(string $selector): bool
    {
        if (!$this->nodes) {
            return false;
        }

        $converter = $this->createCssSelectorConverter();
        $xpath = $converter->toXPath($selector, 'self::');

        return 0 !== $this->filterRelativeXPath($xpath)->count();
    }

    /**
     * Return first parents (heading toward the document root) of the Element that matches the provided selector.
     *
     * @see https://developer.mozilla.org/en-US/docs/Web/API/Element/closest#Polyfill
     *
     * @throws \InvalidArgumentException When current node is empty
     */
    public function closest(string $selector): ?self
    {
        if (!$this->nodes) {
            throw new \InvalidArgumentException('The current node list is empty.');
        }

        $domNode = $this->getNode(0);

        while (XML_ELEMENT_NODE === $domNode->nodeType) {
            $node = $this->createSubCrawler($domNode);
            if ($node->matches($selector)) {
                return $node;
            }

            $domNode = $node->getNode(0)->parentNode;
        }

        return null;
    }

    /**
     * Returns the next siblings nodes of the current selection.
     *
     * @return static
     *
     * @throws \InvalidArgumentException When current node is empty
     */
    public function nextAll()
    {
        if (!$this->nodes) {
            throw new \InvalidArgumentException('The current node list is empty.');
        }

        return $this->createSubCrawler($this->sibling($this->getNode(0)));
    }

    /**
     * Returns the previous sibling nodes of the current selection.
     *
     * @return static
     *
     * @throws \InvalidArgumentException
     */
    public function previousAll()
    {
        if (!$this->nodes) {
            throw new \InvalidArgumentException('The current node list is empty.');
        }

        return $this->createSubCrawler($this->sibling($this->getNode(0), 'previousSibling'));
    }

    /**
     * Returns the parents nodes of the current selection.
     *
     * @return static
     *
     * @throws \InvalidArgumentException When current node is empty
     */
    public function parents()
    {
        if (!$this->nodes) {
            throw new \InvalidArgumentException('The current node list is empty.');
        }

        $node = $this->getNode(0);
        $nodes = [];

        while ($node = $node->parentNode) {
            if (XML_ELEMENT_NODE === $node->nodeType) {
                $nodes[] = $node;
            }
        }

        return $this->createSubCrawler($nodes);
    }

    /**
     * Returns the children nodes of the current selection.
     *
     * @return static
     *
     * @throws \InvalidArgumentException When current node is empty
     * @throws \RuntimeException         If the CssSelector Component is not available and $selector is provided
     */
    public function children(string $selector = null)
    {
        if (!$this->nodes) {
            throw new \InvalidArgumentException('The current node list is empty.');
        }

        if (null !== $selector) {
            $converter = $this->createCssSelectorConverter();
            $xpath = $converter->toXPath($selector, 'child::');

            return $this->filterRelativeXPath($xpath);
        }

        $node = $this->getNode(0)->firstChild;

        return $this->createSubCrawler($node ? $this->sibling($node) : []);
    }

    /**
     * Returns the attribute value of the first node of the list.
     *
     * @return string|null The attribute value or null if the attribute does not exist
     *
     * @throws \InvalidArgumentException When current node is empty
     */
    public function attr(string $attribute)
    {
        if (!$this->nodes) {
            throw new \InvalidArgumentException('The current node list is empty.');
        }

        $node = $this->getNode(0);

        return $node->hasAttribute($attribute) ? $node->getAttribute($attribute) : null;
    }

    /**
     * Returns the node name of the first node of the list.
     *
     * @return string The node name
     *
     * @throws \InvalidArgumentException When current node is empty
     */
    public function nodeName()
    {
        if (!$this->nodes) {
            throw new \InvalidArgumentException('The current node list is empty.');
        }

        return $this->getNode(0)->nodeName;
    }

    /**
     * Returns the text of the first node of the list.
     *
     * Pass true as the second argument to normalize whitespaces.
     *
     * @param string|null $default             When not null: the value to return when the current node is empty
     * @param bool        $normalizeWhitespace Whether whitespaces should be trimmed and normalized to single spaces
     *
     * @return string The node value
     *
     * @throws \InvalidArgumentException When current node is empty
     */
<<<<<<< HEAD
    public function text(string $default = null, bool $normalizeWhitespace = false)
=======
    public function text(/* string $default = null, bool $normalizeWhitespace = true */)
>>>>>>> d0827323
    {
        if (!$this->nodes) {
            if (null !== $default) {
                return $default;
            }

            throw new \InvalidArgumentException('The current node list is empty.');
        }

        $text = $this->getNode(0)->nodeValue;

        if (\func_num_args() <= 1) {
            if (trim(preg_replace('/(?:\s{2,}+|[^\S ])/', ' ', $text)) !== $text) {
                @trigger_error(sprintf('"%s()" will normalize whitespaces by default in Symfony 5.0, set the second "$normalizeWhitespace" argument to false to retrieve the non-normalized version of the text.', __METHOD__), E_USER_DEPRECATED);
            }

            return $text;
        }

        if (\func_num_args() > 1 && func_get_arg(1)) {
            return trim(preg_replace('/(?:\s{2,}+|[^\S ])/', ' ', $text));
        }

        return $text;
    }

    /**
     * Returns the first node of the list as HTML.
     *
     * @param string|null $default When not null: the value to return when the current node is empty
     *
     * @return string The node html
     *
     * @throws \InvalidArgumentException When current node is empty
     */
    public function html(string $default = null)
    {
        if (!$this->nodes) {
            if (null !== $default) {
                return $default;
            }

            throw new \InvalidArgumentException('The current node list is empty.');
        }

        $node = $this->getNode(0);
        $owner = $node->ownerDocument;

        if (null !== $this->html5Parser && '<!DOCTYPE html>' === $owner->saveXML($owner->childNodes[0])) {
            $owner = $this->html5Parser;
        }

        $html = '';
        foreach ($node->childNodes as $child) {
            $html .= $owner->saveHTML($child);
        }

        return $html;
    }

    public function outerHtml(): string
    {
        if (!\count($this)) {
            throw new \InvalidArgumentException('The current node list is empty.');
        }

        $node = $this->getNode(0);
        $owner = $node->ownerDocument;

        if (null !== $this->html5Parser && '<!DOCTYPE html>' === $owner->saveXML($owner->childNodes[0])) {
            $owner = $this->html5Parser;
        }

        return $owner->saveHTML($node);
    }

    /**
     * Evaluates an XPath expression.
     *
     * Since an XPath expression might evaluate to either a simple type or a \DOMNodeList,
     * this method will return either an array of simple types or a new Crawler instance.
     *
     * @return array|Crawler An array of evaluation results or a new Crawler instance
     */
    public function evaluate(string $xpath)
    {
        if (null === $this->document) {
            throw new \LogicException('Cannot evaluate the expression on an uninitialized crawler.');
        }

        $data = [];
        $domxpath = $this->createDOMXPath($this->document, $this->findNamespacePrefixes($xpath));

        foreach ($this->nodes as $node) {
            $data[] = $domxpath->evaluate($xpath, $node);
        }

        if (isset($data[0]) && $data[0] instanceof \DOMNodeList) {
            return $this->createSubCrawler($data);
        }

        return $data;
    }

    /**
     * Extracts information from the list of nodes.
     *
     * You can extract attributes or/and the node value (_text).
     *
     * Example:
     *
     *     $crawler->filter('h1 a')->extract(['_text', 'href']);
     *
     * @return array An array of extracted values
     */
    public function extract(array $attributes)
    {
        $count = \count($attributes);

        $data = [];
        foreach ($this->nodes as $node) {
            $elements = [];
            foreach ($attributes as $attribute) {
                if ('_text' === $attribute) {
                    $elements[] = $node->nodeValue;
                } elseif ('_name' === $attribute) {
                    $elements[] = $node->nodeName;
                } else {
                    $elements[] = $node->getAttribute($attribute);
                }
            }

            $data[] = 1 === $count ? $elements[0] : $elements;
        }

        return $data;
    }

    /**
     * Filters the list of nodes with an XPath expression.
     *
     * The XPath expression is evaluated in the context of the crawler, which
     * is considered as a fake parent of the elements inside it.
     * This means that a child selector "div" or "./div" will match only
     * the div elements of the current crawler, not their children.
     *
     * @return static
     */
    public function filterXPath(string $xpath)
    {
        $xpath = $this->relativize($xpath);

        // If we dropped all expressions in the XPath while preparing it, there would be no match
        if ('' === $xpath) {
            return $this->createSubCrawler(null);
        }

        return $this->filterRelativeXPath($xpath);
    }

    /**
     * Filters the list of nodes with a CSS selector.
     *
     * This method only works if you have installed the CssSelector Symfony Component.
     *
     * @return static
     *
     * @throws \RuntimeException if the CssSelector Component is not available
     */
    public function filter(string $selector)
    {
        $converter = $this->createCssSelectorConverter();

        // The CssSelector already prefixes the selector with descendant-or-self::
        return $this->filterRelativeXPath($converter->toXPath($selector));
    }

    /**
     * Selects links by name or alt value for clickable images.
     *
     * @return static
     */
    public function selectLink(string $value)
    {
        return $this->filterRelativeXPath(
            sprintf('descendant-or-self::a[contains(concat(\' \', normalize-space(string(.)), \' \'), %1$s) or ./img[contains(concat(\' \', normalize-space(string(@alt)), \' \'), %1$s)]]', static::xpathLiteral(' '.$value.' '))
        );
    }

    /**
     * Selects images by alt value.
     *
     * @return static A new instance of Crawler with the filtered list of nodes
     */
    public function selectImage(string $value)
    {
        $xpath = sprintf('descendant-or-self::img[contains(normalize-space(string(@alt)), %s)]', static::xpathLiteral($value));

        return $this->filterRelativeXPath($xpath);
    }

    /**
     * Selects a button by name or alt value for images.
     *
     * @return static
     */
    public function selectButton(string $value)
    {
        return $this->filterRelativeXPath(
            sprintf('descendant-or-self::input[((contains(%1$s, "submit") or contains(%1$s, "button")) and contains(concat(\' \', normalize-space(string(@value)), \' \'), %2$s)) or (contains(%1$s, "image") and contains(concat(\' \', normalize-space(string(@alt)), \' \'), %2$s)) or @id=%3$s or @name=%3$s] | descendant-or-self::button[contains(concat(\' \', normalize-space(string(.)), \' \'), %2$s) or @id=%3$s or @name=%3$s]', 'translate(@type, "ABCDEFGHIJKLMNOPQRSTUVWXYZ", "abcdefghijklmnopqrstuvwxyz")', static::xpathLiteral(' '.$value.' '), static::xpathLiteral($value))
        );
    }

    /**
     * Returns a Link object for the first node in the list.
     *
     * @return Link A Link instance
     *
     * @throws \InvalidArgumentException If the current node list is empty or the selected node is not instance of DOMElement
     */
    public function link(string $method = 'get')
    {
        if (!$this->nodes) {
            throw new \InvalidArgumentException('The current node list is empty.');
        }

        $node = $this->getNode(0);

        if (!$node instanceof \DOMElement) {
            throw new \InvalidArgumentException(sprintf('The selected node should be instance of DOMElement, got "%s".', \get_class($node)));
        }

        return new Link($node, $this->baseHref, $method);
    }

    /**
     * Returns an array of Link objects for the nodes in the list.
     *
     * @return Link[] An array of Link instances
     *
     * @throws \InvalidArgumentException If the current node list contains non-DOMElement instances
     */
    public function links()
    {
        $links = [];
        foreach ($this->nodes as $node) {
            if (!$node instanceof \DOMElement) {
                throw new \InvalidArgumentException(sprintf('The current node list should contain only DOMElement instances, "%s" found.', \get_class($node)));
            }

            $links[] = new Link($node, $this->baseHref, 'get');
        }

        return $links;
    }

    /**
     * Returns an Image object for the first node in the list.
     *
     * @return Image An Image instance
     *
     * @throws \InvalidArgumentException If the current node list is empty
     */
    public function image()
    {
        if (!\count($this)) {
            throw new \InvalidArgumentException('The current node list is empty.');
        }

        $node = $this->getNode(0);

        if (!$node instanceof \DOMElement) {
            throw new \InvalidArgumentException(sprintf('The selected node should be instance of DOMElement, got "%s".', \get_class($node)));
        }

        return new Image($node, $this->baseHref);
    }

    /**
     * Returns an array of Image objects for the nodes in the list.
     *
     * @return Image[] An array of Image instances
     */
    public function images()
    {
        $images = [];
        foreach ($this as $node) {
            if (!$node instanceof \DOMElement) {
                throw new \InvalidArgumentException(sprintf('The current node list should contain only DOMElement instances, "%s" found.', \get_class($node)));
            }

            $images[] = new Image($node, $this->baseHref);
        }

        return $images;
    }

    /**
     * Returns a Form object for the first node in the list.
     *
     * @return Form A Form instance
     *
     * @throws \InvalidArgumentException If the current node list is empty or the selected node is not instance of DOMElement
     */
    public function form(array $values = null, string $method = null)
    {
        if (!$this->nodes) {
            throw new \InvalidArgumentException('The current node list is empty.');
        }

        $node = $this->getNode(0);

        if (!$node instanceof \DOMElement) {
            throw new \InvalidArgumentException(sprintf('The selected node should be instance of DOMElement, got "%s".', \get_class($node)));
        }

        $form = new Form($node, $this->uri, $method, $this->baseHref);

        if (null !== $values) {
            $form->setValues($values);
        }

        return $form;
    }

    /**
     * Overloads a default namespace prefix to be used with XPath and CSS expressions.
     */
    public function setDefaultNamespacePrefix(string $prefix)
    {
        $this->defaultNamespacePrefix = $prefix;
    }

    public function registerNamespace(string $prefix, string $namespace)
    {
        $this->namespaces[$prefix] = $namespace;
    }

    /**
     * Converts string for XPath expressions.
     *
     * Escaped characters are: quotes (") and apostrophe (').
     *
     *  Examples:
     *
     *     echo Crawler::xpathLiteral('foo " bar');
     *     //prints 'foo " bar'
     *
     *     echo Crawler::xpathLiteral("foo ' bar");
     *     //prints "foo ' bar"
     *
     *     echo Crawler::xpathLiteral('a\'b"c');
     *     //prints concat('a', "'", 'b"c')
     *
     * @return string Converted string
     */
    public static function xpathLiteral(string $s)
    {
        if (false === strpos($s, "'")) {
            return sprintf("'%s'", $s);
        }

        if (false === strpos($s, '"')) {
            return sprintf('"%s"', $s);
        }

        $string = $s;
        $parts = [];
        while (true) {
            if (false !== $pos = strpos($string, "'")) {
                $parts[] = sprintf("'%s'", substr($string, 0, $pos));
                $parts[] = "\"'\"";
                $string = substr($string, $pos + 1);
            } else {
                $parts[] = "'$string'";
                break;
            }
        }

        return sprintf('concat(%s)', implode(', ', $parts));
    }

    /**
     * Filters the list of nodes with an XPath expression.
     *
     * The XPath expression should already be processed to apply it in the context of each node.
     *
     * @return static
     */
    private function filterRelativeXPath(string $xpath): object
    {
        $prefixes = $this->findNamespacePrefixes($xpath);

        $crawler = $this->createSubCrawler(null);

        foreach ($this->nodes as $node) {
            $domxpath = $this->createDOMXPath($node->ownerDocument, $prefixes);
            $crawler->add($domxpath->query($xpath, $node));
        }

        return $crawler;
    }

    /**
     * Make the XPath relative to the current context.
     *
     * The returned XPath will match elements matching the XPath inside the current crawler
     * when running in the context of a node of the crawler.
     */
    private function relativize(string $xpath): string
    {
        $expressions = [];

        // An expression which will never match to replace expressions which cannot match in the crawler
        // We cannot drop
        $nonMatchingExpression = 'a[name() = "b"]';

        $xpathLen = \strlen($xpath);
        $openedBrackets = 0;
        $startPosition = strspn($xpath, " \t\n\r\0\x0B");

        for ($i = $startPosition; $i <= $xpathLen; ++$i) {
            $i += strcspn($xpath, '"\'[]|', $i);

            if ($i < $xpathLen) {
                switch ($xpath[$i]) {
                    case '"':
                    case "'":
                        if (false === $i = strpos($xpath, $xpath[$i], $i + 1)) {
                            return $xpath; // The XPath expression is invalid
                        }
                        continue 2;
                    case '[':
                        ++$openedBrackets;
                        continue 2;
                    case ']':
                        --$openedBrackets;
                        continue 2;
                }
            }
            if ($openedBrackets) {
                continue;
            }

            if ($startPosition < $xpathLen && '(' === $xpath[$startPosition]) {
                // If the union is inside some braces, we need to preserve the opening braces and apply
                // the change only inside it.
                $j = 1 + strspn($xpath, "( \t\n\r\0\x0B", $startPosition + 1);
                $parenthesis = substr($xpath, $startPosition, $j);
                $startPosition += $j;
            } else {
                $parenthesis = '';
            }
            $expression = rtrim(substr($xpath, $startPosition, $i - $startPosition));

            if (0 === strpos($expression, 'self::*/')) {
                $expression = './'.substr($expression, 8);
            }

            // add prefix before absolute element selector
            if ('' === $expression) {
                $expression = $nonMatchingExpression;
            } elseif (0 === strpos($expression, '//')) {
                $expression = 'descendant-or-self::'.substr($expression, 2);
            } elseif (0 === strpos($expression, './/')) {
                $expression = 'descendant-or-self::'.substr($expression, 3);
            } elseif (0 === strpos($expression, './')) {
                $expression = 'self::'.substr($expression, 2);
            } elseif (0 === strpos($expression, 'child::')) {
                $expression = 'self::'.substr($expression, 7);
            } elseif ('/' === $expression[0] || '.' === $expression[0] || 0 === strpos($expression, 'self::')) {
                $expression = $nonMatchingExpression;
            } elseif (0 === strpos($expression, 'descendant::')) {
                $expression = 'descendant-or-self::'.substr($expression, 12);
            } elseif (preg_match('/^(ancestor|ancestor-or-self|attribute|following|following-sibling|namespace|parent|preceding|preceding-sibling)::/', $expression)) {
                // the fake root has no parent, preceding or following nodes and also no attributes (even no namespace attributes)
                $expression = $nonMatchingExpression;
            } elseif (0 !== strpos($expression, 'descendant-or-self::')) {
                $expression = 'self::'.$expression;
            }
            $expressions[] = $parenthesis.$expression;

            if ($i === $xpathLen) {
                return implode(' | ', $expressions);
            }

            $i += strspn($xpath, " \t\n\r\0\x0B", $i + 1);
            $startPosition = $i + 1;
        }

        return $xpath; // The XPath expression is invalid
    }

    /**
     * @return \DOMNode|null
     */
    public function getNode(int $position)
    {
        return isset($this->nodes[$position]) ? $this->nodes[$position] : null;
    }

    /**
     * @return int
     */
    public function count()
    {
        return \count($this->nodes);
    }

    /**
     * @return \ArrayIterator|\DOMNode[]
     */
    public function getIterator()
    {
        return new \ArrayIterator($this->nodes);
    }

    /**
     * @param \DOMElement $node
     *
     * @return array
     */
    protected function sibling($node, string $siblingDir = 'nextSibling')
    {
        $nodes = [];

        $currentNode = $this->getNode(0);
        do {
            if ($node !== $currentNode && XML_ELEMENT_NODE === $node->nodeType) {
                $nodes[] = $node;
            }
        } while ($node = $node->$siblingDir);

        return $nodes;
    }

    private function parseHtml5(string $htmlContent, string $charset = 'UTF-8'): \DOMDocument
    {
        return $this->html5Parser->parse($this->convertToHtmlEntities($htmlContent, $charset), [], $charset);
    }

    private function parseXhtml(string $htmlContent, string $charset = 'UTF-8'): \DOMDocument
    {
        $htmlContent = $this->convertToHtmlEntities($htmlContent, $charset);

        $internalErrors = libxml_use_internal_errors(true);
        $disableEntities = libxml_disable_entity_loader(true);

        $dom = new \DOMDocument('1.0', $charset);
        $dom->validateOnParse = true;

        if ('' !== trim($htmlContent)) {
            @$dom->loadHTML($htmlContent);
        }

        libxml_use_internal_errors($internalErrors);
        libxml_disable_entity_loader($disableEntities);

        return $dom;
    }

    /**
     * Converts charset to HTML-entities to ensure valid parsing.
     */
    private function convertToHtmlEntities(string $htmlContent, string $charset = 'UTF-8'): string
    {
        set_error_handler(function () { throw new \Exception(); });

        try {
            return mb_convert_encoding($htmlContent, 'HTML-ENTITIES', $charset);
        } catch (\Exception $e) {
            try {
                $htmlContent = iconv($charset, 'UTF-8', $htmlContent);
                $htmlContent = mb_convert_encoding($htmlContent, 'HTML-ENTITIES', 'UTF-8');
            } catch (\Exception $e) {
            }

            return $htmlContent;
        } finally {
            restore_error_handler();
        }
    }

    /**
     * @throws \InvalidArgumentException
     */
    private function createDOMXPath(\DOMDocument $document, array $prefixes = []): \DOMXPath
    {
        $domxpath = new \DOMXPath($document);

        foreach ($prefixes as $prefix) {
            $namespace = $this->discoverNamespace($domxpath, $prefix);
            if (null !== $namespace) {
                $domxpath->registerNamespace($prefix, $namespace);
            }
        }

        return $domxpath;
    }

    /**
     * @throws \InvalidArgumentException
     */
    private function discoverNamespace(\DOMXPath $domxpath, string $prefix): ?string
    {
        if (isset($this->namespaces[$prefix])) {
            return $this->namespaces[$prefix];
        }

        // ask for one namespace, otherwise we'd get a collection with an item for each node
        $namespaces = $domxpath->query(sprintf('(//namespace::*[name()="%s"])[last()]', $this->defaultNamespacePrefix === $prefix ? '' : $prefix));

        return ($node = $namespaces->item(0)) ? $node->nodeValue : null;
    }

    private function findNamespacePrefixes(string $xpath): array
    {
        if (preg_match_all('/(?P<prefix>[a-z_][a-z_0-9\-\.]*+):[^"\/:]/i', $xpath, $matches)) {
            return array_unique($matches['prefix']);
        }

        return [];
    }

    /**
     * Creates a crawler for some subnodes.
     *
     * @param \DOMNodeList|\DOMNode|\DOMNode[]|string|null $nodes
     *
     * @return static
     */
    private function createSubCrawler($nodes): object
    {
        $crawler = new static($nodes, $this->uri, $this->baseHref);
        $crawler->isHtml = $this->isHtml;
        $crawler->document = $this->document;
        $crawler->namespaces = $this->namespaces;
        $crawler->html5Parser = $this->html5Parser;

        return $crawler;
    }

    /**
     * @throws \LogicException If the CssSelector Component is not available
     */
    private function createCssSelectorConverter(): CssSelectorConverter
    {
        if (!class_exists(CssSelectorConverter::class)) {
            throw new \LogicException('To filter with a CSS selector, install the CssSelector component ("composer require symfony/css-selector"). Or use filterXpath instead.');
        }

        return new CssSelectorConverter($this->isHtml);
    }
}<|MERGE_RESOLUTION|>--- conflicted
+++ resolved
@@ -580,11 +580,7 @@
      *
      * @throws \InvalidArgumentException When current node is empty
      */
-<<<<<<< HEAD
-    public function text(string $default = null, bool $normalizeWhitespace = false)
-=======
-    public function text(/* string $default = null, bool $normalizeWhitespace = true */)
->>>>>>> d0827323
+    public function text(string $default = null, bool $normalizeWhitespace = true)
     {
         if (!$this->nodes) {
             if (null !== $default) {
@@ -596,15 +592,7 @@
 
         $text = $this->getNode(0)->nodeValue;
 
-        if (\func_num_args() <= 1) {
-            if (trim(preg_replace('/(?:\s{2,}+|[^\S ])/', ' ', $text)) !== $text) {
-                @trigger_error(sprintf('"%s()" will normalize whitespaces by default in Symfony 5.0, set the second "$normalizeWhitespace" argument to false to retrieve the non-normalized version of the text.', __METHOD__), E_USER_DEPRECATED);
-            }
-
-            return $text;
-        }
-
-        if (\func_num_args() > 1 && func_get_arg(1)) {
+        if ($normalizeWhitespace) {
             return trim(preg_replace('/(?:\s{2,}+|[^\S ])/', ' ', $text));
         }
 
