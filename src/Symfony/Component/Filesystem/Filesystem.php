<?php

/*
 * This file is part of the Symfony package.
 *
 * (c) Fabien Potencier <fabien@symfony.com>
 *
 * For the full copyright and license information, please view the LICENSE
 * file that was distributed with this source code.
 */

namespace Symfony\Component\Filesystem;

use Symfony\Component\Filesystem\Exception\FileNotFoundException;
use Symfony\Component\Filesystem\Exception\InvalidArgumentException;
use Symfony\Component\Filesystem\Exception\IOException;

/**
 * Provides basic utility to manipulate the file system.
 *
 * @author Fabien Potencier <fabien@symfony.com>
 */
class Filesystem
{
    private static $lastError;

    /**
     * Copies a file.
     *
     * If the target file is older than the origin file, it's always overwritten.
     * If the target file is newer, it is overwritten only when the
     * $overwriteNewerFiles option is set to true.
     *
     * @throws FileNotFoundException When originFile doesn't exist
     * @throws IOException           When copy fails
     */
    public function copy(string $originFile, string $targetFile, bool $overwriteNewerFiles = false)
    {
        $originIsLocal = stream_is_local($originFile) || 0 === stripos($originFile, 'file://');
        if ($originIsLocal && !is_file($originFile)) {
            throw new FileNotFoundException(sprintf('Failed to copy "%s" because file does not exist.', $originFile), 0, null, $originFile);
        }

        $this->mkdir(\dirname($targetFile));

        $doCopy = true;
        if (!$overwriteNewerFiles && null === parse_url($originFile, \PHP_URL_HOST) && is_file($targetFile)) {
            $doCopy = filemtime($originFile) > filemtime($targetFile);
        }

        if ($doCopy) {
            // https://bugs.php.net/64634
            if (!$source = self::box('fopen', $originFile, 'r')) {
                throw new IOException(sprintf('Failed to copy "%s" to "%s" because source file could not be opened for reading: ', $originFile, $targetFile).self::$lastError, 0, null, $originFile);
            }

            // Stream context created to allow files overwrite when using FTP stream wrapper - disabled by default
            if (!$target = self::box('fopen', $targetFile, 'w', false, stream_context_create(['ftp' => ['overwrite' => true]]))) {
                throw new IOException(sprintf('Failed to copy "%s" to "%s" because target file could not be opened for writing: ', $originFile, $targetFile).self::$lastError, 0, null, $originFile);
            }

            $bytesCopied = stream_copy_to_stream($source, $target);
            fclose($source);
            fclose($target);
            unset($source, $target);

            if (!is_file($targetFile)) {
                throw new IOException(sprintf('Failed to copy "%s" to "%s".', $originFile, $targetFile), 0, null, $originFile);
            }

            if ($originIsLocal) {
                // Like `cp`, preserve executable permission bits
                self::box('chmod', $targetFile, fileperms($targetFile) | (fileperms($originFile) & 0111));

                if ($bytesCopied !== $bytesOrigin = filesize($originFile)) {
                    throw new IOException(sprintf('Failed to copy the whole content of "%s" to "%s" (%g of %g bytes copied).', $originFile, $targetFile, $bytesCopied, $bytesOrigin), 0, null, $originFile);
                }
            }
        }
    }

    /**
     * Creates a directory recursively.
     *
     * @throws IOException On any directory creation failure
     */
    public function mkdir(string|iterable $dirs, int $mode = 0777)
    {
        foreach ($this->toIterable($dirs) as $dir) {
            if (is_dir($dir)) {
                continue;
            }

            if (!self::box('mkdir', $dir, $mode, true) && !is_dir($dir)) {
                throw new IOException(sprintf('Failed to create "%s": ', $dir).self::$lastError, 0, null, $dir);
            }
        }
    }

    /**
     * Checks the existence of files or directories.
     */
    public function exists(string|iterable $files): bool
    {
        $maxPathLength = \PHP_MAXPATHLEN - 2;

        foreach ($this->toIterable($files) as $file) {
            if (\strlen($file) > $maxPathLength) {
                throw new IOException(sprintf('Could not check if file exist because path length exceeds %d characters.', $maxPathLength), 0, null, $file);
            }

            if (!file_exists($file)) {
                return false;
            }
        }

        return true;
    }

    /**
     * Sets access and modification time of file.
     *
     * @param int|null $time  The touch time as a Unix timestamp, if not supplied the current system time is used
     * @param int|null $atime The access time as a Unix timestamp, if not supplied the current system time is used
     *
     * @throws IOException When touch fails
     */
    public function touch(string|iterable $files, int $time = null, int $atime = null)
    {
        foreach ($this->toIterable($files) as $file) {
            if (!($time ? self::box('touch', $file, $time, $atime) : self::box('touch', $file))) {
                throw new IOException(sprintf('Failed to touch "%s": ', $file).self::$lastError, 0, null, $file);
            }
        }
    }

    /**
     * Removes files or directories.
     *
     * @throws IOException When removal fails
     */
    public function remove(string|iterable $files)
    {
        if ($files instanceof \Traversable) {
            $files = iterator_to_array($files, false);
        } elseif (!\is_array($files)) {
            $files = [$files];
        }

        self::doRemove($files, false);
    }

    private static function doRemove(array $files, bool $isRecursive): void
    {
        $files = array_reverse($files);
        foreach ($files as $file) {
            if (is_link($file)) {
                // See https://bugs.php.net/52176
                if (!(self::box('unlink', $file) || '\\' !== \DIRECTORY_SEPARATOR || self::box('rmdir', $file)) && file_exists($file)) {
                    throw new IOException(sprintf('Failed to remove symlink "%s": ', $file).self::$lastError);
                }
            } elseif (is_dir($file)) {
                if (!$isRecursive) {
                    $tmpName = \dirname(realpath($file)).'/.'.strrev(strtr(base64_encode(random_bytes(2)), '/=', '-.'));

                    if (file_exists($tmpName)) {
                        try {
                            self::doRemove([$tmpName], true);
                        } catch (IOException $e) {
                        }
                    }

                    if (!file_exists($tmpName) && self::box('rename', $file, $tmpName)) {
                        $origFile = $file;
                        $file = $tmpName;
                    } else {
                        $origFile = null;
                    }
                }

                $files = new \FilesystemIterator($file, \FilesystemIterator::CURRENT_AS_PATHNAME | \FilesystemIterator::SKIP_DOTS);
                self::doRemove(iterator_to_array($files, true), true);

                if (!self::box('rmdir', $file) && file_exists($file) && !$isRecursive) {
                    $lastError = self::$lastError;

                    if (null !== $origFile && self::box('rename', $file, $origFile)) {
                        $file = $origFile;
                    }

                    throw new IOException(sprintf('Failed to remove directory "%s": ', $file).$lastError);
                }
            } elseif (!self::box('unlink', $file) && (str_contains(self::$lastError, 'Permission denied') || file_exists($file))) {
                throw new IOException(sprintf('Failed to remove file "%s": ', $file).self::$lastError);
            }
        }
    }

    /**
     * Change mode for an array of files or directories.
     *
     * @param int  $mode      The new mode (octal)
     * @param int  $umask     The mode mask (octal)
     * @param bool $recursive Whether change the mod recursively or not
     *
     * @throws IOException When the change fails
     */
    public function chmod(string|iterable $files, int $mode, int $umask = 0000, bool $recursive = false)
    {
        foreach ($this->toIterable($files) as $file) {
            if (\is_int($mode) && !self::box('chmod', $file, $mode & ~$umask)) {
                throw new IOException(sprintf('Failed to chmod file "%s": ', $file).self::$lastError, 0, null, $file);
            }
            if ($recursive && is_dir($file) && !is_link($file)) {
                $this->chmod(new \FilesystemIterator($file), $mode, $umask, true);
            }
        }
    }

    /**
     * Change the owner of an array of files or directories.
     *
     * @param string|int $user      A user name or number
     * @param bool       $recursive Whether change the owner recursively or not
     *
     * @throws IOException When the change fails
     */
    public function chown(string|iterable $files, string|int $user, bool $recursive = false)
    {
        foreach ($this->toIterable($files) as $file) {
            if ($recursive && is_dir($file) && !is_link($file)) {
                $this->chown(new \FilesystemIterator($file), $user, true);
            }
            if (is_link($file) && \function_exists('lchown')) {
                if (!self::box('lchown', $file, $user)) {
                    throw new IOException(sprintf('Failed to chown file "%s": ', $file).self::$lastError, 0, null, $file);
                }
            } else {
                if (!self::box('chown', $file, $user)) {
                    throw new IOException(sprintf('Failed to chown file "%s": ', $file).self::$lastError, 0, null, $file);
                }
            }
        }
    }

    /**
     * Change the group of an array of files or directories.
     *
     * @param string|int $group     A group name or number
     * @param bool       $recursive Whether change the group recursively or not
     *
     * @throws IOException When the change fails
     */
    public function chgrp(string|iterable $files, string|int $group, bool $recursive = false)
    {
        foreach ($this->toIterable($files) as $file) {
            if ($recursive && is_dir($file) && !is_link($file)) {
                $this->chgrp(new \FilesystemIterator($file), $group, true);
            }
            if (is_link($file) && \function_exists('lchgrp')) {
                if (!self::box('lchgrp', $file, $group)) {
                    throw new IOException(sprintf('Failed to chgrp file "%s": ', $file).self::$lastError, 0, null, $file);
                }
            } else {
                if (!self::box('chgrp', $file, $group)) {
                    throw new IOException(sprintf('Failed to chgrp file "%s": ', $file).self::$lastError, 0, null, $file);
                }
            }
        }
    }

    /**
     * Renames a file or a directory.
     *
     * @throws IOException When target file or directory already exists
     * @throws IOException When origin cannot be renamed
     */
    public function rename(string $origin, string $target, bool $overwrite = false)
    {
        // we check that target does not exist
        if (!$overwrite && $this->isReadable($target)) {
            throw new IOException(sprintf('Cannot rename because the target "%s" already exists.', $target), 0, null, $target);
        }

        if (!self::box('rename', $origin, $target)) {
            if (is_dir($origin)) {
                // See https://bugs.php.net/54097 & https://php.net/rename#113943
                $this->mirror($origin, $target, null, ['override' => $overwrite, 'delete' => $overwrite]);
                $this->remove($origin);

                return;
            }
            throw new IOException(sprintf('Cannot rename "%s" to "%s": ', $origin, $target).self::$lastError, 0, null, $target);
        }
    }

    /**
     * Tells whether a file exists and is readable.
     *
     * @throws IOException When windows path is longer than 258 characters
     */
    private function isReadable(string $filename): bool
    {
        $maxPathLength = \PHP_MAXPATHLEN - 2;

        if (\strlen($filename) > $maxPathLength) {
            throw new IOException(sprintf('Could not check if file is readable because path length exceeds %d characters.', $maxPathLength), 0, null, $filename);
        }

        return is_readable($filename);
    }

    /**
     * Creates a symbolic link or copy a directory.
     *
     * @throws IOException When symlink fails
     */
    public function symlink(string $originDir, string $targetDir, bool $copyOnWindows = false)
    {
        self::assertFunctionExists('symlink');

        if ('\\' === \DIRECTORY_SEPARATOR) {
            $originDir = strtr($originDir, '/', '\\');
            $targetDir = strtr($targetDir, '/', '\\');

            if ($copyOnWindows) {
                $this->mirror($originDir, $targetDir);

                return;
            }
        }

        $this->mkdir(\dirname($targetDir));

        if (is_link($targetDir)) {
            if (readlink($targetDir) === $originDir) {
                return;
            }
            $this->remove($targetDir);
        }

        if (!self::box('symlink', $originDir, $targetDir)) {
            $this->linkException($originDir, $targetDir, 'symbolic');
        }
    }

    /**
     * Creates a hard link, or several hard links to a file.
     *
     * @param string|string[] $targetFiles The target file(s)
     *
     * @throws FileNotFoundException When original file is missing or not a file
     * @throws IOException           When link fails, including if link already exists
     */
    public function hardlink(string $originFile, string|iterable $targetFiles)
    {
        self::assertFunctionExists('link');

        if (!$this->exists($originFile)) {
            throw new FileNotFoundException(null, 0, null, $originFile);
        }

        if (!is_file($originFile)) {
            throw new FileNotFoundException(sprintf('Origin file "%s" is not a file.', $originFile));
        }

        foreach ($this->toIterable($targetFiles) as $targetFile) {
            if (is_file($targetFile)) {
                if (fileinode($originFile) === fileinode($targetFile)) {
                    continue;
                }
                $this->remove($targetFile);
            }

            if (!self::box('link', $originFile, $targetFile)) {
                $this->linkException($originFile, $targetFile, 'hard');
            }
        }
    }

    /**
     * @param string $linkType Name of the link type, typically 'symbolic' or 'hard'
     */
    private function linkException(string $origin, string $target, string $linkType)
    {
        if (self::$lastError) {
            if ('\\' === \DIRECTORY_SEPARATOR && str_contains(self::$lastError, 'error code(1314)')) {
                throw new IOException(sprintf('Unable to create "%s" link due to error code 1314: \'A required privilege is not held by the client\'. Do you have the required Administrator-rights?', $linkType), 0, null, $target);
            }
        }
        throw new IOException(sprintf('Failed to create "%s" link from "%s" to "%s": ', $linkType, $origin, $target).self::$lastError, 0, null, $target);
    }

    /**
     * Resolves links in paths.
     *
     * With $canonicalize = false (default)
     *      - if $path does not exist or is not a link, returns null
     *      - if $path is a link, returns the next direct target of the link without considering the existence of the target
     *
     * With $canonicalize = true
     *      - if $path does not exist, returns null
     *      - if $path exists, returns its absolute fully resolved final version
     */
    public function readlink(string $path, bool $canonicalize = false): ?string
    {
        if (!$canonicalize && !is_link($path)) {
            return null;
        }

        if ($canonicalize) {
            if (!$this->exists($path)) {
                return null;
            }

            return realpath($path);
        }

        return readlink($path);
    }

    /**
     * Given an existing path, convert it to a path relative to a given starting path.
     */
    public function makePathRelative(string $endPath, string $startPath): string
    {
        if (!$this->isAbsolutePath($startPath)) {
            throw new InvalidArgumentException(sprintf('The start path "%s" is not absolute.', $startPath));
        }

        if (!$this->isAbsolutePath($endPath)) {
            throw new InvalidArgumentException(sprintf('The end path "%s" is not absolute.', $endPath));
        }

        // Normalize separators on Windows
        if ('\\' === \DIRECTORY_SEPARATOR) {
            $endPath = str_replace('\\', '/', $endPath);
            $startPath = str_replace('\\', '/', $startPath);
        }

        $splitDriveLetter = function ($path) {
            return (\strlen($path) > 2 && ':' === $path[1] && '/' === $path[2] && ctype_alpha($path[0]))
                ? [substr($path, 2), strtoupper($path[0])]
                : [$path, null];
        };

        $splitPath = function ($path) {
            $result = [];

            foreach (explode('/', trim($path, '/')) as $segment) {
                if ('..' === $segment) {
                    array_pop($result);
                } elseif ('.' !== $segment && '' !== $segment) {
                    $result[] = $segment;
                }
            }

            return $result;
        };

        [$endPath, $endDriveLetter] = $splitDriveLetter($endPath);
        [$startPath, $startDriveLetter] = $splitDriveLetter($startPath);

        $startPathArr = $splitPath($startPath);
        $endPathArr = $splitPath($endPath);

        if ($endDriveLetter && $startDriveLetter && $endDriveLetter != $startDriveLetter) {
            // End path is on another drive, so no relative path exists
            return $endDriveLetter.':/'.($endPathArr ? implode('/', $endPathArr).'/' : '');
        }

        // Find for which directory the common path stops
        $index = 0;
        while (isset($startPathArr[$index]) && isset($endPathArr[$index]) && $startPathArr[$index] === $endPathArr[$index]) {
            ++$index;
        }

        // Determine how deep the start path is relative to the common path (ie, "web/bundles" = 2 levels)
        if (1 === \count($startPathArr) && '' === $startPathArr[0]) {
            $depth = 0;
        } else {
            $depth = \count($startPathArr) - $index;
        }

        // Repeated "../" for each level need to reach the common path
        $traverser = str_repeat('../', $depth);

        $endPathRemainder = implode('/', \array_slice($endPathArr, $index));

        // Construct $endPath from traversing to the common path, then to the remaining $endPath
        $relativePath = $traverser.('' !== $endPathRemainder ? $endPathRemainder.'/' : '');

        return '' === $relativePath ? './' : $relativePath;
    }

    /**
     * Mirrors a directory to another.
     *
     * Copies files and directories from the origin directory into the target directory. By default:
     *
     *  - existing files in the target directory will be overwritten, except if they are newer (see the `override` option)
     *  - files in the target directory that do not exist in the source directory will not be deleted (see the `delete` option)
     *
     * @param \Traversable|null $iterator Iterator that filters which files and directories to copy, if null a recursive iterator is created
     * @param array             $options  An array of boolean options
     *                                    Valid options are:
     *                                    - $options['override'] If true, target files newer than origin files are overwritten (see copy(), defaults to false)
     *                                    - $options['copy_on_windows'] Whether to copy files instead of links on Windows (see symlink(), defaults to false)
     *                                    - $options['delete'] Whether to delete files that are not in the source directory (defaults to false)
     *
     * @throws IOException When file type is unknown
     */
    public function mirror(string $originDir, string $targetDir, \Traversable $iterator = null, array $options = [])
    {
        $targetDir = rtrim($targetDir, '/\\');
        $originDir = rtrim($originDir, '/\\');
        $originDirLen = \strlen($originDir);

        if (!$this->exists($originDir)) {
            throw new IOException(sprintf('The origin directory specified "%s" was not found.', $originDir), 0, null, $originDir);
        }

        // Iterate in destination folder to remove obsolete entries
        if ($this->exists($targetDir) && isset($options['delete']) && $options['delete']) {
            $deleteIterator = $iterator;
            if (null === $deleteIterator) {
                $flags = \FilesystemIterator::SKIP_DOTS;
                $deleteIterator = new \RecursiveIteratorIterator(new \RecursiveDirectoryIterator($targetDir, $flags), \RecursiveIteratorIterator::CHILD_FIRST);
            }
            $targetDirLen = \strlen($targetDir);
            foreach ($deleteIterator as $file) {
                $origin = $originDir.substr($file->getPathname(), $targetDirLen);
                if (!$this->exists($origin)) {
                    $this->remove($file);
                }
            }
        }

        $copyOnWindows = $options['copy_on_windows'] ?? false;

        if (null === $iterator) {
            $flags = $copyOnWindows ? \FilesystemIterator::SKIP_DOTS | \FilesystemIterator::FOLLOW_SYMLINKS : \FilesystemIterator::SKIP_DOTS;
            $iterator = new \RecursiveIteratorIterator(new \RecursiveDirectoryIterator($originDir, $flags), \RecursiveIteratorIterator::SELF_FIRST);
        }

        $this->mkdir($targetDir);
        $filesCreatedWhileMirroring = [];

        foreach ($iterator as $file) {
            if ($file->getPathname() === $targetDir || $file->getRealPath() === $targetDir || isset($filesCreatedWhileMirroring[$file->getRealPath()])) {
                continue;
            }

            $target = $targetDir.substr($file->getPathname(), $originDirLen);
            $filesCreatedWhileMirroring[$target] = true;

            if (!$copyOnWindows && is_link($file)) {
                $this->symlink($file->getLinkTarget(), $target);
            } elseif (is_dir($file)) {
                $this->mkdir($target);
            } elseif (is_file($file)) {
                $this->copy($file, $target, $options['override'] ?? false);
            } else {
                throw new IOException(sprintf('Unable to guess "%s" file type.', $file), 0, null, $file);
            }
        }
    }

    /**
     * Returns whether the file path is an absolute path.
     */
    public function isAbsolutePath(string $file): bool
    {
        return '' !== $file && (strspn($file, '/\\', 0, 1)
            || (\strlen($file) > 3 && ctype_alpha($file[0])
                && ':' === $file[1]
                && strspn($file, '/\\', 2, 1)
            )
            || null !== parse_url($file, \PHP_URL_SCHEME)
        );
    }

    /**
     * Creates a temporary file with support for custom stream wrappers.
     *
     * @param string $prefix The prefix of the generated temporary filename
     *                       Note: Windows uses only the first three characters of prefix
     * @param string $suffix The suffix of the generated temporary filename
     *
     * @return string The new temporary filename (with path), or throw an exception on failure
     */
    public function tempnam(string $dir, string $prefix, string $suffix = ''): string
    {
        [$scheme, $hierarchy] = $this->getSchemeAndHierarchy($dir);

        // If no scheme or scheme is "file" or "gs" (Google Cloud) create temp file in local filesystem
        if ((null === $scheme || 'file' === $scheme || 'gs' === $scheme) && '' === $suffix) {
            // If tempnam failed or no scheme return the filename otherwise prepend the scheme
            if ($tmpFile = self::box('tempnam', $hierarchy, $prefix)) {
                if (null !== $scheme && 'gs' !== $scheme) {
                    return $scheme.'://'.$tmpFile;
                }

                return $tmpFile;
            }

            throw new IOException('A temporary file could not be created: '.self::$lastError);
        }

        // Loop until we create a valid temp file or have reached 10 attempts
        for ($i = 0; $i < 10; ++$i) {
            // Create a unique filename
            $tmpFile = $dir.'/'.$prefix.uniqid(mt_rand(), true).$suffix;

            // Use fopen instead of file_exists as some streams do not support stat
            // Use mode 'x+' to atomically check existence and create to avoid a TOCTOU vulnerability
            if (!$handle = self::box('fopen', $tmpFile, 'x+')) {
                continue;
            }

            // Close the file if it was successfully opened
            self::box('fclose', $handle);

            return $tmpFile;
        }

        throw new IOException('A temporary file could not be created: '.self::$lastError);
    }

    /**
     * Atomically dumps content into a file.
     *
     * @param string|resource $content The data to write into the file
     *
     * @throws IOException if the file cannot be written to
     */
    public function dumpFile(string $filename, $content)
    {
        if (\is_array($content)) {
            throw new \TypeError(sprintf('Argument 2 passed to "%s()" must be string or resource, array given.', __METHOD__));
        }

        $dir = \dirname($filename);

        if (!is_dir($dir)) {
            $this->mkdir($dir);
        }

        // Will create a temp file with 0600 access rights
        // when the filesystem supports chmod.
        $tmpFile = $this->tempnam($dir, basename($filename));

        try {
            if (false === self::box('file_put_contents', $tmpFile, $content)) {
                throw new IOException(sprintf('Failed to write file "%s": ', $filename).self::$lastError, 0, null, $filename);
            }

            self::box('chmod', $tmpFile, file_exists($filename) ? fileperms($filename) : 0666 & ~umask());

            $this->rename($tmpFile, $filename, true);
        } finally {
            if (file_exists($tmpFile)) {
                self::box('unlink', $tmpFile);
            }
        }
    }

    /**
     * Appends content to an existing file.
     *
     * @param string|resource $content The content to append
     * @param bool            $lock    Whether the file should be locked when writing to it
     *
     * @throws IOException If the file is not writable
     */
    public function appendToFile(string $filename, $content/*, bool $lock = false*/)
    {
        if (\is_array($content)) {
            throw new \TypeError(sprintf('Argument 2 passed to "%s()" must be string or resource, array given.', __METHOD__));
        }

        $dir = \dirname($filename);

        if (!is_dir($dir)) {
            $this->mkdir($dir);
        }

        $lock = \func_num_args() > 2 && func_get_arg(2);

        if (false === self::box('file_put_contents', $filename, $content, \FILE_APPEND | ($lock ? \LOCK_EX : 0))) {
            throw new IOException(sprintf('Failed to write file "%s": ', $filename).self::$lastError, 0, null, $filename);
        }
    }

    private function toIterable(string|iterable $files): iterable
    {
        return is_iterable($files) ? $files : [$files];
    }

    /**
     * Gets a 2-tuple of scheme (may be null) and hierarchical part of a filename (e.g. file:///tmp -> [file, tmp]).
     */
    private function getSchemeAndHierarchy(string $filename): array
    {
        $components = explode('://', $filename, 2);

        return 2 === \count($components) ? [$components[0], $components[1]] : [null, $components[0]];
    }

<<<<<<< HEAD
    private static function box(callable $func, mixed ...$args): mixed
=======
    private static function assertFunctionExists(string $func): void
    {
        if (!\function_exists($func)) {
            throw new IOException(sprintf('Unable to perform filesystem operation because the "%s()" function has been disabled.', $func));
        }
    }

    /**
     * @param mixed ...$args
     *
     * @return mixed
     */
    private static function box(string $func, ...$args)
>>>>>>> 400f4432
    {
        self::assertFunctionExists($func);

        self::$lastError = null;
        set_error_handler(__CLASS__.'::handleError');
        try {
            return $func(...$args);
        } finally {
            restore_error_handler();
        }
    }

    /**
     * @internal
     */
    public static function handleError(int $type, string $msg)
    {
        self::$lastError = $msg;
    }
}<|MERGE_RESOLUTION|>--- conflicted
+++ resolved
@@ -707,9 +707,6 @@
         return 2 === \count($components) ? [$components[0], $components[1]] : [null, $components[0]];
     }
 
-<<<<<<< HEAD
-    private static function box(callable $func, mixed ...$args): mixed
-=======
     private static function assertFunctionExists(string $func): void
     {
         if (!\function_exists($func)) {
@@ -717,13 +714,7 @@
         }
     }
 
-    /**
-     * @param mixed ...$args
-     *
-     * @return mixed
-     */
-    private static function box(string $func, ...$args)
->>>>>>> 400f4432
+    private static function box(string $func, mixed ...$args): mixed
     {
         self::assertFunctionExists($func);
 
