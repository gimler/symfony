<?php

/*
 * This file is part of the Symfony package.
 *
 * (c) Fabien Potencier <fabien@symfony.com>
 *
 * For the full copyright and license information, please view the LICENSE
 * file that was distributed with this source code.
 */

namespace Symfony\Component\Filesystem;

use Symfony\Component\Filesystem\Exception\FileNotFoundException;
use Symfony\Component\Filesystem\Exception\InvalidArgumentException;
use Symfony\Component\Filesystem\Exception\IOException;

/**
 * Provides basic utility to manipulate the file system.
 *
 * @author Fabien Potencier <fabien@symfony.com>
 */
class Filesystem
{
    private static ?string $lastError = null;

    /**
     * Copies a file.
     *
     * If the target file is older than the origin file, it's always overwritten.
     * If the target file is newer, it is overwritten only when the
     * $overwriteNewerFiles option is set to true.
     *
     * @throws FileNotFoundException When originFile doesn't exist
     * @throws IOException           When copy fails
     */
    public function copy(string $originFile, string $targetFile, bool $overwriteNewerFiles = false): void
    {
        $originIsLocal = stream_is_local($originFile) || 0 === stripos($originFile, 'file://');
        if ($originIsLocal && !is_file($originFile)) {
            throw new FileNotFoundException(sprintf('Failed to copy "%s" because file does not exist.', $originFile), 0, null, $originFile);
        }

        $this->mkdir(\dirname($targetFile));

        $doCopy = true;
        if (!$overwriteNewerFiles && null === parse_url($originFile, \PHP_URL_HOST) && is_file($targetFile)) {
            $doCopy = filemtime($originFile) > filemtime($targetFile);
        }

        if ($doCopy) {
            // https://bugs.php.net/64634
            if (!$source = self::box('fopen', $originFile, 'r')) {
                throw new IOException(sprintf('Failed to copy "%s" to "%s" because source file could not be opened for reading: ', $originFile, $targetFile).self::$lastError, 0, null, $originFile);
            }

            // Stream context created to allow files overwrite when using FTP stream wrapper - disabled by default
            if (!$target = self::box('fopen', $targetFile, 'w', false, stream_context_create(['ftp' => ['overwrite' => true]]))) {
                throw new IOException(sprintf('Failed to copy "%s" to "%s" because target file could not be opened for writing: ', $originFile, $targetFile).self::$lastError, 0, null, $originFile);
            }

            $bytesCopied = stream_copy_to_stream($source, $target);
            fclose($source);
            fclose($target);
            unset($source, $target);

            if (!is_file($targetFile)) {
                throw new IOException(sprintf('Failed to copy "%s" to "%s".', $originFile, $targetFile), 0, null, $originFile);
            }

            if ($originIsLocal) {
                // Like `cp`, preserve executable permission bits
                self::box('chmod', $targetFile, fileperms($targetFile) | (fileperms($originFile) & 0111));

                if ($bytesCopied !== $bytesOrigin = filesize($originFile)) {
                    throw new IOException(sprintf('Failed to copy the whole content of "%s" to "%s" (%g of %g bytes copied).', $originFile, $targetFile, $bytesCopied, $bytesOrigin), 0, null, $originFile);
                }
            }
        }
    }

    /**
     * Creates a directory recursively.
     *
     * @throws IOException On any directory creation failure
     */
    public function mkdir(string|iterable $dirs, int $mode = 0777): void
    {
        foreach ($this->toIterable($dirs) as $dir) {
            if (is_dir($dir)) {
                continue;
            }

            if (!self::box('mkdir', $dir, $mode, true) && !is_dir($dir)) {
                throw new IOException(sprintf('Failed to create "%s": ', $dir).self::$lastError, 0, null, $dir);
            }
        }
    }

    /**
     * Checks the existence of files or directories.
     */
    public function exists(string|iterable $files): bool
    {
        $maxPathLength = \PHP_MAXPATHLEN - 2;

        foreach ($this->toIterable($files) as $file) {
            if (\strlen($file) > $maxPathLength) {
                throw new IOException(sprintf('Could not check if file exist because path length exceeds %d characters.', $maxPathLength), 0, null, $file);
            }

            if (!file_exists($file)) {
                return false;
            }
        }

        return true;
    }

    /**
     * Sets access and modification time of file.
     *
     * @param int|null $time  The touch time as a Unix timestamp, if not supplied the current system time is used
     * @param int|null $atime The access time as a Unix timestamp, if not supplied the current system time is used
     *
     * @throws IOException When touch fails
     */
<<<<<<< HEAD
    public function touch(string|iterable $files, int $time = null, int $atime = null): void
=======
    public function touch(string|iterable $files, ?int $time = null, ?int $atime = null)
>>>>>>> 115fb5be
    {
        foreach ($this->toIterable($files) as $file) {
            if (!($time ? self::box('touch', $file, $time, $atime) : self::box('touch', $file))) {
                throw new IOException(sprintf('Failed to touch "%s": ', $file).self::$lastError, 0, null, $file);
            }
        }
    }

    /**
     * Removes files or directories.
     *
     * @throws IOException When removal fails
     */
    public function remove(string|iterable $files): void
    {
        if ($files instanceof \Traversable) {
            $files = iterator_to_array($files, false);
        } elseif (!\is_array($files)) {
            $files = [$files];
        }

        self::doRemove($files, false);
    }

    private static function doRemove(array $files, bool $isRecursive): void
    {
        $files = array_reverse($files);
        foreach ($files as $file) {
            if (is_link($file)) {
                // See https://bugs.php.net/52176
                if (!(self::box('unlink', $file) || '\\' !== \DIRECTORY_SEPARATOR || self::box('rmdir', $file)) && file_exists($file)) {
                    throw new IOException(sprintf('Failed to remove symlink "%s": ', $file).self::$lastError);
                }
            } elseif (is_dir($file)) {
                if (!$isRecursive) {
                    $tmpName = \dirname(realpath($file)).'/.'.strrev(strtr(base64_encode(random_bytes(2)), '/=', '-_'));

                    if (file_exists($tmpName)) {
                        try {
                            self::doRemove([$tmpName], true);
                        } catch (IOException) {
                        }
                    }

                    if (!file_exists($tmpName) && self::box('rename', $file, $tmpName)) {
                        $origFile = $file;
                        $file = $tmpName;
                    } else {
                        $origFile = null;
                    }
                }

                $filesystemIterator = new \FilesystemIterator($file, \FilesystemIterator::CURRENT_AS_PATHNAME | \FilesystemIterator::SKIP_DOTS);
                self::doRemove(iterator_to_array($filesystemIterator, true), true);

                if (!self::box('rmdir', $file) && file_exists($file) && !$isRecursive) {
                    $lastError = self::$lastError;

                    if (null !== $origFile && self::box('rename', $file, $origFile)) {
                        $file = $origFile;
                    }

                    throw new IOException(sprintf('Failed to remove directory "%s": ', $file).$lastError);
                }
            } elseif (!self::box('unlink', $file) && (str_contains(self::$lastError, 'Permission denied') || file_exists($file))) {
                throw new IOException(sprintf('Failed to remove file "%s": ', $file).self::$lastError);
            }
        }
    }

    /**
     * Change mode for an array of files or directories.
     *
     * @param int  $mode      The new mode (octal)
     * @param int  $umask     The mode mask (octal)
     * @param bool $recursive Whether change the mod recursively or not
     *
     * @throws IOException When the change fails
     */
    public function chmod(string|iterable $files, int $mode, int $umask = 0000, bool $recursive = false): void
    {
        foreach ($this->toIterable($files) as $file) {
            if (!self::box('chmod', $file, $mode & ~$umask)) {
                throw new IOException(sprintf('Failed to chmod file "%s": ', $file).self::$lastError, 0, null, $file);
            }
            if ($recursive && is_dir($file) && !is_link($file)) {
                $this->chmod(new \FilesystemIterator($file), $mode, $umask, true);
            }
        }
    }

    /**
     * Change the owner of an array of files or directories.
     *
     * @param string|int $user      A user name or number
     * @param bool       $recursive Whether change the owner recursively or not
     *
     * @throws IOException When the change fails
     */
    public function chown(string|iterable $files, string|int $user, bool $recursive = false): void
    {
        foreach ($this->toIterable($files) as $file) {
            if ($recursive && is_dir($file) && !is_link($file)) {
                $this->chown(new \FilesystemIterator($file), $user, true);
            }
            if (is_link($file) && \function_exists('lchown')) {
                if (!self::box('lchown', $file, $user)) {
                    throw new IOException(sprintf('Failed to chown file "%s": ', $file).self::$lastError, 0, null, $file);
                }
            } else {
                if (!self::box('chown', $file, $user)) {
                    throw new IOException(sprintf('Failed to chown file "%s": ', $file).self::$lastError, 0, null, $file);
                }
            }
        }
    }

    /**
     * Change the group of an array of files or directories.
     *
     * @param string|int $group     A group name or number
     * @param bool       $recursive Whether change the group recursively or not
     *
     * @throws IOException When the change fails
     */
    public function chgrp(string|iterable $files, string|int $group, bool $recursive = false): void
    {
        foreach ($this->toIterable($files) as $file) {
            if ($recursive && is_dir($file) && !is_link($file)) {
                $this->chgrp(new \FilesystemIterator($file), $group, true);
            }
            if (is_link($file) && \function_exists('lchgrp')) {
                if (!self::box('lchgrp', $file, $group)) {
                    throw new IOException(sprintf('Failed to chgrp file "%s": ', $file).self::$lastError, 0, null, $file);
                }
            } else {
                if (!self::box('chgrp', $file, $group)) {
                    throw new IOException(sprintf('Failed to chgrp file "%s": ', $file).self::$lastError, 0, null, $file);
                }
            }
        }
    }

    /**
     * Renames a file or a directory.
     *
     * @throws IOException When target file or directory already exists
     * @throws IOException When origin cannot be renamed
     */
    public function rename(string $origin, string $target, bool $overwrite = false): void
    {
        // we check that target does not exist
        if (!$overwrite && $this->isReadable($target)) {
            throw new IOException(sprintf('Cannot rename because the target "%s" already exists.', $target), 0, null, $target);
        }

        if (!self::box('rename', $origin, $target)) {
            if (is_dir($origin)) {
                // See https://bugs.php.net/54097 & https://php.net/rename#113943
                $this->mirror($origin, $target, null, ['override' => $overwrite, 'delete' => $overwrite]);
                $this->remove($origin);

                return;
            }
            throw new IOException(sprintf('Cannot rename "%s" to "%s": ', $origin, $target).self::$lastError, 0, null, $target);
        }
    }

    /**
     * Tells whether a file exists and is readable.
     *
     * @throws IOException When windows path is longer than 258 characters
     */
    private function isReadable(string $filename): bool
    {
        $maxPathLength = \PHP_MAXPATHLEN - 2;

        if (\strlen($filename) > $maxPathLength) {
            throw new IOException(sprintf('Could not check if file is readable because path length exceeds %d characters.', $maxPathLength), 0, null, $filename);
        }

        return is_readable($filename);
    }

    /**
     * Creates a symbolic link or copy a directory.
     *
     * @throws IOException When symlink fails
     */
    public function symlink(string $originDir, string $targetDir, bool $copyOnWindows = false): void
    {
        self::assertFunctionExists('symlink');

        if ('\\' === \DIRECTORY_SEPARATOR) {
            $originDir = strtr($originDir, '/', '\\');
            $targetDir = strtr($targetDir, '/', '\\');

            if ($copyOnWindows) {
                $this->mirror($originDir, $targetDir);

                return;
            }
        }

        $this->mkdir(\dirname($targetDir));

        if (is_link($targetDir)) {
            if (readlink($targetDir) === $originDir) {
                return;
            }
            $this->remove($targetDir);
        }

        if (!self::box('symlink', $originDir, $targetDir)) {
            $this->linkException($originDir, $targetDir, 'symbolic');
        }
    }

    /**
     * Creates a hard link, or several hard links to a file.
     *
     * @param string|string[] $targetFiles The target file(s)
     *
     * @throws FileNotFoundException When original file is missing or not a file
     * @throws IOException           When link fails, including if link already exists
     */
    public function hardlink(string $originFile, string|iterable $targetFiles): void
    {
        self::assertFunctionExists('link');

        if (!$this->exists($originFile)) {
            throw new FileNotFoundException(null, 0, null, $originFile);
        }

        if (!is_file($originFile)) {
            throw new FileNotFoundException(sprintf('Origin file "%s" is not a file.', $originFile));
        }

        foreach ($this->toIterable($targetFiles) as $targetFile) {
            if (is_file($targetFile)) {
                if (fileinode($originFile) === fileinode($targetFile)) {
                    continue;
                }
                $this->remove($targetFile);
            }

            if (!self::box('link', $originFile, $targetFile)) {
                $this->linkException($originFile, $targetFile, 'hard');
            }
        }
    }

    /**
     * @param string $linkType Name of the link type, typically 'symbolic' or 'hard'
     */
    private function linkException(string $origin, string $target, string $linkType): never
    {
        if (self::$lastError) {
            if ('\\' === \DIRECTORY_SEPARATOR && str_contains(self::$lastError, 'error code(1314)')) {
                throw new IOException(sprintf('Unable to create "%s" link due to error code 1314: \'A required privilege is not held by the client\'. Do you have the required Administrator-rights?', $linkType), 0, null, $target);
            }
        }
        throw new IOException(sprintf('Failed to create "%s" link from "%s" to "%s": ', $linkType, $origin, $target).self::$lastError, 0, null, $target);
    }

    /**
     * Resolves links in paths.
     *
     * With $canonicalize = false (default)
     *      - if $path does not exist or is not a link, returns null
     *      - if $path is a link, returns the next direct target of the link without considering the existence of the target
     *
     * With $canonicalize = true
     *      - if $path does not exist, returns null
     *      - if $path exists, returns its absolute fully resolved final version
     */
    public function readlink(string $path, bool $canonicalize = false): ?string
    {
        if (!$canonicalize && !is_link($path)) {
            return null;
        }

        if ($canonicalize) {
            if (!$this->exists($path)) {
                return null;
            }

            return realpath($path);
        }

        return readlink($path);
    }

    /**
     * Given an existing path, convert it to a path relative to a given starting path.
     */
    public function makePathRelative(string $endPath, string $startPath): string
    {
        if (!$this->isAbsolutePath($startPath)) {
            throw new InvalidArgumentException(sprintf('The start path "%s" is not absolute.', $startPath));
        }

        if (!$this->isAbsolutePath($endPath)) {
            throw new InvalidArgumentException(sprintf('The end path "%s" is not absolute.', $endPath));
        }

        // Normalize separators on Windows
        if ('\\' === \DIRECTORY_SEPARATOR) {
            $endPath = str_replace('\\', '/', $endPath);
            $startPath = str_replace('\\', '/', $startPath);
        }

        $splitDriveLetter = fn ($path) => (\strlen($path) > 2 && ':' === $path[1] && '/' === $path[2] && ctype_alpha($path[0]))
            ? [substr($path, 2), strtoupper($path[0])]
            : [$path, null];

        $splitPath = function ($path) {
            $result = [];

            foreach (explode('/', trim($path, '/')) as $segment) {
                if ('..' === $segment) {
                    array_pop($result);
                } elseif ('.' !== $segment && '' !== $segment) {
                    $result[] = $segment;
                }
            }

            return $result;
        };

        [$endPath, $endDriveLetter] = $splitDriveLetter($endPath);
        [$startPath, $startDriveLetter] = $splitDriveLetter($startPath);

        $startPathArr = $splitPath($startPath);
        $endPathArr = $splitPath($endPath);

        if ($endDriveLetter && $startDriveLetter && $endDriveLetter != $startDriveLetter) {
            // End path is on another drive, so no relative path exists
            return $endDriveLetter.':/'.($endPathArr ? implode('/', $endPathArr).'/' : '');
        }

        // Find for which directory the common path stops
        $index = 0;
        while (isset($startPathArr[$index]) && isset($endPathArr[$index]) && $startPathArr[$index] === $endPathArr[$index]) {
            ++$index;
        }

        // Determine how deep the start path is relative to the common path (ie, "web/bundles" = 2 levels)
        if (1 === \count($startPathArr) && '' === $startPathArr[0]) {
            $depth = 0;
        } else {
            $depth = \count($startPathArr) - $index;
        }

        // Repeated "../" for each level need to reach the common path
        $traverser = str_repeat('../', $depth);

        $endPathRemainder = implode('/', \array_slice($endPathArr, $index));

        // Construct $endPath from traversing to the common path, then to the remaining $endPath
        $relativePath = $traverser.('' !== $endPathRemainder ? $endPathRemainder.'/' : '');

        return '' === $relativePath ? './' : $relativePath;
    }

    /**
     * Mirrors a directory to another.
     *
     * Copies files and directories from the origin directory into the target directory. By default:
     *
     *  - existing files in the target directory will be overwritten, except if they are newer (see the `override` option)
     *  - files in the target directory that do not exist in the source directory will not be deleted (see the `delete` option)
     *
     * @param \Traversable|null $iterator Iterator that filters which files and directories to copy, if null a recursive iterator is created
     * @param array             $options  An array of boolean options
     *                                    Valid options are:
     *                                    - $options['override'] If true, target files newer than origin files are overwritten (see copy(), defaults to false)
     *                                    - $options['copy_on_windows'] Whether to copy files instead of links on Windows (see symlink(), defaults to false)
     *                                    - $options['delete'] Whether to delete files that are not in the source directory (defaults to false)
     *
     * @throws IOException When file type is unknown
     */
<<<<<<< HEAD
    public function mirror(string $originDir, string $targetDir, \Traversable $iterator = null, array $options = []): void
=======
    public function mirror(string $originDir, string $targetDir, ?\Traversable $iterator = null, array $options = [])
>>>>>>> 115fb5be
    {
        $targetDir = rtrim($targetDir, '/\\');
        $originDir = rtrim($originDir, '/\\');
        $originDirLen = \strlen($originDir);

        if (!$this->exists($originDir)) {
            throw new IOException(sprintf('The origin directory specified "%s" was not found.', $originDir), 0, null, $originDir);
        }

        // Iterate in destination folder to remove obsolete entries
        if ($this->exists($targetDir) && isset($options['delete']) && $options['delete']) {
            $deleteIterator = $iterator;
            if (null === $deleteIterator) {
                $flags = \FilesystemIterator::SKIP_DOTS;
                $deleteIterator = new \RecursiveIteratorIterator(new \RecursiveDirectoryIterator($targetDir, $flags), \RecursiveIteratorIterator::CHILD_FIRST);
            }
            $targetDirLen = \strlen($targetDir);
            foreach ($deleteIterator as $file) {
                $origin = $originDir.substr($file->getPathname(), $targetDirLen);
                if (!$this->exists($origin)) {
                    $this->remove($file);
                }
            }
        }

        $copyOnWindows = $options['copy_on_windows'] ?? false;

        if (null === $iterator) {
            $flags = $copyOnWindows ? \FilesystemIterator::SKIP_DOTS | \FilesystemIterator::FOLLOW_SYMLINKS : \FilesystemIterator::SKIP_DOTS;
            $iterator = new \RecursiveIteratorIterator(new \RecursiveDirectoryIterator($originDir, $flags), \RecursiveIteratorIterator::SELF_FIRST);
        }

        $this->mkdir($targetDir);
        $filesCreatedWhileMirroring = [];

        foreach ($iterator as $file) {
            if ($file->getPathname() === $targetDir || $file->getRealPath() === $targetDir || isset($filesCreatedWhileMirroring[$file->getRealPath()])) {
                continue;
            }

            $target = $targetDir.substr($file->getPathname(), $originDirLen);
            $filesCreatedWhileMirroring[$target] = true;

            if (!$copyOnWindows && is_link($file)) {
                $this->symlink($file->getLinkTarget(), $target);
            } elseif (is_dir($file)) {
                $this->mkdir($target);
            } elseif (is_file($file)) {
                $this->copy($file, $target, $options['override'] ?? false);
            } else {
                throw new IOException(sprintf('Unable to guess "%s" file type.', $file), 0, null, $file);
            }
        }
    }

    /**
     * Returns whether the file path is an absolute path.
     */
    public function isAbsolutePath(string $file): bool
    {
        return '' !== $file && (strspn($file, '/\\', 0, 1)
            || (\strlen($file) > 3 && ctype_alpha($file[0])
                && ':' === $file[1]
                && strspn($file, '/\\', 2, 1)
            )
            || null !== parse_url($file, \PHP_URL_SCHEME)
        );
    }

    /**
     * Creates a temporary file with support for custom stream wrappers.
     *
     * @param string $prefix The prefix of the generated temporary filename
     *                       Note: Windows uses only the first three characters of prefix
     * @param string $suffix The suffix of the generated temporary filename
     *
     * @return string The new temporary filename (with path), or throw an exception on failure
     */
    public function tempnam(string $dir, string $prefix, string $suffix = ''): string
    {
        [$scheme, $hierarchy] = $this->getSchemeAndHierarchy($dir);

        // If no scheme or scheme is "file" or "gs" (Google Cloud) create temp file in local filesystem
        if ((null === $scheme || 'file' === $scheme || 'gs' === $scheme) && '' === $suffix) {
            // If tempnam failed or no scheme return the filename otherwise prepend the scheme
            if ($tmpFile = self::box('tempnam', $hierarchy, $prefix)) {
                if (null !== $scheme && 'gs' !== $scheme) {
                    return $scheme.'://'.$tmpFile;
                }

                return $tmpFile;
            }

            throw new IOException('A temporary file could not be created: '.self::$lastError);
        }

        // Loop until we create a valid temp file or have reached 10 attempts
        for ($i = 0; $i < 10; ++$i) {
            // Create a unique filename
            $tmpFile = $dir.'/'.$prefix.uniqid(mt_rand(), true).$suffix;

            // Use fopen instead of file_exists as some streams do not support stat
            // Use mode 'x+' to atomically check existence and create to avoid a TOCTOU vulnerability
            if (!$handle = self::box('fopen', $tmpFile, 'x+')) {
                continue;
            }

            // Close the file if it was successfully opened
            self::box('fclose', $handle);

            return $tmpFile;
        }

        throw new IOException('A temporary file could not be created: '.self::$lastError);
    }

    /**
     * Atomically dumps content into a file.
     *
     * @param string|resource $content The data to write into the file
     *
     * @throws IOException if the file cannot be written to
     */
    public function dumpFile(string $filename, $content): void
    {
        if (\is_array($content)) {
            throw new \TypeError(sprintf('Argument 2 passed to "%s()" must be string or resource, array given.', __METHOD__));
        }

        $dir = \dirname($filename);

        if (is_link($filename) && $linkTarget = $this->readlink($filename)) {
            $this->dumpFile(Path::makeAbsolute($linkTarget, $dir), $content);

            return;
        }

        if (!is_dir($dir)) {
            $this->mkdir($dir);
        }

        // Will create a temp file with 0600 access rights
        // when the filesystem supports chmod.
        $tmpFile = $this->tempnam($dir, basename($filename));

        try {
            if (false === self::box('file_put_contents', $tmpFile, $content)) {
                throw new IOException(sprintf('Failed to write file "%s": ', $filename).self::$lastError, 0, null, $filename);
            }

            self::box('chmod', $tmpFile, file_exists($filename) ? fileperms($filename) : 0666 & ~umask());

            $this->rename($tmpFile, $filename, true);
        } finally {
            if (file_exists($tmpFile)) {
                self::box('unlink', $tmpFile);
            }
        }
    }

    /**
     * Appends content to an existing file.
     *
     * @param string|resource $content The content to append
     * @param bool            $lock    Whether the file should be locked when writing to it
     *
     * @throws IOException If the file is not writable
     */
    public function appendToFile(string $filename, $content, bool $lock = false): void
    {
        if (\is_array($content)) {
            throw new \TypeError(sprintf('Argument 2 passed to "%s()" must be string or resource, array given.', __METHOD__));
        }

        $dir = \dirname($filename);

        if (!is_dir($dir)) {
            $this->mkdir($dir);
        }

        if (false === self::box('file_put_contents', $filename, $content, \FILE_APPEND | ($lock ? \LOCK_EX : 0))) {
            throw new IOException(sprintf('Failed to write file "%s": ', $filename).self::$lastError, 0, null, $filename);
        }
    }

    private function toIterable(string|iterable $files): iterable
    {
        return is_iterable($files) ? $files : [$files];
    }

    /**
     * Gets a 2-tuple of scheme (may be null) and hierarchical part of a filename (e.g. file:///tmp -> [file, tmp]).
     */
    private function getSchemeAndHierarchy(string $filename): array
    {
        $components = explode('://', $filename, 2);

        return 2 === \count($components) ? [$components[0], $components[1]] : [null, $components[0]];
    }

    private static function assertFunctionExists(string $func): void
    {
        if (!\function_exists($func)) {
            throw new IOException(sprintf('Unable to perform filesystem operation because the "%s()" function has been disabled.', $func));
        }
    }

    private static function box(string $func, mixed ...$args): mixed
    {
        self::assertFunctionExists($func);

        self::$lastError = null;
        set_error_handler(self::handleError(...));
        try {
            return $func(...$args);
        } finally {
            restore_error_handler();
        }
    }

    /**
     * @internal
     */
    public static function handleError(int $type, string $msg): void
    {
        self::$lastError = $msg;
    }
}<|MERGE_RESOLUTION|>--- conflicted
+++ resolved
@@ -125,11 +125,7 @@
      *
      * @throws IOException When touch fails
      */
-<<<<<<< HEAD
-    public function touch(string|iterable $files, int $time = null, int $atime = null): void
-=======
-    public function touch(string|iterable $files, ?int $time = null, ?int $atime = null)
->>>>>>> 115fb5be
+    public function touch(string|iterable $files, ?int $time = null, ?int $atime = null): void
     {
         foreach ($this->toIterable($files) as $file) {
             if (!($time ? self::box('touch', $file, $time, $atime) : self::box('touch', $file))) {
@@ -512,11 +508,7 @@
      *
      * @throws IOException When file type is unknown
      */
-<<<<<<< HEAD
-    public function mirror(string $originDir, string $targetDir, \Traversable $iterator = null, array $options = []): void
-=======
-    public function mirror(string $originDir, string $targetDir, ?\Traversable $iterator = null, array $options = [])
->>>>>>> 115fb5be
+    public function mirror(string $originDir, string $targetDir, ?\Traversable $iterator = null, array $options = []): void
     {
         $targetDir = rtrim($targetDir, '/\\');
         $originDir = rtrim($originDir, '/\\');
