--- conflicted
+++ resolved
@@ -18,13 +18,9 @@
     "require": {
         "php": ">=8.1",
         "symfony/polyfill-ctype": "~1.8",
-        "symfony/polyfill-mbstring": "~1.8",
-<<<<<<< HEAD
-=======
-        "symfony/polyfill-php80": "^1.16"
+        "symfony/polyfill-mbstring": "~1.8"
     },
     "require-dev": {
->>>>>>> 04ee49a6
         "symfony/process": "^5.4|^6.4"
     },
     "autoload": {
