<?php

/*
 * This file is part of the Symfony package.
 *
 * (c) Fabien Potencier <fabien@symfony.com>
 *
 * For the full copyright and license information, please view the LICENSE
 * file that was distributed with this source code.
 */

namespace Symfony\Component\Notifier\Channel;

use Symfony\Component\Mailer\Envelope;
use Symfony\Component\Mailer\Messenger\SendEmailMessage;
use Symfony\Component\Mailer\Transport\TransportInterface;
use Symfony\Component\Messenger\MessageBusInterface;
use Symfony\Component\Mime\Address;
use Symfony\Component\Mime\Email;
use Symfony\Component\Notifier\Exception\LogicException;
use Symfony\Component\Notifier\Message\EmailMessage;
use Symfony\Component\Notifier\Notification\EmailNotificationInterface;
use Symfony\Component\Notifier\Notification\Notification;
use Symfony\Component\Notifier\Recipient\EmailRecipientInterface;
use Symfony\Component\Notifier\Recipient\RecipientInterface;

/**
 * @author Fabien Potencier <fabien@symfony.com>
 */
class EmailChannel implements ChannelInterface
{
    private ?TransportInterface $transport;
    private ?MessageBusInterface $bus;
    private string|Address|null $from;
    private ?Envelope $envelope;

    public function __construct(?TransportInterface $transport = null, ?MessageBusInterface $bus = null, ?string $from = null, ?Envelope $envelope = null)
    {
        if (null === $transport && null === $bus) {
            throw new LogicException(sprintf('"%s" needs a Transport or a Bus but both cannot be "null".', static::class));
        }

        $this->transport = $transport;
        $this->bus = $bus;
        $this->from = $from ?: $envelope?->getSender();
        $this->envelope = $envelope;
    }

<<<<<<< HEAD
    /**
     * @param EmailRecipientInterface $recipient
     */
    public function notify(Notification $notification, RecipientInterface $recipient, string $transportName = null): void
=======
    public function notify(Notification $notification, RecipientInterface $recipient, ?string $transportName = null): void
>>>>>>> a44829e2
    {
        $message = null;
        if ($notification instanceof EmailNotificationInterface) {
            $message = $notification->asEmailMessage($recipient, $transportName);
        }

        $message ??= EmailMessage::fromNotification($notification, $recipient, $transportName);
        $email = $message->getMessage();
        if ($email instanceof Email) {
            if (!$email->getFrom()) {
                if (null === $this->from) {
                    throw new LogicException(sprintf('To send the "%s" notification by email, you must configure a "from" header by either setting a sender in the global "envelope" of the mailer configuration or by setting a "from" header in the "asEmailMessage()" method.', get_debug_type($notification)));
                }

                $email->from($this->from);
            }

            if (!$email->getTo()) {
                $email->to($recipient->getEmail());
            }
        }

        if (null !== $this->envelope) {
            $message->envelope($this->envelope);
        }

        if (null !== $transportName) {
            $message->transport($transportName);
        }

        if (null === $this->bus) {
            $this->transport->send($message->getMessage(), $message->getEnvelope());
        } else {
            $this->bus->dispatch(new SendEmailMessage($message->getMessage(), $message->getEnvelope()));
        }
    }

    public function supports(Notification $notification, RecipientInterface $recipient): bool
    {
        return $recipient instanceof EmailRecipientInterface;
    }
}<|MERGE_RESOLUTION|>--- conflicted
+++ resolved
@@ -46,14 +46,10 @@
         $this->envelope = $envelope;
     }
 
-<<<<<<< HEAD
     /**
      * @param EmailRecipientInterface $recipient
      */
-    public function notify(Notification $notification, RecipientInterface $recipient, string $transportName = null): void
-=======
     public function notify(Notification $notification, RecipientInterface $recipient, ?string $transportName = null): void
->>>>>>> a44829e2
     {
         $message = null;
         if ($notification instanceof EmailNotificationInterface) {
