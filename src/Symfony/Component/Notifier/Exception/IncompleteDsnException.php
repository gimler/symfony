--- conflicted
+++ resolved
@@ -16,19 +16,11 @@
  */
 class IncompleteDsnException extends InvalidArgumentException
 {
-<<<<<<< HEAD
     public function __construct(
         string $message,
         private ?string $dsn = null,
-        \Throwable $previous = null,
+        ?\Throwable $previous = null,
     ) {
-=======
-    private ?string $dsn;
-
-    public function __construct(string $message, ?string $dsn = null, ?\Throwable $previous = null)
-    {
-        $this->dsn = $dsn;
->>>>>>> 6cd40eaa
         if ($dsn) {
             $message = sprintf('Invalid "%s" notifier DSN: %s', $dsn, $message);
         }
