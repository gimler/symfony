--- conflicted
+++ resolved
@@ -36,16 +36,12 @@
     private ?bool $smsLong = null;
     private ?int $smsLongNBr = null;
 
-<<<<<<< HEAD
     public function __construct(
         #[\SensitiveParameter] private string $token,
         private ?string $from = null,
-        HttpClientInterface $client = null,
-        EventDispatcherInterface $dispatcher = null,
+        ?HttpClientInterface $client = null,
+        ?EventDispatcherInterface $dispatcher = null,
 )
-=======
-    public function __construct(#[\SensitiveParameter] string $token, ?string $from = null, ?HttpClientInterface $client = null, ?EventDispatcherInterface $dispatcher = null)
->>>>>>> 6cd40eaa
     {
         parent::__construct($client, $dispatcher);
     }
