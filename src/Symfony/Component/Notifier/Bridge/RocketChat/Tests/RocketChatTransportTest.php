<?php

/*
 * This file is part of the Symfony package.
 *
 * (c) Fabien Potencier <fabien@symfony.com>
 *
 * For the full copyright and license information, please view the LICENSE
 * file that was distributed with this source code.
 */

namespace Symfony\Component\Notifier\Bridge\RocketChat\Tests;

use Symfony\Component\Notifier\Bridge\RocketChat\RocketChatTransport;
use Symfony\Component\Notifier\Message\ChatMessage;
use Symfony\Component\Notifier\Message\MessageInterface;
use Symfony\Component\Notifier\Message\SmsMessage;
use Symfony\Component\Notifier\Test\TransportTestCase;
<<<<<<< HEAD
=======
use Symfony\Component\Notifier\Tests\Fixtures\DummyHttpClient;
use Symfony\Component\Notifier\Tests\Fixtures\DummyMessage;
use Symfony\Component\Notifier\Transport\TransportInterface;
>>>>>>> a9c2bce6
use Symfony\Contracts\HttpClient\HttpClientInterface;

/**
 * @author Oskar Stark <oskarstark@googlemail.com>
 */
final class RocketChatTransportTest extends TransportTestCase
{
<<<<<<< HEAD
    public function createTransport(HttpClientInterface $client = null, string $channel = null): RocketChatTransport
=======
    /**
     * @return RocketChatTransport
     */
    public static function createTransport(HttpClientInterface $client = null, string $channel = null): TransportInterface
>>>>>>> a9c2bce6
    {
        return new RocketChatTransport('testAccessToken', $channel, $client ?? new DummyHttpClient());
    }

    public static function toStringProvider(): iterable
    {
        yield ['rocketchat://rocketchat.com', self::createTransport()];
        yield ['rocketchat://rocketchat.com?channel=testChannel', self::createTransport(null, 'testChannel')];
    }

    public static function supportedMessagesProvider(): iterable
    {
        yield [new ChatMessage('Hello!')];
    }

    public static function unsupportedMessagesProvider(): iterable
    {
        yield [new SmsMessage('0611223344', 'Hello!')];
        yield [new DummyMessage()];
    }
}<|MERGE_RESOLUTION|>--- conflicted
+++ resolved
@@ -16,12 +16,9 @@
 use Symfony\Component\Notifier\Message\MessageInterface;
 use Symfony\Component\Notifier\Message\SmsMessage;
 use Symfony\Component\Notifier\Test\TransportTestCase;
-<<<<<<< HEAD
-=======
 use Symfony\Component\Notifier\Tests\Fixtures\DummyHttpClient;
 use Symfony\Component\Notifier\Tests\Fixtures\DummyMessage;
 use Symfony\Component\Notifier\Transport\TransportInterface;
->>>>>>> a9c2bce6
 use Symfony\Contracts\HttpClient\HttpClientInterface;
 
 /**
@@ -29,14 +26,7 @@
  */
 final class RocketChatTransportTest extends TransportTestCase
 {
-<<<<<<< HEAD
-    public function createTransport(HttpClientInterface $client = null, string $channel = null): RocketChatTransport
-=======
-    /**
-     * @return RocketChatTransport
-     */
-    public static function createTransport(HttpClientInterface $client = null, string $channel = null): TransportInterface
->>>>>>> a9c2bce6
+    public static function createTransport(HttpClientInterface $client = null, string $channel = null): RocketChatTransport
     {
         return new RocketChatTransport('testAccessToken', $channel, $client ?? new DummyHttpClient());
     }
