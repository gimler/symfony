<?php

/*
 * This file is part of the Symfony package.
 *
 * (c) Fabien Potencier <fabien@symfony.com>
 *
 * For the full copyright and license information, please view the LICENSE
 * file that was distributed with this source code.
 */

namespace Symfony\Component\Notifier\Bridge\Sinch;

use Symfony\Component\Notifier\Exception\TransportException;
use Symfony\Component\Notifier\Exception\UnsupportedMessageTypeException;
use Symfony\Component\Notifier\Message\MessageInterface;
use Symfony\Component\Notifier\Message\SentMessage;
use Symfony\Component\Notifier\Message\SmsMessage;
use Symfony\Component\Notifier\Transport\AbstractTransport;
use Symfony\Contracts\EventDispatcher\EventDispatcherInterface;
use Symfony\Contracts\HttpClient\Exception\TransportExceptionInterface;
use Symfony\Contracts\HttpClient\HttpClientInterface;

/**
 * @author Iliya Miroslavov Iliev <i.miroslavov@gmail.com>
 */
final class SinchTransport extends AbstractTransport
{
    protected const HOST = 'sms.api.sinch.com';

<<<<<<< HEAD
    public function __construct(
        private string $accountSid,
        #[\SensitiveParameter] private string $authToken,
        private string $from,
        HttpClientInterface $client = null,
        EventDispatcherInterface $dispatcher = null,
)
=======
    private string $accountSid;
    private string $authToken;
    private string $from;

    public function __construct(string $accountSid, #[\SensitiveParameter] string $authToken, string $from, ?HttpClientInterface $client = null, ?EventDispatcherInterface $dispatcher = null)
>>>>>>> 6cd40eaa
    {
        parent::__construct($client, $dispatcher);
    }

    public function __toString(): string
    {
        return sprintf('sinch://%s?from=%s', $this->getEndpoint(), $this->from);
    }

    public function supports(MessageInterface $message): bool
    {
        return $message instanceof SmsMessage;
    }

    protected function doSend(MessageInterface $message): SentMessage
    {
        if (!$message instanceof SmsMessage) {
            throw new UnsupportedMessageTypeException(__CLASS__, SmsMessage::class, $message);
        }

        $endpoint = sprintf('https://%s/xms/v1/%s/batches', $this->getEndpoint(), $this->accountSid);
        $response = $this->client->request('POST', $endpoint, [
            'auth_bearer' => $this->authToken,
            'json' => [
                'from' => $message->getFrom() ?: $this->from,
                'to' => [$message->getPhone()],
                'body' => $message->getSubject(),
            ],
        ]);

        try {
            $statusCode = $response->getStatusCode();
        } catch (TransportExceptionInterface $e) {
            throw new TransportException('Could not reach the remote Sinch server.', $response, 0, $e);
        }

        if (201 !== $statusCode) {
            $error = $response->toArray(false);

            throw new TransportException(sprintf('Unable to send the SMS: %s (%s).', $error['text'], $error['code']), $response);
        }

        $success = $response->toArray(false);

        $sentMessage = new SentMessage($message, (string) $this);
        $sentMessage->setMessageId($success['id']);

        return $sentMessage;
    }
}<|MERGE_RESOLUTION|>--- conflicted
+++ resolved
@@ -28,21 +28,13 @@
 {
     protected const HOST = 'sms.api.sinch.com';
 
-<<<<<<< HEAD
     public function __construct(
         private string $accountSid,
         #[\SensitiveParameter] private string $authToken,
         private string $from,
-        HttpClientInterface $client = null,
-        EventDispatcherInterface $dispatcher = null,
+        ?HttpClientInterface $client = null,
+        ?EventDispatcherInterface $dispatcher = null,
 )
-=======
-    private string $accountSid;
-    private string $authToken;
-    private string $from;
-
-    public function __construct(string $accountSid, #[\SensitiveParameter] string $authToken, string $from, ?HttpClientInterface $client = null, ?EventDispatcherInterface $dispatcher = null)
->>>>>>> 6cd40eaa
     {
         parent::__construct($client, $dispatcher);
     }
