<?php

/*
 * This file is part of the Symfony package.
 *
 * (c) Fabien Potencier <fabien@symfony.com>
 *
 * For the full copyright and license information, please view the LICENSE
 * file that was distributed with this source code.
 */

namespace Symfony\Component\Notifier\Bridge\Zulip;

use Symfony\Component\Notifier\Exception\LogicException;
use Symfony\Component\Notifier\Exception\TransportException;
use Symfony\Component\Notifier\Exception\UnsupportedMessageTypeException;
use Symfony\Component\Notifier\Message\ChatMessage;
use Symfony\Component\Notifier\Message\MessageInterface;
use Symfony\Component\Notifier\Message\SentMessage;
use Symfony\Component\Notifier\Transport\AbstractTransport;
use Symfony\Contracts\EventDispatcher\EventDispatcherInterface;
use Symfony\Contracts\HttpClient\Exception\TransportExceptionInterface;
use Symfony\Contracts\HttpClient\HttpClientInterface;

/**
 * @author Mohammad Emran Hasan <phpfour@gmail.com>
 */
final class ZulipTransport extends AbstractTransport
{
<<<<<<< HEAD
    public function __construct(
        private string $email,
        #[\SensitiveParameter] private string $token,
        private string $channel,
        HttpClientInterface $client = null,
        EventDispatcherInterface $dispatcher = null,
)
=======
    private string $email;
    private string $token;
    private string $channel;

    public function __construct(string $email, #[\SensitiveParameter] string $token, string $channel, ?HttpClientInterface $client = null, ?EventDispatcherInterface $dispatcher = null)
>>>>>>> 6cd40eaa
    {

        parent::__construct($client, $dispatcher);
    }

    public function __toString(): string
    {
        return sprintf('zulip://%s?channel=%s', $this->getEndpoint(), $this->channel);
    }

    public function supports(MessageInterface $message): bool
    {
        return $message instanceof ChatMessage && (null === $message->getOptions() || $message->getOptions() instanceof ZulipOptions);
    }

    /**
     * @see https://zulipchat.com/api/send-message
     */
    protected function doSend(MessageInterface $message): SentMessage
    {
        if (!$message instanceof ChatMessage) {
            throw new UnsupportedMessageTypeException(__CLASS__, ChatMessage::class, $message);
        }

        $options = $message->getOptions()?->toArray() ?? [];
        $options['content'] = $message->getSubject();

        if (null === $message->getRecipientId() && empty($options['topic'])) {
            throw new LogicException(sprintf('The "%s" transport requires a topic when posting to streams.', __CLASS__));
        }

        if (null === $message->getRecipientId()) {
            $options['type'] = 'stream';
            $options['to'] = $this->channel;
        } else {
            $options['type'] = 'private';
            $options['to'] = $message->getRecipientId();
        }

        $endpoint = sprintf('https://%s/api/v1/messages', $this->getEndpoint());

        $response = $this->client->request('POST', $endpoint, [
            'auth_basic' => [$this->email, $this->token],
            'body' => $options,
        ]);

        try {
            $statusCode = $response->getStatusCode();
        } catch (TransportExceptionInterface $e) {
            throw new TransportException('Could not reach the remote Zulip server.', $response, 0, $e);
        }

        if (200 !== $statusCode) {
            $result = $response->toArray(false);

            throw new TransportException(sprintf('Unable to post the Zulip message: "%s" (%s).', $result['msg'], $result['code']), $response);
        }

        $success = $response->toArray(false);

        $sentMessage = new SentMessage($message, (string) $this);
        $sentMessage->setMessageId($success['id']);

        return $sentMessage;
    }
}<|MERGE_RESOLUTION|>--- conflicted
+++ resolved
@@ -27,21 +27,13 @@
  */
 final class ZulipTransport extends AbstractTransport
 {
-<<<<<<< HEAD
     public function __construct(
         private string $email,
         #[\SensitiveParameter] private string $token,
         private string $channel,
-        HttpClientInterface $client = null,
-        EventDispatcherInterface $dispatcher = null,
+        ?HttpClientInterface $client = null,
+        ?EventDispatcherInterface $dispatcher = null,
 )
-=======
-    private string $email;
-    private string $token;
-    private string $channel;
-
-    public function __construct(string $email, #[\SensitiveParameter] string $token, string $channel, ?HttpClientInterface $client = null, ?EventDispatcherInterface $dispatcher = null)
->>>>>>> 6cd40eaa
     {
 
         parent::__construct($client, $dispatcher);
