<?php

/*
 * This file is part of the Symfony package.
 *
 * (c) Fabien Potencier <fabien@symfony.com>
 *
 * For the full copyright and license information, please view the LICENSE
 * file that was distributed with this source code.
 */

namespace Symfony\Component\Notifier\Bridge\Vonage;

use Symfony\Component\Notifier\Exception\TransportException;
use Symfony\Component\Notifier\Exception\UnsupportedMessageTypeException;
use Symfony\Component\Notifier\Message\MessageInterface;
use Symfony\Component\Notifier\Message\SentMessage;
use Symfony\Component\Notifier\Message\SmsMessage;
use Symfony\Component\Notifier\Transport\AbstractTransport;
use Symfony\Contracts\EventDispatcher\EventDispatcherInterface;
use Symfony\Contracts\HttpClient\Exception\TransportExceptionInterface;
use Symfony\Contracts\HttpClient\HttpClientInterface;

/**
 * @author Fabien Potencier <fabien@symfony.com>
 */
final class VonageTransport extends AbstractTransport
{
    // see https://developer.vonage.com/messaging/sms/overview
    protected const HOST = 'rest.nexmo.com';

<<<<<<< HEAD
    public function __construct(
        #[\SensitiveParameter] private string $apiKey,
        #[\SensitiveParameter] private string $apiSecret,
        private string $from,
        HttpClientInterface $client = null,
        EventDispatcherInterface $dispatcher = null,
)
=======
    private string $apiKey;
    private string $apiSecret;
    private string $from;

    public function __construct(string $apiKey, #[\SensitiveParameter] string $apiSecret, string $from, ?HttpClientInterface $client = null, ?EventDispatcherInterface $dispatcher = null)
>>>>>>> 6cd40eaa
    {
        parent::__construct($client, $dispatcher);
    }

    public function __toString(): string
    {
        return sprintf('vonage://%s?from=%s', $this->getEndpoint(), $this->from);
    }

    public function supports(MessageInterface $message): bool
    {
        return $message instanceof SmsMessage;
    }

    protected function doSend(MessageInterface $message): SentMessage
    {
        if (!$message instanceof SmsMessage) {
            throw new UnsupportedMessageTypeException(__CLASS__, SmsMessage::class, $message);
        }

        $response = $this->client->request('POST', 'https://'.$this->getEndpoint().'/sms/json', [
            'body' => [
                'from' => $message->getFrom() ?: $this->from,
                'to' => $message->getPhone(),
                'text' => $message->getSubject(),
                'api_key' => $this->apiKey,
                'api_secret' => $this->apiSecret,
            ],
        ]);

        try {
            $result = $response->toArray(false);
        } catch (TransportExceptionInterface $e) {
            throw new TransportException('Could not reach the remote Vonage server.', $response, 0, $e);
        }

        foreach ($result['messages'] as $msg) {
            if ($msg['status'] ?? false) {
                throw new TransportException('Unable to send the SMS: '.$msg['error-text'].sprintf(' (code %s).', $msg['status']), $response);
            }
        }

        $success = $response->toArray(false);

        $sentMessage = new SentMessage($message, (string) $this);
        $sentMessage->setMessageId($success['messages'][0]['message-id']);

        return $sentMessage;
    }
}<|MERGE_RESOLUTION|>--- conflicted
+++ resolved
@@ -29,21 +29,13 @@
     // see https://developer.vonage.com/messaging/sms/overview
     protected const HOST = 'rest.nexmo.com';
 
-<<<<<<< HEAD
     public function __construct(
         #[\SensitiveParameter] private string $apiKey,
         #[\SensitiveParameter] private string $apiSecret,
         private string $from,
-        HttpClientInterface $client = null,
-        EventDispatcherInterface $dispatcher = null,
+        ?HttpClientInterface $client = null,
+        ?EventDispatcherInterface $dispatcher = null,
 )
-=======
-    private string $apiKey;
-    private string $apiSecret;
-    private string $from;
-
-    public function __construct(string $apiKey, #[\SensitiveParameter] string $apiSecret, string $from, ?HttpClientInterface $client = null, ?EventDispatcherInterface $dispatcher = null)
->>>>>>> 6cd40eaa
     {
         parent::__construct($client, $dispatcher);
     }
