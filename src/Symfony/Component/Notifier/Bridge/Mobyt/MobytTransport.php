<?php

/*
 * This file is part of the Symfony package.
 *
 * (c) Fabien Potencier <fabien@symfony.com>
 *
 * For the full copyright and license information, please view the LICENSE
 * file that was distributed with this source code.
 */

namespace Symfony\Component\Notifier\Bridge\Mobyt;

use Symfony\Component\Notifier\Exception\LogicException;
use Symfony\Component\Notifier\Exception\TransportException;
use Symfony\Component\Notifier\Exception\UnsupportedMessageTypeException;
use Symfony\Component\Notifier\Message\MessageInterface;
use Symfony\Component\Notifier\Message\SentMessage;
use Symfony\Component\Notifier\Message\SmsMessage;
use Symfony\Component\Notifier\Transport\AbstractTransport;
use Symfony\Contracts\EventDispatcher\EventDispatcherInterface;
use Symfony\Contracts\HttpClient\Exception\TransportExceptionInterface;
use Symfony\Contracts\HttpClient\HttpClientInterface;

/**
 * @author Basien Durand <bdurand-dev@outlook.com>
 */
final class MobytTransport extends AbstractTransport
{
    protected const HOST = 'app.mobyt.fr';

    private $accountSid;
    private $authToken;
    private $from;
    private $typeQuality;

    public function __construct(string $accountSid, string $authToken, string $from, string $typeQuality = null, HttpClientInterface $client = null, EventDispatcherInterface $dispatcher = null)
    {
        $this->accountSid = $accountSid;
        $this->authToken = $authToken;
        $this->from = $from;

        $typeQuality = $typeQuality ?? MobytOptions::MESSAGE_TYPE_QUALITY_LOW;
        MobytOptions::validateMessageType($typeQuality);

        $this->typeQuality = $typeQuality;

        parent::__construct($client, $dispatcher);
    }

    public function __toString(): string
    {
        return sprintf('mobyt://%s?from=%s&type_quality=%s', $this->getEndpoint(), $this->from, $this->typeQuality);
    }

    public function supports(MessageInterface $message): bool
    {
        return $message instanceof SmsMessage;
    }

    protected function doSend(MessageInterface $message): SentMessage
    {
        if (!$message instanceof SmsMessage) {
            throw new UnsupportedMessageTypeException(__CLASS__, SmsMessage::class, $message);
        }

        if ($message->getOptions() && !$message->getOptions() instanceof MobytOptions) {
            throw new LogicException(sprintf('The "%s" transport only supports instances of "%s" for options.', __CLASS__, MobytOptions::class));
        }

        $options = $message->getOptions() ? $message->getOptions()->toArray() : [];
        $options['message_type'] = $options['message_type'] ?? $this->typeQuality;

        $options['message'] = $options['message'] ?? $message->getSubject();
        $options['recipient'] = [$message->getPhone()];

        $options['sender'] = $options['sender'] ?? $this->from;

        $response = $this->client->request('POST', 'https://'.$this->getEndpoint().'/API/v1.0/REST/sms', [
            'headers' => [
                'Content-type: application/json',
                'user_key: '.$this->accountSid,
                'Access_token: '.$this->authToken,
            ],
            'json' => array_filter($options),
        ]);

<<<<<<< HEAD
        $statusCode = $response->getStatusCode();
=======
        try {
            $statusCode = $response->getStatusCode();
        } catch (TransportExceptionInterface $e) {
            throw new TransportException('Could not reach the remote Mobyt server.', $response, 0, $e);
        }
>>>>>>> b74d9c34

        if (401 === $statusCode || 404 === $statusCode) {
            throw new TransportException(sprintf('Unable to send the SMS: "%s". Check your credentials.', $message->getSubject()), $response);
        }

        if (201 !== $statusCode) {
            $error = $response->toArray(false);

            throw new TransportException(sprintf('Unable to send the SMS: "%s".', $error['result']), $response);
        }

        $success = $response->toArray(false);

        $sentMessage = new SentMessage($message, (string) $this);
        $sentMessage->setMessageId($success['order_id']);

        return $sentMessage;
    }
}<|MERGE_RESOLUTION|>--- conflicted
+++ resolved
@@ -85,15 +85,11 @@
             'json' => array_filter($options),
         ]);
 
-<<<<<<< HEAD
-        $statusCode = $response->getStatusCode();
-=======
         try {
             $statusCode = $response->getStatusCode();
         } catch (TransportExceptionInterface $e) {
             throw new TransportException('Could not reach the remote Mobyt server.', $response, 0, $e);
         }
->>>>>>> b74d9c34
 
         if (401 === $statusCode || 404 === $statusCode) {
             throw new TransportException(sprintf('Unable to send the SMS: "%s". Check your credentials.', $message->getSubject()), $response);
