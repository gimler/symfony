<?php

/*
 * This file is part of the Symfony package.
 *
 * (c) Fabien Potencier <fabien@symfony.com>
 *
 * For the full copyright and license information, please view the LICENSE
 * file that was distributed with this source code.
 */

namespace Symfony\Component\Notifier\Bridge\Mailjet\Tests;

use Symfony\Component\Notifier\Bridge\Mailjet\MailjetTransport;
use Symfony\Component\Notifier\Message\ChatMessage;
use Symfony\Component\Notifier\Message\MessageInterface;
use Symfony\Component\Notifier\Message\SmsMessage;
use Symfony\Component\Notifier\Test\TransportTestCase;
<<<<<<< HEAD
=======
use Symfony\Component\Notifier\Tests\Fixtures\DummyHttpClient;
use Symfony\Component\Notifier\Tests\Fixtures\DummyMessage;
use Symfony\Component\Notifier\Transport\TransportInterface;
>>>>>>> a9c2bce6
use Symfony\Contracts\HttpClient\HttpClientInterface;

final class MailjetTransportTest extends TransportTestCase
{
<<<<<<< HEAD
    public function createTransport(HttpClientInterface $client = null): MailjetTransport
=======
    /**
     * @return MailjetTransport
     */
    public static function createTransport(HttpClientInterface $client = null): TransportInterface
>>>>>>> a9c2bce6
    {
        return (new MailjetTransport('authtoken', 'Mailjet', $client ?? new DummyHttpClient()))->setHost('host.test');
    }

    public static function toStringProvider(): iterable
    {
        yield ['mailjet://Mailjet@host.test', self::createTransport()];
    }

    public static function supportedMessagesProvider(): iterable
    {
        yield [new SmsMessage('0611223344', 'Hello!')];
    }

    public static function unsupportedMessagesProvider(): iterable
    {
        yield [new ChatMessage('Hello!')];
        yield [new DummyMessage()];
    }
}<|MERGE_RESOLUTION|>--- conflicted
+++ resolved
@@ -16,24 +16,14 @@
 use Symfony\Component\Notifier\Message\MessageInterface;
 use Symfony\Component\Notifier\Message\SmsMessage;
 use Symfony\Component\Notifier\Test\TransportTestCase;
-<<<<<<< HEAD
-=======
 use Symfony\Component\Notifier\Tests\Fixtures\DummyHttpClient;
 use Symfony\Component\Notifier\Tests\Fixtures\DummyMessage;
 use Symfony\Component\Notifier\Transport\TransportInterface;
->>>>>>> a9c2bce6
 use Symfony\Contracts\HttpClient\HttpClientInterface;
 
 final class MailjetTransportTest extends TransportTestCase
 {
-<<<<<<< HEAD
-    public function createTransport(HttpClientInterface $client = null): MailjetTransport
-=======
-    /**
-     * @return MailjetTransport
-     */
-    public static function createTransport(HttpClientInterface $client = null): TransportInterface
->>>>>>> a9c2bce6
+    public static function createTransport(HttpClientInterface $client = null): MailjetTransport
     {
         return (new MailjetTransport('authtoken', 'Mailjet', $client ?? new DummyHttpClient()))->setHost('host.test');
     }
