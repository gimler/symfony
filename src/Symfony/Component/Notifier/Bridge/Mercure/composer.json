{
    "name": "symfony/mercure-notifier",
    "type": "symfony-notifier-bridge",
    "description": "Symfony Mercure Notifier Bridge",
    "keywords": ["mercure", "notifier"],
    "homepage": "https://symfony.com",
    "license": "MIT",
    "authors": [
        {
            "name": "Mathias Arlaud",
            "email": "mathias.arlaud@gmail.com"
        },
        {
            "name": "Symfony Community",
            "homepage": "https://symfony.com/contributors"
        }
    ],
    "require": {
        "php": ">=8.1",
        "ext-json": "*",
        "symfony/mercure": "^0.5.2|^0.6",
<<<<<<< HEAD
        "symfony/notifier": "^6.2",
=======
        "symfony/notifier": "^5.4.21|^6.2.7",
>>>>>>> a9c2bce6
        "symfony/service-contracts": "^1.10|^2|^3"
    },
    "autoload": {
        "psr-4": { "Symfony\\Component\\Notifier\\Bridge\\Mercure\\": "" },
        "exclude-from-classmap": [
            "/Tests/"
        ]
    },
    "minimum-stability": "dev"
}<|MERGE_RESOLUTION|>--- conflicted
+++ resolved
@@ -19,11 +19,7 @@
         "php": ">=8.1",
         "ext-json": "*",
         "symfony/mercure": "^0.5.2|^0.6",
-<<<<<<< HEAD
-        "symfony/notifier": "^6.2",
-=======
-        "symfony/notifier": "^5.4.21|^6.2.7",
->>>>>>> a9c2bce6
+        "symfony/notifier": "^6.2.7",
         "symfony/service-contracts": "^1.10|^2|^3"
     },
     "autoload": {
