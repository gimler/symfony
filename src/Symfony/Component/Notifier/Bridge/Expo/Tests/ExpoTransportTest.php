--- conflicted
+++ resolved
@@ -24,14 +24,7 @@
  */
 final class ExpoTransportTest extends TransportTestCase
 {
-<<<<<<< HEAD
-    public static function createTransport(HttpClientInterface $client = null): ExpoTransport
-=======
-    /**
-     * @return ExpoTransport
-     */
-    public static function createTransport(?HttpClientInterface $client = null): TransportInterface
->>>>>>> 2a31f2dd
+    public static function createTransport(?HttpClientInterface $client = null): ExpoTransport
     {
         return new ExpoTransport('token', $client ?? new MockHttpClient());
     }
