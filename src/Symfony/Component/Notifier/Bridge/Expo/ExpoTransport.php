<?php

/*
 * This file is part of the Symfony package.
 *
 * (c) Fabien Potencier <fabien@symfony.com>
 *
 * For the full copyright and license information, please view the LICENSE
 * file that was distributed with this source code.
 */

namespace Symfony\Component\Notifier\Bridge\Expo;

use Symfony\Component\Notifier\Exception\InvalidArgumentException;
use Symfony\Component\Notifier\Exception\TransportException;
use Symfony\Component\Notifier\Exception\UnsupportedMessageTypeException;
use Symfony\Component\Notifier\Message\MessageInterface;
use Symfony\Component\Notifier\Message\PushMessage;
use Symfony\Component\Notifier\Message\SentMessage;
use Symfony\Component\Notifier\Transport\AbstractTransport;
use Symfony\Contracts\EventDispatcher\EventDispatcherInterface;
use Symfony\Contracts\HttpClient\Exception\TransportExceptionInterface;
use Symfony\Contracts\HttpClient\HttpClientInterface;

/**
 * @author Imad ZAIRIG <https://github.com/zairigimad>
 */
final class ExpoTransport extends AbstractTransport
{
    protected const HOST = 'exp.host/--/api/v2/push/send';

    /** @var string|null */
    private $token;

<<<<<<< HEAD
    public function __construct(#[\SensitiveParameter] string $token = null, HttpClientInterface $client = null, EventDispatcherInterface $dispatcher = null)
=======
    public function __construct(?string $token = null, ?HttpClientInterface $client = null, ?EventDispatcherInterface $dispatcher = null)
>>>>>>> 2a31f2dd
    {
        $this->token = $token;
        $this->client = $client;

        parent::__construct($client, $dispatcher);
    }

    public function __toString(): string
    {
        return sprintf('expo://%s', $this->getEndpoint());
    }

    public function supports(MessageInterface $message): bool
    {
        return $message instanceof PushMessage;
    }

    /**
     * @see https://docs.expo.dev/push-notifications/sending-notifications/#http2-api
     */
    protected function doSend(MessageInterface $message): SentMessage
    {
        if (!$message instanceof PushMessage) {
            throw new UnsupportedMessageTypeException(__CLASS__, PushMessage::class, $message);
        }

        $endpoint = sprintf('https://%s', $this->getEndpoint());
        $options = $message->getOptions()?->toArray() ?? [];
        $options['to'] ??= $message->getRecipientId();

        if (!$options['to']) {
            throw new InvalidArgumentException(sprintf('The "%s" transport required the "to" option to be set.', __CLASS__));
        }

        $options['title'] = $message->getSubject();
        $options['body'] = $message->getContent();
        $options['data'] ??= [];

        $response = $this->client->request('POST', $endpoint, [
            'headers' => [
                'Authorization' => $this->token ? sprintf('Bearer %s', $this->token) : null,
            ],
            'json' => array_filter($options),
        ]);

        try {
            $statusCode = $response->getStatusCode();
        } catch (TransportExceptionInterface $e) {
            throw new TransportException('Could not reach the remote Expo server.', $response, 0, $e);
        }

        $contentType = $response->getHeaders(false)['content-type'][0] ?? '';
        $result = str_starts_with($contentType, 'application/json') ? $response->toArray(false) : null;

        if (200 !== $statusCode) {
            $errorMessage = $result['error']['message'] ?? $response->getContent(false);

            throw new TransportException('Unable to post the Expo message: '.$errorMessage, $response);
        }

        $result ??= $response->toArray(false);

        if ('error' === $result['data']['status']) {
            throw new TransportException(sprintf('Unable to post the Expo message: "%s" (%s)', $result['data']['message'], $result['data']['details']['error']), $response);
        }

        $sentMessage = new SentMessage($message, (string) $this);
        $sentMessage->setMessageId($result['data']['id']);

        return $sentMessage;
    }
}<|MERGE_RESOLUTION|>--- conflicted
+++ resolved
@@ -32,11 +32,7 @@
     /** @var string|null */
     private $token;
 
-<<<<<<< HEAD
-    public function __construct(#[\SensitiveParameter] string $token = null, HttpClientInterface $client = null, EventDispatcherInterface $dispatcher = null)
-=======
-    public function __construct(?string $token = null, ?HttpClientInterface $client = null, ?EventDispatcherInterface $dispatcher = null)
->>>>>>> 2a31f2dd
+    public function __construct(#[\SensitiveParameter] ?string $token = null, ?HttpClientInterface $client = null, ?EventDispatcherInterface $dispatcher = null)
     {
         $this->token = $token;
         $this->client = $client;
