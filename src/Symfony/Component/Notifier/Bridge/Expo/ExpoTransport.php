<?php

/*
 * This file is part of the Symfony package.
 *
 * (c) Fabien Potencier <fabien@symfony.com>
 *
 * For the full copyright and license information, please view the LICENSE
 * file that was distributed with this source code.
 */

namespace Symfony\Component\Notifier\Bridge\Expo;

use Symfony\Component\Notifier\Exception\InvalidArgumentException;
use Symfony\Component\Notifier\Exception\TransportException;
use Symfony\Component\Notifier\Exception\UnsupportedMessageTypeException;
use Symfony\Component\Notifier\Message\MessageInterface;
use Symfony\Component\Notifier\Message\PushMessage;
use Symfony\Component\Notifier\Message\SentMessage;
use Symfony\Component\Notifier\Transport\AbstractTransport;
use Symfony\Contracts\EventDispatcher\EventDispatcherInterface;
use Symfony\Contracts\HttpClient\Exception\TransportExceptionInterface;
use Symfony\Contracts\HttpClient\HttpClientInterface;

/**
 * @author Imad ZAIRIG <https://github.com/zairigimad>
 */
final class ExpoTransport extends AbstractTransport
{
    protected const HOST = 'exp.host/--/api/v2/push/send';

<<<<<<< HEAD
    public function __construct(
        #[\SensitiveParameter] private ?string $token = null,
        HttpClientInterface $client = null,
        EventDispatcherInterface $dispatcher = null,
    ) {
=======
    private ?string $token;

    public function __construct(#[\SensitiveParameter] ?string $token = null, ?HttpClientInterface $client = null, ?EventDispatcherInterface $dispatcher = null)
    {
        $this->token = $token;
        $this->client = $client;

>>>>>>> 6cd40eaa
        parent::__construct($client, $dispatcher);
    }

    public function __toString(): string
    {
        return sprintf('expo://%s', $this->getEndpoint());
    }

    public function supports(MessageInterface $message): bool
    {
        return $message instanceof PushMessage;
    }

    /**
     * @see https://docs.expo.dev/push-notifications/sending-notifications/#http2-api
     */
    protected function doSend(MessageInterface $message): SentMessage
    {
        if (!$message instanceof PushMessage) {
            throw new UnsupportedMessageTypeException(__CLASS__, PushMessage::class, $message);
        }

        $endpoint = sprintf('https://%s', $this->getEndpoint());
        $options = $message->getOptions()?->toArray() ?? [];
        $options['to'] ??= $message->getRecipientId();

        if (!$options['to']) {
            throw new InvalidArgumentException(sprintf('The "%s" transport required the "to" option to be set.', __CLASS__));
        }

        $options['title'] = $message->getSubject();
        $options['body'] = $message->getContent();
        $options['data'] ??= [];

        $response = $this->client->request('POST', $endpoint, [
            'headers' => [
                'Authorization' => $this->token ? sprintf('Bearer %s', $this->token) : null,
            ],
            'json' => array_filter($options),
        ]);

        try {
            $statusCode = $response->getStatusCode();
        } catch (TransportExceptionInterface $e) {
            throw new TransportException('Could not reach the remote Expo server.', $response, 0, $e);
        }

        $contentType = $response->getHeaders(false)['content-type'][0] ?? '';
        $result = str_starts_with($contentType, 'application/json') ? $response->toArray(false) : null;

        if (200 !== $statusCode) {
            $errorMessage = $result['error']['message'] ?? $response->getContent(false);

            throw new TransportException('Unable to post the Expo message: '.$errorMessage, $response);
        }

        $result ??= $response->toArray(false);

        if ('error' === $result['data']['status']) {
            throw new TransportException(sprintf('Unable to post the Expo message: "%s" (%s)', $result['data']['message'], $result['data']['details']['error']), $response);
        }

        $sentMessage = new SentMessage($message, (string) $this);
        $sentMessage->setMessageId($result['data']['id']);

        return $sentMessage;
    }
}<|MERGE_RESOLUTION|>--- conflicted
+++ resolved
@@ -29,21 +29,11 @@
 {
     protected const HOST = 'exp.host/--/api/v2/push/send';
 
-<<<<<<< HEAD
     public function __construct(
         #[\SensitiveParameter] private ?string $token = null,
-        HttpClientInterface $client = null,
-        EventDispatcherInterface $dispatcher = null,
+        ?HttpClientInterface $client = null,
+        ?EventDispatcherInterface $dispatcher = null,
     ) {
-=======
-    private ?string $token;
-
-    public function __construct(#[\SensitiveParameter] ?string $token = null, ?HttpClientInterface $client = null, ?EventDispatcherInterface $dispatcher = null)
-    {
-        $this->token = $token;
-        $this->client = $client;
-
->>>>>>> 6cd40eaa
         parent::__construct($client, $dispatcher);
     }
 
