<?php

/*
 * This file is part of the Symfony package.
 *
 * (c) Fabien Potencier <fabien@symfony.com>
 *
 * For the full copyright and license information, please view the LICENSE
 * file that was distributed with this source code.
 */

namespace Symfony\Component\Notifier\Bridge\MessageBird\Tests;

use Symfony\Component\HttpClient\MockHttpClient;
use Symfony\Component\Notifier\Bridge\MessageBird\MessageBirdOptions;
use Symfony\Component\Notifier\Bridge\MessageBird\MessageBirdTransport;
use Symfony\Component\Notifier\Message\ChatMessage;
use Symfony\Component\Notifier\Message\SmsMessage;
use Symfony\Component\Notifier\Test\TransportTestCase;
use Symfony\Component\Notifier\Tests\Transport\DummyMessage;
use Symfony\Contracts\HttpClient\HttpClientInterface;

final class MessageBirdTransportTest extends TransportTestCase
{
<<<<<<< HEAD
    public static function createTransport(HttpClientInterface $client = null): MessageBirdTransport
=======
    /**
     * @return MessageBirdTransport
     */
    public static function createTransport(?HttpClientInterface $client = null): TransportInterface
>>>>>>> 2a31f2dd
    {
        return new MessageBirdTransport('token', 'from', $client ?? new MockHttpClient());
    }

    public static function toStringProvider(): iterable
    {
        yield ['messagebird://rest.messagebird.com?from=from', self::createTransport()];
    }

    public static function supportedMessagesProvider(): iterable
    {
        yield [new SmsMessage('0611223344', 'Hello!')];
        yield [new SmsMessage('0611223344', 'Hello!', 'from', new MessageBirdOptions(['from' => 'foo']))];
    }

    public static function unsupportedMessagesProvider(): iterable
    {
        yield [new ChatMessage('Hello!')];
        yield [new DummyMessage()];
    }
}<|MERGE_RESOLUTION|>--- conflicted
+++ resolved
@@ -22,14 +22,7 @@
 
 final class MessageBirdTransportTest extends TransportTestCase
 {
-<<<<<<< HEAD
-    public static function createTransport(HttpClientInterface $client = null): MessageBirdTransport
-=======
-    /**
-     * @return MessageBirdTransport
-     */
-    public static function createTransport(?HttpClientInterface $client = null): TransportInterface
->>>>>>> 2a31f2dd
+    public static function createTransport(?HttpClientInterface $client = null): MessageBirdTransport
     {
         return new MessageBirdTransport('token', 'from', $client ?? new MockHttpClient());
     }
