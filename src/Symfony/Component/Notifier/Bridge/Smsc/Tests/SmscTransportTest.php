--- conflicted
+++ resolved
@@ -21,11 +21,7 @@
 
 final class SmscTransportTest extends TransportTestCase
 {
-<<<<<<< HEAD
-    public static function createTransport(HttpClientInterface $client = null): SmscTransport
-=======
-    public static function createTransport(?HttpClientInterface $client = null): TransportInterface
->>>>>>> 2a31f2dd
+    public static function createTransport(?HttpClientInterface $client = null): SmscTransport
     {
         return new SmscTransport('login', 'password', 'MyApp', $client ?? new MockHttpClient());
     }
