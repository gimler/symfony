--- conflicted
+++ resolved
@@ -31,11 +31,7 @@
     private string $token;
     private string $roomId;
 
-<<<<<<< HEAD
-    public function __construct(#[\SensitiveParameter] string $token, string $roomId, HttpClientInterface $client = null, EventDispatcherInterface $dispatcher = null)
-=======
-    public function __construct(string $token, string $roomId, ?HttpClientInterface $client = null, ?EventDispatcherInterface $dispatcher = null)
->>>>>>> 2a31f2dd
+    public function __construct(#[\SensitiveParameter] string $token, string $roomId, ?HttpClientInterface $client = null, ?EventDispatcherInterface $dispatcher = null)
     {
         $this->token = $token;
         $this->roomId = $roomId;
