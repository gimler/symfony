<?php

/*
 * This file is part of the Symfony package.
 *
 * (c) Fabien Potencier <fabien@symfony.com>
 *
 * For the full copyright and license information, please view the LICENSE
 * file that was distributed with this source code.
 */

namespace Symfony\Component\Notifier\Bridge\MessageMedia;

use Symfony\Component\Notifier\Exception\TransportException;
use Symfony\Component\Notifier\Exception\UnsupportedMessageTypeException;
use Symfony\Component\Notifier\Message\MessageInterface;
use Symfony\Component\Notifier\Message\SentMessage;
use Symfony\Component\Notifier\Message\SmsMessage;
use Symfony\Component\Notifier\Transport\AbstractTransport;
use Symfony\Contracts\EventDispatcher\EventDispatcherInterface;
use Symfony\Contracts\HttpClient\Exception\DecodingExceptionInterface;
use Symfony\Contracts\HttpClient\Exception\TransportExceptionInterface;
use Symfony\Contracts\HttpClient\HttpClientInterface;

/**
 * @author Adrian Nguyen <vuphuong87@gmail.com>
 */
final class MessageMediaTransport extends AbstractTransport
{
    protected const HOST = 'api.messagemedia.com';

    private string $apiKey;
    private string $apiSecret;
    private ?string $from;

<<<<<<< HEAD
    public function __construct(string $apiKey, #[\SensitiveParameter] string $apiSecret, string $from = null, HttpClientInterface $client = null, EventDispatcherInterface $dispatcher = null)
=======
    public function __construct(string $apiKey, #[\SensitiveParameter] string $apiSecret, ?string $from = null, ?HttpClientInterface $client = null, ?EventDispatcherInterface $dispatcher = null)
>>>>>>> a44829e2
    {
        $this->apiKey = $apiKey;
        $this->apiSecret = $apiSecret;
        $this->from = $from;

        parent::__construct($client, $dispatcher);
    }

    public function __toString(): string
    {
        if (null !== $this->from) {
            return sprintf('messagemedia://%s?from=%s', $this->getEndpoint(), $this->from);
        }

        return sprintf('messagemedia://%s', $this->getEndpoint());
    }

    public function supports(MessageInterface $message): bool
    {
        return $message instanceof SmsMessage && (null === $message->getOptions() || $message->getOptions() instanceof MessageMediaOptions);
    }

    protected function doSend(MessageInterface $message): SentMessage
    {
        if (!$message instanceof SmsMessage) {
            throw new UnsupportedMessageTypeException(__CLASS__, SmsMessage::class, $message);
        }

        $options = $message->getOptions()?->toArray() ?? [];
        $options['source_number'] = $message->getFrom() ?: $this->from;
        $options['destination_number'] = $message->getPhone();
        $options['content'] = $message->getSubject();

        $endpoint = sprintf('https://%s/v1/messages', $this->getEndpoint());
        $response = $this->client->request('POST', $endpoint, [
            'auth_basic' => [$this->apiKey, $this->apiSecret],
            'json' => [
                'messages' => [
                    array_filter($options),
                ],
            ],
        ]);

        try {
            $statusCode = $response->getStatusCode();
        } catch (TransportExceptionInterface $e) {
            throw new TransportException('Could not reach the remote MessageMedia server.', $response, 0, $e);
        }

        if (202 === $statusCode) {
            $result = $response->toArray(false)['messages'][0];
            $sentMessage = new SentMessage($message, (string) $this);
            $sentMessage->setMessageId($result['message_id']);

            return $sentMessage;
        }

        try {
            $error = $response->toArray(false);

            $errorMessage = $error['details'][0] ?? ($error['message'] ?? 'Unknown reason');
        } catch (DecodingExceptionInterface|TransportExceptionInterface) {
            $errorMessage = 'Unknown reason';
        }

        throw new TransportException(sprintf('Unable to send the SMS: "%s".', $errorMessage), $response);
    }
}<|MERGE_RESOLUTION|>--- conflicted
+++ resolved
@@ -33,11 +33,7 @@
     private string $apiSecret;
     private ?string $from;
 
-<<<<<<< HEAD
-    public function __construct(string $apiKey, #[\SensitiveParameter] string $apiSecret, string $from = null, HttpClientInterface $client = null, EventDispatcherInterface $dispatcher = null)
-=======
     public function __construct(string $apiKey, #[\SensitiveParameter] string $apiSecret, ?string $from = null, ?HttpClientInterface $client = null, ?EventDispatcherInterface $dispatcher = null)
->>>>>>> a44829e2
     {
         $this->apiKey = $apiKey;
         $this->apiSecret = $apiSecret;
