--- conflicted
+++ resolved
@@ -19,12 +19,8 @@
 use Symfony\Component\Notifier\Message\ChatMessage;
 use Symfony\Component\Notifier\Message\SmsMessage;
 use Symfony\Component\Notifier\Test\TransportTestCase;
-<<<<<<< HEAD
-=======
 use Symfony\Component\Notifier\Tests\Fixtures\DummyHttpClient;
 use Symfony\Component\Notifier\Tests\Fixtures\DummyMessage;
-use Symfony\Component\Notifier\Transport\TransportInterface;
->>>>>>> a9c2bce6
 use Symfony\Contracts\HttpClient\HttpClientInterface;
 use Symfony\Contracts\HttpClient\ResponseInterface;
 
@@ -33,14 +29,7 @@
  */
 final class FirebaseTransportTest extends TransportTestCase
 {
-<<<<<<< HEAD
-    public function createTransport(HttpClientInterface $client = null): FirebaseTransport
-=======
-    /**
-     * @return FirebaseTransport
-     */
-    public static function createTransport(HttpClientInterface $client = null): TransportInterface
->>>>>>> a9c2bce6
+    public static function createTransport(HttpClientInterface $client = null): FirebaseTransport
     {
         return new FirebaseTransport('username:password', $client ?? new DummyHttpClient());
     }
