--- conflicted
+++ resolved
@@ -33,11 +33,7 @@
     private $apiKey;
     private $defaultRecipientId;
 
-<<<<<<< HEAD
-    public function __construct(string $appId, #[\SensitiveParameter] string $apiKey, string $defaultRecipientId = null, HttpClientInterface $client = null, EventDispatcherInterface $dispatcher = null)
-=======
-    public function __construct(string $appId, string $apiKey, ?string $defaultRecipientId = null, ?HttpClientInterface $client = null, ?EventDispatcherInterface $dispatcher = null)
->>>>>>> 2a31f2dd
+    public function __construct(string $appId, #[\SensitiveParameter] string $apiKey, ?string $defaultRecipientId = null, ?HttpClientInterface $client = null, ?EventDispatcherInterface $dispatcher = null)
     {
         $this->appId = $appId;
         $this->apiKey = $apiKey;
