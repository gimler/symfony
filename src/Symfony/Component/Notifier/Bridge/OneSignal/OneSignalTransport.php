<?php

/*
 * This file is part of the Symfony package.
 *
 * (c) Fabien Potencier <fabien@symfony.com>
 *
 * For the full copyright and license information, please view the LICENSE
 * file that was distributed with this source code.
 */

namespace Symfony\Component\Notifier\Bridge\OneSignal;

use Symfony\Component\Notifier\Exception\LogicException;
use Symfony\Component\Notifier\Exception\TransportException;
use Symfony\Component\Notifier\Exception\UnsupportedMessageTypeException;
use Symfony\Component\Notifier\Message\MessageInterface;
use Symfony\Component\Notifier\Message\PushMessage;
use Symfony\Component\Notifier\Message\SentMessage;
use Symfony\Component\Notifier\Transport\AbstractTransport;
use Symfony\Contracts\EventDispatcher\EventDispatcherInterface;
use Symfony\Contracts\HttpClient\Exception\TransportExceptionInterface;
use Symfony\Contracts\HttpClient\HttpClientInterface;

/**
 * @author Tomas Norkūnas <norkunas.tom@gmail.com>
 */
final class OneSignalTransport extends AbstractTransport
{
    protected const HOST = 'onesignal.com';

<<<<<<< HEAD
    public function __construct(
        private string $appId,
        #[\SensitiveParameter] private string $apiKey,
        private ?string $defaultRecipientId = null,
        HttpClientInterface $client = null,
        EventDispatcherInterface $dispatcher = null,
)
=======
    private string $appId;
    private string $apiKey;
    private ?string $defaultRecipientId;

    public function __construct(string $appId, #[\SensitiveParameter] string $apiKey, ?string $defaultRecipientId = null, ?HttpClientInterface $client = null, ?EventDispatcherInterface $dispatcher = null)
>>>>>>> 6cd40eaa
    {
        parent::__construct($client, $dispatcher);
    }

    public function __toString(): string
    {
        if (null === $this->defaultRecipientId) {
            return sprintf('onesignal://%s@%s', urlencode($this->appId), $this->getEndpoint());
        }

        return sprintf('onesignal://%s@%s?recipientId=%s', urlencode($this->appId), $this->getEndpoint(), $this->defaultRecipientId);
    }

    public function supports(MessageInterface $message): bool
    {
        return $message instanceof PushMessage && (null === $message->getOptions() || $message->getOptions() instanceof OneSignalOptions);
    }

    /**
     * @see https://documentation.onesignal.com/reference/create-notification
     */
    protected function doSend(MessageInterface $message): SentMessage
    {
        if (!$message instanceof PushMessage) {
            throw new UnsupportedMessageTypeException(__CLASS__, PushMessage::class, $message);
        }

        if (!($options = $message->getOptions()) && $notification = $message->getNotification()) {
            $options = OneSignalOptions::fromNotification($notification);
        }

        $recipientId = $message->getRecipientId() ?? $this->defaultRecipientId;

        if (null === $recipientId) {
            throw new LogicException(sprintf('The "%s" transport should have configured `defaultRecipientId` via DSN or provided with message options.', __CLASS__));
        }

        $options = $options?->toArray() ?? [];
        $options['app_id'] = $this->appId;
        if ($options['is_external_user_id'] ?? false) {
            $options['include_aliases'] = [
                'external_id' => [$recipientId],
            ];
            $options['target_channel'] = 'push';
            unset($options['is_external_user_id']);
        } else {
            $options['include_subscription_ids'] = [$recipientId];
        }
        $options['headings'] ??= ['en' => $message->getSubject()];
        $options['contents'] ??= ['en' => $message->getContent()];

        $response = $this->client->request('POST', 'https://'.$this->getEndpoint().'/api/v1/notifications', [
            'headers' => [
                'Accept' => 'application/json',
                'Authorization' => 'Basic '.$this->apiKey,
            ],
            'json' => $options,
        ]);

        try {
            $statusCode = $response->getStatusCode();
        } catch (TransportExceptionInterface $e) {
            throw new TransportException('Could not reach the remote OneSignal server.', $response, 0, $e);
        }

        if (200 !== $statusCode) {
            throw new TransportException(sprintf('Unable to send the OneSignal push notification: "%s".', $response->getContent(false)), $response);
        }

        $result = $response->toArray(false);

        if (empty($result['id'])) {
            throw new TransportException(sprintf('Unable to send the OneSignal push notification: "%s".', $response->getContent(false)), $response);
        }

        $sentMessage = new SentMessage($message, (string) $this);
        $sentMessage->setMessageId($result['id']);

        return $sentMessage;
    }
}<|MERGE_RESOLUTION|>--- conflicted
+++ resolved
@@ -29,21 +29,13 @@
 {
     protected const HOST = 'onesignal.com';
 
-<<<<<<< HEAD
     public function __construct(
         private string $appId,
         #[\SensitiveParameter] private string $apiKey,
         private ?string $defaultRecipientId = null,
-        HttpClientInterface $client = null,
-        EventDispatcherInterface $dispatcher = null,
+        ?HttpClientInterface $client = null,
+        ?EventDispatcherInterface $dispatcher = null,
 )
-=======
-    private string $appId;
-    private string $apiKey;
-    private ?string $defaultRecipientId;
-
-    public function __construct(string $appId, #[\SensitiveParameter] string $apiKey, ?string $defaultRecipientId = null, ?HttpClientInterface $client = null, ?EventDispatcherInterface $dispatcher = null)
->>>>>>> 6cd40eaa
     {
         parent::__construct($client, $dispatcher);
     }
