--- conflicted
+++ resolved
@@ -24,23 +24,14 @@
 {
     protected const HOST = 'api.orange.com';
 
-<<<<<<< HEAD
     public function __construct(
         private string $clientID,
         #[\SensitiveParameter] private string $clientSecret,
         private string $from,
         private ?string $senderName = null,
-        HttpClientInterface $client = null,
-        EventDispatcherInterface $dispatcher = null,
+        ?HttpClientInterface $client = null,
+        ?EventDispatcherInterface $dispatcher = null,
     )
-=======
-    private string $clientID;
-    private string $clientSecret;
-    private string $from;
-    private ?string $senderName;
-
-    public function __construct(string $clientID, #[\SensitiveParameter] string $clientSecret, string $from, ?string $senderName = null, ?HttpClientInterface $client = null, ?EventDispatcherInterface $dispatcher = null)
->>>>>>> 6cd40eaa
     {
         parent::__construct($client, $dispatcher);
     }
