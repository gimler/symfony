--- conflicted
+++ resolved
@@ -23,17 +23,11 @@
     "require": {
         "php": ">=8.1",
         "symfony/http-client": "^5.4|^6.0",
-<<<<<<< HEAD
         "symfony/notifier": "^6.2"
     },
     "require-dev": {
-        "symfony/mailer": "^5.4|^6.0",
-        "symfony/event-dispatcher": "^5.4|^6.0",
-        "psr/log": "^1|^2|^3"
-=======
-        "symfony/notifier": "^6.2",
+        "psr/log": "^1|^2|^3",
         "symfony/mailer": "^5.4|^6.0"
->>>>>>> 6a3d23bd
     },
     "autoload": {
         "psr-4": { "Symfony\\Component\\Notifier\\Bridge\\FakeChat\\": "" },
