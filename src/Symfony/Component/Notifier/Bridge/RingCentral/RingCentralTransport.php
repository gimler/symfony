--- conflicted
+++ resolved
@@ -32,13 +32,8 @@
     public function __construct(
         #[\SensitiveParameter] private readonly string $apiToken,
         private readonly string $from,
-<<<<<<< HEAD
-        HttpClientInterface $client = null,
-        EventDispatcherInterface $dispatcher = null,
-=======
         ?HttpClientInterface $client = null,
-        ?EventDispatcherInterface $dispatcher = null
->>>>>>> 6cd40eaa
+        ?EventDispatcherInterface $dispatcher = null,
     ) {
         parent::__construct($client, $dispatcher);
     }
