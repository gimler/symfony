--- conflicted
+++ resolved
@@ -44,11 +44,7 @@
      *                                 Subsequent messages with the same thread identifier will be posted into the same thread.
      *                                 {@see https://developers.google.com/hangouts/chat/reference/rest/v1/spaces.messages/create#query-parameters}
      */
-<<<<<<< HEAD
-    public function __construct(string $space, string $accessKey, #[\SensitiveParameter] string $accessToken, string $threadKey = null, HttpClientInterface $client = null, EventDispatcherInterface $dispatcher = null)
-=======
-    public function __construct(string $space, string $accessKey, string $accessToken, ?string $threadKey = null, ?HttpClientInterface $client = null, ?EventDispatcherInterface $dispatcher = null)
->>>>>>> 2a31f2dd
+    public function __construct(string $space, string $accessKey, #[\SensitiveParameter] string $accessToken, ?string $threadKey = null, ?HttpClientInterface $client = null, ?EventDispatcherInterface $dispatcher = null)
     {
         $this->space = $space;
         $this->accessKey = $accessKey;
