--- conflicted
+++ resolved
@@ -104,13 +104,7 @@
         Bridge\Zulip\ZulipTransportFactory::class,
     ];
 
-<<<<<<< HEAD
-    public static function fromDsn(#[\SensitiveParameter] string $dsn, EventDispatcherInterface $dispatcher = null, HttpClientInterface $client = null): TransportInterface
-=======
-    private iterable $factories;
-
     public static function fromDsn(#[\SensitiveParameter] string $dsn, ?EventDispatcherInterface $dispatcher = null, ?HttpClientInterface $client = null): TransportInterface
->>>>>>> 6cd40eaa
     {
         $factory = new self(self::getDefaultFactories($dispatcher, $client));
 
