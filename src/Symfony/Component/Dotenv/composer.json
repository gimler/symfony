--- conflicted
+++ resolved
@@ -16,13 +16,8 @@
         }
     ],
     "require": {
-<<<<<<< HEAD
         "php": ">=7.2.5",
-        "symfony/deprecation-contracts": "^2.1",
-        "symfony/polyfill-php80": "^1.16"
-=======
-        "php": ">=7.1.3"
->>>>>>> 192e360e
+        "symfony/deprecation-contracts": "^2.1"
     },
     "require-dev": {
         "symfony/process": "^4.4|^5.0"
