{
    "name": "symfony/property-info",
    "type": "library",
    "description": "Symfony Property Info Component",
    "keywords": [
        "property",
        "type",
        "PHPDoc",
        "symfony",
        "validator",
        "doctrine"
    ],
    "homepage": "https://symfony.com",
    "license": "MIT",
    "authors": [
        {
            "name": "Kévin Dunglas",
            "email": "dunglas@gmail.com"
        },
        {
            "name": "Symfony Community",
            "homepage": "https://symfony.com/contributors"
        }
    ],
    "require": {
<<<<<<< HEAD
        "php": ">=5.5.9",
        "symfony/inflector": "~3.1|~4.0"
=======
        "php": "^5.5.9|>=7.0.8",
        "symfony/inflector": "~3.1"
>>>>>>> a479583a
    },
    "require-dev": {
        "symfony/serializer": "~2.8|~3.0|~4.0",
        "symfony/cache": "~3.1|~4.0",
        "symfony/dependency-injection": "~3.3|~4.0",
        "phpdocumentor/reflection-docblock": "^3.0",
        "doctrine/annotations": "~1.0"
    },
    "conflict": {
        "phpdocumentor/reflection-docblock": "<3.0||>=3.2.0",
        "phpdocumentor/type-resolver": "<0.2.0",
        "symfony/dependency-injection": "<3.3"
    },
    "suggest": {
        "psr/cache-implementation": "To cache results",
        "symfony/doctrine-bridge": "To use Doctrine metadata",
        "phpdocumentor/reflection-docblock": "To use the PHPDoc",
        "symfony/serializer": "To use Serializer metadata"
    },
    "autoload": {
        "psr-4": { "Symfony\\Component\\PropertyInfo\\": "" },
        "exclude-from-classmap": [
            "/Tests/"
        ]
    },
    "minimum-stability": "dev",
    "extra": {
        "branch-alias": {
            "dev-master": "3.4-dev"
        }
    }
}<|MERGE_RESOLUTION|>--- conflicted
+++ resolved
@@ -23,13 +23,8 @@
         }
     ],
     "require": {
-<<<<<<< HEAD
-        "php": ">=5.5.9",
+        "php": "^5.5.9|>=7.0.8",
         "symfony/inflector": "~3.1|~4.0"
-=======
-        "php": "^5.5.9|>=7.0.8",
-        "symfony/inflector": "~3.1"
->>>>>>> a479583a
     },
     "require-dev": {
         "symfony/serializer": "~2.8|~3.0|~4.0",
