--- conflicted
+++ resolved
@@ -172,14 +172,10 @@
             return [$docType, null];
         }
 
-<<<<<<< HEAD
-        return ['object', substr($docType, 1)]; // substr to strip the namespace's `\`-prefix
-=======
         if (\in_array($docType, ['parent', 'self', 'static'], true)) {
             return ['object', $docType];
         }
 
-        return ['object', substr($docType, 1)];
->>>>>>> 1a5aec14
+        return ['object', substr($docType, 1)]; // substr to strip the namespace's `\`-prefix
     }
 }