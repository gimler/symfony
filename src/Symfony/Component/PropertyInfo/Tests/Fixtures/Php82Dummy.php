--- conflicted
+++ resolved
@@ -17,9 +17,7 @@
 
     public false $false = false;
 
-<<<<<<< HEAD
     public true $true = true;
-=======
+
     public (\Traversable&\Countable)|null $someCollection = null;
->>>>>>> aabc22b8
 }