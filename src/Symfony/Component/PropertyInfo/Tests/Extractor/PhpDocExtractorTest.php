<?php

/*
 * This file is part of the Symfony package.
 *
 * (c) Fabien Potencier <fabien@symfony.com>
 *
 * For the full copyright and license information, please view the LICENSE
 * file that was distributed with this source code.
 */

namespace Symfony\Component\PropertyInfo\Tests\Extractor;

use phpDocumentor\Reflection\Types\Collection;
use PHPUnit\Framework\TestCase;
use Symfony\Component\PropertyInfo\Extractor\PhpDocExtractor;
use Symfony\Component\PropertyInfo\Tests\Fixtures\Dummy;
use Symfony\Component\PropertyInfo\Tests\Fixtures\ParentDummy;
use Symfony\Component\PropertyInfo\Tests\Fixtures\PseudoTypeDummy;
use Symfony\Component\PropertyInfo\Tests\Fixtures\TraitUsage\DummyUsedInTrait;
use Symfony\Component\PropertyInfo\Tests\Fixtures\TraitUsage\DummyUsingTrait;
use Symfony\Component\PropertyInfo\Type;

/**
 * @author Kévin Dunglas <dunglas@gmail.com>
 */
class PhpDocExtractorTest extends TestCase
{
    /**
     * @var PhpDocExtractor
     */
    private $extractor;

    protected function setUp(): void
    {
        $this->extractor = new PhpDocExtractor();
    }

    /**
     * @dataProvider typesProvider
     */
    public function testExtract($property, array $type = null, $shortDescription, $longDescription)
    {
        $this->assertEquals($type, $this->extractor->getTypes('Symfony\Component\PropertyInfo\Tests\Fixtures\Dummy', $property));
        $this->assertSame($shortDescription, $this->extractor->getShortDescription('Symfony\Component\PropertyInfo\Tests\Fixtures\Dummy', $property));
        $this->assertSame($longDescription, $this->extractor->getLongDescription('Symfony\Component\PropertyInfo\Tests\Fixtures\Dummy', $property));
    }

    public function testParamTagTypeIsOmitted()
    {
        $this->assertNull($this->extractor->getTypes(OmittedParamTagTypeDocBlock::class, 'omittedType'));
    }

    public function invalidTypesProvider()
    {
        return [
            'pub' => ['pub', null, null],
            'stat' => ['stat', null, null],
            'foo' => ['foo', 'Foo.', null],
            'bar' => ['bar', 'Bar.', null],
        ];
    }

    /**
     * @dataProvider invalidTypesProvider
     */
    public function testInvalid($property, $shortDescription, $longDescription)
    {
        $this->assertNull($this->extractor->getTypes('Symfony\Component\PropertyInfo\Tests\Fixtures\InvalidDummy', $property));
        $this->assertSame($shortDescription, $this->extractor->getShortDescription('Symfony\Component\PropertyInfo\Tests\Fixtures\InvalidDummy', $property));
        $this->assertSame($longDescription, $this->extractor->getLongDescription('Symfony\Component\PropertyInfo\Tests\Fixtures\InvalidDummy', $property));
    }

    /**
     * @dataProvider typesWithNoPrefixesProvider
     */
    public function testExtractTypesWithNoPrefixes($property, array $type = null)
    {
        $noPrefixExtractor = new PhpDocExtractor(null, [], [], []);

        $this->assertEquals($type, $noPrefixExtractor->getTypes('Symfony\Component\PropertyInfo\Tests\Fixtures\Dummy', $property));
    }

    public function typesProvider()
    {
        return [
            ['foo', null, 'Short description.', 'Long description.'],
            ['bar', [new Type(Type::BUILTIN_TYPE_STRING)], 'This is bar', null],
            ['baz', [new Type(Type::BUILTIN_TYPE_INT)], 'Should be used.', null],
            ['foo2', [new Type(Type::BUILTIN_TYPE_FLOAT)], null, null],
            ['foo3', [new Type(Type::BUILTIN_TYPE_CALLABLE)], null, null],
            ['foo4', [new Type(Type::BUILTIN_TYPE_NULL)], null, null],
            ['foo5', null, null, null],
            [
                'files',
                [
                    new Type(Type::BUILTIN_TYPE_ARRAY, false, null, true, new Type(Type::BUILTIN_TYPE_INT), new Type(Type::BUILTIN_TYPE_OBJECT, false, 'SplFileInfo')),
                    new Type(Type::BUILTIN_TYPE_RESOURCE),
                ],
                null,
                null,
            ],
            ['bal', [new Type(Type::BUILTIN_TYPE_OBJECT, false, 'DateTime')], null, null],
            ['parent', [new Type(Type::BUILTIN_TYPE_OBJECT, false, 'Symfony\Component\PropertyInfo\Tests\Fixtures\ParentDummy')], null, null],
            ['collection', [new Type(Type::BUILTIN_TYPE_ARRAY, false, null, true, new Type(Type::BUILTIN_TYPE_INT), new Type(Type::BUILTIN_TYPE_OBJECT, false, 'DateTime'))], null, null],
            ['nestedCollection', [new Type(Type::BUILTIN_TYPE_ARRAY, false, null, true, new Type(Type::BUILTIN_TYPE_INT), new Type(Type::BUILTIN_TYPE_ARRAY, false, null, true, new Type(Type::BUILTIN_TYPE_INT), new Type(Type::BUILTIN_TYPE_STRING, false)))], null, null],
            ['mixedCollection', [new Type(Type::BUILTIN_TYPE_ARRAY, false, null, true, null, null)], null, null],
            ['a', [new Type(Type::BUILTIN_TYPE_INT)], 'A.', null],
            ['b', [new Type(Type::BUILTIN_TYPE_OBJECT, true, 'Symfony\Component\PropertyInfo\Tests\Fixtures\ParentDummy')], 'B.', null],
            ['c', [new Type(Type::BUILTIN_TYPE_BOOL, true)], null, null],
            ['ct', [new Type(Type::BUILTIN_TYPE_TRUE, true)], null, null],
            ['cf', [new Type(Type::BUILTIN_TYPE_FALSE, true)], null, null],
            ['d', [new Type(Type::BUILTIN_TYPE_BOOL)], null, null],
            ['dt', [new Type(Type::BUILTIN_TYPE_TRUE)], null, null],
            ['df', [new Type(Type::BUILTIN_TYPE_FALSE)], null, null],
            ['e', [new Type(Type::BUILTIN_TYPE_ARRAY, false, null, true, new Type(Type::BUILTIN_TYPE_INT), new Type(Type::BUILTIN_TYPE_RESOURCE))], null, null],
            ['f', [new Type(Type::BUILTIN_TYPE_ARRAY, false, null, true, new Type(Type::BUILTIN_TYPE_INT), new Type(Type::BUILTIN_TYPE_OBJECT, false, 'DateTime'))], null, null],
            ['g', [new Type(Type::BUILTIN_TYPE_ARRAY, true, null, true)], 'Nullable array.', null],
            ['h', [new Type(Type::BUILTIN_TYPE_STRING, true)], null, null],
            ['i', [new Type(Type::BUILTIN_TYPE_STRING, true), new Type(Type::BUILTIN_TYPE_INT, true)], null, null],
            ['j', [new Type(Type::BUILTIN_TYPE_OBJECT, true, 'DateTime')], null, null],
            ['nullableCollectionOfNonNullableElements', [new Type(Type::BUILTIN_TYPE_ARRAY, true, null, true, new Type(Type::BUILTIN_TYPE_INT), new Type(Type::BUILTIN_TYPE_INT, false))], null, null],
            ['donotexist', null, null, null],
            ['staticGetter', null, null, null],
            ['staticSetter', null, null, null],
            ['emptyVar', null, 'This should not be removed.', null],
            ['arrayWithKeys', [new Type(Type::BUILTIN_TYPE_ARRAY, false, null, true, new Type(Type::BUILTIN_TYPE_STRING), new Type(Type::BUILTIN_TYPE_STRING))], null, null],
            ['arrayOfMixed', [new Type(Type::BUILTIN_TYPE_ARRAY, false, null, true, new Type(Type::BUILTIN_TYPE_STRING), null)], null, null],
            ['listOfStrings', [new Type(Type::BUILTIN_TYPE_ARRAY, false, null, true, new Type(Type::BUILTIN_TYPE_INT), new Type(Type::BUILTIN_TYPE_STRING))], null, null],
            ['self', [new Type(Type::BUILTIN_TYPE_OBJECT, false, Dummy::class)], null, null],
        ];
    }

    /**
     * @dataProvider provideCollectionTypes
     */
    public function testExtractCollection($property, array $type = null, $shortDescription, $longDescription)
    {
        if (!class_exists(Collection::class)) {
            $this->markTestSkipped('Collections are not implemented in current phpdocumentor/type-resolver version');
        }

        $this->testExtract($property, $type, $shortDescription, $longDescription);
    }

    public function provideCollectionTypes()
    {
        return [
            ['iteratorCollection', [new Type(Type::BUILTIN_TYPE_OBJECT, false, 'Iterator', true, null, new Type(Type::BUILTIN_TYPE_STRING))], null, null],
            ['iteratorCollectionWithKey', [new Type(Type::BUILTIN_TYPE_OBJECT, false, 'Iterator', true, new Type(Type::BUILTIN_TYPE_INT), new Type(Type::BUILTIN_TYPE_STRING))], null, null],
            [
                'nestedIterators',
                [new Type(
                    Type::BUILTIN_TYPE_OBJECT,
                    false,
                    'Iterator',
                    true,
                    new Type(Type::BUILTIN_TYPE_INT),
                    new Type(Type::BUILTIN_TYPE_OBJECT, false, 'Iterator', true, new Type(Type::BUILTIN_TYPE_INT), new Type(Type::BUILTIN_TYPE_STRING))
                )],
                null,
                null,
            ],
            [
                'arrayWithKeys',
                [new Type(
                    Type::BUILTIN_TYPE_ARRAY,
                    false,
                    null,
                    true,
                    new Type(Type::BUILTIN_TYPE_STRING),
                    new Type(Type::BUILTIN_TYPE_STRING)
                )],
                null,
                null,
            ],
            [
                'arrayWithKeysAndComplexValue',
                [new Type(
                    Type::BUILTIN_TYPE_ARRAY,
                    false,
                    null,
                    true,
                    new Type(Type::BUILTIN_TYPE_STRING),
                    new Type(
                        Type::BUILTIN_TYPE_ARRAY,
                        true,
                        null,
                        true,
                        new Type(Type::BUILTIN_TYPE_INT),
                        new Type(Type::BUILTIN_TYPE_STRING, true)
                    )
                )],
                null,
                null,
            ],
        ];
    }

    /**
     * @dataProvider typesWithCustomPrefixesProvider
     */
    public function testExtractTypesWithCustomPrefixes($property, array $type = null)
    {
        $customExtractor = new PhpDocExtractor(null, ['add', 'remove'], ['is', 'can']);

        $this->assertEquals($type, $customExtractor->getTypes('Symfony\Component\PropertyInfo\Tests\Fixtures\Dummy', $property));
    }

    public function typesWithCustomPrefixesProvider()
    {
        return [
            ['foo', null, 'Short description.', 'Long description.'],
            ['bar', [new Type(Type::BUILTIN_TYPE_STRING)], 'This is bar', null],
            ['baz', [new Type(Type::BUILTIN_TYPE_INT)], 'Should be used.', null],
            ['foo2', [new Type(Type::BUILTIN_TYPE_FLOAT)], null, null],
            ['foo3', [new Type(Type::BUILTIN_TYPE_CALLABLE)], null, null],
            ['foo4', [new Type(Type::BUILTIN_TYPE_NULL)], null, null],
            ['foo5', null, null, null],
            [
                'files',
                [
                    new Type(Type::BUILTIN_TYPE_ARRAY, false, null, true, new Type(Type::BUILTIN_TYPE_INT), new Type(Type::BUILTIN_TYPE_OBJECT, false, 'SplFileInfo')),
                    new Type(Type::BUILTIN_TYPE_RESOURCE),
                ],
                null,
                null,
            ],
            ['bal', [new Type(Type::BUILTIN_TYPE_OBJECT, false, 'DateTime')], null, null],
            ['parent', [new Type(Type::BUILTIN_TYPE_OBJECT, false, 'Symfony\Component\PropertyInfo\Tests\Fixtures\ParentDummy')], null, null],
            ['collection', [new Type(Type::BUILTIN_TYPE_ARRAY, false, null, true, new Type(Type::BUILTIN_TYPE_INT), new Type(Type::BUILTIN_TYPE_OBJECT, false, 'DateTime'))], null, null],
            ['nestedCollection', [new Type(Type::BUILTIN_TYPE_ARRAY, false, null, true, new Type(Type::BUILTIN_TYPE_INT), new Type(Type::BUILTIN_TYPE_ARRAY, false, null, true, new Type(Type::BUILTIN_TYPE_INT), new Type(Type::BUILTIN_TYPE_STRING, false)))], null, null],
            ['mixedCollection', [new Type(Type::BUILTIN_TYPE_ARRAY, false, null, true, null, null)], null, null],
            ['a', null, 'A.', null],
            ['b', null, 'B.', null],
            ['c', [new Type(Type::BUILTIN_TYPE_BOOL, true)], null, null],
            ['d', [new Type(Type::BUILTIN_TYPE_BOOL)], null, null],
            ['e', [new Type(Type::BUILTIN_TYPE_ARRAY, false, null, true, new Type(Type::BUILTIN_TYPE_INT), new Type(Type::BUILTIN_TYPE_RESOURCE))], null, null],
            ['f', [new Type(Type::BUILTIN_TYPE_ARRAY, false, null, true, new Type(Type::BUILTIN_TYPE_INT), new Type(Type::BUILTIN_TYPE_OBJECT, false, 'DateTime'))], null, null],
            ['g', [new Type(Type::BUILTIN_TYPE_ARRAY, true, null, true)], 'Nullable array.', null],
            ['h', [new Type(Type::BUILTIN_TYPE_STRING, true)], null, null],
            ['i', [new Type(Type::BUILTIN_TYPE_STRING, true), new Type(Type::BUILTIN_TYPE_INT, true)], null, null],
            ['j', [new Type(Type::BUILTIN_TYPE_OBJECT, true, 'DateTime')], null, null],
            ['nullableCollectionOfNonNullableElements', [new Type(Type::BUILTIN_TYPE_ARRAY, true, null, true, new Type(Type::BUILTIN_TYPE_INT), new Type(Type::BUILTIN_TYPE_INT, false))], null, null],
            ['donotexist', null, null, null],
            ['staticGetter', null, null, null],
            ['staticSetter', null, null, null],
        ];
    }

    public function typesWithNoPrefixesProvider()
    {
        return [
            ['foo', null, 'Short description.', 'Long description.'],
            ['bar', [new Type(Type::BUILTIN_TYPE_STRING)], 'This is bar', null],
            ['baz', [new Type(Type::BUILTIN_TYPE_INT)], 'Should be used.', null],
            ['foo2', [new Type(Type::BUILTIN_TYPE_FLOAT)], null, null],
            ['foo3', [new Type(Type::BUILTIN_TYPE_CALLABLE)], null, null],
            ['foo4', [new Type(Type::BUILTIN_TYPE_NULL)], null, null],
            ['foo5', null, null, null],
            [
                'files',
                [
                    new Type(Type::BUILTIN_TYPE_ARRAY, false, null, true, new Type(Type::BUILTIN_TYPE_INT), new Type(Type::BUILTIN_TYPE_OBJECT, false, 'SplFileInfo')),
                    new Type(Type::BUILTIN_TYPE_RESOURCE),
                ],
                null,
                null,
            ],
            ['bal', [new Type(Type::BUILTIN_TYPE_OBJECT, false, 'DateTime')], null, null],
            ['parent', [new Type(Type::BUILTIN_TYPE_OBJECT, false, 'Symfony\Component\PropertyInfo\Tests\Fixtures\ParentDummy')], null, null],
            ['collection', [new Type(Type::BUILTIN_TYPE_ARRAY, false, null, true, new Type(Type::BUILTIN_TYPE_INT), new Type(Type::BUILTIN_TYPE_OBJECT, false, 'DateTime'))], null, null],
            ['nestedCollection', [new Type(Type::BUILTIN_TYPE_ARRAY, false, null, true, new Type(Type::BUILTIN_TYPE_INT), new Type(Type::BUILTIN_TYPE_ARRAY, false, null, true, new Type(Type::BUILTIN_TYPE_INT), new Type(Type::BUILTIN_TYPE_STRING, false)))], null, null],
            ['mixedCollection', [new Type(Type::BUILTIN_TYPE_ARRAY, false, null, true, null, null)], null, null],
            ['a', null, 'A.', null],
            ['b', null, 'B.', null],
            ['c', null, null, null],
            ['d', null, null, null],
            ['e', null, null, null],
            ['f', null, null, null],
            ['g', [new Type(Type::BUILTIN_TYPE_ARRAY, true, null, true)], 'Nullable array.', null],
            ['h', [new Type(Type::BUILTIN_TYPE_STRING, true)], null, null],
            ['i', [new Type(Type::BUILTIN_TYPE_STRING, true), new Type(Type::BUILTIN_TYPE_INT, true)], null, null],
            ['j', [new Type(Type::BUILTIN_TYPE_OBJECT, true, 'DateTime')], null, null],
            ['nullableCollectionOfNonNullableElements', [new Type(Type::BUILTIN_TYPE_ARRAY, true, null, true, new Type(Type::BUILTIN_TYPE_INT), new Type(Type::BUILTIN_TYPE_INT, false))], null, null],
            ['donotexist', null, null, null],
            ['staticGetter', null, null, null],
            ['staticSetter', null, null, null],
        ];
    }

    public function testReturnNullOnEmptyDocBlock()
    {
        $this->assertNull($this->extractor->getShortDescription(EmptyDocBlock::class, 'foo'));
    }

    public function dockBlockFallbackTypesProvider()
    {
        return [
            'pub' => [
                'pub', [new Type(Type::BUILTIN_TYPE_STRING)],
            ],
            'protAcc' => [
                'protAcc', [new Type(Type::BUILTIN_TYPE_INT)],
            ],
            'protMut' => [
                'protMut', [new Type(Type::BUILTIN_TYPE_BOOL)],
            ],
        ];
    }

    /**
     * @dataProvider dockBlockFallbackTypesProvider
     */
    public function testDocBlockFallback($property, $types)
    {
        $this->assertEquals($types, $this->extractor->getTypes('Symfony\Component\PropertyInfo\Tests\Fixtures\DockBlockFallback', $property));
    }

    /**
     * @dataProvider propertiesDefinedByTraitsProvider
     */
    public function testPropertiesDefinedByTraits(string $property, Type $type)
    {
        $this->assertEquals([$type], $this->extractor->getTypes(DummyUsingTrait::class, $property));
    }

    public function propertiesDefinedByTraitsProvider(): array
    {
        return [
            ['propertyInTraitPrimitiveType', new Type(Type::BUILTIN_TYPE_STRING)],
            ['propertyInTraitObjectSameNamespace', new Type(Type::BUILTIN_TYPE_OBJECT, false, DummyUsedInTrait::class)],
            ['propertyInTraitObjectDifferentNamespace', new Type(Type::BUILTIN_TYPE_OBJECT, false, Dummy::class)],
            ['propertyInExternalTraitPrimitiveType', new Type(Type::BUILTIN_TYPE_STRING)],
            ['propertyInExternalTraitObjectSameNamespace', new Type(Type::BUILTIN_TYPE_OBJECT, false, Dummy::class)],
            ['propertyInExternalTraitObjectDifferentNamespace', new Type(Type::BUILTIN_TYPE_OBJECT, false, DummyUsedInTrait::class)],
        ];
    }

    /**
     * @dataProvider methodsDefinedByTraitsProvider
     */
    public function testMethodsDefinedByTraits(string $property, Type $type)
    {
        $this->assertEquals([$type], $this->extractor->getTypes(DummyUsingTrait::class, $property));
    }

    public function methodsDefinedByTraitsProvider(): array
    {
        return [
            ['methodInTraitPrimitiveType', new Type(Type::BUILTIN_TYPE_STRING)],
            ['methodInTraitObjectSameNamespace', new Type(Type::BUILTIN_TYPE_OBJECT, false, DummyUsedInTrait::class)],
            ['methodInTraitObjectDifferentNamespace', new Type(Type::BUILTIN_TYPE_OBJECT, false, Dummy::class)],
            ['methodInExternalTraitPrimitiveType', new Type(Type::BUILTIN_TYPE_STRING)],
            ['methodInExternalTraitObjectSameNamespace', new Type(Type::BUILTIN_TYPE_OBJECT, false, Dummy::class)],
            ['methodInExternalTraitObjectDifferentNamespace', new Type(Type::BUILTIN_TYPE_OBJECT, false, DummyUsedInTrait::class)],
        ];
    }

    /**
     * @dataProvider propertiesStaticTypeProvider
     */
    public function testPropertiesStaticType(string $class, string $property, Type $type)
    {
        $this->assertEquals([$type], $this->extractor->getTypes($class, $property));
    }

    public function propertiesStaticTypeProvider(): array
    {
        return [
            [ParentDummy::class, 'propertyTypeStatic', new Type(Type::BUILTIN_TYPE_OBJECT, false, ParentDummy::class)],
            [Dummy::class, 'propertyTypeStatic', new Type(Type::BUILTIN_TYPE_OBJECT, false, Dummy::class)],
        ];
    }

    /**
     * @dataProvider propertiesParentTypeProvider
     */
    public function testPropertiesParentType(string $class, string $property, ?array $types)
    {
        $this->assertEquals($types, $this->extractor->getTypes($class, $property));
    }

    public function propertiesParentTypeProvider(): array
    {
        return [
            [ParentDummy::class, 'parentAnnotationNoParent', [new Type(Type::BUILTIN_TYPE_OBJECT, false, 'parent')]],
            [Dummy::class, 'parentAnnotation', [new Type(Type::BUILTIN_TYPE_OBJECT, false, ParentDummy::class)]],
        ];
    }

<<<<<<< HEAD
=======
    public function testUnknownPseudoType()
    {
        $this->assertEquals([new Type(Type::BUILTIN_TYPE_OBJECT, false, 'scalar')], $this->extractor->getTypes(PseudoTypeDummy::class, 'unknownPseudoType'));
    }

    protected function isPhpDocumentorV5()
    {
        if (class_exists(InvalidTag::class)) {
            return true;
        }

        return (new \ReflectionMethod(StandardTagFactory::class, 'create'))
            ->hasReturnType();
    }

>>>>>>> 3b87ef96
    /**
     * @dataProvider constructorTypesProvider
     */
    public function testExtractConstructorTypes($property, array $type = null)
    {
        $this->assertEquals($type, $this->extractor->getTypesFromConstructor('Symfony\Component\PropertyInfo\Tests\Fixtures\ConstructorDummy', $property));
    }

    public function constructorTypesProvider()
    {
        return [
            ['date', [new Type(Type::BUILTIN_TYPE_INT)]],
            ['timezone', [new Type(Type::BUILTIN_TYPE_OBJECT, false, 'DateTimeZone')]],
            ['dateObject', [new Type(Type::BUILTIN_TYPE_OBJECT, false, 'DateTimeInterface')]],
            ['dateTime', null],
            ['ddd', null],
        ];
    }
}

class EmptyDocBlock
{
    public $foo;
}

class OmittedParamTagTypeDocBlock
{
    /**
     * The type is omitted here to ensure that the extractor doesn't choke on missing types.
     *
     * @param $omittedTagType
     */
    public function setOmittedType(array $omittedTagType)
    {
    }
}<|MERGE_RESOLUTION|>--- conflicted
+++ resolved
@@ -389,24 +389,11 @@
         ];
     }
 
-<<<<<<< HEAD
-=======
     public function testUnknownPseudoType()
     {
         $this->assertEquals([new Type(Type::BUILTIN_TYPE_OBJECT, false, 'scalar')], $this->extractor->getTypes(PseudoTypeDummy::class, 'unknownPseudoType'));
     }
 
-    protected function isPhpDocumentorV5()
-    {
-        if (class_exists(InvalidTag::class)) {
-            return true;
-        }
-
-        return (new \ReflectionMethod(StandardTagFactory::class, 'create'))
-            ->hasReturnType();
-    }
-
->>>>>>> 3b87ef96
     /**
      * @dataProvider constructorTypesProvider
      */
