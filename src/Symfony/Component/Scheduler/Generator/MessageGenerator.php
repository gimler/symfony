--- conflicted
+++ resolved
@@ -79,20 +79,14 @@
             }
 
             if ($yield) {
-<<<<<<< HEAD
                 $context = new MessageContext($this->name, $id, $trigger, $time, $nextTime);
-                foreach ($recurringMessage->getMessages($context) as $message) {
-                    yield $context => $message;
-                }
-
-                $checkpoint->save($time, $index);
-=======
                 try {
-                    yield (new MessageContext($this->name, $id, $trigger, $time, $nextTime)) => $message;
+                    foreach ($recurringMessage->getMessages($context) as $message) {
+                        yield $context => $message;
+                    }
                 } finally {
                     $checkpoint->save($time, $index);
                 }
->>>>>>> 798a36a4
             }
         }
 
