--- conflicted
+++ resolved
@@ -22,12 +22,8 @@
         "ext-intl": ">=5.3.3"
     },
     "autoload": {
-<<<<<<< HEAD
-        "psr-0": { "Symfony\\Component\\Locale\\": "" }
-=======
-        "psr-0": { "Symfony\\Component\\Locale": "" },
+        "psr-0": { "Symfony\\Component\\Locale\\": "" },
         "classmap": [ "Resources/stubs" ]
->>>>>>> 92e10a87
     },
     "target-dir": "Symfony/Component/Locale",
     "minimum-stability": "dev",
