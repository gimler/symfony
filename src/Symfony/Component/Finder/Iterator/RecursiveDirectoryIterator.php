<?php

/*
 * This file is part of the Symfony package.
 *
 * (c) Fabien Potencier <fabien@symfony.com>
 *
 * For the full copyright and license information, please view the LICENSE
 * file that was distributed with this source code.
 */

namespace Symfony\Component\Finder\Iterator;

use Symfony\Component\Finder\Exception\AccessDeniedException;
use Symfony\Component\Finder\SplFileInfo;

/**
 * Extends the \RecursiveDirectoryIterator to support relative paths.
 *
 * @author Victor Berchet <victor@suumit.com>
 *
 * @extends \RecursiveDirectoryIterator<string, SplFileInfo>
 */
class RecursiveDirectoryIterator extends \RecursiveDirectoryIterator
{
<<<<<<< HEAD
    private bool $ignoreUnreadableDirs;
    private ?bool $rewindable = null;
=======
    /**
     * @var bool
     */
    private $ignoreUnreadableDirs;

    /**
     * @var bool
     */
    private $ignoreFirstRewind = true;
>>>>>>> 99fa865b

    // these 3 properties take part of the performance optimization to avoid redoing the same work in all iterations
    private string $rootPath;
    private string $subPath;
    private string $directorySeparator = '/';

    /**
     * @throws \RuntimeException
     */
    public function __construct(string $path, int $flags, bool $ignoreUnreadableDirs = false)
    {
        if ($flags & (self::CURRENT_AS_PATHNAME | self::CURRENT_AS_SELF)) {
            throw new \RuntimeException('This iterator only support returning current as fileinfo.');
        }

        parent::__construct($path, $flags);
        $this->ignoreUnreadableDirs = $ignoreUnreadableDirs;
        $this->rootPath = $path;
        if ('/' !== \DIRECTORY_SEPARATOR && !($flags & self::UNIX_PATHS)) {
            $this->directorySeparator = \DIRECTORY_SEPARATOR;
        }
    }

    /**
     * Return an instance of SplFileInfo with support for relative paths.
     */
    public function current(): SplFileInfo
    {
        // the logic here avoids redoing the same work in all iterations

        if (!isset($this->subPath)) {
            $this->subPath = $this->getSubPath();
        }
        $subPathname = $this->subPath;
        if ('' !== $subPathname) {
            $subPathname .= $this->directorySeparator;
        }
        $subPathname .= $this->getFilename();

        if ('/' !== $basePath = $this->rootPath) {
            $basePath .= $this->directorySeparator;
        }

        return new SplFileInfo($basePath.$subPathname, $this->subPath, $subPathname);
    }

    public function hasChildren(bool $allowLinks = false): bool
    {
        $hasChildren = parent::hasChildren($allowLinks);

        if (!$hasChildren || !$this->ignoreUnreadableDirs) {
            return $hasChildren;
        }

        try {
            parent::getChildren();

            return true;
        } catch (\UnexpectedValueException) {
            // If directory is unreadable and finder is set to ignore it, skip children
            return false;
        }
    }

    /**
     * @throws AccessDeniedException
     */
    public function getChildren(): \RecursiveDirectoryIterator
    {
        try {
            $children = parent::getChildren();

            if ($children instanceof self) {
                // parent method will call the constructor with default arguments, so unreadable dirs won't be ignored anymore
                $children->ignoreUnreadableDirs = $this->ignoreUnreadableDirs;

                // performance optimization to avoid redoing the same work in all children
                $children->rootPath = $this->rootPath;
            }

            return $children;
        } catch (\UnexpectedValueException $e) {
            throw new AccessDeniedException($e->getMessage(), $e->getCode(), $e);
        }
    }

    /**
<<<<<<< HEAD
     * Do nothing for non rewindable stream.
     */
    public function rewind(): void
=======
     * @return void
     */
    #[\ReturnTypeWillChange]
    public function next()
>>>>>>> 99fa865b
    {
        $this->ignoreFirstRewind = false;

        parent::next();
    }

    /**
<<<<<<< HEAD
     * Checks if the stream is rewindable.
     */
    public function isRewindable(): bool
=======
     * @return void
     */
    #[\ReturnTypeWillChange]
    public function rewind()
>>>>>>> 99fa865b
    {
        // some streams like FTP are not rewindable, ignore the first rewind after creation,
        // as newly created DirectoryIterator does not need to be rewound
        if ($this->ignoreFirstRewind) {
            $this->ignoreFirstRewind = false;

            return;
        }

        parent::rewind();
    }
}<|MERGE_RESOLUTION|>--- conflicted
+++ resolved
@@ -23,20 +23,9 @@
  */
 class RecursiveDirectoryIterator extends \RecursiveDirectoryIterator
 {
-<<<<<<< HEAD
     private bool $ignoreUnreadableDirs;
+    private bool $ignoreFirstRewind = true;
     private ?bool $rewindable = null;
-=======
-    /**
-     * @var bool
-     */
-    private $ignoreUnreadableDirs;
-
-    /**
-     * @var bool
-     */
-    private $ignoreFirstRewind = true;
->>>>>>> 99fa865b
 
     // these 3 properties take part of the performance optimization to avoid redoing the same work in all iterations
     private string $rootPath;
@@ -123,34 +112,14 @@
         }
     }
 
-    /**
-<<<<<<< HEAD
-     * Do nothing for non rewindable stream.
-     */
-    public function rewind(): void
-=======
-     * @return void
-     */
-    #[\ReturnTypeWillChange]
-    public function next()
->>>>>>> 99fa865b
+    public function next(): void
     {
         $this->ignoreFirstRewind = false;
 
         parent::next();
     }
 
-    /**
-<<<<<<< HEAD
-     * Checks if the stream is rewindable.
-     */
-    public function isRewindable(): bool
-=======
-     * @return void
-     */
-    #[\ReturnTypeWillChange]
-    public function rewind()
->>>>>>> 99fa865b
+    public function rewind(): void
     {
         // some streams like FTP are not rewindable, ignore the first rewind after creation,
         // as newly created DirectoryIterator does not need to be rewound
