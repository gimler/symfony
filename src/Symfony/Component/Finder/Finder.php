--- conflicted
+++ resolved
@@ -80,113 +80,6 @@
     }
 
     /**
-<<<<<<< HEAD
-=======
-     * Registers a finder engine implementation.
-     *
-     * @param AdapterInterface $adapter  An adapter instance
-     * @param int              $priority Highest is selected first
-     *
-     * @return $this
-     *
-     * @deprecated since 2.8, to be removed in 3.0.
-     */
-    public function addAdapter(AdapterInterface $adapter, $priority = 0)
-    {
-        @trigger_error('The '.__METHOD__.' method is deprecated since version 2.8 and will be removed in 3.0.', E_USER_DEPRECATED);
-
-        $this->initDefaultAdapters();
-
-        $this->adapters[$adapter->getName()] = array(
-            'adapter' => $adapter,
-            'priority' => $priority,
-            'selected' => false,
-        );
-
-        return $this->sortAdapters();
-    }
-
-    /**
-     * Sets the selected adapter to the best one according to the current platform the code is run on.
-     *
-     * @return $this
-     *
-     * @deprecated since 2.8, to be removed in 3.0.
-     */
-    public function useBestAdapter()
-    {
-        @trigger_error('The '.__METHOD__.' method is deprecated since version 2.8 and will be removed in 3.0.', E_USER_DEPRECATED);
-
-        $this->initDefaultAdapters();
-
-        $this->resetAdapterSelection();
-
-        return $this->sortAdapters();
-    }
-
-    /**
-     * Selects the adapter to use.
-     *
-     * @param string $name
-     *
-     * @return $this
-     *
-     * @throws \InvalidArgumentException
-     *
-     * @deprecated since 2.8, to be removed in 3.0.
-     */
-    public function setAdapter($name)
-    {
-        @trigger_error('The '.__METHOD__.' method is deprecated since version 2.8 and will be removed in 3.0.', E_USER_DEPRECATED);
-
-        $this->initDefaultAdapters();
-
-        if (!isset($this->adapters[$name])) {
-            throw new \InvalidArgumentException(sprintf('Adapter "%s" does not exist.', $name));
-        }
-
-        $this->resetAdapterSelection();
-        $this->adapters[$name]['selected'] = true;
-
-        return $this->sortAdapters();
-    }
-
-    /**
-     * Removes all adapters registered in the finder.
-     *
-     * @return $this
-     *
-     * @deprecated since 2.8, to be removed in 3.0.
-     */
-    public function removeAdapters()
-    {
-        @trigger_error('The '.__METHOD__.' method is deprecated since version 2.8 and will be removed in 3.0.', E_USER_DEPRECATED);
-
-        $this->adapters = array();
-
-        return $this;
-    }
-
-    /**
-     * Returns registered adapters ordered by priority without extra information.
-     *
-     * @return AdapterInterface[]
-     *
-     * @deprecated since 2.8, to be removed in 3.0.
-     */
-    public function getAdapters()
-    {
-        @trigger_error('The '.__METHOD__.' method is deprecated since version 2.8 and will be removed in 3.0.', E_USER_DEPRECATED);
-
-        $this->initDefaultAdapters();
-
-        return array_values(array_map(function (array $adapter) {
-            return $adapter['adapter'];
-        }, $this->adapters));
-    }
-
-    /**
->>>>>>> 9a64d834
      * Restricts the matching to directories only.
      *
      * @return $this
@@ -731,25 +624,6 @@
     }
 
     /**
-<<<<<<< HEAD
-=======
-     * @return $this
-     */
-    private function sortAdapters()
-    {
-        uasort($this->adapters, function (array $a, array $b) {
-            if ($a['selected'] || $b['selected']) {
-                return $a['selected'] ? -1 : 1;
-            }
-
-            return $a['priority'] > $b['priority'] ? -1 : 1;
-        });
-
-        return $this;
-    }
-
-    /**
->>>>>>> 9a64d834
      * @param $dir
      *
      * @return \Iterator
