<?php

/*
 * This file is part of the Symfony package.
 *
 * (c) Fabien Potencier <fabien@symfony.com>
 *
 * For the full copyright and license information, please view the LICENSE
 * file that was distributed with this source code.
 */

namespace Symfony\Component\Finder;

use Symfony\Component\Finder\Comparator\DateComparator;
use Symfony\Component\Finder\Comparator\NumberComparator;
use Symfony\Component\Finder\Exception\DirectoryNotFoundException;
use Symfony\Component\Finder\Iterator\CustomFilterIterator;
use Symfony\Component\Finder\Iterator\DateRangeFilterIterator;
use Symfony\Component\Finder\Iterator\DepthRangeFilterIterator;
use Symfony\Component\Finder\Iterator\ExcludeDirectoryFilterIterator;
use Symfony\Component\Finder\Iterator\FilecontentFilterIterator;
use Symfony\Component\Finder\Iterator\FilenameFilterIterator;
use Symfony\Component\Finder\Iterator\SizeRangeFilterIterator;
use Symfony\Component\Finder\Iterator\SortableIterator;

/**
 * Finder allows to build rules to find files and directories.
 *
 * It is a thin wrapper around several specialized iterator classes.
 *
 * All rules may be invoked several times.
 *
 * All methods return the current Finder object to allow chaining:
 *
 *     $finder = Finder::create()->files()->name('*.php')->in(__DIR__);
 *
 * @author Fabien Potencier <fabien@symfony.com>
 */
class Finder implements \IteratorAggregate, \Countable
{
    const IGNORE_VCS_FILES = 1;
    const IGNORE_DOT_FILES = 2;
    const IGNORE_VCS_IGNORED_FILES = 4;

    private $mode = 0;
    private $names = [];
    private $notNames = [];
    private $exclude = [];
    private $filters = [];
    private $depths = [];
    private $sizes = [];
    private $followLinks = false;
    private $reverseSorting = false;
    private $sort = false;
    private $ignore = 0;
    private $dirs = [];
    private $dates = [];
    private $iterators = [];
    private $contains = [];
    private $notContains = [];
    private $paths = [];
    private $notPaths = [];
    private $ignoreUnreadableDirs = false;

    private static $vcsPatterns = ['.svn', '_svn', 'CVS', '_darcs', '.arch-params', '.monotone', '.bzr', '.git', '.hg'];

    public function __construct()
    {
        $this->ignore = static::IGNORE_VCS_FILES | static::IGNORE_DOT_FILES;
    }

    /**
     * Creates a new Finder.
     *
     * @return static
     */
    public static function create()
    {
        return new static();
    }

    /**
     * Restricts the matching to directories only.
     *
     * @return $this
     */
    public function directories()
    {
        $this->mode = Iterator\FileTypeFilterIterator::ONLY_DIRECTORIES;

        return $this;
    }

    /**
     * Restricts the matching to files only.
     *
     * @return $this
     */
    public function files()
    {
        $this->mode = Iterator\FileTypeFilterIterator::ONLY_FILES;

        return $this;
    }

    /**
     * Adds tests for the directory depth.
     *
     * Usage:
     *
     *     $finder->depth('> 1') // the Finder will start matching at level 1.
     *     $finder->depth('< 3') // the Finder will descend at most 3 levels of directories below the starting point.
     *     $finder->depth(['>= 1', '< 3'])
     *
     * @param string|int|string[]|int[] $levels The depth level expression or an array of depth levels
     *
     * @return $this
     *
     * @see DepthRangeFilterIterator
     * @see NumberComparator
     */
    public function depth($levels)
    {
        foreach ((array) $levels as $level) {
            $this->depths[] = new Comparator\NumberComparator($level);
        }

        return $this;
    }

    /**
     * Adds tests for file dates (last modified).
     *
     * The date must be something that strtotime() is able to parse:
     *
     *     $finder->date('since yesterday');
     *     $finder->date('until 2 days ago');
     *     $finder->date('> now - 2 hours');
     *     $finder->date('>= 2005-10-15');
     *     $finder->date(['>= 2005-10-15', '<= 2006-05-27']);
     *
     * @param string|string[] $dates A date range string or an array of date ranges
     *
     * @return $this
     *
     * @see strtotime
     * @see DateRangeFilterIterator
     * @see DateComparator
     */
    public function date($dates)
    {
        foreach ((array) $dates as $date) {
            $this->dates[] = new Comparator\DateComparator($date);
        }

        return $this;
    }

    /**
     * Adds rules that files must match.
     *
     * You can use patterns (delimited with / sign), globs or simple strings.
     *
     *     $finder->name('*.php')
     *     $finder->name('/\.php$/') // same as above
     *     $finder->name('test.php')
     *     $finder->name(['test.py', 'test.php'])
     *
     * @param string|string[] $patterns A pattern (a regexp, a glob, or a string) or an array of patterns
     *
     * @return $this
     *
     * @see FilenameFilterIterator
     */
    public function name($patterns)
    {
        $this->names = array_merge($this->names, (array) $patterns);

        return $this;
    }

    /**
     * Adds rules that files must not match.
     *
     * @param string|string[] $patterns A pattern (a regexp, a glob, or a string) or an array of patterns
     *
     * @return $this
     *
     * @see FilenameFilterIterator
     */
    public function notName($patterns)
    {
        $this->notNames = array_merge($this->notNames, (array) $patterns);

        return $this;
    }

    /**
     * Adds tests that file contents must match.
     *
     * Strings or PCRE patterns can be used:
     *
     *     $finder->contains('Lorem ipsum')
     *     $finder->contains('/Lorem ipsum/i')
     *     $finder->contains(['dolor', '/ipsum/i'])
     *
     * @param string|string[] $patterns A pattern (string or regexp) or an array of patterns
     *
     * @return $this
     *
     * @see FilecontentFilterIterator
     */
    public function contains($patterns)
    {
        $this->contains = array_merge($this->contains, (array) $patterns);

        return $this;
    }

    /**
     * Adds tests that file contents must not match.
     *
     * Strings or PCRE patterns can be used:
     *
     *     $finder->notContains('Lorem ipsum')
     *     $finder->notContains('/Lorem ipsum/i')
     *     $finder->notContains(['lorem', '/dolor/i'])
     *
     * @param string|string[] $patterns A pattern (string or regexp) or an array of patterns
     *
     * @return $this
     *
     * @see FilecontentFilterIterator
     */
    public function notContains($patterns)
    {
        $this->notContains = array_merge($this->notContains, (array) $patterns);

        return $this;
    }

    /**
     * Adds rules that filenames must match.
     *
     * You can use patterns (delimited with / sign) or simple strings.
     *
     *     $finder->path('some/special/dir')
     *     $finder->path('/some\/special\/dir/') // same as above
     *     $finder->path(['some dir', 'another/dir'])
     *
     * Use only / as dirname separator.
     *
     * @param string|string[] $patterns A pattern (a regexp or a string) or an array of patterns
     *
     * @return $this
     *
     * @see FilenameFilterIterator
     */
    public function path($patterns)
    {
        $this->paths = array_merge($this->paths, (array) $patterns);

        return $this;
    }

    /**
     * Adds rules that filenames must not match.
     *
     * You can use patterns (delimited with / sign) or simple strings.
     *
     *     $finder->notPath('some/special/dir')
     *     $finder->notPath('/some\/special\/dir/') // same as above
     *     $finder->notPath(['some/file.txt', 'another/file.log'])
     *
     * Use only / as dirname separator.
     *
     * @param string|string[] $patterns A pattern (a regexp or a string) or an array of patterns
     *
     * @return $this
     *
     * @see FilenameFilterIterator
     */
    public function notPath($patterns)
    {
        $this->notPaths = array_merge($this->notPaths, (array) $patterns);

        return $this;
    }

    /**
     * Adds tests for file sizes.
     *
     *     $finder->size('> 10K');
     *     $finder->size('<= 1Ki');
     *     $finder->size(4);
     *     $finder->size(['> 10K', '< 20K'])
     *
     * @param string|int|string[]|int[] $sizes A size range string or an integer or an array of size ranges
     *
     * @return $this
     *
     * @see SizeRangeFilterIterator
     * @see NumberComparator
     */
    public function size($sizes)
    {
        foreach ((array) $sizes as $size) {
            $this->sizes[] = new Comparator\NumberComparator($size);
        }

        return $this;
    }

    /**
     * Excludes directories.
     *
     * Directories passed as argument must be relative to the ones defined with the `in()` method. For example:
     *
     *     $finder->in(__DIR__)->exclude('ruby');
     *
     * @param string|array $dirs A directory path or an array of directories
     *
     * @return $this
     *
     * @see ExcludeDirectoryFilterIterator
     */
    public function exclude($dirs)
    {
        $this->exclude = array_merge($this->exclude, (array) $dirs);

        return $this;
    }

    /**
     * Excludes "hidden" directories and files (starting with a dot).
     *
     * This option is enabled by default.
     *
     * @param bool $ignoreDotFiles Whether to exclude "hidden" files or not
     *
     * @return $this
     *
     * @see ExcludeDirectoryFilterIterator
     */
    public function ignoreDotFiles($ignoreDotFiles)
    {
        if ($ignoreDotFiles) {
            $this->ignore |= static::IGNORE_DOT_FILES;
        } else {
            $this->ignore &= ~static::IGNORE_DOT_FILES;
        }

        return $this;
    }

    /**
     * Forces the finder to ignore version control directories.
     *
     * This option is enabled by default.
     *
     * @param bool $ignoreVCS Whether to exclude VCS files or not
     *
     * @return $this
     *
     * @see ExcludeDirectoryFilterIterator
     */
    public function ignoreVCS($ignoreVCS)
    {
        if ($ignoreVCS) {
            $this->ignore |= static::IGNORE_VCS_FILES;
        } else {
            $this->ignore &= ~static::IGNORE_VCS_FILES;
        }

        return $this;
    }

    /**
     * Forces Finder to obey .gitignore and ignore files based on rules listed there.
     *
     * This option is disabled by default.
     *
     * @return $this
     */
    public function ignoreVCSIgnored(bool $ignoreVCSIgnored)
    {
        if ($ignoreVCSIgnored) {
            $this->ignore |= static::IGNORE_VCS_IGNORED_FILES;
        } else {
            $this->ignore &= ~static::IGNORE_VCS_IGNORED_FILES;
        }

        return $this;
    }

    /**
     * Adds VCS patterns.
     *
     * @see ignoreVCS()
     *
     * @param string|string[] $pattern VCS patterns to ignore
     */
    public static function addVCSPattern($pattern)
    {
        foreach ((array) $pattern as $p) {
            self::$vcsPatterns[] = $p;
        }

        self::$vcsPatterns = array_unique(self::$vcsPatterns);
    }

    /**
     * Sorts files and directories by an anonymous function.
     *
     * The anonymous function receives two \SplFileInfo instances to compare.
     *
     * This can be slow as all the matching files and directories must be retrieved for comparison.
     *
     * @return $this
     *
     * @see SortableIterator
     */
    public function sort(\Closure $closure)
    {
        $this->sort = $closure;

        return $this;
    }

    /**
     * Sorts files and directories by name.
     *
     * This can be slow as all the matching files and directories must be retrieved for comparison.
     *
     * @param bool $useNaturalSort Whether to use natural sort or not, disabled by default
     *
     * @return $this
     *
     * @see SortableIterator
     */
    public function sortByName(/* bool $useNaturalSort = false */)
    {
        if (\func_num_args() < 1 && __CLASS__ !== \get_class($this) && __CLASS__ !== (new \ReflectionMethod($this, __FUNCTION__))->getDeclaringClass()->getName() && !$this instanceof \PHPUnit\Framework\MockObject\MockObject && !$this instanceof \Prophecy\Prophecy\ProphecySubjectInterface) {
            @trigger_error(sprintf('The "%s()" method will have a new "bool $useNaturalSort = false" argument in version 5.0, not defining it is deprecated since Symfony 4.2.', __METHOD__), E_USER_DEPRECATED);
        }
        $useNaturalSort = 0 < \func_num_args() && func_get_arg(0);

        $this->sort = $useNaturalSort ? Iterator\SortableIterator::SORT_BY_NAME_NATURAL : Iterator\SortableIterator::SORT_BY_NAME;

        return $this;
    }

    /**
     * Sorts files and directories by type (directories before files), then by name.
     *
     * This can be slow as all the matching files and directories must be retrieved for comparison.
     *
     * @return $this
     *
     * @see SortableIterator
     */
    public function sortByType()
    {
        $this->sort = Iterator\SortableIterator::SORT_BY_TYPE;

        return $this;
    }

    /**
     * Sorts files and directories by the last accessed time.
     *
     * This is the time that the file was last accessed, read or written to.
     *
     * This can be slow as all the matching files and directories must be retrieved for comparison.
     *
     * @return $this
     *
     * @see SortableIterator
     */
    public function sortByAccessedTime()
    {
        $this->sort = Iterator\SortableIterator::SORT_BY_ACCESSED_TIME;

        return $this;
    }

    /**
     * Reverses the sorting.
     *
     * @return $this
     */
    public function reverseSorting()
    {
        $this->reverseSorting = true;

        return $this;
    }

    /**
     * Sorts files and directories by the last inode changed time.
     *
     * This is the time that the inode information was last modified (permissions, owner, group or other metadata).
     *
     * On Windows, since inode is not available, changed time is actually the file creation time.
     *
     * This can be slow as all the matching files and directories must be retrieved for comparison.
     *
     * @return $this
     *
     * @see SortableIterator
     */
    public function sortByChangedTime()
    {
        $this->sort = Iterator\SortableIterator::SORT_BY_CHANGED_TIME;

        return $this;
    }

    /**
     * Sorts files and directories by the last modified time.
     *
     * This is the last time the actual contents of the file were last modified.
     *
     * This can be slow as all the matching files and directories must be retrieved for comparison.
     *
     * @return $this
     *
     * @see SortableIterator
     */
    public function sortByModifiedTime()
    {
        $this->sort = Iterator\SortableIterator::SORT_BY_MODIFIED_TIME;

        return $this;
    }

    /**
     * Filters the iterator with an anonymous function.
     *
     * The anonymous function receives a \SplFileInfo and must return false
     * to remove files.
     *
     * @return $this
     *
     * @see CustomFilterIterator
     */
    public function filter(\Closure $closure)
    {
        $this->filters[] = $closure;

        return $this;
    }

    /**
     * Forces the following of symlinks.
     *
     * @return $this
     */
    public function followLinks()
    {
        $this->followLinks = true;

        return $this;
    }

    /**
     * Tells finder to ignore unreadable directories.
     *
     * By default, scanning unreadable directories content throws an AccessDeniedException.
     *
     * @param bool $ignore
     *
     * @return $this
     */
    public function ignoreUnreadableDirs($ignore = true)
    {
        $this->ignoreUnreadableDirs = (bool) $ignore;

        return $this;
    }

    /**
     * Searches files and directories which match defined rules.
     *
     * @param string|string[] $dirs A directory path or an array of directories
     *
     * @return $this
     *
     * @throws DirectoryNotFoundException if one of the directories does not exist
     */
    public function in($dirs)
    {
        $resolvedDirs = [];

        foreach ((array) $dirs as $dir) {
            if (is_dir($dir)) {
                $resolvedDirs[] = $this->normalizeDir($dir);
            } elseif ($glob = glob($dir, (\defined('GLOB_BRACE') ? GLOB_BRACE : 0) | GLOB_ONLYDIR | GLOB_NOSORT)) {
                sort($glob);
                $resolvedDirs = array_merge($resolvedDirs, array_map([$this, 'normalizeDir'], $glob));
            } else {
                throw new DirectoryNotFoundException(sprintf('The "%s" directory does not exist.', $dir));
            }
        }

        $this->dirs = array_merge($this->dirs, $resolvedDirs);

        return $this;
    }

    /**
     * Returns an Iterator for the current Finder configuration.
     *
     * This method implements the IteratorAggregate interface.
     *
     * @return \Iterator|SplFileInfo[] An iterator
     *
     * @throws \LogicException if the in() method has not been called
     */
    public function getIterator()
    {
        if (0 === \count($this->dirs) && 0 === \count($this->iterators)) {
            throw new \LogicException('You must call one of in() or append() methods before iterating over a Finder.');
        }

        if (1 === \count($this->dirs) && 0 === \count($this->iterators)) {
            return $this->searchInDirectory($this->dirs[0]);
        }

        $iterator = new \AppendIterator();
        foreach ($this->dirs as $dir) {
            $iterator->append($this->searchInDirectory($dir));
        }

        foreach ($this->iterators as $it) {
            $iterator->append($it);
        }

        return $iterator;
    }

    /**
     * Appends an existing set of files/directories to the finder.
     *
     * The set can be another Finder, an Iterator, an IteratorAggregate, or even a plain array.
     *
     * @param iterable $iterator
     *
     * @return $this
     *
     * @throws \InvalidArgumentException when the given argument is not iterable
     */
    public function append($iterator)
    {
        if ($iterator instanceof \IteratorAggregate) {
            $this->iterators[] = $iterator->getIterator();
        } elseif ($iterator instanceof \Iterator) {
            $this->iterators[] = $iterator;
        } elseif ($iterator instanceof \Traversable || \is_array($iterator)) {
            $it = new \ArrayIterator();
            foreach ($iterator as $file) {
                $it->append($file instanceof \SplFileInfo ? $file : new \SplFileInfo($file));
            }
            $this->iterators[] = $it;
        } else {
            throw new \InvalidArgumentException('Finder::append() method wrong argument type.');
        }

        return $this;
    }

    /**
     * Check if the any results were found.
     *
     * @return bool
     */
    public function hasResults()
    {
        foreach ($this->getIterator() as $_) {
            return true;
        }

        return false;
    }

    /**
     * Counts all the results collected by the iterators.
     *
     * @return int
     */
    public function count()
    {
        return iterator_count($this->getIterator());
    }

    private function searchInDirectory(string $dir): \Iterator
    {
        $exclude = $this->exclude;
        $notPaths = $this->notPaths;

        if (static::IGNORE_VCS_FILES === (static::IGNORE_VCS_FILES & $this->ignore)) {
            $exclude = array_merge($exclude, self::$vcsPatterns);
        }

        if (static::IGNORE_DOT_FILES === (static::IGNORE_DOT_FILES & $this->ignore)) {
            $notPaths[] = '#(^|/)\..+(/|$)#';
        }

        if (static::IGNORE_VCS_IGNORED_FILES === (static::IGNORE_VCS_IGNORED_FILES & $this->ignore)) {
            $gitignoreFilePath = sprintf('%s/.gitignore', $dir);
            if (!is_readable($gitignoreFilePath)) {
                throw new \RuntimeException(sprintf('The "ignoreVCSIgnored" option cannot be used by the Finder as the "%s" file is not readable.', $gitignoreFilePath));
            }
            $notPaths = array_merge($notPaths, [Gitignore::toRegex(file_get_contents($gitignoreFilePath))]);
        }

        $minDepth = 0;
        $maxDepth = PHP_INT_MAX;

        foreach ($this->depths as $comparator) {
            switch ($comparator->getOperator()) {
                case '>':
                    $minDepth = $comparator->getTarget() + 1;
                    break;
                case '>=':
                    $minDepth = $comparator->getTarget();
                    break;
                case '<':
                    $maxDepth = $comparator->getTarget() - 1;
                    break;
                case '<=':
                    $maxDepth = $comparator->getTarget();
                    break;
                default:
                    $minDepth = $maxDepth = $comparator->getTarget();
            }
        }

        $flags = \RecursiveDirectoryIterator::SKIP_DOTS;

        if ($this->followLinks) {
            $flags |= \RecursiveDirectoryIterator::FOLLOW_SYMLINKS;
        }

        $iterator = new Iterator\RecursiveDirectoryIterator($dir, $flags, $this->ignoreUnreadableDirs);

        if ($exclude) {
            $iterator = new Iterator\ExcludeDirectoryFilterIterator($iterator, $exclude);
        }

        $iterator = new \RecursiveIteratorIterator($iterator, \RecursiveIteratorIterator::SELF_FIRST);

        if ($minDepth > 0 || $maxDepth < PHP_INT_MAX) {
            $iterator = new Iterator\DepthRangeFilterIterator($iterator, $minDepth, $maxDepth);
        }

        if ($this->mode) {
            $iterator = new Iterator\FileTypeFilterIterator($iterator, $this->mode);
        }

        if ($this->names || $this->notNames) {
            $iterator = new Iterator\FilenameFilterIterator($iterator, $this->names, $this->notNames);
        }

        if ($this->contains || $this->notContains) {
            $iterator = new Iterator\FilecontentFilterIterator($iterator, $this->contains, $this->notContains);
        }

        if ($this->sizes) {
            $iterator = new Iterator\SizeRangeFilterIterator($iterator, $this->sizes);
        }

        if ($this->dates) {
            $iterator = new Iterator\DateRangeFilterIterator($iterator, $this->dates);
        }

        if ($this->filters) {
            $iterator = new Iterator\CustomFilterIterator($iterator, $this->filters);
        }

        if ($this->paths || $notPaths) {
            $iterator = new Iterator\PathFilterIterator($iterator, $this->paths, $notPaths);
        }

        if ($this->sort || $this->reverseSorting) {
            $iteratorAggregate = new Iterator\SortableIterator($iterator, $this->sort, $this->reverseSorting);
            $iterator = $iteratorAggregate->getIterator();
        }

        return $iterator;
    }

    /**
     * Normalizes given directory names by removing trailing slashes.
     *
<<<<<<< HEAD
     * Excluding: (s)ftp:// wrapper
=======
     * Excluding: (s)ftp:// or ssh2.(s)ftp:// wrapper
     *
     * @param string $dir
     *
     * @return string
>>>>>>> 90431e78
     */
    private function normalizeDir(string $dir): string
    {
        $dir = rtrim($dir, '/'.\DIRECTORY_SEPARATOR);

        if (preg_match('#^(ssh2\.)?s?ftp://#', $dir)) {
            $dir .= '/';
        }

        return $dir;
    }
}<|MERGE_RESOLUTION|>--- conflicted
+++ resolved
@@ -793,15 +793,7 @@
     /**
      * Normalizes given directory names by removing trailing slashes.
      *
-<<<<<<< HEAD
-     * Excluding: (s)ftp:// wrapper
-=======
      * Excluding: (s)ftp:// or ssh2.(s)ftp:// wrapper
-     *
-     * @param string $dir
-     *
-     * @return string
->>>>>>> 90431e78
      */
     private function normalizeDir(string $dir): string
     {
