{
    "name": "symfony/finder",
    "type": "library",
    "description": "Finds files and directories via an intuitive fluent interface",
    "keywords": [],
    "homepage": "https://symfony.com",
    "license": "MIT",
    "authors": [
        {
            "name": "Fabien Potencier",
            "email": "fabien@symfony.com"
        },
        {
            "name": "Symfony Community",
            "homepage": "https://symfony.com/contributors"
        }
    ],
    "require": {
        "php": ">=7.2.5",
<<<<<<< HEAD
        "symfony/deprecation-contracts": "^2.1|^3"
=======
        "symfony/polyfill-php80": "^1.16"
>>>>>>> 6d8dd92d
    },
    "autoload": {
        "psr-4": { "Symfony\\Component\\Finder\\": "" },
        "exclude-from-classmap": [
            "/Tests/"
        ]
    },
    "minimum-stability": "dev"
}<|MERGE_RESOLUTION|>--- conflicted
+++ resolved
@@ -17,11 +17,8 @@
     ],
     "require": {
         "php": ">=7.2.5",
-<<<<<<< HEAD
-        "symfony/deprecation-contracts": "^2.1|^3"
-=======
+        "symfony/deprecation-contracts": "^2.1|^3",
         "symfony/polyfill-php80": "^1.16"
->>>>>>> 6d8dd92d
     },
     "autoload": {
         "psr-4": { "Symfony\\Component\\Finder\\": "" },
