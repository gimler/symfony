<?php

/*
 * This file is part of the Symfony package.
 *
 * (c) Fabien Potencier <fabien@symfony.com>
 *
 * For the full copyright and license information, please view the LICENSE
 * file that was distributed with this source code.
 */

namespace Symfony\Component\HttpFoundation;

/**
 * ResponseHeaderBag is a container for Response HTTP headers.
 *
 * @author Fabien Potencier <fabien@symfony.com>
 */
class ResponseHeaderBag extends HeaderBag
{
    public const COOKIES_FLAT = 'flat';
    public const COOKIES_ARRAY = 'array';

    public const DISPOSITION_ATTACHMENT = 'attachment';
    public const DISPOSITION_INLINE = 'inline';

    protected array $computedCacheControl = [];
    protected array $cookies = [];
    protected array $headerNames = [];

    public function __construct(array $headers = [])
    {
        parent::__construct($headers);

        if (!isset($this->headers['cache-control'])) {
            $this->set('Cache-Control', '');
        }

        /* RFC2616 - 14.18 says all Responses need to have a Date */
        if (!isset($this->headers['date'])) {
            $this->initDate();
        }
    }

    /**
     * Returns the headers, with original capitalizations.
     */
    public function allPreserveCase(): array
    {
        $headers = [];
        foreach ($this->all() as $name => $value) {
            $headers[$this->headerNames[$name] ?? $name] = $value;
        }

        return $headers;
    }

    public function allPreserveCaseWithoutCookies(): array
    {
        $headers = $this->allPreserveCase();
        if (isset($this->headerNames['set-cookie'])) {
            unset($headers[$this->headerNames['set-cookie']]);
        }

        return $headers;
    }

    public function replace(array $headers = []): void
    {
        $this->headerNames = [];

        parent::replace($headers);

        if (!isset($this->headers['cache-control'])) {
            $this->set('Cache-Control', '');
        }

        if (!isset($this->headers['date'])) {
            $this->initDate();
        }
    }

    public function all(?string $key = null): array
    {
        $headers = parent::all();

        if (null !== $key) {
            $key = strtr($key, self::UPPER, self::LOWER);

            return 'set-cookie' !== $key ? $headers[$key] ?? [] : array_map('strval', $this->getCookies());
        }

        foreach ($this->getCookies() as $cookie) {
            $headers['set-cookie'][] = (string) $cookie;
        }

        return $headers;
    }

    public function set(string $key, string|array|null $values, bool $replace = true): void
    {
        $uniqueKey = strtr($key, self::UPPER, self::LOWER);

        if ('set-cookie' === $uniqueKey) {
            if ($replace) {
                $this->cookies = [];
            }
            foreach ((array) $values as $cookie) {
                $this->setCookie(Cookie::fromString($cookie));
            }
            $this->headerNames[$uniqueKey] = $key;

            return;
        }

        $this->headerNames[$uniqueKey] = $key;

        parent::set($key, $values, $replace);

        // ensure the cache-control header has sensible defaults
        if (\in_array($uniqueKey, ['cache-control', 'etag', 'last-modified', 'expires'], true) && '' !== $computed = $this->computeCacheControlValue()) {
            $this->headers['cache-control'] = [$computed];
            $this->headerNames['cache-control'] = 'Cache-Control';
            $this->computedCacheControl = $this->parseCacheControl($computed);
        }
    }

    public function remove(string $key): void
    {
        $uniqueKey = strtr($key, self::UPPER, self::LOWER);
        unset($this->headerNames[$uniqueKey]);

        if ('set-cookie' === $uniqueKey) {
            $this->cookies = [];

            return;
        }

        parent::remove($key);

        if ('cache-control' === $uniqueKey) {
            $this->computedCacheControl = [];
        }

        if ('date' === $uniqueKey) {
            $this->initDate();
        }
    }

    public function hasCacheControlDirective(string $key): bool
    {
        return \array_key_exists($key, $this->computedCacheControl);
    }

    public function getCacheControlDirective(string $key): bool|string|null
    {
        return $this->computedCacheControl[$key] ?? null;
    }

    public function setCookie(Cookie $cookie): void
    {
        $this->cookies[$cookie->getDomain()][$cookie->getPath()][$cookie->getName()] = $cookie;
        $this->headerNames['set-cookie'] = 'Set-Cookie';
    }

    /**
     * Removes a cookie from the array, but does not unset it in the browser.
     */
    public function removeCookie(string $name, ?string $path = '/', ?string $domain = null): void
    {
        $path ??= '/';

        unset($this->cookies[$domain][$path][$name]);

        if (empty($this->cookies[$domain][$path])) {
            unset($this->cookies[$domain][$path]);

            if (empty($this->cookies[$domain])) {
                unset($this->cookies[$domain]);
            }
        }

        if (empty($this->cookies)) {
            unset($this->headerNames['set-cookie']);
        }
    }

    /**
     * Returns an array with all cookies.
     *
     * @return Cookie[]
     *
     * @throws \InvalidArgumentException When the $format is invalid
     */
    public function getCookies(string $format = self::COOKIES_FLAT): array
    {
        if (!\in_array($format, [self::COOKIES_FLAT, self::COOKIES_ARRAY])) {
            throw new \InvalidArgumentException(sprintf('Format "%s" invalid (%s).', $format, implode(', ', [self::COOKIES_FLAT, self::COOKIES_ARRAY])));
        }

        if (self::COOKIES_ARRAY === $format) {
            return $this->cookies;
        }

        $flattenedCookies = [];
        foreach ($this->cookies as $path) {
            foreach ($path as $cookies) {
                foreach ($cookies as $cookie) {
                    $flattenedCookies[] = $cookie;
                }
            }
        }

        return $flattenedCookies;
    }

    /**
     * Clears a cookie in the browser.
<<<<<<< HEAD
     */
    public function clearCookie(string $name, ?string $path = '/', ?string $domain = null, bool $secure = false, bool $httpOnly = true, ?string $sameSite = null): void
=======
     *
     * @param bool $partitioned
     *
     * @return void
     */
    public function clearCookie(string $name, ?string $path = '/', ?string $domain = null, bool $secure = false, bool $httpOnly = true, ?string $sameSite = null /* , bool $partitioned = false */)
>>>>>>> 752483bc
    {
        $partitioned = 6 < \func_num_args() ? \func_get_arg(6) : false;

        $this->setCookie(new Cookie($name, null, 1, $path, $domain, $secure, $httpOnly, false, $sameSite, $partitioned));
    }

    /**
     * @see HeaderUtils::makeDisposition()
     */
    public function makeDisposition(string $disposition, string $filename, string $filenameFallback = ''): string
    {
        return HeaderUtils::makeDisposition($disposition, $filename, $filenameFallback);
    }

    /**
     * Returns the calculated value of the cache-control header.
     *
     * This considers several other headers and calculates or modifies the
     * cache-control header to a sensible, conservative value.
     */
    protected function computeCacheControlValue(): string
    {
        if (!$this->cacheControl) {
            if ($this->has('Last-Modified') || $this->has('Expires')) {
                return 'private, must-revalidate'; // allows for heuristic expiration (RFC 7234 Section 4.2.2) in the case of "Last-Modified"
            }

            // conservative by default
            return 'no-cache, private';
        }

        $header = $this->getCacheControlHeader();
        if (isset($this->cacheControl['public']) || isset($this->cacheControl['private'])) {
            return $header;
        }

        // public if s-maxage is defined, private otherwise
        if (!isset($this->cacheControl['s-maxage'])) {
            return $header.', private';
        }

        return $header;
    }

    private function initDate(): void
    {
        $this->set('Date', gmdate('D, d M Y H:i:s').' GMT');
    }
}<|MERGE_RESOLUTION|>--- conflicted
+++ resolved
@@ -216,17 +216,10 @@
 
     /**
      * Clears a cookie in the browser.
-<<<<<<< HEAD
-     */
-    public function clearCookie(string $name, ?string $path = '/', ?string $domain = null, bool $secure = false, bool $httpOnly = true, ?string $sameSite = null): void
-=======
      *
      * @param bool $partitioned
-     *
-     * @return void
-     */
-    public function clearCookie(string $name, ?string $path = '/', ?string $domain = null, bool $secure = false, bool $httpOnly = true, ?string $sameSite = null /* , bool $partitioned = false */)
->>>>>>> 752483bc
+     */
+    public function clearCookie(string $name, ?string $path = '/', ?string $domain = null, bool $secure = false, bool $httpOnly = true, ?string $sameSite = null /* , bool $partitioned = false */): void
     {
         $partitioned = 6 < \func_num_args() ? \func_get_arg(6) : false;
 
