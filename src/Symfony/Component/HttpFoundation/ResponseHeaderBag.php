<?php

/*
 * This file is part of the Symfony package.
 *
 * (c) Fabien Potencier <fabien@symfony.com>
 *
 * For the full copyright and license information, please view the LICENSE
 * file that was distributed with this source code.
 */

namespace Symfony\Component\HttpFoundation;

/**
 * ResponseHeaderBag is a container for Response HTTP headers.
 *
 * @author Fabien Potencier <fabien@symfony.com>
 */
class ResponseHeaderBag extends HeaderBag
{
    const COOKIES_FLAT = 'flat';
    const COOKIES_ARRAY = 'array';

    const DISPOSITION_ATTACHMENT = 'attachment';
    const DISPOSITION_INLINE = 'inline';

    /**
     * @var array
     */
    protected $computedCacheControl = array();

    /**
     * @var array
     */
    protected $cookies = array();

    /**
     * @var array
     */
    protected $headerNames = array();

    /**
     * Constructor.
     *
     * @param array $headers An array of HTTP headers
     */
    public function __construct(array $headers = array())
    {
        parent::__construct($headers);

        if (!isset($this->headers['cache-control'])) {
            $this->set('Cache-Control', '');
        }
    }

    /**
     * {@inheritdoc}
     */
    public function __toString()
    {
        $cookies = '';
        foreach ($this->getCookies() as $cookie) {
            $cookies .= 'Set-Cookie: '.$cookie."\r\n";
        }

        ksort($this->headerNames);

        return parent::__toString().$cookies;
    }

    /**
     * Returns the headers, with original capitalizations.
     *
     * @return array An array of headers
     */
    public function allPreserveCase()
    {
        return array_combine($this->headerNames, $this->headers);
    }

    /**
     * {@inheritdoc}
     */
    public function replace(array $headers = array())
    {
        $this->headerNames = array();

        parent::replace($headers);

        if (!isset($this->headers['cache-control'])) {
            $this->set('Cache-Control', '');
        }
    }

    /**
     * {@inheritdoc}
     */
    public function set($key, $values, $replace = true)
    {
        parent::set($key, $values, $replace);

        $uniqueKey = strtr(strtolower($key), '_', '-');
        $this->headerNames[$uniqueKey] = $key;

        // ensure the cache-control header has sensible defaults
        if (in_array($uniqueKey, array('cache-control', 'etag', 'last-modified', 'expires'))) {
            $computed = $this->computeCacheControlValue();
            $this->headers['cache-control'] = array($computed);
            $this->headerNames['cache-control'] = 'Cache-Control';
            $this->computedCacheControl = $this->parseCacheControl($computed);
        }
    }

    /**
     * {@inheritdoc}
     */
    public function remove($key)
    {
        parent::remove($key);

        $uniqueKey = strtr(strtolower($key), '_', '-');
        unset($this->headerNames[$uniqueKey]);

        if ('cache-control' === $uniqueKey) {
            $this->computedCacheControl = array();
        }
    }

    /**
     * {@inheritdoc}
     */
    public function hasCacheControlDirective($key)
    {
        return array_key_exists($key, $this->computedCacheControl);
    }

    /**
     * {@inheritdoc}
     */
    public function getCacheControlDirective($key)
    {
        return array_key_exists($key, $this->computedCacheControl) ? $this->computedCacheControl[$key] : null;
    }

    /**
     * Sets a cookie.
     *
     * @param Cookie $cookie
     */
    public function setCookie(Cookie $cookie)
    {
        $this->cookies[$cookie->getDomain()][$cookie->getPath()][$cookie->getName()] = $cookie;
    }

    /**
     * Removes a cookie from the array, but does not unset it in the browser.
     *
     * @param string $name
     * @param string $path
     * @param string $domain
     */
    public function removeCookie($name, $path = '/', $domain = null)
    {
        if (null === $path) {
            $path = '/';
        }

        unset($this->cookies[$domain][$path][$name]);

        if (empty($this->cookies[$domain][$path])) {
            unset($this->cookies[$domain][$path]);

            if (empty($this->cookies[$domain])) {
                unset($this->cookies[$domain]);
            }
        }
    }

    /**
     * Returns an array with all cookies.
     *
     * @param string $format
     *
     * @throws \InvalidArgumentException When the $format is invalid
     *
     * @return array
     */
    public function getCookies($format = self::COOKIES_FLAT)
    {
        if (!in_array($format, array(self::COOKIES_FLAT, self::COOKIES_ARRAY))) {
            throw new \InvalidArgumentException(sprintf('Format "%s" invalid (%s).', $format, implode(', ', array(self::COOKIES_FLAT, self::COOKIES_ARRAY))));
        }

        if (self::COOKIES_ARRAY === $format) {
            return $this->cookies;
        }

        $flattenedCookies = array();
        foreach ($this->cookies as $path) {
            foreach ($path as $cookies) {
                foreach ($cookies as $cookie) {
                    $flattenedCookies[] = $cookie;
                }
            }
        }

        return $flattenedCookies;
    }

    /**
     * Clears a cookie in the browser.
     *
     * @param string $name
     * @param string $path
     * @param string $domain
<<<<<<< HEAD
     * @param bool   $secure
     * @param bool   $httpOnly
     *
     * @api
=======
>>>>>>> e1ede46b
     */
    public function clearCookie($name, $path = '/', $domain = null, $secure = false, $httpOnly = true)
    {
        $this->setCookie(new Cookie($name, null, 1, $path, $domain, $secure, $httpOnly));
    }

    /**
     * Generates a HTTP Content-Disposition field-value.
     *
     * @param string $disposition      One of "inline" or "attachment"
     * @param string $filename         A unicode string
     * @param string $filenameFallback A string containing only ASCII characters that
     *                                 is semantically equivalent to $filename. If the filename is already ASCII,
     *                                 it can be omitted, or just copied from $filename
     *
     * @return string A string suitable for use as a Content-Disposition field-value.
     *
     * @throws \InvalidArgumentException
     *
     * @see RFC 6266
     */
    public function makeDisposition($disposition, $filename, $filenameFallback = '')
    {
        if (!in_array($disposition, array(self::DISPOSITION_ATTACHMENT, self::DISPOSITION_INLINE))) {
            throw new \InvalidArgumentException(sprintf('The disposition must be either "%s" or "%s".', self::DISPOSITION_ATTACHMENT, self::DISPOSITION_INLINE));
        }

        if ('' == $filenameFallback) {
            $filenameFallback = $filename;
        }

        // filenameFallback is not ASCII.
        if (!preg_match('/^[\x20-\x7e]*$/', $filenameFallback)) {
            throw new \InvalidArgumentException('The filename fallback must only contain ASCII characters.');
        }

        // percent characters aren't safe in fallback.
        if (false !== strpos($filenameFallback, '%')) {
            throw new \InvalidArgumentException('The filename fallback cannot contain the "%" character.');
        }

        // path separators aren't allowed in either.
        if (false !== strpos($filename, '/') || false !== strpos($filename, '\\') || false !== strpos($filenameFallback, '/') || false !== strpos($filenameFallback, '\\')) {
            throw new \InvalidArgumentException('The filename and the fallback cannot contain the "/" and "\\" characters.');
        }

        $output = sprintf('%s; filename="%s"', $disposition, str_replace('"', '\\"', $filenameFallback));

        if ($filename !== $filenameFallback) {
            $output .= sprintf("; filename*=utf-8''%s", rawurlencode($filename));
        }

        return $output;
    }

    /**
     * Returns the calculated value of the cache-control header.
     *
     * This considers several other headers and calculates or modifies the
     * cache-control header to a sensible, conservative value.
     *
     * @return string
     */
    protected function computeCacheControlValue()
    {
        if (!$this->cacheControl && !$this->has('ETag') && !$this->has('Last-Modified') && !$this->has('Expires')) {
            return 'no-cache';
        }

        if (!$this->cacheControl) {
            // conservative by default
            return 'private, must-revalidate';
        }

        $header = $this->getCacheControlHeader();
        if (isset($this->cacheControl['public']) || isset($this->cacheControl['private'])) {
            return $header;
        }

        // public if s-maxage is defined, private otherwise
        if (!isset($this->cacheControl['s-maxage'])) {
            return $header.', private';
        }

        return $header;
    }
}<|MERGE_RESOLUTION|>--- conflicted
+++ resolved
@@ -213,13 +213,8 @@
      * @param string $name
      * @param string $path
      * @param string $domain
-<<<<<<< HEAD
      * @param bool   $secure
      * @param bool   $httpOnly
-     *
-     * @api
-=======
->>>>>>> e1ede46b
      */
     public function clearCookie($name, $path = '/', $domain = null, $secure = false, $httpOnly = true)
     {
