--- conflicted
+++ resolved
@@ -84,11 +84,7 @@
      *
      * @throws \RuntimeException If an error occurs while regenerating this storage
      */
-<<<<<<< HEAD
-    public function regenerate(bool $destroy = false, int $lifetime = null): bool;
-=======
-    public function regenerate(bool $destroy = false, ?int $lifetime = null);
->>>>>>> 2a31f2dd
+    public function regenerate(bool $destroy = false, ?int $lifetime = null): bool;
 
     /**
      * Force the session to be saved and closed.
