--- conflicted
+++ resolved
@@ -91,11 +91,7 @@
         return true;
     }
 
-<<<<<<< HEAD
-    public function regenerate(bool $destroy = false, int $lifetime = null): bool
-=======
     public function regenerate(bool $destroy = false, ?int $lifetime = null): bool
->>>>>>> a44829e2
     {
         if (!$this->started) {
             $this->start();
@@ -196,11 +192,7 @@
     /**
      * @return void
      */
-<<<<<<< HEAD
-    public function setMetadataBag(MetadataBag $bag = null)
-=======
     public function setMetadataBag(?MetadataBag $bag = null)
->>>>>>> a44829e2
     {
         if (1 > \func_num_args()) {
             trigger_deprecation('symfony/http-foundation', '6.2', 'Calling "%s()" without any arguments is deprecated, pass null explicitly instead.', __METHOD__);
