<?php

/*
 * This file is part of the Symfony package.
 *
 * (c) Fabien Potencier <fabien@symfony.com>
 *
 * For the full copyright and license information, please view the LICENSE
 * file that was distributed with this source code.
 */

namespace Symfony\Component\HttpFoundation\Session\Storage;

use Symfony\Component\HttpFoundation\Session\SessionBagInterface;
use Symfony\Component\HttpFoundation\Session\Storage\Handler\StrictSessionHandler;
use Symfony\Component\HttpFoundation\Session\Storage\Proxy\AbstractProxy;
use Symfony\Component\HttpFoundation\Session\Storage\Proxy\SessionHandlerProxy;

// Help opcache.preload discover always-needed symbols
class_exists(MetadataBag::class);
class_exists(StrictSessionHandler::class);
class_exists(SessionHandlerProxy::class);

/**
 * This provides a base class for session attribute storage.
 *
 * @author Drak <drak@zikula.org>
 */
class NativeSessionStorage implements SessionStorageInterface
{
    /**
     * @var SessionBagInterface[]
     */
    protected array $bags = [];
    protected bool $started = false;
    protected bool $closed = false;
    protected AbstractProxy|\SessionHandlerInterface $saveHandler;
    protected MetadataBag $metadataBag;

    /**
     * Depending on how you want the storage driver to behave you probably
     * want to override this constructor entirely.
     *
     * List of options for $options array with their defaults.
     *
     * @see https://php.net/session.configuration for options
     * but we omit 'session.' from the beginning of the keys for convenience.
     *
     * ("auto_start", is not supported as it tells PHP to start a session before
     * PHP starts to execute user-land code. Setting during runtime has no effect).
     *
     * cache_limiter, "" (use "0" to prevent headers from being sent entirely).
     * cache_expire, "0"
     * cookie_domain, ""
     * cookie_httponly, ""
     * cookie_lifetime, "0"
     * cookie_path, "/"
     * cookie_secure, ""
     * cookie_samesite, null
     * gc_divisor, "100"
     * gc_maxlifetime, "1440"
     * gc_probability, "1"
     * lazy_write, "1"
     * name, "PHPSESSID"
     * referer_check, ""
     * serialize_handler, "php"
     * use_strict_mode, "1"
     * use_cookies, "1"
     * use_only_cookies, "1"
     * use_trans_sid, "0"
     * sid_length, "32"
     * sid_bits_per_character, "5"
     * trans_sid_hosts, $_SERVER['HTTP_HOST']
     * trans_sid_tags, "a=href,area=href,frame=src,form="
     */
    public function __construct(array $options = [], AbstractProxy|\SessionHandlerInterface|null $handler = null, ?MetadataBag $metaBag = null)
    {
        if (!\extension_loaded('session')) {
            throw new \LogicException('PHP extension "session" is required.');
        }

        $options += [
            'cache_limiter' => '',
            'cache_expire' => 0,
            'use_cookies' => 1,
            'lazy_write' => 1,
            'use_strict_mode' => 1,
        ];

        session_register_shutdown();

        $this->setMetadataBag($metaBag);
        $this->setOptions($options);
        $this->setSaveHandler($handler);
    }

    /**
     * Gets the save handler instance.
     */
    public function getSaveHandler(): AbstractProxy|\SessionHandlerInterface
    {
        return $this->saveHandler;
    }

    public function start(): bool
    {
        if ($this->started) {
            return true;
        }

        if (\PHP_SESSION_ACTIVE === session_status()) {
            throw new \RuntimeException('Failed to start the session: already started by PHP.');
        }

        if (filter_var(\ini_get('session.use_cookies'), \FILTER_VALIDATE_BOOL) && headers_sent($file, $line)) {
            throw new \RuntimeException(sprintf('Failed to start the session because headers have already been sent by "%s" at line %d.', $file, $line));
        }

        $sessionId = $_COOKIE[session_name()] ?? null;
        /*
         * Explanation of the session ID regular expression: `/^[a-zA-Z0-9,-]{22,250}$/`.
         *
         * ---------- Part 1
         *
         * The part `[a-zA-Z0-9,-]` is related to the PHP ini directive `session.sid_bits_per_character` defined as 6.
         * See https://www.php.net/manual/en/session.configuration.php#ini.session.sid-bits-per-character.
         * Allowed values are integers such as:
         * - 4 for range `a-f0-9`
         * - 5 for range `a-v0-9`
         * - 6 for range `a-zA-Z0-9,-`
         *
         * ---------- Part 2
         *
         * The part `{22,250}` is related to the PHP ini directive `session.sid_length`.
         * See https://www.php.net/manual/en/session.configuration.php#ini.session.sid-length.
         * Allowed values are integers between 22 and 256, but we use 250 for the max.
         *
         * Where does the 250 come from?
         * - The length of Windows and Linux filenames is limited to 255 bytes. Then the max must not exceed 255.
         * - The session filename prefix is `sess_`, a 5 bytes string. Then the max must not exceed 255 - 5 = 250.
         *
         * ---------- Conclusion
         *
         * The parts 1 and 2 prevent the warning below:
         * `PHP Warning: SessionHandler::read(): Session ID is too long or contains illegal characters. Only the A-Z, a-z, 0-9, "-", and "," characters are allowed.`
         *
         * The part 2 prevents the warning below:
         * `PHP Warning: SessionHandler::read(): open(filepath, O_RDWR) failed: No such file or directory (2).`
         */
        if ($sessionId && $this->saveHandler instanceof AbstractProxy && 'files' === $this->saveHandler->getSaveHandlerName() && !preg_match('/^[a-zA-Z0-9,-]{22,250}$/', $sessionId)) {
            // the session ID in the header is invalid, create a new one
            session_id(session_create_id());
        }

        // ok to try and start the session
        if (!session_start()) {
            throw new \RuntimeException('Failed to start the session.');
        }

        $this->loadSession();

        return true;
    }

    public function getId(): string
    {
        return $this->saveHandler->getId();
    }

    public function setId(string $id): void
    {
        $this->saveHandler->setId($id);
    }

    public function getName(): string
    {
        return $this->saveHandler->getName();
    }

    public function setName(string $name): void
    {
        $this->saveHandler->setName($name);
    }

    public function regenerate(bool $destroy = false, ?int $lifetime = null): bool
    {
        // Cannot regenerate the session ID for non-active sessions.
        if (\PHP_SESSION_ACTIVE !== session_status()) {
            return false;
        }

        if (headers_sent()) {
            return false;
        }

        if (null !== $lifetime && $lifetime != \ini_get('session.cookie_lifetime')) {
            $this->save();
            ini_set('session.cookie_lifetime', $lifetime);
            $this->start();
        }

        if ($destroy) {
            $this->metadataBag->stampNew();
        }

        return session_regenerate_id($destroy);
    }

    public function save(): void
    {
        // Store a copy so we can restore the bags in case the session was not left empty
        $session = $_SESSION;

        foreach ($this->bags as $bag) {
            if (empty($_SESSION[$key = $bag->getStorageKey()])) {
                unset($_SESSION[$key]);
            }
        }
        if ($_SESSION && [$key = $this->metadataBag->getStorageKey()] === array_keys($_SESSION)) {
            unset($_SESSION[$key]);
        }

        // Register error handler to add information about the current save handler
        $previousHandler = set_error_handler(function ($type, $msg, $file, $line) use (&$previousHandler) {
            if (\E_WARNING === $type && str_starts_with($msg, 'session_write_close():')) {
                $handler = $this->saveHandler instanceof SessionHandlerProxy ? $this->saveHandler->getHandler() : $this->saveHandler;
                $msg = sprintf('session_write_close(): Failed to write session data with "%s" handler', $handler::class);
            }

            return $previousHandler ? $previousHandler($type, $msg, $file, $line) : false;
        });

        try {
            session_write_close();
        } finally {
            restore_error_handler();

            // Restore only if not empty
            if ($_SESSION) {
                $_SESSION = $session;
            }
        }

        $this->closed = true;
        $this->started = false;
    }

    public function clear(): void
    {
        // clear out the bags
        foreach ($this->bags as $bag) {
            $bag->clear();
        }

        // clear out the session
        $_SESSION = [];

        // reconnect the bags to the session
        $this->loadSession();
    }

    public function registerBag(SessionBagInterface $bag): void
    {
        if ($this->started) {
            throw new \LogicException('Cannot register a bag when the session is already started.');
        }

        $this->bags[$bag->getName()] = $bag;
    }

    public function getBag(string $name): SessionBagInterface
    {
        if (!isset($this->bags[$name])) {
            throw new \InvalidArgumentException(sprintf('The SessionBagInterface "%s" is not registered.', $name));
        }

        if (!$this->started && $this->saveHandler->isActive()) {
            $this->loadSession();
        } elseif (!$this->started) {
            $this->start();
        }

        return $this->bags[$name];
    }

<<<<<<< HEAD
    public function setMetadataBag(?MetadataBag $metaBag): void
=======
    /**
     * @return void
     */
    public function setMetadataBag(?MetadataBag $metaBag = null)
>>>>>>> 115fb5be
    {
        $this->metadataBag = $metaBag ?? new MetadataBag();
    }

    /**
     * Gets the MetadataBag.
     */
    public function getMetadataBag(): MetadataBag
    {
        return $this->metadataBag;
    }

    public function isStarted(): bool
    {
        return $this->started;
    }

    /**
     * Sets session.* ini variables.
     *
     * For convenience we omit 'session.' from the beginning of the keys.
     * Explicitly ignores other ini keys.
     *
     * @param array $options Session ini directives [key => value]
     *
     * @see https://php.net/session.configuration
     */
    public function setOptions(array $options): void
    {
        if (headers_sent() || \PHP_SESSION_ACTIVE === session_status()) {
            return;
        }

        $validOptions = array_flip([
            'cache_expire', 'cache_limiter', 'cookie_domain', 'cookie_httponly',
            'cookie_lifetime', 'cookie_path', 'cookie_secure', 'cookie_samesite',
            'gc_divisor', 'gc_maxlifetime', 'gc_probability',
            'lazy_write', 'name', 'referer_check',
            'serialize_handler', 'use_strict_mode', 'use_cookies',
            'use_only_cookies', 'use_trans_sid',
            'sid_length', 'sid_bits_per_character', 'trans_sid_hosts', 'trans_sid_tags',
        ]);

        foreach ($options as $key => $value) {
            if (isset($validOptions[$key])) {
                if ('cookie_secure' === $key && 'auto' === $value) {
                    continue;
                }
                ini_set('session.'.$key, $value);
            }
        }
    }

    /**
     * Registers session save handler as a PHP session handler.
     *
     * To use internal PHP session save handlers, override this method using ini_set with
     * session.save_handler and session.save_path e.g.
     *
     *     ini_set('session.save_handler', 'files');
     *     ini_set('session.save_path', '/tmp');
     *
     * or pass in a \SessionHandler instance which configures session.save_handler in the
     * constructor, for a template see NativeFileSessionHandler.
     *
     * @see https://php.net/session-set-save-handler
     * @see https://php.net/sessionhandlerinterface
     * @see https://php.net/sessionhandler
     *
     * @throws \InvalidArgumentException
     */
<<<<<<< HEAD
    public function setSaveHandler(AbstractProxy|\SessionHandlerInterface|null $saveHandler): void
=======
    public function setSaveHandler(AbstractProxy|\SessionHandlerInterface|null $saveHandler = null)
>>>>>>> 115fb5be
    {
        // Wrap $saveHandler in proxy and prevent double wrapping of proxy
        if (!$saveHandler instanceof AbstractProxy && $saveHandler instanceof \SessionHandlerInterface) {
            $saveHandler = new SessionHandlerProxy($saveHandler);
        } elseif (!$saveHandler instanceof AbstractProxy) {
            $saveHandler = new SessionHandlerProxy(new StrictSessionHandler(new \SessionHandler()));
        }
        $this->saveHandler = $saveHandler;

        if (headers_sent() || \PHP_SESSION_ACTIVE === session_status()) {
            return;
        }

        if ($this->saveHandler instanceof SessionHandlerProxy) {
            session_set_save_handler($this->saveHandler, false);
        }
    }

    /**
     * Load the session with attributes.
     *
     * After starting the session, PHP retrieves the session from whatever handlers
     * are set to (either PHP's internal, or a custom save handler set with session_set_save_handler()).
     * PHP takes the return value from the read() handler, unserializes it
     * and populates $_SESSION with the result automatically.
     */
<<<<<<< HEAD
    protected function loadSession(array &$session = null): void
=======
    protected function loadSession(?array &$session = null)
>>>>>>> 115fb5be
    {
        if (null === $session) {
            $session = &$_SESSION;
        }

        $bags = array_merge($this->bags, [$this->metadataBag]);

        foreach ($bags as $bag) {
            $key = $bag->getStorageKey();
            $session[$key] = isset($session[$key]) && \is_array($session[$key]) ? $session[$key] : [];
            $bag->initialize($session[$key]);
        }

        $this->started = true;
        $this->closed = false;
    }
}<|MERGE_RESOLUTION|>--- conflicted
+++ resolved
@@ -283,14 +283,7 @@
         return $this->bags[$name];
     }
 
-<<<<<<< HEAD
     public function setMetadataBag(?MetadataBag $metaBag): void
-=======
-    /**
-     * @return void
-     */
-    public function setMetadataBag(?MetadataBag $metaBag = null)
->>>>>>> 115fb5be
     {
         $this->metadataBag = $metaBag ?? new MetadataBag();
     }
@@ -362,11 +355,7 @@
      *
      * @throws \InvalidArgumentException
      */
-<<<<<<< HEAD
     public function setSaveHandler(AbstractProxy|\SessionHandlerInterface|null $saveHandler): void
-=======
-    public function setSaveHandler(AbstractProxy|\SessionHandlerInterface|null $saveHandler = null)
->>>>>>> 115fb5be
     {
         // Wrap $saveHandler in proxy and prevent double wrapping of proxy
         if (!$saveHandler instanceof AbstractProxy && $saveHandler instanceof \SessionHandlerInterface) {
@@ -393,11 +382,7 @@
      * PHP takes the return value from the read() handler, unserializes it
      * and populates $_SESSION with the result automatically.
      */
-<<<<<<< HEAD
-    protected function loadSession(array &$session = null): void
-=======
-    protected function loadSession(?array &$session = null)
->>>>>>> 115fb5be
+    protected function loadSession(?array &$session = null): void
     {
         if (null === $session) {
             $session = &$_SESSION;
