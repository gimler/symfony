<?php

/*
 * This file is part of the Symfony package.
 *
 * (c) Fabien Potencier <fabien@symfony.com>
 *
 * For the full copyright and license information, please view the LICENSE
 * file that was distributed with this source code.
 */

namespace Symfony\Component\HttpFoundation\Session\Storage\Handler;

<<<<<<< HEAD
/**
 * Adds SessionHandler functionality if available.
 *
 * @see http://php.net/sessionhandler
 */

class NativeSessionHandler extends \SessionHandler
{
=======
// Adds SessionHandler functionality if available.
// @see http://php.net/sessionhandler
if (PHP_VERSION_ID >= 50400) {
    class NativeSessionHandler extends \SessionHandler
    {
    }
} else {
    class NativeSessionHandler
    {
    }
>>>>>>> d7870a2b
}<|MERGE_RESOLUTION|>--- conflicted
+++ resolved
@@ -11,25 +11,11 @@
 
 namespace Symfony\Component\HttpFoundation\Session\Storage\Handler;
 
-<<<<<<< HEAD
 /**
  * Adds SessionHandler functionality if available.
  *
  * @see http://php.net/sessionhandler
  */
-
 class NativeSessionHandler extends \SessionHandler
 {
-=======
-// Adds SessionHandler functionality if available.
-// @see http://php.net/sessionhandler
-if (PHP_VERSION_ID >= 50400) {
-    class NativeSessionHandler extends \SessionHandler
-    {
-    }
-} else {
-    class NativeSessionHandler
-    {
-    }
->>>>>>> d7870a2b
 }