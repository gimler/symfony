<?php

/*
 * This file is part of the Symfony package.
 *
 * (c) Fabien Potencier <fabien@symfony.com>
 *
 * For the full copyright and license information, please view the LICENSE
 * file that was distributed with this source code.
 */

namespace Symfony\Component\HttpFoundation\Session\Storage\Handler;

/**
 * Session handler using a PDO connection to read and write data.
 *
 * It works with MySQL, PostgreSQL, Oracle, SQL Server and SQLite and implements
 * different locking strategies to handle concurrent access to the same session.
 * Locking is necessary to prevent loss of data due to race conditions and to keep
 * the session data consistent between read() and write(). With locking, requests
 * for the same session will wait until the other one finished writing. For this
 * reason it's best practice to close a session as early as possible to improve
 * concurrency. PHPs internal files session handler also implements locking.
 *
 * Attention: Since SQLite does not support row level locks but locks the whole database,
 * it means only one session can be accessed at a time. Even different sessions would wait
 * for another to finish. So saving session in SQLite should only be considered for
 * development or prototypes.
 *
 * Session data is a binary string that can contain non-printable characters like the null byte.
 * For this reason it must be saved in a binary column in the database like BLOB in MySQL.
 * Saving it in a character column could corrupt the data. You can use createTable()
 * to initialize a correctly defined table.
 *
 * @see http://php.net/sessionhandlerinterface
 *
 * @author Fabien Potencier <fabien@symfony.com>
 * @author Michael Williams <michael.williams@funsational.com>
 * @author Tobias Schultze <http://tobion.de>
 */
class PdoSessionHandler extends AbstractSessionHandler
{
    /**
     * No locking is done. This means sessions are prone to loss of data due to
     * race conditions of concurrent requests to the same session. The last session
     * write will win in this case. It might be useful when you implement your own
     * logic to deal with this like an optimistic approach.
     */
    const LOCK_NONE = 0;

    /**
     * Creates an application-level lock on a session. The disadvantage is that the
     * lock is not enforced by the database and thus other, unaware parts of the
     * application could still concurrently modify the session. The advantage is it
     * does not require a transaction.
     * This mode is not available for SQLite and not yet implemented for oci and sqlsrv.
     */
    const LOCK_ADVISORY = 1;

    /**
     * Issues a real row lock. Since it uses a transaction between opening and
     * closing a session, you have to be careful when you use same database connection
     * that you also use for your application logic. This mode is the default because
     * it's the only reliable solution across DBMSs.
     */
    const LOCK_TRANSACTIONAL = 2;

    /**
     * @var \PDO|null PDO instance or null when not connected yet
     */
    private $pdo;

    /**
     * @var string|null|false DSN string or null for session.save_path or false when lazy connection disabled
     */
    private $dsn = false;

    /**
     * @var string Database driver
     */
    private $driver;

    /**
     * @var string Table name
     */
    private $table = 'sessions';

    /**
     * @var string Column for session id
     */
    private $idCol = 'sess_id';

    /**
     * @var string Column for session data
     */
    private $dataCol = 'sess_data';

    /**
     * @var string Column for lifetime
     */
    private $lifetimeCol = 'sess_lifetime';

    /**
     * @var string Column for timestamp
     */
    private $timeCol = 'sess_time';

    /**
     * @var string Username when lazy-connect
     */
    private $username = '';

    /**
     * @var string Password when lazy-connect
     */
    private $password = '';

    /**
     * @var array Connection options when lazy-connect
     */
    private $connectionOptions = array();

    /**
     * @var int The strategy for locking, see constants
     */
    private $lockMode = self::LOCK_TRANSACTIONAL;

    /**
     * It's an array to support multiple reads before closing which is manual, non-standard usage.
     *
     * @var \PDOStatement[] An array of statements to release advisory locks
     */
    private $unlockStatements = array();

    /**
     * @var bool True when the current session exists but expired according to session.gc_maxlifetime
     */
    private $sessionExpired = false;

    /**
     * @var bool Whether a transaction is active
     */
    private $inTransaction = false;

    /**
     * @var bool Whether gc() has been called
     */
    private $gcCalled = false;

    /**
     * You can either pass an existing database connection as PDO instance or
     * pass a DSN string that will be used to lazy-connect to the database
     * when the session is actually used. Furthermore it's possible to pass null
     * which will then use the session.save_path ini setting as PDO DSN parameter.
     *
     * List of available options:
     *  * db_table: The name of the table [default: sessions]
     *  * db_id_col: The column where to store the session id [default: sess_id]
     *  * db_data_col: The column where to store the session data [default: sess_data]
     *  * db_lifetime_col: The column where to store the lifetime [default: sess_lifetime]
     *  * db_time_col: The column where to store the timestamp [default: sess_time]
     *  * db_username: The username when lazy-connect [default: '']
     *  * db_password: The password when lazy-connect [default: '']
     *  * db_connection_options: An array of driver-specific connection options [default: array()]
     *  * lock_mode: The strategy for locking, see constants [default: LOCK_TRANSACTIONAL]
     *
     * @param \PDO|string|null $pdoOrDsn A \PDO instance or DSN string or URL string or null
     * @param array            $options  An associative array of options
     *
     * @throws \InvalidArgumentException When PDO error mode is not PDO::ERRMODE_EXCEPTION
     */
    public function __construct($pdoOrDsn = null, array $options = array())
    {
        if ($pdoOrDsn instanceof \PDO) {
            if (\PDO::ERRMODE_EXCEPTION !== $pdoOrDsn->getAttribute(\PDO::ATTR_ERRMODE)) {
                throw new \InvalidArgumentException(sprintf('"%s" requires PDO error mode attribute be set to throw Exceptions (i.e. $pdo->setAttribute(PDO::ATTR_ERRMODE, PDO::ERRMODE_EXCEPTION))', __CLASS__));
            }

            $this->pdo = $pdoOrDsn;
            $this->driver = $this->pdo->getAttribute(\PDO::ATTR_DRIVER_NAME);
        } elseif (is_string($pdoOrDsn) && false !== strpos($pdoOrDsn, '://')) {
            $this->dsn = $this->buildDsnFromUrl($pdoOrDsn);
        } else {
            $this->dsn = $pdoOrDsn;
        }

        $this->table = isset($options['db_table']) ? $options['db_table'] : $this->table;
        $this->idCol = isset($options['db_id_col']) ? $options['db_id_col'] : $this->idCol;
        $this->dataCol = isset($options['db_data_col']) ? $options['db_data_col'] : $this->dataCol;
        $this->lifetimeCol = isset($options['db_lifetime_col']) ? $options['db_lifetime_col'] : $this->lifetimeCol;
        $this->timeCol = isset($options['db_time_col']) ? $options['db_time_col'] : $this->timeCol;
        $this->username = isset($options['db_username']) ? $options['db_username'] : $this->username;
        $this->password = isset($options['db_password']) ? $options['db_password'] : $this->password;
        $this->connectionOptions = isset($options['db_connection_options']) ? $options['db_connection_options'] : $this->connectionOptions;
        $this->lockMode = isset($options['lock_mode']) ? $options['lock_mode'] : $this->lockMode;
    }

    /**
     * Creates the table to store sessions which can be called once for setup.
     *
     * Session ID is saved in a column of maximum length 128 because that is enough even
     * for a 512 bit configured session.hash_function like Whirlpool. Session data is
     * saved in a BLOB. One could also use a shorter inlined varbinary column
     * if one was sure the data fits into it.
     *
     * @throws \PDOException    When the table already exists
     * @throws \DomainException When an unsupported PDO driver is used
     */
    public function createTable()
    {
        // connect if we are not yet
        $this->getConnection();

        switch ($this->driver) {
            case 'mysql':
                // We use varbinary for the ID column because it prevents unwanted conversions:
                // - character set conversions between server and client
                // - trailing space removal
                // - case-insensitivity
                // - language processing like é == e
                $sql = "CREATE TABLE $this->table ($this->idCol VARBINARY(128) NOT NULL PRIMARY KEY, $this->dataCol BLOB NOT NULL, $this->lifetimeCol MEDIUMINT NOT NULL, $this->timeCol INTEGER UNSIGNED NOT NULL) COLLATE utf8_bin, ENGINE = InnoDB";
                break;
            case 'sqlite':
                $sql = "CREATE TABLE $this->table ($this->idCol TEXT NOT NULL PRIMARY KEY, $this->dataCol BLOB NOT NULL, $this->lifetimeCol INTEGER NOT NULL, $this->timeCol INTEGER NOT NULL)";
                break;
            case 'pgsql':
                $sql = "CREATE TABLE $this->table ($this->idCol VARCHAR(128) NOT NULL PRIMARY KEY, $this->dataCol BYTEA NOT NULL, $this->lifetimeCol INTEGER NOT NULL, $this->timeCol INTEGER NOT NULL)";
                break;
            case 'oci':
                $sql = "CREATE TABLE $this->table ($this->idCol VARCHAR2(128) NOT NULL PRIMARY KEY, $this->dataCol BLOB NOT NULL, $this->lifetimeCol INTEGER NOT NULL, $this->timeCol INTEGER NOT NULL)";
                break;
            case 'sqlsrv':
                $sql = "CREATE TABLE $this->table ($this->idCol VARCHAR(128) NOT NULL PRIMARY KEY, $this->dataCol VARBINARY(MAX) NOT NULL, $this->lifetimeCol INTEGER NOT NULL, $this->timeCol INTEGER NOT NULL)";
                break;
            default:
                throw new \DomainException(sprintf('Creating the session table is currently not implemented for PDO driver "%s".', $this->driver));
        }

        try {
            $this->pdo->exec($sql);
        } catch (\PDOException $e) {
            $this->rollback();

            throw $e;
        }
    }

    /**
     * Returns true when the current session exists but expired according to session.gc_maxlifetime.
     *
     * Can be used to distinguish between a new session and one that expired due to inactivity.
     *
     * @return bool Whether current session expired
     */
    public function isSessionExpired()
    {
        return $this->sessionExpired;
    }

    /**
     * {@inheritdoc}
     */
    public function open($savePath, $sessionName)
    {
        $this->sessionExpired = false;

        if (null === $this->pdo) {
            $this->connect($this->dsn ?: $savePath);
        }

        return parent::open($savePath, $sessionName);
    }

    /**
     * {@inheritdoc}
     */
    public function read($sessionId)
    {
        try {
            return parent::read($sessionId);
        } catch (\PDOException $e) {
            $this->rollback();

            throw $e;
        }
    }

    /**
     * {@inheritdoc}
     */
    public function gc($maxlifetime)
    {
        // We delay gc() to close() so that it is executed outside the transactional and blocking read-write process.
        // This way, pruning expired sessions does not block them from being started while the current session is used.
        $this->gcCalled = true;

        return true;
    }

    /**
     * {@inheritdoc}
     */
    protected function doDestroy($sessionId)
    {
        // delete the record associated with this id
        $sql = "DELETE FROM $this->table WHERE $this->idCol = :id";

        try {
            $stmt = $this->pdo->prepare($sql);
            $stmt->bindParam(':id', $sessionId, \PDO::PARAM_STR);
            $stmt->execute();
        } catch (\PDOException $e) {
            $this->rollback();

            throw $e;
        }

        return true;
    }

    /**
     * {@inheritdoc}
     */
    protected function doWrite($sessionId, $data)
    {
        $maxlifetime = (int) ini_get('session.gc_maxlifetime');

        try {
            // We use a single MERGE SQL query when supported by the database.
            $mergeStmt = $this->getMergeStatement($sessionId, $data, $maxlifetime);
            if (null !== $mergeStmt) {
                $mergeStmt->execute();

                return true;
            }

            $updateStmt = $this->getUpdateStatement($sessionId, $data, $maxlifetime);
            $updateStmt->execute();

            // When MERGE is not supported, like in Postgres < 9.5, we have to use this approach that can result in
            // duplicate key errors when the same session is written simultaneously (given the LOCK_NONE behavior).
            // We can just catch such an error and re-execute the update. This is similar to a serializable
            // transaction with retry logic on serialization failures but without the overhead and without possible
            // false positives due to longer gap locking.
            if (!$updateStmt->rowCount()) {
                try {
                    $insertStmt = $this->getInsertStatement($sessionId, $data, $maxlifetime);
                    $insertStmt->execute();
                } catch (\PDOException $e) {
                    // Handle integrity violation SQLSTATE 23000 (or a subclass like 23505 in Postgres) for duplicate keys
                    if (0 === strpos($e->getCode(), '23')) {
                        $updateStmt->execute();
                    } else {
                        throw $e;
                    }
                }
            }
        } catch (\PDOException $e) {
            $this->rollback();

            throw $e;
        }

        return true;
    }

    /**
     * {@inheritdoc}
     */
    public function updateTimestamp($sessionId, $data)
    {
        $maxlifetime = (int) ini_get('session.gc_maxlifetime');

        try {
            $updateStmt = $this->pdo->prepare(
                "UPDATE $this->table SET $this->lifetimeCol = :lifetime, $this->timeCol = :time WHERE $this->idCol = :id"
            );
            $updateStmt->bindParam(':id', $sessionId, \PDO::PARAM_STR);
            $updateStmt->bindParam(':lifetime', $maxlifetime, \PDO::PARAM_INT);
            $updateStmt->bindValue(':time', time(), \PDO::PARAM_INT);
            $updateStmt->execute();
        } catch (\PDOException $e) {
            $this->rollback();

            throw $e;
        }

        return true;
    }

    /**
     * {@inheritdoc}
     */
    public function close()
    {
        $this->commit();

        while ($unlockStmt = array_shift($this->unlockStatements)) {
            $unlockStmt->execute();
        }

        if ($this->gcCalled) {
            $this->gcCalled = false;

            // delete the session records that have expired
            if ('mysql' === $this->driver) {
                $sql = "DELETE FROM $this->table WHERE $this->lifetimeCol + $this->timeCol < :time";
            } else {
                $sql = "DELETE FROM $this->table WHERE $this->lifetimeCol < :time - $this->timeCol";
            }

            $stmt = $this->pdo->prepare($sql);
            $stmt->bindValue(':time', time(), \PDO::PARAM_INT);
            $stmt->execute();
        }

        if (false !== $this->dsn) {
            $this->pdo = null; // only close lazy-connection
        }

        return true;
    }

    /**
     * Lazy-connects to the database.
     *
     * @param string $dsn DSN string
     */
    private function connect($dsn)
    {
        $this->pdo = new \PDO($dsn, $this->username, $this->password, $this->connectionOptions);
        $this->pdo->setAttribute(\PDO::ATTR_ERRMODE, \PDO::ERRMODE_EXCEPTION);
        $this->driver = $this->pdo->getAttribute(\PDO::ATTR_DRIVER_NAME);
    }

    /**
     * Builds a PDO DSN from a URL-like connection string.
     *
     * @param string $dsnOrUrl
     *
     * @return string
     *
     * @todo implement missing support for oci DSN (which look totally different from other PDO ones)
     */
    private function buildDsnFromUrl($dsnOrUrl)
    {
        // (pdo_)?sqlite3?:///... => (pdo_)?sqlite3?://localhost/... or else the URL will be invalid
        $url = preg_replace('#^((?:pdo_)?sqlite3?):///#', '$1://localhost/', $dsnOrUrl);

        $params = parse_url($url);

        if (false === $params) {
            return $dsnOrUrl; // If the URL is not valid, let's assume it might be a DSN already.
        }

        $params = array_map('rawurldecode', $params);

        // Override the default username and password. Values passed through options will still win over these in the constructor.
        if (isset($params['user'])) {
            $this->username = $params['user'];
        }

        if (isset($params['pass'])) {
            $this->password = $params['pass'];
        }

        if (!isset($params['scheme'])) {
            throw new \InvalidArgumentException('URLs without scheme are not supported to configure the PdoSessionHandler');
        }

        $driverAliasMap = array(
            'mssql' => 'sqlsrv',
            'mysql2' => 'mysql', // Amazon RDS, for some weird reason
            'postgres' => 'pgsql',
            'postgresql' => 'pgsql',
            'sqlite3' => 'sqlite',
        );

        $driver = isset($driverAliasMap[$params['scheme']]) ? $driverAliasMap[$params['scheme']] : $params['scheme'];

        // Doctrine DBAL supports passing its internal pdo_* driver names directly too (allowing both dashes and underscores). This allows supporting the same here.
        if (0 === strpos($driver, 'pdo_') || 0 === strpos($driver, 'pdo-')) {
            $driver = substr($driver, 4);
        }

        switch ($driver) {
            case 'mysql':
            case 'pgsql':
                $dsn = $driver.':';

                if (isset($params['host']) && '' !== $params['host']) {
                    $dsn .= 'host='.$params['host'].';';
                }

                if (isset($params['port']) && '' !== $params['port']) {
                    $dsn .= 'port='.$params['port'].';';
                }

                if (isset($params['path'])) {
                    $dbName = substr($params['path'], 1); // Remove the leading slash
                    $dsn .= 'dbname='.$dbName.';';
                }

                return $dsn;

            case 'sqlite':
                return 'sqlite:'.substr($params['path'], 1);

            case 'sqlsrv':
                $dsn = 'sqlsrv:server=';

                if (isset($params['host'])) {
                    $dsn .= $params['host'];
                }

                if (isset($params['port']) && '' !== $params['port']) {
                    $dsn .= ','.$params['port'];
                }

                if (isset($params['path'])) {
                    $dbName = substr($params['path'], 1); // Remove the leading slash
                    $dsn .= ';Database='.$dbName;
                }

                return $dsn;

            default:
                throw new \InvalidArgumentException(sprintf('The scheme "%s" is not supported by the PdoSessionHandler URL configuration. Pass a PDO DSN directly.', $params['scheme']));
        }
    }

    /**
     * Helper method to begin a transaction.
     *
     * Since SQLite does not support row level locks, we have to acquire a reserved lock
     * on the database immediately. Because of https://bugs.php.net/42766 we have to create
     * such a transaction manually which also means we cannot use PDO::commit or
     * PDO::rollback or PDO::inTransaction for SQLite.
     *
     * Also MySQLs default isolation, REPEATABLE READ, causes deadlock for different sessions
     * due to http://www.mysqlperformanceblog.com/2013/12/12/one-more-innodb-gap-lock-to-avoid/ .
     * So we change it to READ COMMITTED.
     */
    private function beginTransaction()
    {
        if (!$this->inTransaction) {
            if ('sqlite' === $this->driver) {
                $this->pdo->exec('BEGIN IMMEDIATE TRANSACTION');
            } else {
                if ('mysql' === $this->driver) {
                    $this->pdo->exec('SET TRANSACTION ISOLATION LEVEL READ COMMITTED');
                }
                $this->pdo->beginTransaction();
            }
            $this->inTransaction = true;
        }
    }

    /**
     * Helper method to commit a transaction.
     */
    private function commit()
    {
        if ($this->inTransaction) {
            try {
                // commit read-write transaction which also releases the lock
                if ('sqlite' === $this->driver) {
                    $this->pdo->exec('COMMIT');
                } else {
                    $this->pdo->commit();
                }
                $this->inTransaction = false;
            } catch (\PDOException $e) {
                $this->rollback();

                throw $e;
            }
        }
    }

    /**
     * Helper method to rollback a transaction.
     */
    private function rollback()
    {
        // We only need to rollback if we are in a transaction. Otherwise the resulting
        // error would hide the real problem why rollback was called. We might not be
        // in a transaction when not using the transactional locking behavior or when
        // two callbacks (e.g. destroy and write) are invoked that both fail.
        if ($this->inTransaction) {
            if ('sqlite' === $this->driver) {
                $this->pdo->exec('ROLLBACK');
            } else {
                $this->pdo->rollBack();
            }
            $this->inTransaction = false;
        }
    }

    /**
     * Reads the session data in respect to the different locking strategies.
     *
     * We need to make sure we do not return session data that is already considered garbage according
     * to the session.gc_maxlifetime setting because gc() is called after read() and only sometimes.
     *
     * @param string $sessionId Session ID
     *
     * @return string The session data
     */
    protected function doRead($sessionId)
    {
        if (self::LOCK_ADVISORY === $this->lockMode) {
            $this->unlockStatements[] = $this->doAdvisoryLock($sessionId);
        }

        $selectSql = $this->getSelectSql();
        $selectStmt = $this->pdo->prepare($selectSql);
        $selectStmt->bindParam(':id', $sessionId, \PDO::PARAM_STR);
        $insertStmt = null;

        do {
            $selectStmt->execute();
            $sessionRows = $selectStmt->fetchAll(\PDO::FETCH_NUM);

            if ($sessionRows) {
                if ($sessionRows[0][1] + $sessionRows[0][2] < time()) {
                    $this->sessionExpired = true;

                    return '';
                }

                return is_resource($sessionRows[0][0]) ? stream_get_contents($sessionRows[0][0]) : $sessionRows[0][0];
            }

<<<<<<< HEAD
            if (!ini_get('session.use_strict_mode') && self::LOCK_TRANSACTIONAL === $this->lockMode && 'sqlite' !== $this->driver) {
                // In strict mode, session fixation is not possible: new sessions always start with a unique
                // random id, so that concurrency is not possible and this code path can be skipped.
=======
            if (null !== $insertStmt) {
                $this->rollback();
                throw new \RuntimeException('Failed to read session: INSERT reported a duplicate id but next SELECT did not return any data.');
            }

            if (self::LOCK_TRANSACTIONAL === $this->lockMode && 'sqlite' !== $this->driver) {
>>>>>>> fad1e1f2
                // Exclusive-reading of non-existent rows does not block, so we need to do an insert to block
                // until other connections to the session are committed.
                try {
                    $insertStmt = $this->getInsertStatement($sessionId, '', 0);
                    $insertStmt->execute();
                } catch (\PDOException $e) {
                    // Catch duplicate key error because other connection created the session already.
                    // It would only not be the case when the other connection destroyed the session.
                    if (0 === strpos($e->getCode(), '23')) {
                        // Retrieve finished session data written by concurrent connection by restarting the loop.
                        // We have to start a new transaction as a failed query will mark the current transaction as
                        // aborted in PostgreSQL and disallow further queries within it.
                        $this->rollback();
                        $this->beginTransaction();
                        continue;
                    }

                    throw $e;
                }
            }

            return '';
        } while (true);
    }

    /**
     * Executes an application-level lock on the database.
     *
     * @param string $sessionId Session ID
     *
     * @return \PDOStatement The statement that needs to be executed later to release the lock
     *
     * @throws \DomainException When an unsupported PDO driver is used
     *
     * @todo implement missing advisory locks
     *       - for oci using DBMS_LOCK.REQUEST
     *       - for sqlsrv using sp_getapplock with LockOwner = Session
     */
    private function doAdvisoryLock($sessionId)
    {
        switch ($this->driver) {
            case 'mysql':
                // MySQL 5.7.5 and later enforces a maximum length on lock names of 64 characters. Previously, no limit was enforced.
                $lockId = \substr($sessionId, 0, 64);
                // should we handle the return value? 0 on timeout, null on error
                // we use a timeout of 50 seconds which is also the default for innodb_lock_wait_timeout
                $stmt = $this->pdo->prepare('SELECT GET_LOCK(:key, 50)');
                $stmt->bindValue(':key', $lockId, \PDO::PARAM_STR);
                $stmt->execute();

                $releaseStmt = $this->pdo->prepare('DO RELEASE_LOCK(:key)');
                $releaseStmt->bindValue(':key', $lockId, \PDO::PARAM_STR);

                return $releaseStmt;
            case 'pgsql':
                // Obtaining an exclusive session level advisory lock requires an integer key.
                // When session.sid_bits_per_character > 4, the session id can contain non-hex-characters.
                // So we cannot just use hexdec().
                if (4 === \PHP_INT_SIZE) {
                    $sessionInt1 = $this->convertStringToInt($sessionId);
                    $sessionInt2 = $this->convertStringToInt(substr($sessionId, 4, 4));

                    $stmt = $this->pdo->prepare('SELECT pg_advisory_lock(:key1, :key2)');
                    $stmt->bindValue(':key1', $sessionInt1, \PDO::PARAM_INT);
                    $stmt->bindValue(':key2', $sessionInt2, \PDO::PARAM_INT);
                    $stmt->execute();

                    $releaseStmt = $this->pdo->prepare('SELECT pg_advisory_unlock(:key1, :key2)');
                    $releaseStmt->bindValue(':key1', $sessionInt1, \PDO::PARAM_INT);
                    $releaseStmt->bindValue(':key2', $sessionInt2, \PDO::PARAM_INT);
                } else {
                    $sessionBigInt = $this->convertStringToInt($sessionId);

                    $stmt = $this->pdo->prepare('SELECT pg_advisory_lock(:key)');
                    $stmt->bindValue(':key', $sessionBigInt, \PDO::PARAM_INT);
                    $stmt->execute();

                    $releaseStmt = $this->pdo->prepare('SELECT pg_advisory_unlock(:key)');
                    $releaseStmt->bindValue(':key', $sessionBigInt, \PDO::PARAM_INT);
                }

                return $releaseStmt;
            case 'sqlite':
                throw new \DomainException('SQLite does not support advisory locks.');
            default:
                throw new \DomainException(sprintf('Advisory locks are currently not implemented for PDO driver "%s".', $this->driver));
        }
    }

    /**
     * Encodes the first 4 (when PHP_INT_SIZE == 4) or 8 characters of the string as an integer.
     *
     * Keep in mind, PHP integers are signed.
     *
     * @param string $string
     *
     * @return int
     */
    private function convertStringToInt($string)
    {
        if (4 === \PHP_INT_SIZE) {
            return (ord($string[3]) << 24) + (ord($string[2]) << 16) + (ord($string[1]) << 8) + ord($string[0]);
        }

        $int1 = (ord($string[7]) << 24) + (ord($string[6]) << 16) + (ord($string[5]) << 8) + ord($string[4]);
        $int2 = (ord($string[3]) << 24) + (ord($string[2]) << 16) + (ord($string[1]) << 8) + ord($string[0]);

        return $int2 + ($int1 << 32);
    }

    /**
     * Return a locking or nonlocking SQL query to read session information.
     *
     * @return string The SQL string
     *
     * @throws \DomainException When an unsupported PDO driver is used
     */
    private function getSelectSql()
    {
        if (self::LOCK_TRANSACTIONAL === $this->lockMode) {
            $this->beginTransaction();

            switch ($this->driver) {
                case 'mysql':
                case 'oci':
                case 'pgsql':
                    return "SELECT $this->dataCol, $this->lifetimeCol, $this->timeCol FROM $this->table WHERE $this->idCol = :id FOR UPDATE";
                case 'sqlsrv':
                    return "SELECT $this->dataCol, $this->lifetimeCol, $this->timeCol FROM $this->table WITH (UPDLOCK, ROWLOCK) WHERE $this->idCol = :id";
                case 'sqlite':
                    // we already locked when starting transaction
                    break;
                default:
                    throw new \DomainException(sprintf('Transactional locks are currently not implemented for PDO driver "%s".', $this->driver));
            }
        }

        return "SELECT $this->dataCol, $this->lifetimeCol, $this->timeCol FROM $this->table WHERE $this->idCol = :id";
    }

    /**
     * Returns an insert statement supported by the database for writing session data.
     *
     * @param string $sessionId   Session ID
     * @param string $sessionData Encoded session data
     * @param int    $maxlifetime session.gc_maxlifetime
     *
     * @return \PDOStatement The insert statement
     */
    private function getInsertStatement($sessionId, $sessionData, $maxlifetime)
    {
        switch ($this->driver) {
            case 'oci':
                $data = fopen('php://memory', 'r+');
                fwrite($data, $sessionData);
                rewind($data);
                $sql = "INSERT INTO $this->table ($this->idCol, $this->dataCol, $this->lifetimeCol, $this->timeCol) VALUES (:id, EMPTY_BLOB(), :lifetime, :time) RETURNING $this->dataCol into :data";
                break;
            default:
                $data = $sessionData;
                $sql = "INSERT INTO $this->table ($this->idCol, $this->dataCol, $this->lifetimeCol, $this->timeCol) VALUES (:id, :data, :lifetime, :time)";
                break;
        }

        $stmt = $this->pdo->prepare($sql);
        $stmt->bindParam(':id', $sessionId, \PDO::PARAM_STR);
        $stmt->bindParam(':data', $data, \PDO::PARAM_LOB);
        $stmt->bindParam(':lifetime', $maxlifetime, \PDO::PARAM_INT);
        $stmt->bindValue(':time', time(), \PDO::PARAM_INT);

        return $stmt;
    }

    /**
     * Returns an update statement supported by the database for writing session data.
     *
     * @param string $sessionId   Session ID
     * @param string $sessionData Encoded session data
     * @param int    $maxlifetime session.gc_maxlifetime
     *
     * @return \PDOStatement The update statement
     */
    private function getUpdateStatement($sessionId, $sessionData, $maxlifetime)
    {
        switch ($this->driver) {
            case 'oci':
                $data = fopen('php://memory', 'r+');
                fwrite($data, $sessionData);
                rewind($data);
                $sql = "UPDATE $this->table SET $this->dataCol = EMPTY_BLOB(), $this->lifetimeCol = :lifetime, $this->timeCol = :time WHERE $this->idCol = :id RETURNING $this->dataCol into :data";
                break;
            default:
                $data = $sessionData;
                $sql = "UPDATE $this->table SET $this->dataCol = :data, $this->lifetimeCol = :lifetime, $this->timeCol = :time WHERE $this->idCol = :id";
                break;
        }

        $stmt = $this->pdo->prepare($sql);
        $stmt->bindParam(':id', $sessionId, \PDO::PARAM_STR);
        $stmt->bindParam(':data', $data, \PDO::PARAM_LOB);
        $stmt->bindParam(':lifetime', $maxlifetime, \PDO::PARAM_INT);
        $stmt->bindValue(':time', time(), \PDO::PARAM_INT);

        return $stmt;
    }

    /**
     * Returns a merge/upsert (i.e. insert or update) statement when supported by the database for writing session data.
     *
     * @param string $sessionId   Session ID
     * @param string $data        Encoded session data
     * @param int    $maxlifetime session.gc_maxlifetime
     *
     * @return \PDOStatement|null The merge statement or null when not supported
     */
    private function getMergeStatement($sessionId, $data, $maxlifetime)
    {
        switch (true) {
            case 'mysql' === $this->driver:
                $mergeSql = "INSERT INTO $this->table ($this->idCol, $this->dataCol, $this->lifetimeCol, $this->timeCol) VALUES (:id, :data, :lifetime, :time) ".
                    "ON DUPLICATE KEY UPDATE $this->dataCol = VALUES($this->dataCol), $this->lifetimeCol = VALUES($this->lifetimeCol), $this->timeCol = VALUES($this->timeCol)";
                break;
            case 'sqlsrv' === $this->driver && version_compare($this->pdo->getAttribute(\PDO::ATTR_SERVER_VERSION), '10', '>='):
                // MERGE is only available since SQL Server 2008 and must be terminated by semicolon
                // It also requires HOLDLOCK according to http://weblogs.sqlteam.com/dang/archive/2009/01/31/UPSERT-Race-Condition-With-MERGE.aspx
                $mergeSql = "MERGE INTO $this->table WITH (HOLDLOCK) USING (SELECT 1 AS dummy) AS src ON ($this->idCol = ?) ".
                    "WHEN NOT MATCHED THEN INSERT ($this->idCol, $this->dataCol, $this->lifetimeCol, $this->timeCol) VALUES (?, ?, ?, ?) ".
                    "WHEN MATCHED THEN UPDATE SET $this->dataCol = ?, $this->lifetimeCol = ?, $this->timeCol = ?;";
                break;
            case 'sqlite' === $this->driver:
                $mergeSql = "INSERT OR REPLACE INTO $this->table ($this->idCol, $this->dataCol, $this->lifetimeCol, $this->timeCol) VALUES (:id, :data, :lifetime, :time)";
                break;
            case 'pgsql' === $this->driver && version_compare($this->pdo->getAttribute(\PDO::ATTR_SERVER_VERSION), '9.5', '>='):
                $mergeSql = "INSERT INTO $this->table ($this->idCol, $this->dataCol, $this->lifetimeCol, $this->timeCol) VALUES (:id, :data, :lifetime, :time) ".
                    "ON CONFLICT ($this->idCol) DO UPDATE SET ($this->dataCol, $this->lifetimeCol, $this->timeCol) = (EXCLUDED.$this->dataCol, EXCLUDED.$this->lifetimeCol, EXCLUDED.$this->timeCol)";
                break;
            default:
                // MERGE is not supported with LOBs: http://www.oracle.com/technetwork/articles/fuecks-lobs-095315.html
                return null;
        }

        $mergeStmt = $this->pdo->prepare($mergeSql);

        if ('sqlsrv' === $this->driver) {
            $mergeStmt->bindParam(1, $sessionId, \PDO::PARAM_STR);
            $mergeStmt->bindParam(2, $sessionId, \PDO::PARAM_STR);
            $mergeStmt->bindParam(3, $data, \PDO::PARAM_LOB);
            $mergeStmt->bindParam(4, $maxlifetime, \PDO::PARAM_INT);
            $mergeStmt->bindValue(5, time(), \PDO::PARAM_INT);
            $mergeStmt->bindParam(6, $data, \PDO::PARAM_LOB);
            $mergeStmt->bindParam(7, $maxlifetime, \PDO::PARAM_INT);
            $mergeStmt->bindValue(8, time(), \PDO::PARAM_INT);
        } else {
            $mergeStmt->bindParam(':id', $sessionId, \PDO::PARAM_STR);
            $mergeStmt->bindParam(':data', $data, \PDO::PARAM_LOB);
            $mergeStmt->bindParam(':lifetime', $maxlifetime, \PDO::PARAM_INT);
            $mergeStmt->bindValue(':time', time(), \PDO::PARAM_INT);
        }

        return $mergeStmt;
    }

    /**
     * Return a PDO instance.
     *
     * @return \PDO
     */
    protected function getConnection()
    {
        if (null === $this->pdo) {
            $this->connect($this->dsn ?: ini_get('session.save_path'));
        }

        return $this->pdo;
    }
}<|MERGE_RESOLUTION|>--- conflicted
+++ resolved
@@ -632,18 +632,14 @@
                 return is_resource($sessionRows[0][0]) ? stream_get_contents($sessionRows[0][0]) : $sessionRows[0][0];
             }
 
-<<<<<<< HEAD
+            if (null !== $insertStmt) {
+                $this->rollback();
+                throw new \RuntimeException('Failed to read session: INSERT reported a duplicate id but next SELECT did not return any data.');
+            }
+
             if (!ini_get('session.use_strict_mode') && self::LOCK_TRANSACTIONAL === $this->lockMode && 'sqlite' !== $this->driver) {
                 // In strict mode, session fixation is not possible: new sessions always start with a unique
                 // random id, so that concurrency is not possible and this code path can be skipped.
-=======
-            if (null !== $insertStmt) {
-                $this->rollback();
-                throw new \RuntimeException('Failed to read session: INSERT reported a duplicate id but next SELECT did not return any data.');
-            }
-
-            if (self::LOCK_TRANSACTIONAL === $this->lockMode && 'sqlite' !== $this->driver) {
->>>>>>> fad1e1f2
                 // Exclusive-reading of non-existent rows does not block, so we need to do an insert to block
                 // until other connections to the session are committed.
                 try {
