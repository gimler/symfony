<?php

/*
 * This file is part of the Symfony package.
 *
 * (c) Fabien Potencier <fabien@symfony.com>
 *
 * For the full copyright and license information, please view the LICENSE
 * file that was distributed with this source code.
 */

namespace Symfony\Component\HttpFoundation\Session\Storage\Handler;

use Predis\Response\ErrorInterface;
use Symfony\Component\Cache\Traits\RedisClusterProxy;
use Symfony\Component\Cache\Traits\RedisProxy;

/**
 * Redis based session storage handler based on the Redis class
 * provided by the PHP redis extension.
 *
 * @author Dalibor Karlović <dalibor@flexolabs.io>
 */
class RedisSessionHandler extends AbstractSessionHandler
{
    private $redis;

    /**
     * Key prefix for shared environments.
     */
    private string $prefix;

    /**
     * Time to live in seconds.
     */
    private ?int $ttl;

    /**
     * List of available options:
     *  * prefix: The prefix to use for the keys in order to avoid collision on the Redis server
     *  * ttl: The time to live in seconds.
     *
     * @throws \InvalidArgumentException When unsupported client or options are passed
     */
    public function __construct(\Redis|\RedisArray|\RedisCluster|\Predis\ClientInterface|RedisProxy|RedisClusterProxy $redis, array $options = [])
    {
        if ($diff = array_diff(array_keys($options), ['prefix', 'ttl'])) {
            throw new \InvalidArgumentException(sprintf('The following options are not supported "%s".', implode(', ', $diff)));
        }

        $this->redis = $redis;
        $this->prefix = $options['prefix'] ?? 'sf_s';
        $this->ttl = $options['ttl'] ?? null;
    }

    /**
     * {@inheritdoc}
     */
    protected function doRead(string $sessionId): string
    {
        return $this->redis->get($this->prefix.$sessionId) ?: '';
    }

    /**
     * {@inheritdoc}
     */
    protected function doWrite(string $sessionId, string $data): bool
    {
        $result = $this->redis->setEx($this->prefix.$sessionId, (int) ($this->ttl ?? \ini_get('session.gc_maxlifetime')), $data);

        return $result && !$result instanceof ErrorInterface;
    }

    /**
     * {@inheritdoc}
     */
    protected function doDestroy(string $sessionId): bool
    {
        static $unlink = true;

        if ($unlink) {
            try {
                $unlink = false !== $this->redis->unlink($this->prefix.$sessionId);
            } catch (\Throwable $e) {
                $unlink = false;
            }
        }

        if (!$unlink) {
            $this->redis->del($this->prefix.$sessionId);
        }

        return true;
    }

    /**
     * {@inheritdoc}
     */
    #[\ReturnTypeWillChange]
    public function close(): bool
    {
        return true;
    }

    public function gc(int $maxlifetime): int|false
    {
        return 0;
    }

    public function updateTimestamp(string $sessionId, string $data): bool
    {
<<<<<<< HEAD
        return $this->redis->expire($this->prefix.$sessionId, (int) ($this->ttl ?? ini_get('session.gc_maxlifetime')));
=======
        return (bool) $this->redis->expire($this->prefix.$sessionId, (int) ($this->ttl ?? \ini_get('session.gc_maxlifetime')));
>>>>>>> b893a718
    }
}<|MERGE_RESOLUTION|>--- conflicted
+++ resolved
@@ -109,10 +109,6 @@
 
     public function updateTimestamp(string $sessionId, string $data): bool
     {
-<<<<<<< HEAD
-        return $this->redis->expire($this->prefix.$sessionId, (int) ($this->ttl ?? ini_get('session.gc_maxlifetime')));
-=======
-        return (bool) $this->redis->expire($this->prefix.$sessionId, (int) ($this->ttl ?? \ini_get('session.gc_maxlifetime')));
->>>>>>> b893a718
+        return $this->redis->expire($this->prefix.$sessionId, (int) ($this->ttl ?? \ini_get('session.gc_maxlifetime')));
     }
 }