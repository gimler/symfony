--- conflicted
+++ resolved
@@ -132,12 +132,8 @@
     /**
      * @return bool
      */
-<<<<<<< HEAD
+    #[\ReturnTypeWillChange]
     public function updateTimestamp(string $sessionId, string $data)
-=======
-    #[\ReturnTypeWillChange]
-    public function updateTimestamp($sessionId, $data)
->>>>>>> 488a46f2
     {
         $expiry = new \MongoDB\BSON\UTCDateTime((time() + (int) ini_get('session.gc_maxlifetime')) * 1000);
 
