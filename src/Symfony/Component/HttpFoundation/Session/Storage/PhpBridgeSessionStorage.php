--- conflicted
+++ resolved
@@ -20,14 +20,7 @@
  */
 class PhpBridgeSessionStorage extends NativeSessionStorage
 {
-<<<<<<< HEAD
-    public function __construct(AbstractProxy|\SessionHandlerInterface $handler = null, MetadataBag $metaBag = null)
-=======
-    /**
-     * @param AbstractProxy|\SessionHandlerInterface|null $handler
-     */
-    public function __construct($handler = null, ?MetadataBag $metaBag = null)
->>>>>>> 2a31f2dd
+    public function __construct(AbstractProxy|\SessionHandlerInterface|null $handler = null, ?MetadataBag $metaBag = null)
     {
         if (!\extension_loaded('session')) {
             throw new \LogicException('PHP extension "session" is required.');
