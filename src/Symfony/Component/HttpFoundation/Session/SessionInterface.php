--- conflicted
+++ resolved
@@ -53,19 +53,10 @@
      * Clears all session attributes and flashes and regenerates the
      * session and deletes the old session from persistence.
      *
-<<<<<<< HEAD
-     * @param int $lifetime Sets the cookie lifetime for the session cookie. A null value
-     *                      will leave the system settings unchanged, 0 sets the cookie
-     *                      to expire with browser session. Time is in seconds, and is
-     *                      not a Unix timestamp.
-=======
      * @param int|null $lifetime Sets the cookie lifetime for the session cookie. A null value
      *                           will leave the system settings unchanged, 0 sets the cookie
      *                           to expire with browser session. Time is in seconds, and is
      *                           not a Unix timestamp.
-     *
-     * @return bool
->>>>>>> dee9e76b
      */
     public function invalidate(int $lifetime = null): bool;
 
@@ -73,21 +64,11 @@
      * Migrates the current session to a new session id while maintaining all
      * session attributes.
      *
-<<<<<<< HEAD
-     * @param bool $destroy  Whether to delete the old session or leave it to garbage collection
-     * @param int  $lifetime Sets the cookie lifetime for the session cookie. A null value
-     *                       will leave the system settings unchanged, 0 sets the cookie
-     *                       to expire with browser session. Time is in seconds, and is
-     *                       not a Unix timestamp.
-=======
      * @param bool     $destroy  Whether to delete the old session or leave it to garbage collection
      * @param int|null $lifetime Sets the cookie lifetime for the session cookie. A null value
      *                           will leave the system settings unchanged, 0 sets the cookie
      *                           to expire with browser session. Time is in seconds, and is
      *                           not a Unix timestamp.
-     *
-     * @return bool
->>>>>>> dee9e76b
      */
     public function migrate(bool $destroy = false, int $lifetime = null): bool;
 
