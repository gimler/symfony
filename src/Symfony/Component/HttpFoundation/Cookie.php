--- conflicted
+++ resolved
@@ -32,10 +32,7 @@
 
     private bool $raw;
     private ?string $sameSite = null;
-<<<<<<< HEAD
     private bool $partitioned = false;
-=======
->>>>>>> a44829e2
     private bool $secureDefault = false;
 
     private const RESERVED_CHARS_LIST = "=,; \t\r\n\v\f";
@@ -78,14 +75,9 @@
      * @see self::__construct
      *
      * @param self::SAMESITE_*|''|null $sameSite
-<<<<<<< HEAD
      * @param bool                     $partitioned
      */
-    public static function create(string $name, string $value = null, int|string|\DateTimeInterface $expire = 0, ?string $path = '/', string $domain = null, bool $secure = null, bool $httpOnly = true, bool $raw = false, ?string $sameSite = self::SAMESITE_LAX /* , bool $partitioned = false */): self
-=======
-     */
-    public static function create(string $name, ?string $value = null, int|string|\DateTimeInterface $expire = 0, ?string $path = '/', ?string $domain = null, ?bool $secure = null, bool $httpOnly = true, bool $raw = false, ?string $sameSite = self::SAMESITE_LAX): self
->>>>>>> a44829e2
+    public static function create(string $name, ?string $value = null, int|string|\DateTimeInterface $expire = 0, ?string $path = '/', ?string $domain = null, ?bool $secure = null, bool $httpOnly = true, bool $raw = false, ?string $sameSite = self::SAMESITE_LAX /* , bool $partitioned = false */): self
     {
         $partitioned = 9 < \func_num_args() ? func_get_arg(9) : false;
 
@@ -105,11 +97,7 @@
      *
      * @throws \InvalidArgumentException
      */
-<<<<<<< HEAD
-    public function __construct(string $name, string $value = null, int|string|\DateTimeInterface $expire = 0, ?string $path = '/', string $domain = null, bool $secure = null, bool $httpOnly = true, bool $raw = false, ?string $sameSite = self::SAMESITE_LAX, bool $partitioned = false)
-=======
-    public function __construct(string $name, ?string $value = null, int|string|\DateTimeInterface $expire = 0, ?string $path = '/', ?string $domain = null, ?bool $secure = null, bool $httpOnly = true, bool $raw = false, ?string $sameSite = self::SAMESITE_LAX)
->>>>>>> a44829e2
+    public function __construct(string $name, ?string $value = null, int|string|\DateTimeInterface $expire = 0, ?string $path = '/', ?string $domain = null, ?bool $secure = null, bool $httpOnly = true, bool $raw = false, ?string $sameSite = self::SAMESITE_LAX, bool $partitioned = false)
     {
         // from PHP source code
         if ($raw && false !== strpbrk($name, self::RESERVED_CHARS_LIST)) {
@@ -399,7 +387,6 @@
     }
 
     /**
-<<<<<<< HEAD
      * Checks whether the cookie should be tied to the top-level site in cross-site context.
      */
     public function isPartitioned(): bool
@@ -408,8 +395,6 @@
     }
 
     /**
-=======
->>>>>>> a44829e2
      * @return self::SAMESITE_*|null
      */
     public function getSameSite(): ?string
