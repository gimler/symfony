<?php

/*
 * This file is part of the Symfony package.
 *
 * (c) Fabien Potencier <fabien@symfony.com>
 *
 * For the full copyright and license information, please view the LICENSE
 * file that was distributed with this source code.
 */

namespace Symfony\Component\HttpFoundation\Tests;

use PHPUnit\Framework\TestCase;
use Symfony\Component\HttpFoundation\ResponseHeaderBag;
use Symfony\Component\HttpFoundation\Cookie;

/**
 * @group time-sensitive
 */
class ResponseHeaderBagTest extends TestCase
{
    /**
     * @dataProvider provideAllPreserveCase
     */
    public function testAllPreserveCase($headers, $expected)
    {
        $bag = new ResponseHeaderBag($headers);

        $this->assertEquals($expected, $bag->allPreserveCase(), '->allPreserveCase() gets all input keys in original case');
    }

    public function provideAllPreserveCase()
    {
        return array(
            array(
                array('fOo' => 'BAR'),
                array('fOo' => array('BAR'), 'Cache-Control' => array('no-cache, private')),
            ),
            array(
                array('ETag' => 'xyzzy'),
                array('ETag' => array('xyzzy'), 'Cache-Control' => array('private, must-revalidate')),
            ),
            array(
                array('Content-MD5' => 'Q2hlY2sgSW50ZWdyaXR5IQ=='),
                array('Content-MD5' => array('Q2hlY2sgSW50ZWdyaXR5IQ=='), 'Cache-Control' => array('no-cache, private')),
            ),
            array(
                array('P3P' => 'CP="CAO PSA OUR"'),
                array('P3P' => array('CP="CAO PSA OUR"'), 'Cache-Control' => array('no-cache, private')),
            ),
            array(
                array('WWW-Authenticate' => 'Basic realm="WallyWorld"'),
                array('WWW-Authenticate' => array('Basic realm="WallyWorld"'), 'Cache-Control' => array('no-cache, private')),
            ),
            array(
                array('X-UA-Compatible' => 'IE=edge,chrome=1'),
                array('X-UA-Compatible' => array('IE=edge,chrome=1'), 'Cache-Control' => array('no-cache, private')),
            ),
            array(
                array('X-XSS-Protection' => '1; mode=block'),
                array('X-XSS-Protection' => array('1; mode=block'), 'Cache-Control' => array('no-cache, private')),
            ),
        );
    }

    public function testCacheControlHeader()
    {
        $bag = new ResponseHeaderBag(array());
        $this->assertEquals('no-cache, private', $bag->get('Cache-Control'));
        $this->assertTrue($bag->hasCacheControlDirective('no-cache'));

        $bag = new ResponseHeaderBag(array('Cache-Control' => 'public'));
        $this->assertEquals('public', $bag->get('Cache-Control'));
        $this->assertTrue($bag->hasCacheControlDirective('public'));

        $bag = new ResponseHeaderBag(array('ETag' => 'abcde'));
        $this->assertEquals('private, must-revalidate', $bag->get('Cache-Control'));
        $this->assertTrue($bag->hasCacheControlDirective('private'));
        $this->assertTrue($bag->hasCacheControlDirective('must-revalidate'));
        $this->assertFalse($bag->hasCacheControlDirective('max-age'));

        $bag = new ResponseHeaderBag(array('Expires' => 'Wed, 16 Feb 2011 14:17:43 GMT'));
        $this->assertEquals('private, must-revalidate', $bag->get('Cache-Control'));

        $bag = new ResponseHeaderBag(array(
            'Expires' => 'Wed, 16 Feb 2011 14:17:43 GMT',
            'Cache-Control' => 'max-age=3600',
        ));
        $this->assertEquals('max-age=3600, private', $bag->get('Cache-Control'));

        $bag = new ResponseHeaderBag(array('Last-Modified' => 'abcde'));
        $this->assertEquals('private, must-revalidate', $bag->get('Cache-Control'));

        $bag = new ResponseHeaderBag(array('Etag' => 'abcde', 'Last-Modified' => 'abcde'));
        $this->assertEquals('private, must-revalidate', $bag->get('Cache-Control'));

        $bag = new ResponseHeaderBag(array('cache-control' => 'max-age=100'));
        $this->assertEquals('max-age=100, private', $bag->get('Cache-Control'));

        $bag = new ResponseHeaderBag(array('cache-control' => 's-maxage=100'));
        $this->assertEquals('s-maxage=100', $bag->get('Cache-Control'));

        $bag = new ResponseHeaderBag(array('cache-control' => 'private, max-age=100'));
        $this->assertEquals('max-age=100, private', $bag->get('Cache-Control'));

        $bag = new ResponseHeaderBag(array('cache-control' => 'public, max-age=100'));
        $this->assertEquals('max-age=100, public', $bag->get('Cache-Control'));

        $bag = new ResponseHeaderBag();
        $bag->set('Last-Modified', 'abcde');
        $this->assertEquals('private, must-revalidate', $bag->get('Cache-Control'));

        $bag = new ResponseHeaderBag();
        $bag->set('Cache-Control', array('public', 'must-revalidate'));
        $this->assertCount(1, $bag->get('Cache-Control', null, false));
        $this->assertEquals('must-revalidate, public', $bag->get('Cache-Control'));

        $bag = new ResponseHeaderBag();
        $bag->set('Cache-Control', 'public');
        $bag->set('Cache-Control', 'must-revalidate', false);
        $this->assertCount(1, $bag->get('Cache-Control', null, false));
        $this->assertEquals('must-revalidate, public', $bag->get('Cache-Control'));
    }

    public function testCacheControlClone()
    {
        $headers = array('foo' => 'bar');
        $bag1 = new ResponseHeaderBag($headers);
        $bag2 = new ResponseHeaderBag($bag1->allPreserveCase());
        $this->assertEquals($bag1->allPreserveCase(), $bag2->allPreserveCase());
    }

    public function testToStringIncludesCookieHeaders()
    {
        $bag = new ResponseHeaderBag(array());
        $bag->setCookie(new Cookie('foo', 'bar'));

        $this->assertSetCookieHeader('foo=bar; path=/; httponly', $bag);

        $bag->clearCookie('foo');

        $this->assertSetCookieHeader('foo=deleted; expires='.gmdate('D, d-M-Y H:i:s T', time() - 31536001).'; max-age=-31536001; path=/; httponly', $bag);
    }

    public function testClearCookieSecureNotHttpOnly()
    {
        $bag = new ResponseHeaderBag(array());

        $bag->clearCookie('foo', '/', null, true, false);

        $this->assertSetCookieHeader('foo=deleted; expires='.gmdate('D, d-M-Y H:i:s T', time() - 31536001).'; max-age=-31536001; path=/; secure', $bag);
    }

    public function testReplace()
    {
        $bag = new ResponseHeaderBag(array());
        $this->assertEquals('no-cache, private', $bag->get('Cache-Control'));
        $this->assertTrue($bag->hasCacheControlDirective('no-cache'));

        $bag->replace(array('Cache-Control' => 'public'));
        $this->assertEquals('public', $bag->get('Cache-Control'));
        $this->assertTrue($bag->hasCacheControlDirective('public'));
    }

    public function testReplaceWithRemove()
    {
        $bag = new ResponseHeaderBag(array());
        $this->assertEquals('no-cache, private', $bag->get('Cache-Control'));
        $this->assertTrue($bag->hasCacheControlDirective('no-cache'));

        $bag->remove('Cache-Control');
        $bag->replace(array());
        $this->assertEquals('no-cache, private', $bag->get('Cache-Control'));
        $this->assertTrue($bag->hasCacheControlDirective('no-cache'));
    }

    public function testCookiesWithSameNames()
    {
        $bag = new ResponseHeaderBag();
        $bag->setCookie(new Cookie('foo', 'bar', 0, '/path/foo', 'foo.bar'));
        $bag->setCookie(new Cookie('foo', 'bar', 0, '/path/bar', 'foo.bar'));
        $bag->setCookie(new Cookie('foo', 'bar', 0, '/path/bar', 'bar.foo'));
        $bag->setCookie(new Cookie('foo', 'bar'));

        $this->assertCount(4, $bag->getCookies());
        $this->assertEquals('foo=bar; path=/path/foo; domain=foo.bar; httponly', $bag->get('set-cookie'));
        $this->assertEquals(array(
            'foo=bar; path=/path/foo; domain=foo.bar; httponly',
            'foo=bar; path=/path/bar; domain=foo.bar; httponly',
            'foo=bar; path=/path/bar; domain=bar.foo; httponly',
            'foo=bar; path=/; httponly',
        ), $bag->get('set-cookie', null, false));

        $this->assertSetCookieHeader('foo=bar; path=/path/foo; domain=foo.bar; httponly', $bag);
        $this->assertSetCookieHeader('foo=bar; path=/path/bar; domain=foo.bar; httponly', $bag);
        $this->assertSetCookieHeader('foo=bar; path=/path/bar; domain=bar.foo; httponly', $bag);
        $this->assertSetCookieHeader('foo=bar; path=/; httponly', $bag);

        $cookies = $bag->getCookies(ResponseHeaderBag::COOKIES_ARRAY);
<<<<<<< HEAD

        $this->assertTrue(isset($cookies['foo.bar']['/path/foo']['foo']));
        $this->assertTrue(isset($cookies['foo.bar']['/path/bar']['foo']));
        $this->assertTrue(isset($cookies['bar.foo']['/path/bar']['foo']));
        $this->assertTrue(isset($cookies['']['/']['foo']));
=======
        $this->assertArrayHasKey('foo', $cookies['foo.bar']['/path/foo']);
        $this->assertArrayHasKey('foo', $cookies['foo.bar']['/path/bar']);
        $this->assertArrayHasKey('foo', $cookies['bar.foo']['/path/bar']);
        $this->assertArrayHasKey('foo', $cookies['']['/']);
>>>>>>> 263eda3d
    }

    public function testRemoveCookie()
    {
        $bag = new ResponseHeaderBag();
        $this->assertFalse($bag->has('set-cookie'));

        $bag->setCookie(new Cookie('foo', 'bar', 0, '/path/foo', 'foo.bar'));
        $bag->setCookie(new Cookie('bar', 'foo', 0, '/path/bar', 'foo.bar'));
        $this->assertTrue($bag->has('set-cookie'));

        $cookies = $bag->getCookies(ResponseHeaderBag::COOKIES_ARRAY);
        $this->assertArrayHasKey('/path/foo', $cookies['foo.bar']);

        $bag->removeCookie('foo', '/path/foo', 'foo.bar');
        $this->assertTrue($bag->has('set-cookie'));

        $cookies = $bag->getCookies(ResponseHeaderBag::COOKIES_ARRAY);
        $this->assertArrayNotHasKey('/path/foo', $cookies['foo.bar']);

        $bag->removeCookie('bar', '/path/bar', 'foo.bar');
        $this->assertFalse($bag->has('set-cookie'));

        $cookies = $bag->getCookies(ResponseHeaderBag::COOKIES_ARRAY);
        $this->assertArrayNotHasKey('foo.bar', $cookies);
    }

    public function testRemoveCookieWithNullRemove()
    {
        $bag = new ResponseHeaderBag();
        $bag->setCookie(new Cookie('foo', 'bar', 0));
        $bag->setCookie(new Cookie('bar', 'foo', 0));

        $cookies = $bag->getCookies(ResponseHeaderBag::COOKIES_ARRAY);
        $this->assertArrayHasKey('/', $cookies['']);

        $bag->removeCookie('foo', null);
        $cookies = $bag->getCookies(ResponseHeaderBag::COOKIES_ARRAY);
        $this->assertArrayNotHasKey('foo', $cookies['']['/']);

        $bag->removeCookie('bar', null);
        $cookies = $bag->getCookies(ResponseHeaderBag::COOKIES_ARRAY);
        $this->assertFalse(isset($cookies['']['/']['bar']));
    }

    public function testSetCookieHeader()
    {
        $bag = new ResponseHeaderBag();
        $bag->set('set-cookie', 'foo=bar');
        $this->assertEquals(array(new Cookie('foo', 'bar', 0, '/', null, false, false, true)), $bag->getCookies());

        $bag->set('set-cookie', 'foo2=bar2', false);
        $this->assertEquals(array(
            new Cookie('foo', 'bar', 0, '/', null, false, false, true),
            new Cookie('foo2', 'bar2', 0, '/', null, false, false, true),
        ), $bag->getCookies());

        $bag->remove('set-cookie');
        $this->assertEquals(array(), $bag->getCookies());
    }

    /**
     * @expectedException \InvalidArgumentException
     */
    public function testGetCookiesWithInvalidArgument()
    {
        $bag = new ResponseHeaderBag();

        $bag->getCookies('invalid_argument');
    }

    /**
     * @expectedException \InvalidArgumentException
     */
    public function testMakeDispositionInvalidDisposition()
    {
        $headers = new ResponseHeaderBag();

        $headers->makeDisposition('invalid', 'foo.html');
    }

    /**
     * @dataProvider provideMakeDisposition
     */
    public function testMakeDisposition($disposition, $filename, $filenameFallback, $expected)
    {
        $headers = new ResponseHeaderBag();

        $this->assertEquals($expected, $headers->makeDisposition($disposition, $filename, $filenameFallback));
    }

    public function testToStringDoesntMessUpHeaders()
    {
        $headers = new ResponseHeaderBag();

        $headers->set('Location', 'http://www.symfony.com');
        $headers->set('Content-type', 'text/html');

        (string) $headers;

        $allHeaders = $headers->allPreserveCase();
        $this->assertEquals(array('http://www.symfony.com'), $allHeaders['Location']);
        $this->assertEquals(array('text/html'), $allHeaders['Content-type']);
    }

    public function provideMakeDisposition()
    {
        return array(
            array('attachment', 'foo.html', 'foo.html', 'attachment; filename="foo.html"'),
            array('attachment', 'foo.html', '', 'attachment; filename="foo.html"'),
            array('attachment', 'foo bar.html', '', 'attachment; filename="foo bar.html"'),
            array('attachment', 'foo "bar".html', '', 'attachment; filename="foo \\"bar\\".html"'),
            array('attachment', 'foo%20bar.html', 'foo bar.html', 'attachment; filename="foo bar.html"; filename*=utf-8\'\'foo%2520bar.html'),
            array('attachment', 'föö.html', 'foo.html', 'attachment; filename="foo.html"; filename*=utf-8\'\'f%C3%B6%C3%B6.html'),
        );
    }

    /**
     * @dataProvider provideMakeDispositionFail
     * @expectedException \InvalidArgumentException
     */
    public function testMakeDispositionFail($disposition, $filename)
    {
        $headers = new ResponseHeaderBag();

        $headers->makeDisposition($disposition, $filename);
    }

    public function provideMakeDispositionFail()
    {
        return array(
            array('attachment', 'foo%20bar.html'),
            array('attachment', 'foo/bar.html'),
            array('attachment', '/foo.html'),
            array('attachment', 'foo\bar.html'),
            array('attachment', '\foo.html'),
            array('attachment', 'föö.html'),
        );
    }

    private function assertSetCookieHeader($expected, ResponseHeaderBag $actual)
    {
        $this->assertRegExp('#^Set-Cookie:\s+'.preg_quote($expected, '#').'$#m', str_replace("\r\n", "\n", (string) $actual));
    }
}<|MERGE_RESOLUTION|>--- conflicted
+++ resolved
@@ -198,18 +198,11 @@
         $this->assertSetCookieHeader('foo=bar; path=/; httponly', $bag);
 
         $cookies = $bag->getCookies(ResponseHeaderBag::COOKIES_ARRAY);
-<<<<<<< HEAD
-
-        $this->assertTrue(isset($cookies['foo.bar']['/path/foo']['foo']));
-        $this->assertTrue(isset($cookies['foo.bar']['/path/bar']['foo']));
-        $this->assertTrue(isset($cookies['bar.foo']['/path/bar']['foo']));
-        $this->assertTrue(isset($cookies['']['/']['foo']));
-=======
-        $this->assertArrayHasKey('foo', $cookies['foo.bar']['/path/foo']);
-        $this->assertArrayHasKey('foo', $cookies['foo.bar']['/path/bar']);
-        $this->assertArrayHasKey('foo', $cookies['bar.foo']['/path/bar']);
-        $this->assertArrayHasKey('foo', $cookies['']['/']);
->>>>>>> 263eda3d
+
+        $this->assertArrayHasKey('foo', $cookies['foo.bar']['/path/foo']));
+        $this->assertArrayHasKey('foo', $cookies['foo.bar']['/path/bar']));
+        $this->assertArrayHasKey('foo', $cookies['bar.foo']['/path/bar']));
+        $this->assertArrayHasKey('foo', $cookies['']['/']));
     }
 
     public function testRemoveCookie()
