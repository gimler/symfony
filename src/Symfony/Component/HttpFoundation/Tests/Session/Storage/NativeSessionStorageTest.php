<?php

/*
 * This file is part of the Symfony package.
 *
 * (c) Fabien Potencier <fabien@symfony.com>
 *
 * For the full copyright and license information, please view the LICENSE
 * file that was distributed with this source code.
 */

namespace Symfony\Component\HttpFoundation\Tests\Session\Storage;

use PHPUnit\Framework\TestCase;
use Symfony\Component\HttpFoundation\Session\Attribute\AttributeBag;
use Symfony\Component\HttpFoundation\Session\Flash\FlashBag;
use Symfony\Component\HttpFoundation\Session\Storage\Handler\NativeFileSessionHandler;
use Symfony\Component\HttpFoundation\Session\Storage\Handler\NullSessionHandler;
use Symfony\Component\HttpFoundation\Session\Storage\NativeSessionStorage;
use Symfony\Component\HttpFoundation\Session\Storage\Proxy\SessionHandlerProxy;

/**
 * Test class for NativeSessionStorage.
 *
 * @author Drak <drak@zikula.org>
 *
 * These tests require separate processes.
 *
 * @runTestsInSeparateProcesses
 * @preserveGlobalState disabled
 */
class NativeSessionStorageTest extends TestCase
{
    private $savePath;

    protected function setUp(): void
    {
        $this->iniSet('session.save_handler', 'files');
        $this->iniSet('session.save_path', $this->savePath = sys_get_temp_dir().'/sftest');
        if (!is_dir($this->savePath)) {
            mkdir($this->savePath);
        }
    }

    protected function tearDown(): void
    {
        session_write_close();
        array_map('unlink', glob($this->savePath.'/*'));
        if (is_dir($this->savePath)) {
            @rmdir($this->savePath);
        }

        $this->savePath = null;
    }

    protected function getStorage(array $options = []): NativeSessionStorage
    {
        $storage = new NativeSessionStorage($options);
        $storage->registerBag(new AttributeBag());

        return $storage;
    }

    public function testBag()
    {
        $storage = $this->getStorage();
        $bag = new FlashBag();
        $storage->registerBag($bag);
        $this->assertSame($bag, $storage->getBag($bag->getName()));
    }

    public function testRegisterBagException()
    {
        $this->expectException(\InvalidArgumentException::class);
        $storage = $this->getStorage();
        $storage->getBag('non_existing');
    }

    public function testRegisterBagForAStartedSessionThrowsException()
    {
        $this->expectException(\LogicException::class);
        $storage = $this->getStorage();
        $storage->start();
        $storage->registerBag(new AttributeBag());
    }

    public function testGetId()
    {
        $storage = $this->getStorage();
        $this->assertSame('', $storage->getId(), 'Empty ID before starting session');

        $storage->start();
        $id = $storage->getId();
        $this->assertIsString($id);
        $this->assertNotSame('', $id);

        $storage->save();
        $this->assertSame($id, $storage->getId(), 'ID stays after saving session');
    }

    public function testRegenerate()
    {
        $storage = $this->getStorage();
        $storage->start();
        $id = $storage->getId();
        $storage->getBag('attributes')->set('lucky', 7);
        $storage->regenerate();
        $this->assertNotEquals($id, $storage->getId());
        $this->assertEquals(7, $storage->getBag('attributes')->get('lucky'));
    }

    public function testRegenerateDestroy()
    {
        $storage = $this->getStorage();
        $storage->start();
        $id = $storage->getId();
        $storage->getBag('attributes')->set('legs', 11);
        $storage->regenerate(true);
        $this->assertNotEquals($id, $storage->getId());
        $this->assertEquals(11, $storage->getBag('attributes')->get('legs'));
    }

    public function testRegenerateWithCustomLifetime()
    {
        $storage = $this->getStorage();
        $storage->start();
        $id = $storage->getId();
        $lifetime = 999999;
        $storage->getBag('attributes')->set('legs', 11);
        $storage->regenerate(false, $lifetime);
        $this->assertNotEquals($id, $storage->getId());
        $this->assertEquals(11, $storage->getBag('attributes')->get('legs'));
        $this->assertEquals($lifetime, \ini_get('session.cookie_lifetime'));
    }

    public function testSessionGlobalIsUpToDateAfterIdRegeneration()
    {
        $storage = $this->getStorage();
        $storage->start();
        $storage->getBag('attributes')->set('lucky', 7);
        $storage->regenerate();
        $storage->getBag('attributes')->set('lucky', 42);

        $this->assertEquals(42, $_SESSION['_sf2_attributes']['lucky']);
    }

    public function testRegenerationFailureDoesNotFlagStorageAsStarted()
    {
        $storage = $this->getStorage();
        $this->assertFalse($storage->regenerate());
        $this->assertFalse($storage->isStarted());
    }

    public function testDefaultSessionCacheLimiter()
    {
        $this->iniSet('session.cache_limiter', 'nocache');

        new NativeSessionStorage();
        $this->assertEquals('', \ini_get('session.cache_limiter'));
    }

    public function testExplicitSessionCacheLimiter()
    {
        $this->iniSet('session.cache_limiter', 'nocache');

        new NativeSessionStorage(['cache_limiter' => 'public']);
        $this->assertEquals('public', \ini_get('session.cache_limiter'));
    }

    public function testCookieOptions()
    {
        $options = [
            'cookie_lifetime' => 123456,
            'cookie_path' => '/my/cookie/path',
            'cookie_domain' => 'symfony.example.com',
            'cookie_secure' => true,
            'cookie_httponly' => false,
        ];

        if (\PHP_VERSION_ID >= 70300) {
            $options['cookie_samesite'] = 'lax';
        }

        $this->getStorage($options);
        $temp = session_get_cookie_params();
        $gco = [];

        foreach ($temp as $key => $value) {
            $gco['cookie_'.$key] = $value;
        }

        $this->assertEquals($options, $gco);
    }

    public function testSessionOptions()
    {
        $options = [
            'trans_sid_tags' => 'a=href',
            'cache_expire' => '200',
        ];

        $this->getStorage($options);

<<<<<<< HEAD
        $this->assertSame('a=href', ini_get('session.trans_sid_tags'));
        $this->assertSame('200', ini_get('session.cache_expire'));
=======
        $this->assertSame('a=href', \ini_get('url_rewriter.tags'));
        $this->assertSame('200', \ini_get('session.cache_expire'));
>>>>>>> 0c38f367
    }

    public function testSetSaveHandler()
    {
        $this->iniSet('session.save_handler', 'files');
        $storage = $this->getStorage();
        $storage->setSaveHandler();
        $this->assertInstanceOf(SessionHandlerProxy::class, $storage->getSaveHandler());
        $storage->setSaveHandler(null);
        $this->assertInstanceOf(SessionHandlerProxy::class, $storage->getSaveHandler());
        $storage->setSaveHandler(new SessionHandlerProxy(new NativeFileSessionHandler()));
        $this->assertInstanceOf(SessionHandlerProxy::class, $storage->getSaveHandler());
        $storage->setSaveHandler(new NativeFileSessionHandler());
        $this->assertInstanceOf(SessionHandlerProxy::class, $storage->getSaveHandler());
        $storage->setSaveHandler(new SessionHandlerProxy(new NullSessionHandler()));
        $this->assertInstanceOf(SessionHandlerProxy::class, $storage->getSaveHandler());
        $storage->setSaveHandler(new NullSessionHandler());
        $this->assertInstanceOf(SessionHandlerProxy::class, $storage->getSaveHandler());
    }

    public function testStarted()
    {
        $this->expectException(\RuntimeException::class);
        $storage = $this->getStorage();

        $this->assertFalse($storage->getSaveHandler()->isActive());
        $this->assertFalse($storage->isStarted());

        session_start();
        $this->assertTrue(isset($_SESSION));
        $this->assertTrue($storage->getSaveHandler()->isActive());

        // PHP session might have started, but the storage driver has not, so false is correct here
        $this->assertFalse($storage->isStarted());

        $key = $storage->getMetadataBag()->getStorageKey();
        $this->assertArrayNotHasKey($key, $_SESSION);
        $storage->start();
    }

    public function testRestart()
    {
        $storage = $this->getStorage();
        $storage->start();
        $id = $storage->getId();
        $storage->getBag('attributes')->set('lucky', 7);
        $storage->save();
        $storage->start();
        $this->assertSame($id, $storage->getId(), 'Same session ID after restarting');
        $this->assertSame(7, $storage->getBag('attributes')->get('lucky'), 'Data still available');
    }

    public function testCanCreateNativeSessionStorageWhenSessionAlreadyStarted()
    {
        session_start();
        $this->getStorage();

        // Assert no exception has been thrown by `getStorage()`
        $this->addToAssertionCount(1);
    }

    public function testSetSessionOptionsOnceSessionStartedIsIgnored()
    {
        session_start();
        $this->getStorage([
            'name' => 'something-else',
        ]);

        // Assert no exception has been thrown by `getStorage()`
        $this->addToAssertionCount(1);
    }

    public function testGetBagsOnceSessionStartedIsIgnored()
    {
        session_start();
        $bag = new AttributeBag();
        $bag->setName('flashes');

        $storage = $this->getStorage();
        $storage->registerBag($bag);

        $this->assertEquals($storage->getBag('flashes'), $bag);
    }

    public function testRegenerateInvalidSessionIdForNativeFileSessionHandler()
    {
        $_COOKIE[session_name()] = '&~[';
        session_id('&~[');
        $storage = new NativeSessionStorage([], new NativeFileSessionHandler());
        $started = $storage->start();

        $this->assertTrue($started);
        $this->assertMatchesRegularExpression('/^[a-zA-Z0-9,-]{22,}$/', session_id());
        $storage->save();

        $_COOKIE[session_name()] = '&~[';
        session_id('&~[');
        $storage = new NativeSessionStorage([], new SessionHandlerProxy(new NativeFileSessionHandler()));
        $started = $storage->start();

        $this->assertTrue($started);
        $this->assertMatchesRegularExpression('/^[a-zA-Z0-9,-]{22,}$/', session_id());
        $storage->save();

        $_COOKIE[session_name()] = '&~[';
        session_id('&~[');
        $storage = new NativeSessionStorage([], new NullSessionHandler());
        $started = $storage->start();
        $this->assertTrue($started);
        $this->assertSame('&~[', session_id());
    }
}<|MERGE_RESOLUTION|>--- conflicted
+++ resolved
@@ -201,13 +201,8 @@
 
         $this->getStorage($options);
 
-<<<<<<< HEAD
-        $this->assertSame('a=href', ini_get('session.trans_sid_tags'));
-        $this->assertSame('200', ini_get('session.cache_expire'));
-=======
-        $this->assertSame('a=href', \ini_get('url_rewriter.tags'));
+        $this->assertSame('a=href', \ini_get('session.trans_sid_tags'));
         $this->assertSame('200', \ini_get('session.cache_expire'));
->>>>>>> 0c38f367
     }
 
     public function testSetSaveHandler()
