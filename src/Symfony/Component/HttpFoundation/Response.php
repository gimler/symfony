<?php

/*
 * This file is part of the Symfony package.
 *
 * (c) Fabien Potencier <fabien@symfony.com>
 *
 * For the full copyright and license information, please view the LICENSE
 * file that was distributed with this source code.
 */

namespace Symfony\Component\HttpFoundation;

// Help opcache.preload discover always-needed symbols
class_exists(ResponseHeaderBag::class);

/**
 * Response represents an HTTP response.
 *
 * @author Fabien Potencier <fabien@symfony.com>
 */
class Response
{
    public const HTTP_CONTINUE = 100;
    public const HTTP_SWITCHING_PROTOCOLS = 101;
    public const HTTP_PROCESSING = 102;            // RFC2518
    public const HTTP_EARLY_HINTS = 103;           // RFC8297
    public const HTTP_OK = 200;
    public const HTTP_CREATED = 201;
    public const HTTP_ACCEPTED = 202;
    public const HTTP_NON_AUTHORITATIVE_INFORMATION = 203;
    public const HTTP_NO_CONTENT = 204;
    public const HTTP_RESET_CONTENT = 205;
    public const HTTP_PARTIAL_CONTENT = 206;
    public const HTTP_MULTI_STATUS = 207;          // RFC4918
    public const HTTP_ALREADY_REPORTED = 208;      // RFC5842
    public const HTTP_IM_USED = 226;               // RFC3229
    public const HTTP_MULTIPLE_CHOICES = 300;
    public const HTTP_MOVED_PERMANENTLY = 301;
    public const HTTP_FOUND = 302;
    public const HTTP_SEE_OTHER = 303;
    public const HTTP_NOT_MODIFIED = 304;
    public const HTTP_USE_PROXY = 305;
    public const HTTP_RESERVED = 306;
    public const HTTP_TEMPORARY_REDIRECT = 307;
    public const HTTP_PERMANENTLY_REDIRECT = 308;  // RFC7238
    public const HTTP_BAD_REQUEST = 400;
    public const HTTP_UNAUTHORIZED = 401;
    public const HTTP_PAYMENT_REQUIRED = 402;
    public const HTTP_FORBIDDEN = 403;
    public const HTTP_NOT_FOUND = 404;
    public const HTTP_METHOD_NOT_ALLOWED = 405;
    public const HTTP_NOT_ACCEPTABLE = 406;
    public const HTTP_PROXY_AUTHENTICATION_REQUIRED = 407;
    public const HTTP_REQUEST_TIMEOUT = 408;
    public const HTTP_CONFLICT = 409;
    public const HTTP_GONE = 410;
    public const HTTP_LENGTH_REQUIRED = 411;
    public const HTTP_PRECONDITION_FAILED = 412;
    public const HTTP_REQUEST_ENTITY_TOO_LARGE = 413;
    public const HTTP_REQUEST_URI_TOO_LONG = 414;
    public const HTTP_UNSUPPORTED_MEDIA_TYPE = 415;
    public const HTTP_REQUESTED_RANGE_NOT_SATISFIABLE = 416;
    public const HTTP_EXPECTATION_FAILED = 417;
    public const HTTP_I_AM_A_TEAPOT = 418;                                               // RFC2324
    public const HTTP_MISDIRECTED_REQUEST = 421;                                         // RFC7540
    public const HTTP_UNPROCESSABLE_ENTITY = 422;                                        // RFC4918
    public const HTTP_LOCKED = 423;                                                      // RFC4918
    public const HTTP_FAILED_DEPENDENCY = 424;                                           // RFC4918
    public const HTTP_TOO_EARLY = 425;                                                   // RFC-ietf-httpbis-replay-04
    public const HTTP_UPGRADE_REQUIRED = 426;                                            // RFC2817
    public const HTTP_PRECONDITION_REQUIRED = 428;                                       // RFC6585
    public const HTTP_TOO_MANY_REQUESTS = 429;                                           // RFC6585
    public const HTTP_REQUEST_HEADER_FIELDS_TOO_LARGE = 431;                             // RFC6585
    public const HTTP_UNAVAILABLE_FOR_LEGAL_REASONS = 451;                               // RFC7725
    public const HTTP_INTERNAL_SERVER_ERROR = 500;
    public const HTTP_NOT_IMPLEMENTED = 501;
    public const HTTP_BAD_GATEWAY = 502;
    public const HTTP_SERVICE_UNAVAILABLE = 503;
    public const HTTP_GATEWAY_TIMEOUT = 504;
    public const HTTP_VERSION_NOT_SUPPORTED = 505;
    public const HTTP_VARIANT_ALSO_NEGOTIATES_EXPERIMENTAL = 506;                        // RFC2295
    public const HTTP_INSUFFICIENT_STORAGE = 507;                                        // RFC4918
    public const HTTP_LOOP_DETECTED = 508;                                               // RFC5842
    public const HTTP_NOT_EXTENDED = 510;                                                // RFC2774
    public const HTTP_NETWORK_AUTHENTICATION_REQUIRED = 511;                             // RFC6585

    /**
     * @see https://developer.mozilla.org/en-US/docs/Web/HTTP/Headers/Cache-Control
     */
    private const HTTP_RESPONSE_CACHE_CONTROL_DIRECTIVES = [
        'must_revalidate' => false,
        'no_cache' => false,
        'no_store' => false,
        'no_transform' => false,
        'public' => false,
        'private' => false,
        'proxy_revalidate' => false,
        'max_age' => true,
        's_maxage' => true,
        'stale_if_error' => true,         // RFC5861
        'stale_while_revalidate' => true, // RFC5861
        'immutable' => false,
        'last_modified' => true,
        'etag' => true,
    ];

    /**
     * @var ResponseHeaderBag
     */
    public $headers;

    /**
     * @var string
     */
    protected $content;

    /**
     * @var string
     */
    protected $version;

    /**
     * @var int
     */
    protected $statusCode;

    /**
     * @var string
     */
    protected $statusText;

    /**
     * @var string
     */
    protected $charset;

    /**
     * Status codes translation table.
     *
     * The list of codes is complete according to the
     * {@link https://www.iana.org/assignments/http-status-codes/http-status-codes.xhtml Hypertext Transfer Protocol (HTTP) Status Code Registry}
     * (last updated 2021-10-01).
     *
     * Unless otherwise noted, the status code is defined in RFC2616.
     *
     * @var array
     */
    public static $statusTexts = [
        100 => 'Continue',
        101 => 'Switching Protocols',
        102 => 'Processing',            // RFC2518
        103 => 'Early Hints',
        200 => 'OK',
        201 => 'Created',
        202 => 'Accepted',
        203 => 'Non-Authoritative Information',
        204 => 'No Content',
        205 => 'Reset Content',
        206 => 'Partial Content',
        207 => 'Multi-Status',          // RFC4918
        208 => 'Already Reported',      // RFC5842
        226 => 'IM Used',               // RFC3229
        300 => 'Multiple Choices',
        301 => 'Moved Permanently',
        302 => 'Found',
        303 => 'See Other',
        304 => 'Not Modified',
        305 => 'Use Proxy',
        307 => 'Temporary Redirect',
        308 => 'Permanent Redirect',    // RFC7238
        400 => 'Bad Request',
        401 => 'Unauthorized',
        402 => 'Payment Required',
        403 => 'Forbidden',
        404 => 'Not Found',
        405 => 'Method Not Allowed',
        406 => 'Not Acceptable',
        407 => 'Proxy Authentication Required',
        408 => 'Request Timeout',
        409 => 'Conflict',
        410 => 'Gone',
        411 => 'Length Required',
        412 => 'Precondition Failed',
        413 => 'Content Too Large',                                           // RFC-ietf-httpbis-semantics
        414 => 'URI Too Long',
        415 => 'Unsupported Media Type',
        416 => 'Range Not Satisfiable',
        417 => 'Expectation Failed',
        418 => 'I\'m a teapot',                                               // RFC2324
        421 => 'Misdirected Request',                                         // RFC7540
        422 => 'Unprocessable Content',                                       // RFC-ietf-httpbis-semantics
        423 => 'Locked',                                                      // RFC4918
        424 => 'Failed Dependency',                                           // RFC4918
        425 => 'Too Early',                                                   // RFC-ietf-httpbis-replay-04
        426 => 'Upgrade Required',                                            // RFC2817
        428 => 'Precondition Required',                                       // RFC6585
        429 => 'Too Many Requests',                                           // RFC6585
        431 => 'Request Header Fields Too Large',                             // RFC6585
        451 => 'Unavailable For Legal Reasons',                               // RFC7725
        500 => 'Internal Server Error',
        501 => 'Not Implemented',
        502 => 'Bad Gateway',
        503 => 'Service Unavailable',
        504 => 'Gateway Timeout',
        505 => 'HTTP Version Not Supported',
        506 => 'Variant Also Negotiates',                                     // RFC2295
        507 => 'Insufficient Storage',                                        // RFC4918
        508 => 'Loop Detected',                                               // RFC5842
        510 => 'Not Extended',                                                // RFC2774
        511 => 'Network Authentication Required',                             // RFC6585
    ];

    /**
     * Tracks headers already sent in informational responses.
     */
    private array $sentHeaders;

    /**
     * @param int $status The HTTP status code (200 "OK" by default)
     *
     * @throws \InvalidArgumentException When the HTTP status code is not valid
     */
    public function __construct(?string $content = '', int $status = 200, array $headers = [])
    {
        $this->headers = new ResponseHeaderBag($headers);
        $this->setContent($content);
        $this->setStatusCode($status);
        $this->setProtocolVersion('1.0');
    }

    /**
     * Returns the Response as an HTTP string.
     *
     * The string representation of the Response is the same as the
     * one that will be sent to the client only if the prepare() method
     * has been called before.
     *
     * @see prepare()
     */
    public function __toString(): string
    {
        return
            sprintf('HTTP/%s %s %s', $this->version, $this->statusCode, $this->statusText)."\r\n".
            $this->headers."\r\n".
            $this->getContent();
    }

    /**
     * Clones the current Response instance.
     */
    public function __clone()
    {
        $this->headers = clone $this->headers;
    }

    /**
     * Prepares the Response before it is sent to the client.
     *
     * This method tweaks the Response to ensure that it is
     * compliant with RFC 2616. Most of the changes are based on
     * the Request that is "associated" with this Response.
     *
     * @return $this
     */
    public function prepare(Request $request): static
    {
        $headers = $this->headers;

        if ($this->isInformational() || $this->isEmpty()) {
            $this->setContent(null);
            $headers->remove('Content-Type');
            $headers->remove('Content-Length');
            // prevent PHP from sending the Content-Type header based on default_mimetype
            ini_set('default_mimetype', '');
        } else {
            // Content-type based on the Request
            if (!$headers->has('Content-Type')) {
                $format = $request->getRequestFormat(null);
                if (null !== $format && $mimeType = $request->getMimeType($format)) {
                    $headers->set('Content-Type', $mimeType);
                }
            }

            // Fix Content-Type
            $charset = $this->charset ?: 'UTF-8';
            if (!$headers->has('Content-Type')) {
                $headers->set('Content-Type', 'text/html; charset='.$charset);
            } elseif (0 === stripos($headers->get('Content-Type') ?? '', 'text/') && false === stripos($headers->get('Content-Type') ?? '', 'charset')) {
                // add the charset
                $headers->set('Content-Type', $headers->get('Content-Type').'; charset='.$charset);
            }

            // Fix Content-Length
            if ($headers->has('Transfer-Encoding')) {
                $headers->remove('Content-Length');
            }

            if ($request->isMethod('HEAD')) {
                // cf. RFC2616 14.13
                $length = $headers->get('Content-Length');
                $this->setContent(null);
                if ($length) {
                    $headers->set('Content-Length', $length);
                }
            }
        }

        // Fix protocol
        if ('HTTP/1.0' != $request->server->get('SERVER_PROTOCOL')) {
            $this->setProtocolVersion('1.1');
        }

        // Check if we need to send extra expire info headers
        if ('1.0' == $this->getProtocolVersion() && str_contains($headers->get('Cache-Control', ''), 'no-cache')) {
            $headers->set('pragma', 'no-cache');
            $headers->set('expires', -1);
        }

        $this->ensureIEOverSSLCompatibility($request);

        if ($request->isSecure()) {
            foreach ($headers->getCookies() as $cookie) {
                $cookie->setSecureDefault(true);
            }
        }

        return $this;
    }

    /**
     * Sends HTTP headers.
     *
<<<<<<< HEAD
     * @param positive-int|null $statusCode The status code to use, override the statusCode property if set and not null
=======
     * @param null|positive-int $statusCode The status code to use, override the statusCode property if set and not null
>>>>>>> a44829e2
     *
     * @return $this
     */
    public function sendHeaders(/* int $statusCode = null */): static
    {
        // headers have already been sent by the developer
        if (headers_sent()) {
            return $this;
        }

        $statusCode = \func_num_args() > 0 ? func_get_arg(0) : null;
        $informationalResponse = $statusCode >= 100 && $statusCode < 200;
        if ($informationalResponse && !\function_exists('headers_send')) {
            // skip informational responses if not supported by the SAPI
            return $this;
        }

        // headers
        foreach ($this->headers->allPreserveCaseWithoutCookies() as $name => $values) {
            $newValues = $values;
            $replace = false;

            // As recommended by RFC 8297, PHP automatically copies headers from previous 103 responses, we need to deal with that if headers changed
            if (103 === $statusCode) {
                $previousValues = $this->sentHeaders[$name] ?? null;
                if ($previousValues === $values) {
                    // Header already sent in a previous response, it will be automatically copied in this response by PHP
                    continue;
                }

                $replace = 0 === strcasecmp($name, 'Content-Type');

                if (null !== $previousValues && array_diff($previousValues, $values)) {
                    header_remove($name);
                    $previousValues = null;
                }

                $newValues = null === $previousValues ? $values : array_diff($values, $previousValues);
            }

<<<<<<< HEAD
            foreach ($newValues as $value) {
=======
            foreach ($newValues  as $value) {
>>>>>>> a44829e2
                header($name.': '.$value, $replace, $this->statusCode);
            }

            if ($informationalResponse) {
                $this->sentHeaders[$name] = $values;
            }
        }

        // cookies
        foreach ($this->headers->getCookies() as $cookie) {
            header('Set-Cookie: '.$cookie, false, $this->statusCode);
        }

        if ($informationalResponse) {
            headers_send($statusCode);

            return $this;
        }

        $statusCode ??= $this->statusCode;

        // status
        header(sprintf('HTTP/%s %s %s', $this->version, $statusCode, $this->statusText), true, $statusCode);

        return $this;
    }

    /**
     * Sends content for the current web response.
     *
     * @return $this
     */
    public function sendContent(): static
    {
        echo $this->content;

        return $this;
    }

    /**
     * Sends HTTP headers and content.
     *
     * @param bool $flush Whether output buffers should be flushed
     *
     * @return $this
     */
<<<<<<< HEAD
    public function send(/* bool $flush = true */): static
=======
    public function send(): static
>>>>>>> a44829e2
    {
        $this->sendHeaders();
        $this->sendContent();

        $flush = 1 <= \func_num_args() ? func_get_arg(0) : true;
        if (!$flush) {
            return $this;
        }

        if (\function_exists('fastcgi_finish_request')) {
            fastcgi_finish_request();
        } elseif (\function_exists('litespeed_finish_request')) {
            litespeed_finish_request();
        } elseif (!\in_array(\PHP_SAPI, ['cli', 'phpdbg', 'embed'], true)) {
            static::closeOutputBuffers(0, true);
            flush();
        }

        return $this;
    }

    /**
     * Sets the response content.
     *
     * @return $this
     */
    public function setContent(?string $content): static
    {
        $this->content = $content ?? '';

        return $this;
    }

    /**
     * Gets the current response content.
     */
    public function getContent(): string|false
    {
        return $this->content;
    }

    /**
     * Sets the HTTP protocol version (1.0 or 1.1).
     *
     * @return $this
     *
     * @final
     */
    public function setProtocolVersion(string $version): static
    {
        $this->version = $version;

        return $this;
    }

    /**
     * Gets the HTTP protocol version.
     *
     * @final
     */
    public function getProtocolVersion(): string
    {
        return $this->version;
    }

    /**
     * Sets the response status code.
     *
     * If the status text is null it will be automatically populated for the known
     * status codes and left empty otherwise.
     *
     * @return $this
     *
     * @throws \InvalidArgumentException When the HTTP status code is not valid
     *
     * @final
     */
<<<<<<< HEAD
    public function setStatusCode(int $code, string $text = null): static
=======
    public function setStatusCode(int $code, ?string $text = null): static
>>>>>>> a44829e2
    {
        $this->statusCode = $code;
        if ($this->isInvalid()) {
            throw new \InvalidArgumentException(sprintf('The HTTP status code "%s" is not valid.', $code));
        }

        if (null === $text) {
            $this->statusText = self::$statusTexts[$code] ?? 'unknown status';

            return $this;
        }

        $this->statusText = $text;

        return $this;
    }

    /**
     * Retrieves the status code for the current web response.
     *
     * @final
     */
    public function getStatusCode(): int
    {
        return $this->statusCode;
    }

    /**
     * Sets the response charset.
     *
     * @return $this
     *
     * @final
     */
    public function setCharset(string $charset): static
    {
        $this->charset = $charset;

        return $this;
    }

    /**
     * Retrieves the response charset.
     *
     * @final
     */
    public function getCharset(): ?string
    {
        return $this->charset;
    }

    /**
     * Returns true if the response may safely be kept in a shared (surrogate) cache.
     *
     * Responses marked "private" with an explicit Cache-Control directive are
     * considered uncacheable.
     *
     * Responses with neither a freshness lifetime (Expires, max-age) nor cache
     * validator (Last-Modified, ETag) are considered uncacheable because there is
     * no way to tell when or how to remove them from the cache.
     *
     * Note that RFC 7231 and RFC 7234 possibly allow for a more permissive implementation,
     * for example "status codes that are defined as cacheable by default [...]
     * can be reused by a cache with heuristic expiration unless otherwise indicated"
     * (https://tools.ietf.org/html/rfc7231#section-6.1)
     *
     * @final
     */
    public function isCacheable(): bool
    {
        if (!\in_array($this->statusCode, [200, 203, 300, 301, 302, 404, 410])) {
            return false;
        }

        if ($this->headers->hasCacheControlDirective('no-store') || $this->headers->getCacheControlDirective('private')) {
            return false;
        }

        return $this->isValidateable() || $this->isFresh();
    }

    /**
     * Returns true if the response is "fresh".
     *
     * Fresh responses may be served from cache without any interaction with the
     * origin. A response is considered fresh when it includes a Cache-Control/max-age
     * indicator or Expires header and the calculated age is less than the freshness lifetime.
     *
     * @final
     */
    public function isFresh(): bool
    {
        return $this->getTtl() > 0;
    }

    /**
     * Returns true if the response includes headers that can be used to validate
     * the response with the origin server using a conditional GET request.
     *
     * @final
     */
    public function isValidateable(): bool
    {
        return $this->headers->has('Last-Modified') || $this->headers->has('ETag');
    }

    /**
     * Marks the response as "private".
     *
     * It makes the response ineligible for serving other clients.
     *
     * @return $this
     *
     * @final
     */
    public function setPrivate(): static
    {
        $this->headers->removeCacheControlDirective('public');
        $this->headers->addCacheControlDirective('private');

        return $this;
    }

    /**
     * Marks the response as "public".
     *
     * It makes the response eligible for serving other clients.
     *
     * @return $this
     *
     * @final
     */
    public function setPublic(): static
    {
        $this->headers->addCacheControlDirective('public');
        $this->headers->removeCacheControlDirective('private');

        return $this;
    }

    /**
     * Marks the response as "immutable".
     *
     * @return $this
     *
     * @final
     */
    public function setImmutable(bool $immutable = true): static
    {
        if ($immutable) {
            $this->headers->addCacheControlDirective('immutable');
        } else {
            $this->headers->removeCacheControlDirective('immutable');
        }

        return $this;
    }

    /**
     * Returns true if the response is marked as "immutable".
     *
     * @final
     */
    public function isImmutable(): bool
    {
        return $this->headers->hasCacheControlDirective('immutable');
    }

    /**
     * Returns true if the response must be revalidated by shared caches once it has become stale.
     *
     * This method indicates that the response must not be served stale by a
     * cache in any circumstance without first revalidating with the origin.
     * When present, the TTL of the response should not be overridden to be
     * greater than the value provided by the origin.
     *
     * @final
     */
    public function mustRevalidate(): bool
    {
        return $this->headers->hasCacheControlDirective('must-revalidate') || $this->headers->hasCacheControlDirective('proxy-revalidate');
    }

    /**
     * Returns the Date header as a DateTime instance.
     *
     * @throws \RuntimeException When the header is not parseable
     *
     * @final
     */
    public function getDate(): ?\DateTimeImmutable
    {
        return $this->headers->getDate('Date');
    }

    /**
     * Sets the Date header.
     *
     * @return $this
     *
     * @final
     */
    public function setDate(\DateTimeInterface $date): static
    {
        $date = \DateTimeImmutable::createFromInterface($date);
        $date = $date->setTimezone(new \DateTimeZone('UTC'));
        $this->headers->set('Date', $date->format('D, d M Y H:i:s').' GMT');

        return $this;
    }

    /**
     * Returns the age of the response in seconds.
     *
     * @final
     */
    public function getAge(): int
    {
        if (null !== $age = $this->headers->get('Age')) {
            return (int) $age;
        }

        return max(time() - (int) $this->getDate()->format('U'), 0);
    }

    /**
     * Marks the response stale by setting the Age header to be equal to the maximum age of the response.
     *
     * @return $this
     */
    public function expire(): static
    {
        if ($this->isFresh()) {
            $this->headers->set('Age', $this->getMaxAge());
            $this->headers->remove('Expires');
        }

        return $this;
    }

    /**
     * Returns the value of the Expires header as a DateTime instance.
     *
     * @final
     */
    public function getExpires(): ?\DateTimeImmutable
    {
        try {
            return $this->headers->getDate('Expires');
        } catch (\RuntimeException) {
            // according to RFC 2616 invalid date formats (e.g. "0" and "-1") must be treated as in the past
            return \DateTimeImmutable::createFromFormat('U', time() - 172800);
        }
    }

    /**
     * Sets the Expires HTTP header with a DateTime instance.
     *
     * Passing null as value will remove the header.
     *
     * @return $this
     *
     * @final
     */
<<<<<<< HEAD
    public function setExpires(\DateTimeInterface $date = null): static
=======
    public function setExpires(?\DateTimeInterface $date = null): static
>>>>>>> a44829e2
    {
        if (1 > \func_num_args()) {
            trigger_deprecation('symfony/http-foundation', '6.2', 'Calling "%s()" without any arguments is deprecated, pass null explicitly instead.', __METHOD__);
        }
        if (null === $date) {
            $this->headers->remove('Expires');

            return $this;
        }

        $date = \DateTimeImmutable::createFromInterface($date);
        $date = $date->setTimezone(new \DateTimeZone('UTC'));
        $this->headers->set('Expires', $date->format('D, d M Y H:i:s').' GMT');

        return $this;
    }

    /**
     * Returns the number of seconds after the time specified in the response's Date
     * header when the response should no longer be considered fresh.
     *
     * First, it checks for a s-maxage directive, then a max-age directive, and then it falls
     * back on an expires header. It returns null when no maximum age can be established.
     *
     * @final
     */
    public function getMaxAge(): ?int
    {
        if ($this->headers->hasCacheControlDirective('s-maxage')) {
            return (int) $this->headers->getCacheControlDirective('s-maxage');
        }

        if ($this->headers->hasCacheControlDirective('max-age')) {
            return (int) $this->headers->getCacheControlDirective('max-age');
        }

        if (null !== $expires = $this->getExpires()) {
            $maxAge = (int) $expires->format('U') - (int) $this->getDate()->format('U');

            return max($maxAge, 0);
        }

        return null;
    }

    /**
     * Sets the number of seconds after which the response should no longer be considered fresh.
     *
     * This methods sets the Cache-Control max-age directive.
     *
     * @return $this
     *
     * @final
     */
    public function setMaxAge(int $value): static
    {
        $this->headers->addCacheControlDirective('max-age', $value);

        return $this;
    }

    /**
     * Sets the number of seconds after which the response should no longer be returned by shared caches when backend is down.
     *
     * This method sets the Cache-Control stale-if-error directive.
     *
     * @return $this
     *
     * @final
     */
    public function setStaleIfError(int $value): static
    {
        $this->headers->addCacheControlDirective('stale-if-error', $value);

        return $this;
    }

    /**
     * Sets the number of seconds after which the response should no longer return stale content by shared caches.
     *
     * This method sets the Cache-Control stale-while-revalidate directive.
     *
     * @return $this
     *
     * @final
     */
    public function setStaleWhileRevalidate(int $value): static
    {
        $this->headers->addCacheControlDirective('stale-while-revalidate', $value);

        return $this;
    }

    /**
     * Sets the number of seconds after which the response should no longer be considered fresh by shared caches.
     *
     * This methods sets the Cache-Control s-maxage directive.
     *
     * @return $this
     *
     * @final
     */
    public function setSharedMaxAge(int $value): static
    {
        $this->setPublic();
        $this->headers->addCacheControlDirective('s-maxage', $value);

        return $this;
    }

    /**
     * Returns the response's time-to-live in seconds.
     *
     * It returns null when no freshness information is present in the response.
     *
     * When the response's TTL is 0, the response may not be served from cache without first
     * revalidating with the origin.
     *
     * @final
     */
    public function getTtl(): ?int
    {
        $maxAge = $this->getMaxAge();

        return null !== $maxAge ? max($maxAge - $this->getAge(), 0) : null;
    }

    /**
     * Sets the response's time-to-live for shared caches in seconds.
     *
     * This method adjusts the Cache-Control/s-maxage directive.
     *
     * @return $this
     *
     * @final
     */
    public function setTtl(int $seconds): static
    {
        $this->setSharedMaxAge($this->getAge() + $seconds);

        return $this;
    }

    /**
     * Sets the response's time-to-live for private/client caches in seconds.
     *
     * This method adjusts the Cache-Control/max-age directive.
     *
     * @return $this
     *
     * @final
     */
    public function setClientTtl(int $seconds): static
    {
        $this->setMaxAge($this->getAge() + $seconds);

        return $this;
    }

    /**
     * Returns the Last-Modified HTTP header as a DateTime instance.
     *
     * @throws \RuntimeException When the HTTP header is not parseable
     *
     * @final
     */
    public function getLastModified(): ?\DateTimeImmutable
    {
        return $this->headers->getDate('Last-Modified');
    }

    /**
     * Sets the Last-Modified HTTP header with a DateTime instance.
     *
     * Passing null as value will remove the header.
     *
     * @return $this
     *
     * @final
     */
<<<<<<< HEAD
    public function setLastModified(\DateTimeInterface $date = null): static
=======
    public function setLastModified(?\DateTimeInterface $date = null): static
>>>>>>> a44829e2
    {
        if (1 > \func_num_args()) {
            trigger_deprecation('symfony/http-foundation', '6.2', 'Calling "%s()" without any arguments is deprecated, pass null explicitly instead.', __METHOD__);
        }
        if (null === $date) {
            $this->headers->remove('Last-Modified');

            return $this;
        }

        $date = \DateTimeImmutable::createFromInterface($date);
        $date = $date->setTimezone(new \DateTimeZone('UTC'));
        $this->headers->set('Last-Modified', $date->format('D, d M Y H:i:s').' GMT');

        return $this;
    }

    /**
     * Returns the literal value of the ETag HTTP header.
     *
     * @final
     */
    public function getEtag(): ?string
    {
        return $this->headers->get('ETag');
    }

    /**
     * Sets the ETag value.
     *
     * @param string|null $etag The ETag unique identifier or null to remove the header
     * @param bool        $weak Whether you want a weak ETag or not
     *
     * @return $this
     *
     * @final
     */
<<<<<<< HEAD
    public function setEtag(string $etag = null, bool $weak = false): static
=======
    public function setEtag(?string $etag = null, bool $weak = false): static
>>>>>>> a44829e2
    {
        if (1 > \func_num_args()) {
            trigger_deprecation('symfony/http-foundation', '6.2', 'Calling "%s()" without any arguments is deprecated, pass null explicitly instead.', __METHOD__);
        }
        if (null === $etag) {
            $this->headers->remove('Etag');
        } else {
            if (!str_starts_with($etag, '"')) {
                $etag = '"'.$etag.'"';
            }

            $this->headers->set('ETag', (true === $weak ? 'W/' : '').$etag);
        }

        return $this;
    }

    /**
     * Sets the response's cache headers (validation and/or expiration).
     *
     * Available options are: must_revalidate, no_cache, no_store, no_transform, public, private, proxy_revalidate, max_age, s_maxage, immutable, last_modified and etag.
     *
     * @return $this
     *
     * @throws \InvalidArgumentException
     *
     * @final
     */
    public function setCache(array $options): static
    {
        if ($diff = array_diff(array_keys($options), array_keys(self::HTTP_RESPONSE_CACHE_CONTROL_DIRECTIVES))) {
            throw new \InvalidArgumentException(sprintf('Response does not support the following options: "%s".', implode('", "', $diff)));
        }

        if (isset($options['etag'])) {
            $this->setEtag($options['etag']);
        }

        if (isset($options['last_modified'])) {
            $this->setLastModified($options['last_modified']);
        }

        if (isset($options['max_age'])) {
            $this->setMaxAge($options['max_age']);
        }

        if (isset($options['s_maxage'])) {
            $this->setSharedMaxAge($options['s_maxage']);
        }

        if (isset($options['stale_while_revalidate'])) {
            $this->setStaleWhileRevalidate($options['stale_while_revalidate']);
        }

        if (isset($options['stale_if_error'])) {
            $this->setStaleIfError($options['stale_if_error']);
        }

        foreach (self::HTTP_RESPONSE_CACHE_CONTROL_DIRECTIVES as $directive => $hasValue) {
            if (!$hasValue && isset($options[$directive])) {
                if ($options[$directive]) {
                    $this->headers->addCacheControlDirective(str_replace('_', '-', $directive));
                } else {
                    $this->headers->removeCacheControlDirective(str_replace('_', '-', $directive));
                }
            }
        }

        if (isset($options['public'])) {
            if ($options['public']) {
                $this->setPublic();
            } else {
                $this->setPrivate();
            }
        }

        if (isset($options['private'])) {
            if ($options['private']) {
                $this->setPrivate();
            } else {
                $this->setPublic();
            }
        }

        return $this;
    }

    /**
     * Modifies the response so that it conforms to the rules defined for a 304 status code.
     *
     * This sets the status, removes the body, and discards any headers
     * that MUST NOT be included in 304 responses.
     *
     * @return $this
     *
     * @see https://tools.ietf.org/html/rfc2616#section-10.3.5
     *
     * @final
     */
    public function setNotModified(): static
    {
        $this->setStatusCode(304);
        $this->setContent(null);

        // remove headers that MUST NOT be included with 304 Not Modified responses
        foreach (['Allow', 'Content-Encoding', 'Content-Language', 'Content-Length', 'Content-MD5', 'Content-Type', 'Last-Modified'] as $header) {
            $this->headers->remove($header);
        }

        return $this;
    }

    /**
     * Returns true if the response includes a Vary header.
     *
     * @final
     */
    public function hasVary(): bool
    {
        return null !== $this->headers->get('Vary');
    }

    /**
     * Returns an array of header names given in the Vary header.
     *
     * @final
     */
    public function getVary(): array
    {
        if (!$vary = $this->headers->all('Vary')) {
            return [];
        }

        $ret = [];
        foreach ($vary as $item) {
            $ret[] = preg_split('/[\s,]+/', $item);
        }

        return array_merge([], ...$ret);
    }

    /**
     * Sets the Vary header.
     *
     * @param bool $replace Whether to replace the actual value or not (true by default)
     *
     * @return $this
     *
     * @final
     */
    public function setVary(string|array $headers, bool $replace = true): static
    {
        $this->headers->set('Vary', $headers, $replace);

        return $this;
    }

    /**
     * Determines if the Response validators (ETag, Last-Modified) match
     * a conditional value specified in the Request.
     *
     * If the Response is not modified, it sets the status code to 304 and
     * removes the actual content by calling the setNotModified() method.
     *
     * @final
     */
    public function isNotModified(Request $request): bool
    {
        if (!$request->isMethodCacheable()) {
            return false;
        }

        $notModified = false;
        $lastModified = $this->headers->get('Last-Modified');
        $modifiedSince = $request->headers->get('If-Modified-Since');

        if (($ifNoneMatchEtags = $request->getETags()) && (null !== $etag = $this->getEtag())) {
            if (0 == strncmp($etag, 'W/', 2)) {
                $etag = substr($etag, 2);
            }

            // Use weak comparison as per https://tools.ietf.org/html/rfc7232#section-3.2.
            foreach ($ifNoneMatchEtags as $ifNoneMatchEtag) {
                if (0 == strncmp($ifNoneMatchEtag, 'W/', 2)) {
                    $ifNoneMatchEtag = substr($ifNoneMatchEtag, 2);
                }

                if ($ifNoneMatchEtag === $etag || '*' === $ifNoneMatchEtag) {
                    $notModified = true;
                    break;
                }
            }
        }
        // Only do If-Modified-Since date comparison when If-None-Match is not present as per https://tools.ietf.org/html/rfc7232#section-3.3.
        elseif ($modifiedSince && $lastModified) {
            $notModified = strtotime($modifiedSince) >= strtotime($lastModified);
        }

        if ($notModified) {
            $this->setNotModified();
        }

        return $notModified;
    }

    /**
     * Is response invalid?
     *
     * @see https://www.w3.org/Protocols/rfc2616/rfc2616-sec10.html
     *
     * @final
     */
    public function isInvalid(): bool
    {
        return $this->statusCode < 100 || $this->statusCode >= 600;
    }

    /**
     * Is response informative?
     *
     * @final
     */
    public function isInformational(): bool
    {
        return $this->statusCode >= 100 && $this->statusCode < 200;
    }

    /**
     * Is response successful?
     *
     * @final
     */
    public function isSuccessful(): bool
    {
        return $this->statusCode >= 200 && $this->statusCode < 300;
    }

    /**
     * Is the response a redirect?
     *
     * @final
     */
    public function isRedirection(): bool
    {
        return $this->statusCode >= 300 && $this->statusCode < 400;
    }

    /**
     * Is there a client error?
     *
     * @final
     */
    public function isClientError(): bool
    {
        return $this->statusCode >= 400 && $this->statusCode < 500;
    }

    /**
     * Was there a server side error?
     *
     * @final
     */
    public function isServerError(): bool
    {
        return $this->statusCode >= 500 && $this->statusCode < 600;
    }

    /**
     * Is the response OK?
     *
     * @final
     */
    public function isOk(): bool
    {
        return 200 === $this->statusCode;
    }

    /**
     * Is the response forbidden?
     *
     * @final
     */
    public function isForbidden(): bool
    {
        return 403 === $this->statusCode;
    }

    /**
     * Is the response a not found error?
     *
     * @final
     */
    public function isNotFound(): bool
    {
        return 404 === $this->statusCode;
    }

    /**
     * Is the response a redirect of some form?
     *
     * @final
     */
    public function isRedirect(?string $location = null): bool
    {
        return \in_array($this->statusCode, [201, 301, 302, 303, 307, 308]) && (null === $location ?: $location == $this->headers->get('Location'));
    }

    /**
     * Is the response empty?
     *
     * @final
     */
    public function isEmpty(): bool
    {
        return \in_array($this->statusCode, [204, 304]);
    }

    /**
     * Cleans or flushes output buffers up to target level.
     *
     * Resulting level can be greater than target level if a non-removable buffer has been encountered.
     *
     * @final
     */
    public static function closeOutputBuffers(int $targetLevel, bool $flush): void
    {
        $status = ob_get_status(true);
        $level = \count($status);
        $flags = \PHP_OUTPUT_HANDLER_REMOVABLE | ($flush ? \PHP_OUTPUT_HANDLER_FLUSHABLE : \PHP_OUTPUT_HANDLER_CLEANABLE);

        while ($level-- > $targetLevel && ($s = $status[$level]) && (!isset($s['del']) ? !isset($s['flags']) || ($s['flags'] & $flags) === $flags : $s['del'])) {
            if ($flush) {
                ob_end_flush();
            } else {
                ob_end_clean();
            }
        }
    }

    /**
     * Marks a response as safe according to RFC8674.
     *
     * @see https://tools.ietf.org/html/rfc8674
     */
    public function setContentSafe(bool $safe = true): void
    {
        if ($safe) {
            $this->headers->set('Preference-Applied', 'safe');
        } elseif ('safe' === $this->headers->get('Preference-Applied')) {
            $this->headers->remove('Preference-Applied');
        }

        $this->setVary('Prefer', false);
    }

    /**
     * Checks if we need to remove Cache-Control for SSL encrypted downloads when using IE < 9.
     *
     * @see http://support.microsoft.com/kb/323308
     *
     * @final
     */
    protected function ensureIEOverSSLCompatibility(Request $request): void
    {
        if (false !== stripos($this->headers->get('Content-Disposition') ?? '', 'attachment') && 1 == preg_match('/MSIE (.*?);/i', $request->server->get('HTTP_USER_AGENT') ?? '', $match) && true === $request->isSecure()) {
            if ((int) preg_replace('/(MSIE )(.*?);/', '$2', $match[0]) < 9) {
                $this->headers->remove('Cache-Control');
            }
        }
    }
}<|MERGE_RESOLUTION|>--- conflicted
+++ resolved
@@ -331,11 +331,7 @@
     /**
      * Sends HTTP headers.
      *
-<<<<<<< HEAD
      * @param positive-int|null $statusCode The status code to use, override the statusCode property if set and not null
-=======
-     * @param null|positive-int $statusCode The status code to use, override the statusCode property if set and not null
->>>>>>> a44829e2
      *
      * @return $this
      */
@@ -376,11 +372,7 @@
                 $newValues = null === $previousValues ? $values : array_diff($values, $previousValues);
             }
 
-<<<<<<< HEAD
             foreach ($newValues as $value) {
-=======
-            foreach ($newValues  as $value) {
->>>>>>> a44829e2
                 header($name.': '.$value, $replace, $this->statusCode);
             }
 
@@ -427,11 +419,7 @@
      *
      * @return $this
      */
-<<<<<<< HEAD
     public function send(/* bool $flush = true */): static
-=======
-    public function send(): static
->>>>>>> a44829e2
     {
         $this->sendHeaders();
         $this->sendContent();
@@ -509,11 +497,7 @@
      *
      * @final
      */
-<<<<<<< HEAD
-    public function setStatusCode(int $code, string $text = null): static
-=======
     public function setStatusCode(int $code, ?string $text = null): static
->>>>>>> a44829e2
     {
         $this->statusCode = $code;
         if ($this->isInvalid()) {
@@ -778,11 +762,7 @@
      *
      * @final
      */
-<<<<<<< HEAD
-    public function setExpires(\DateTimeInterface $date = null): static
-=======
     public function setExpires(?\DateTimeInterface $date = null): static
->>>>>>> a44829e2
     {
         if (1 > \func_num_args()) {
             trigger_deprecation('symfony/http-foundation', '6.2', 'Calling "%s()" without any arguments is deprecated, pass null explicitly instead.', __METHOD__);
@@ -963,11 +943,7 @@
      *
      * @final
      */
-<<<<<<< HEAD
-    public function setLastModified(\DateTimeInterface $date = null): static
-=======
     public function setLastModified(?\DateTimeInterface $date = null): static
->>>>>>> a44829e2
     {
         if (1 > \func_num_args()) {
             trigger_deprecation('symfony/http-foundation', '6.2', 'Calling "%s()" without any arguments is deprecated, pass null explicitly instead.', __METHOD__);
@@ -1005,11 +981,7 @@
      *
      * @final
      */
-<<<<<<< HEAD
-    public function setEtag(string $etag = null, bool $weak = false): static
-=======
     public function setEtag(?string $etag = null, bool $weak = false): static
->>>>>>> a44829e2
     {
         if (1 > \func_num_args()) {
             trigger_deprecation('symfony/http-foundation', '6.2', 'Calling "%s()" without any arguments is deprecated, pass null explicitly instead.', __METHOD__);
