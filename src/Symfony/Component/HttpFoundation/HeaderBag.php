--- conflicted
+++ resolved
@@ -33,11 +33,6 @@
 
     /**
      * Returns the headers as a string.
-<<<<<<< HEAD
-=======
-     *
-     * @return string
->>>>>>> c91322d6
      */
     public function __toString(): string
     {
@@ -62,8 +57,6 @@
      * Returns the headers.
      *
      * @param string|null $key The name of the headers to return or null to get them all
-     *
-     * @return array
      */
     public function all(string $key = null): array
     {
@@ -76,8 +69,6 @@
 
     /**
      * Returns the parameter keys.
-     *
-     * @return array
      */
     public function keys(): array
     {
@@ -105,8 +96,6 @@
 
     /**
      * Returns the first header by name or the default one.
-     *
-     * @return string|null
      */
     public function get(string $key, string $default = null): ?string
     {
@@ -156,8 +145,6 @@
 
     /**
      * Returns true if the HTTP header is defined.
-     *
-     * @return bool
      */
     public function has(string $key): bool
     {
@@ -166,8 +153,6 @@
 
     /**
      * Returns true if the given HTTP header contains the given value.
-     *
-     * @return bool
      */
     public function contains(string $key, string $value): bool
     {
@@ -191,8 +176,6 @@
     /**
      * Returns the HTTP header value converted to a date.
      *
-     * @return \DateTimeInterface|null
-     *
      * @throws \RuntimeException When the HTTP header is not parseable
      */
     public function getDate(string $key, \DateTime $default = null): ?\DateTimeInterface
@@ -220,8 +203,6 @@
 
     /**
      * Returns true if the Cache-Control directive is defined.
-     *
-     * @return bool
      */
     public function hasCacheControlDirective(string $key): bool
     {
@@ -230,8 +211,6 @@
 
     /**
      * Returns a Cache-Control directive value by name.
-     *
-     * @return bool|string|null
      */
     public function getCacheControlDirective(string $key): bool|string|null
     {
@@ -258,11 +237,6 @@
 
     /**
      * Returns the number of headers.
-<<<<<<< HEAD
-=======
-     *
-     * @return int
->>>>>>> c91322d6
      */
     public function count(): int
     {
@@ -278,8 +252,6 @@
 
     /**
      * Parses a Cache-Control HTTP header.
-     *
-     * @return array
      */
     protected function parseCacheControl(string $header): array
     {
