--- conflicted
+++ resolved
@@ -238,11 +238,6 @@
 
     /**
      * Returns an iterator for headers.
-<<<<<<< HEAD
-=======
-     *
-     * @return \ArrayIterator<string, list<string|null>>
->>>>>>> d2b532c8
      */
     public function getIterator(): \ArrayIterator
     {
