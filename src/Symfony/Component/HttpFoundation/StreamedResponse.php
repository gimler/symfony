<?php

/*
 * This file is part of the Symfony package.
 *
 * (c) Fabien Potencier <fabien@symfony.com>
 *
 * For the full copyright and license information, please view the LICENSE
 * file that was distributed with this source code.
 */

namespace Symfony\Component\HttpFoundation;

/**
 * StreamedResponse represents a streamed HTTP response.
 *
 * A StreamedResponse uses a callback for its content.
 *
 * The callback should use the standard PHP functions like echo
 * to stream the response back to the client. The flush() method
 * can also be used if needed.
 *
 * @see flush()
 *
 * @author Fabien Potencier <fabien@symfony.com>
 */
class StreamedResponse extends Response
{
    protected $callback;
    protected $streamed;
    private $headersSent;

    /**
     * @param callable|null $callback A valid PHP callback or null to set it later
     * @param int           $status   The response status code
     * @param array         $headers  An array of response headers
     */
    public function __construct(callable $callback = null, $status = 200, $headers = array())
    {
        parent::__construct(null, $status, $headers);

        if (null !== $callback) {
            $this->setCallback($callback);
        }
        $this->streamed = false;
        $this->headersSent = false;
    }

    /**
     * Factory method for chainability.
     *
     * @param callable|null $callback A valid PHP callback or null to set it later
     * @param int           $status   The response status code
     * @param array         $headers  An array of response headers
     *
     * @return static
     */
    public static function create($callback = null, $status = 200, $headers = array())
    {
        return new static($callback, $status, $headers);
    }

    /**
     * Sets the PHP callback associated with this Response.
     *
     * @param callable $callback A valid PHP callback
     *
     * @return $this
     */
    public function setCallback(callable $callback)
    {
<<<<<<< HEAD
=======
        if (!\is_callable($callback)) {
            throw new \LogicException('The Response callback must be a valid PHP callable.');
        }
>>>>>>> 82d13dae
        $this->callback = $callback;

        return $this;
    }

    /**
     * {@inheritdoc}
     *
     * This method only sends the headers once.
     *
     * @return $this
     */
    public function sendHeaders()
    {
        if ($this->headersSent) {
            return $this;
        }

        $this->headersSent = true;

        return parent::sendHeaders();
    }

    /**
     * {@inheritdoc}
     *
     * This method only sends the content once.
     *
     * @return $this
     */
    public function sendContent()
    {
        if ($this->streamed) {
            return $this;
        }

        $this->streamed = true;

        if (null === $this->callback) {
            throw new \LogicException('The Response callback must not be null.');
        }

        \call_user_func($this->callback);

        return $this;
    }

    /**
     * {@inheritdoc}
     *
     * @throws \LogicException when the content is not null
     *
     * @return $this
     */
    public function setContent($content)
    {
        if (null !== $content) {
            throw new \LogicException('The content cannot be set on a StreamedResponse instance.');
        }

        return $this;
    }

    /**
     * {@inheritdoc}
     *
     * @return false
     */
    public function getContent()
    {
        return false;
    }

    /**
     * {@inheritdoc}
     *
     * @return $this
     */
    public function setNotModified()
    {
        $this->setCallback(function () {});

        return parent::setNotModified();
    }
}<|MERGE_RESOLUTION|>--- conflicted
+++ resolved
@@ -69,12 +69,6 @@
      */
     public function setCallback(callable $callback)
     {
-<<<<<<< HEAD
-=======
-        if (!\is_callable($callback)) {
-            throw new \LogicException('The Response callback must be a valid PHP callable.');
-        }
->>>>>>> 82d13dae
         $this->callback = $callback;
 
         return $this;
