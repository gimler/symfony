<?php

/*
 * This file is part of the Symfony package.
 *
 * (c) Fabien Potencier <fabien@symfony.com>
 *
 * For the full copyright and license information, please view the LICENSE
 * file that was distributed with this source code.
 */

namespace Symfony\Component\HttpFoundation;

/**
 * StreamedResponse represents a streamed HTTP response.
 *
 * A StreamedResponse uses a callback for its content.
 *
 * The callback should use the standard PHP functions like echo
 * to stream the response back to the client. The flush() function
 * can also be used if needed.
 *
 * @see flush()
 *
 * @author Fabien Potencier <fabien@symfony.com>
 */
class StreamedResponse extends Response
{
    protected ?\Closure $callback = null;
    protected bool $streamed = false;

    private bool $headersSent = false;

    /**
     * @param int $status The HTTP status code (200 "OK" by default)
     */
    public function __construct(callable $callback = null, int $status = 200, array $headers = [])
    {
        parent::__construct(null, $status, $headers);

        if (null !== $callback) {
            $this->setCallback($callback);
        }
        $this->streamed = false;
        $this->headersSent = false;
    }

    /**
     * Sets the PHP callback associated with this Response.
     *
     * @return $this
     */
    public function setCallback(callable $callback): static
    {
        $this->callback = $callback(...);

        return $this;
    }

    public function getCallback(): ?\Closure
    {
        if (!isset($this->callback)) {
            return null;
        }

        return ($this->callback)(...);
    }

    /**
     * This method only sends the headers once.
     *
<<<<<<< HEAD
=======
     * @param positive-int|null $statusCode The status code to use, override the statusCode property if set and not null
     *
>>>>>>> 0f67d51a
     * @return $this
     */
    public function sendHeaders(int $statusCode = null): static
    {
        if ($this->headersSent) {
            return $this;
        }

        if ($statusCode < 100 || $statusCode >= 200) {
            $this->headersSent = true;
        }

        return parent::sendHeaders($statusCode);
    }

    /**
     * This method only sends the content once.
     *
     * @return $this
     */
    public function sendContent(): static
    {
        if ($this->streamed) {
            return $this;
        }

        $this->streamed = true;

        if (!isset($this->callback)) {
            throw new \LogicException('The Response callback must be set.');
        }

        ($this->callback)();

        return $this;
    }

    /**
     * @return $this
     *
     * @throws \LogicException when the content is not null
     */
    public function setContent(?string $content): static
    {
        if (null !== $content) {
            throw new \LogicException('The content cannot be set on a StreamedResponse instance.');
        }

        $this->streamed = true;

        return $this;
    }

    public function getContent(): string|false
    {
        return false;
    }
}<|MERGE_RESOLUTION|>--- conflicted
+++ resolved
@@ -69,11 +69,8 @@
     /**
      * This method only sends the headers once.
      *
-<<<<<<< HEAD
-=======
      * @param positive-int|null $statusCode The status code to use, override the statusCode property if set and not null
      *
->>>>>>> 0f67d51a
      * @return $this
      */
     public function sendHeaders(int $statusCode = null): static
