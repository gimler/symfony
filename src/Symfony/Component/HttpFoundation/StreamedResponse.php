<?php

/*
 * This file is part of the Symfony package.
 *
 * (c) Fabien Potencier <fabien@symfony.com>
 *
 * For the full copyright and license information, please view the LICENSE
 * file that was distributed with this source code.
 */

namespace Symfony\Component\HttpFoundation;

/**
 * StreamedResponse represents a streamed HTTP response.
 *
 * A StreamedResponse uses a callback for its content.
 *
 * The callback should use the standard PHP functions like echo
 * to stream the response back to the client. The flush() function
 * can also be used if needed.
 *
 * @see flush()
 *
 * @author Fabien Potencier <fabien@symfony.com>
 */
class StreamedResponse extends Response
{
    protected $callback;
    protected $streamed;
    private bool $headersSent;

    /**
     * @param int $status The HTTP status code (200 "OK" by default)
     */
<<<<<<< HEAD
    public function __construct(callable $callback = null, int $status = 200, array $headers = [])
=======
    public function __construct(?callable $callback = null, int $status = 200, array $headers = [])
>>>>>>> a44829e2
    {
        parent::__construct(null, $status, $headers);

        if (null !== $callback) {
            $this->setCallback($callback);
        }
        $this->streamed = false;
        $this->headersSent = false;
    }

    /**
     * Sets the PHP callback associated with this Response.
     *
     * @return $this
     */
    public function setCallback(callable $callback): static
<<<<<<< HEAD
    {
        $this->callback = $callback(...);

        return $this;
    }

    public function getCallback(): ?\Closure
=======
>>>>>>> a44829e2
    {
        if (!isset($this->callback)) {
            return null;
        }

        return ($this->callback)(...);
    }

    public function getCallback(): ?\Closure
    {
        if (!isset($this->callback)) {
            return null;
        }

        return ($this->callback)(...);
    }

    /**
     * This method only sends the headers once.
     *
<<<<<<< HEAD
     * @param positive-int|null $statusCode The status code to use, override the statusCode property if set and not null
=======
     * @param null|positive-int $statusCode The status code to use, override the statusCode property if set and not null
>>>>>>> a44829e2
     *
     * @return $this
     */
    public function sendHeaders(/* int $statusCode = null */): static
    {
        if ($this->headersSent) {
            return $this;
        }

        $statusCode = \func_num_args() > 0 ? func_get_arg(0) : null;
        if ($statusCode < 100 || $statusCode >= 200) {
            $this->headersSent = true;
        }

        return parent::sendHeaders($statusCode);
    }

    /**
     * This method only sends the content once.
     *
     * @return $this
     */
    public function sendContent(): static
    {
        if ($this->streamed) {
            return $this;
        }

        $this->streamed = true;

        if (!isset($this->callback)) {
            throw new \LogicException('The Response callback must be set.');
        }

        ($this->callback)();

        return $this;
    }

    /**
     * @return $this
     *
     * @throws \LogicException when the content is not null
     */
    public function setContent(?string $content): static
    {
        if (null !== $content) {
            throw new \LogicException('The content cannot be set on a StreamedResponse instance.');
        }

        $this->streamed = true;

        return $this;
    }

    public function getContent(): string|false
    {
        return false;
    }
}<|MERGE_RESOLUTION|>--- conflicted
+++ resolved
@@ -33,11 +33,7 @@
     /**
      * @param int $status The HTTP status code (200 "OK" by default)
      */
-<<<<<<< HEAD
-    public function __construct(callable $callback = null, int $status = 200, array $headers = [])
-=======
     public function __construct(?callable $callback = null, int $status = 200, array $headers = [])
->>>>>>> a44829e2
     {
         parent::__construct(null, $status, $headers);
 
@@ -54,22 +50,10 @@
      * @return $this
      */
     public function setCallback(callable $callback): static
-<<<<<<< HEAD
     {
         $this->callback = $callback(...);
 
         return $this;
-    }
-
-    public function getCallback(): ?\Closure
-=======
->>>>>>> a44829e2
-    {
-        if (!isset($this->callback)) {
-            return null;
-        }
-
-        return ($this->callback)(...);
     }
 
     public function getCallback(): ?\Closure
@@ -84,11 +68,7 @@
     /**
      * This method only sends the headers once.
      *
-<<<<<<< HEAD
      * @param positive-int|null $statusCode The status code to use, override the statusCode property if set and not null
-=======
-     * @param null|positive-int $statusCode The status code to use, override the statusCode property if set and not null
->>>>>>> a44829e2
      *
      * @return $this
      */
