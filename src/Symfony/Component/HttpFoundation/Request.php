<?php

/*
 * This file is part of the Symfony package.
 *
 * (c) Fabien Potencier <fabien@symfony.com>
 *
 * For the full copyright and license information, please view the LICENSE
 * file that was distributed with this source code.
 */

namespace Symfony\Component\HttpFoundation;

use Symfony\Component\HttpFoundation\Exception\ConflictingHeadersException;
use Symfony\Component\HttpFoundation\Exception\JsonException;
use Symfony\Component\HttpFoundation\Exception\SessionNotFoundException;
use Symfony\Component\HttpFoundation\Exception\SuspiciousOperationException;
use Symfony\Component\HttpFoundation\Session\SessionInterface;

// Help opcache.preload discover always-needed symbols
class_exists(AcceptHeader::class);
class_exists(FileBag::class);
class_exists(HeaderBag::class);
class_exists(HeaderUtils::class);
class_exists(InputBag::class);
class_exists(ParameterBag::class);
class_exists(ServerBag::class);

/**
 * Request represents an HTTP request.
 *
 * The methods dealing with URL accept / return a raw path (% encoded):
 *   * getBasePath
 *   * getBaseUrl
 *   * getPathInfo
 *   * getRequestUri
 *   * getUri
 *   * getUriForPath
 *
 * @author Fabien Potencier <fabien@symfony.com>
 */
class Request
{
    public const HEADER_FORWARDED = 0b000001; // When using RFC 7239
    public const HEADER_X_FORWARDED_FOR = 0b000010;
    public const HEADER_X_FORWARDED_HOST = 0b000100;
    public const HEADER_X_FORWARDED_PROTO = 0b001000;
    public const HEADER_X_FORWARDED_PORT = 0b010000;
    public const HEADER_X_FORWARDED_PREFIX = 0b100000;

    public const HEADER_X_FORWARDED_AWS_ELB = 0b0011010; // AWS ELB doesn't send X-Forwarded-Host
    public const HEADER_X_FORWARDED_TRAEFIK = 0b0111110; // All "X-Forwarded-*" headers sent by Traefik reverse proxy

    public const METHOD_HEAD = 'HEAD';
    public const METHOD_GET = 'GET';
    public const METHOD_POST = 'POST';
    public const METHOD_PUT = 'PUT';
    public const METHOD_PATCH = 'PATCH';
    public const METHOD_DELETE = 'DELETE';
    public const METHOD_PURGE = 'PURGE';
    public const METHOD_OPTIONS = 'OPTIONS';
    public const METHOD_TRACE = 'TRACE';
    public const METHOD_CONNECT = 'CONNECT';

    /**
     * @var string[]
     */
    protected static $trustedProxies = [];

    /**
     * @var string[]
     */
    protected static $trustedHostPatterns = [];

    /**
     * @var string[]
     */
    protected static $trustedHosts = [];

    protected static $httpMethodParameterOverride = false;

    /**
     * Custom parameters.
     *
     * @var ParameterBag
     */
    public $attributes;

    /**
     * Request body parameters ($_POST).
     *
     * @var InputBag
     */
    public $request;

    /**
     * Query string parameters ($_GET).
     *
     * @var InputBag
     */
    public $query;

    /**
     * Server and execution environment parameters ($_SERVER).
     *
     * @var ServerBag
     */
    public $server;

    /**
     * Uploaded files ($_FILES).
     *
     * @var FileBag
     */
    public $files;

    /**
     * Cookies ($_COOKIE).
     *
     * @var InputBag
     */
    public $cookies;

    /**
     * Headers (taken from the $_SERVER).
     *
     * @var HeaderBag
     */
    public $headers;

    /**
     * @var string|resource|false|null
     */
    protected $content;

    /**
     * @var string[]
     */
    protected $languages;

    /**
     * @var string[]
     */
    protected $charsets;

    /**
     * @var string[]
     */
    protected $encodings;

    /**
     * @var string[]
     */
    protected $acceptableContentTypes;

    /**
     * @var string
     */
    protected $pathInfo;

    /**
     * @var string
     */
    protected $requestUri;

    /**
     * @var string
     */
    protected $baseUrl;

    /**
     * @var string
     */
    protected $basePath;

    /**
     * @var string
     */
    protected $method;

    /**
     * @var string
     */
    protected $format;

    /**
     * @var SessionInterface|callable(): SessionInterface
     */
    protected $session;

    /**
     * @var string|null
     */
    protected $locale;

    /**
     * @var string
     */
    protected $defaultLocale = 'en';

    /**
     * @var array<string, string[]>
     */
    protected static $formats;

    protected static $requestFactory;

    private ?string $preferredFormat = null;
    private bool $isHostValid = true;
    private bool $isForwardedValid = true;
    private bool $isSafeContentPreferred;

    private static int $trustedHeaderSet = -1;

    private const FORWARDED_PARAMS = [
        self::HEADER_X_FORWARDED_FOR => 'for',
        self::HEADER_X_FORWARDED_HOST => 'host',
        self::HEADER_X_FORWARDED_PROTO => 'proto',
        self::HEADER_X_FORWARDED_PORT => 'host',
    ];

    /**
     * Names for headers that can be trusted when
     * using trusted proxies.
     *
     * The FORWARDED header is the standard as of rfc7239.
     *
     * The other headers are non-standard, but widely used
     * by popular reverse proxies (like Apache mod_proxy or Amazon EC2).
     */
    private const TRUSTED_HEADERS = [
        self::HEADER_FORWARDED => 'FORWARDED',
        self::HEADER_X_FORWARDED_FOR => 'X_FORWARDED_FOR',
        self::HEADER_X_FORWARDED_HOST => 'X_FORWARDED_HOST',
        self::HEADER_X_FORWARDED_PROTO => 'X_FORWARDED_PROTO',
        self::HEADER_X_FORWARDED_PORT => 'X_FORWARDED_PORT',
        self::HEADER_X_FORWARDED_PREFIX => 'X_FORWARDED_PREFIX',
    ];

    /**
     * @param array                $query      The GET parameters
     * @param array                $request    The POST parameters
     * @param array                $attributes The request attributes (parameters parsed from the PATH_INFO, ...)
     * @param array                $cookies    The COOKIE parameters
     * @param array                $files      The FILES parameters
     * @param array                $server     The SERVER parameters
     * @param string|resource|null $content    The raw body data
     */
    public function __construct(array $query = [], array $request = [], array $attributes = [], array $cookies = [], array $files = [], array $server = [], $content = null)
    {
        $this->initialize($query, $request, $attributes, $cookies, $files, $server, $content);
    }

    /**
     * Sets the parameters for this request.
     *
     * This method also re-initializes all properties.
     *
     * @param array                $query      The GET parameters
     * @param array                $request    The POST parameters
     * @param array                $attributes The request attributes (parameters parsed from the PATH_INFO, ...)
     * @param array                $cookies    The COOKIE parameters
     * @param array                $files      The FILES parameters
     * @param array                $server     The SERVER parameters
     * @param string|resource|null $content    The raw body data
     */
    public function initialize(array $query = [], array $request = [], array $attributes = [], array $cookies = [], array $files = [], array $server = [], $content = null)
    {
        $this->request = new InputBag($request);
        $this->query = new InputBag($query);
        $this->attributes = new ParameterBag($attributes);
        $this->cookies = new InputBag($cookies);
        $this->files = new FileBag($files);
        $this->server = new ServerBag($server);
        $this->headers = new HeaderBag($this->server->getHeaders());

        $this->content = $content;
        $this->languages = null;
        $this->charsets = null;
        $this->encodings = null;
        $this->acceptableContentTypes = null;
        $this->pathInfo = null;
        $this->requestUri = null;
        $this->baseUrl = null;
        $this->basePath = null;
        $this->method = null;
        $this->format = null;
    }

    /**
     * Creates a new request with values from PHP's super globals.
     */
    public static function createFromGlobals(): static
    {
        $request = self::createRequestFromFactory($_GET, $_POST, [], $_COOKIE, $_FILES, $_SERVER);

        if (str_starts_with($request->headers->get('CONTENT_TYPE', ''), 'application/x-www-form-urlencoded')
            && \in_array(strtoupper($request->server->get('REQUEST_METHOD', 'GET')), ['PUT', 'DELETE', 'PATCH'])
        ) {
            parse_str($request->getContent(), $data);
            $request->request = new InputBag($data);
        }

        return $request;
    }

    /**
     * Creates a Request based on a given URI and configuration.
     *
     * The information contained in the URI always take precedence
     * over the other information (server and parameters).
     *
     * @param string               $uri        The URI
     * @param string               $method     The HTTP method
     * @param array                $parameters The query (GET) or request (POST) parameters
     * @param array                $cookies    The request cookies ($_COOKIE)
     * @param array                $files      The request files ($_FILES)
     * @param array                $server     The server parameters ($_SERVER)
     * @param string|resource|null $content    The raw body data
     */
    public static function create(string $uri, string $method = 'GET', array $parameters = [], array $cookies = [], array $files = [], array $server = [], $content = null): static
    {
        $server = array_replace([
            'SERVER_NAME' => 'localhost',
            'SERVER_PORT' => 80,
            'HTTP_HOST' => 'localhost',
            'HTTP_USER_AGENT' => 'Symfony',
            'HTTP_ACCEPT' => 'text/html,application/xhtml+xml,application/xml;q=0.9,*/*;q=0.8',
            'HTTP_ACCEPT_LANGUAGE' => 'en-us,en;q=0.5',
            'HTTP_ACCEPT_CHARSET' => 'ISO-8859-1,utf-8;q=0.7,*;q=0.7',
            'REMOTE_ADDR' => '127.0.0.1',
            'SCRIPT_NAME' => '',
            'SCRIPT_FILENAME' => '',
            'SERVER_PROTOCOL' => 'HTTP/1.1',
            'REQUEST_TIME' => time(),
            'REQUEST_TIME_FLOAT' => microtime(true),
        ], $server);

        $server['PATH_INFO'] = '';
        $server['REQUEST_METHOD'] = strtoupper($method);

        $components = parse_url($uri);
        if (isset($components['host'])) {
            $server['SERVER_NAME'] = $components['host'];
            $server['HTTP_HOST'] = $components['host'];
        }

        if (isset($components['scheme'])) {
            if ('https' === $components['scheme']) {
                $server['HTTPS'] = 'on';
                $server['SERVER_PORT'] = 443;
            } else {
                unset($server['HTTPS']);
                $server['SERVER_PORT'] = 80;
            }
        }

        if (isset($components['port'])) {
            $server['SERVER_PORT'] = $components['port'];
            $server['HTTP_HOST'] .= ':'.$components['port'];
        }

        if (isset($components['user'])) {
            $server['PHP_AUTH_USER'] = $components['user'];
        }

        if (isset($components['pass'])) {
            $server['PHP_AUTH_PW'] = $components['pass'];
        }

        if (!isset($components['path'])) {
            $components['path'] = '/';
        }

        switch (strtoupper($method)) {
            case 'POST':
            case 'PUT':
            case 'DELETE':
                if (!isset($server['CONTENT_TYPE'])) {
                    $server['CONTENT_TYPE'] = 'application/x-www-form-urlencoded';
                }
                // no break
            case 'PATCH':
                $request = $parameters;
                $query = [];
                break;
            default:
                $request = [];
                $query = $parameters;
                break;
        }

        $queryString = '';
        if (isset($components['query'])) {
            parse_str(html_entity_decode($components['query']), $qs);

            if ($query) {
                $query = array_replace($qs, $query);
                $queryString = http_build_query($query, '', '&');
            } else {
                $query = $qs;
                $queryString = $components['query'];
            }
        } elseif ($query) {
            $queryString = http_build_query($query, '', '&');
        }

        $server['REQUEST_URI'] = $components['path'].('' !== $queryString ? '?'.$queryString : '');
        $server['QUERY_STRING'] = $queryString;

        return self::createRequestFromFactory($query, $request, [], $cookies, $files, $server, $content);
    }

    /**
     * Sets a callable able to create a Request instance.
     *
     * This is mainly useful when you need to override the Request class
     * to keep BC with an existing system. It should not be used for any
     * other purpose.
     */
    public static function setFactory(?callable $callable)
    {
        self::$requestFactory = $callable;
    }

    /**
     * Clones a request and overrides some of its parameters.
     *
<<<<<<< HEAD
     * @param array $query      The GET parameters
     * @param array $request    The POST parameters
     * @param array $attributes The request attributes (parameters parsed from the PATH_INFO, ...)
     * @param array $cookies    The COOKIE parameters
     * @param array $files      The FILES parameters
     * @param array $server     The SERVER parameters
=======
     * @param array|null $query      The GET parameters
     * @param array|null $request    The POST parameters
     * @param array|null $attributes The request attributes (parameters parsed from the PATH_INFO, ...)
     * @param array|null $cookies    The COOKIE parameters
     * @param array|null $files      The FILES parameters
     * @param array|null $server     The SERVER parameters
     *
     * @return static
>>>>>>> dee9e76b
     */
    public function duplicate(array $query = null, array $request = null, array $attributes = null, array $cookies = null, array $files = null, array $server = null): static
    {
        $dup = clone $this;
        if (null !== $query) {
            $dup->query = new InputBag($query);
        }
        if (null !== $request) {
            $dup->request = new InputBag($request);
        }
        if (null !== $attributes) {
            $dup->attributes = new ParameterBag($attributes);
        }
        if (null !== $cookies) {
            $dup->cookies = new InputBag($cookies);
        }
        if (null !== $files) {
            $dup->files = new FileBag($files);
        }
        if (null !== $server) {
            $dup->server = new ServerBag($server);
            $dup->headers = new HeaderBag($dup->server->getHeaders());
        }
        $dup->languages = null;
        $dup->charsets = null;
        $dup->encodings = null;
        $dup->acceptableContentTypes = null;
        $dup->pathInfo = null;
        $dup->requestUri = null;
        $dup->baseUrl = null;
        $dup->basePath = null;
        $dup->method = null;
        $dup->format = null;

        if (!$dup->get('_format') && $this->get('_format')) {
            $dup->attributes->set('_format', $this->get('_format'));
        }

        if (!$dup->getRequestFormat(null)) {
            $dup->setRequestFormat($this->getRequestFormat(null));
        }

        return $dup;
    }

    /**
     * Clones the current request.
     *
     * Note that the session is not cloned as duplicated requests
     * are most of the time sub-requests of the main one.
     */
    public function __clone()
    {
        $this->query = clone $this->query;
        $this->request = clone $this->request;
        $this->attributes = clone $this->attributes;
        $this->cookies = clone $this->cookies;
        $this->files = clone $this->files;
        $this->server = clone $this->server;
        $this->headers = clone $this->headers;
    }

    public function __toString(): string
    {
        $content = $this->getContent();

        $cookieHeader = '';
        $cookies = [];

        foreach ($this->cookies as $k => $v) {
            $cookies[] = \is_array($v) ? http_build_query([$k => $v], '', '; ', \PHP_QUERY_RFC3986) : "$k=$v";
        }

        if ($cookies) {
            $cookieHeader = 'Cookie: '.implode('; ', $cookies)."\r\n";
        }

        return
            sprintf('%s %s %s', $this->getMethod(), $this->getRequestUri(), $this->server->get('SERVER_PROTOCOL'))."\r\n".
            $this->headers.
            $cookieHeader."\r\n".
            $content;
    }

    /**
     * Overrides the PHP global variables according to this request instance.
     *
     * It overrides $_GET, $_POST, $_REQUEST, $_SERVER, $_COOKIE.
     * $_FILES is never overridden, see rfc1867
     */
    public function overrideGlobals()
    {
        $this->server->set('QUERY_STRING', static::normalizeQueryString(http_build_query($this->query->all(), '', '&')));

        $_GET = $this->query->all();
        $_POST = $this->request->all();
        $_SERVER = $this->server->all();
        $_COOKIE = $this->cookies->all();

        foreach ($this->headers->all() as $key => $value) {
            $key = strtoupper(str_replace('-', '_', $key));
            if (\in_array($key, ['CONTENT_TYPE', 'CONTENT_LENGTH', 'CONTENT_MD5'], true)) {
                $_SERVER[$key] = implode(', ', $value);
            } else {
                $_SERVER['HTTP_'.$key] = implode(', ', $value);
            }
        }

        $request = ['g' => $_GET, 'p' => $_POST, 'c' => $_COOKIE];

        $requestOrder = \ini_get('request_order') ?: \ini_get('variables_order');
        $requestOrder = preg_replace('#[^cgp]#', '', strtolower($requestOrder)) ?: 'gp';

        $_REQUEST = [[]];

        foreach (str_split($requestOrder) as $order) {
            $_REQUEST[] = $request[$order];
        }

        $_REQUEST = array_merge(...$_REQUEST);
    }

    /**
     * Sets a list of trusted proxies.
     *
     * You should only list the reverse proxies that you manage directly.
     *
     * @param array $proxies          A list of trusted proxies, the string 'REMOTE_ADDR' will be replaced with $_SERVER['REMOTE_ADDR']
     * @param int   $trustedHeaderSet A bit field of Request::HEADER_*, to set which headers to trust from your proxies
     */
    public static function setTrustedProxies(array $proxies, int $trustedHeaderSet)
    {
        self::$trustedProxies = array_reduce($proxies, function ($proxies, $proxy) {
            if ('REMOTE_ADDR' !== $proxy) {
                $proxies[] = $proxy;
            } elseif (isset($_SERVER['REMOTE_ADDR'])) {
                $proxies[] = $_SERVER['REMOTE_ADDR'];
            }

            return $proxies;
        }, []);
        self::$trustedHeaderSet = $trustedHeaderSet;
    }

    /**
     * Gets the list of trusted proxies.
     *
     * @return string[]
     */
    public static function getTrustedProxies(): array
    {
        return self::$trustedProxies;
    }

    /**
     * Gets the set of trusted headers from trusted proxies.
     *
     * @return int A bit field of Request::HEADER_* that defines which headers are trusted from your proxies
     */
    public static function getTrustedHeaderSet(): int
    {
        return self::$trustedHeaderSet;
    }

    /**
     * Sets a list of trusted host patterns.
     *
     * You should only list the hosts you manage using regexs.
     *
     * @param array $hostPatterns A list of trusted host patterns
     */
    public static function setTrustedHosts(array $hostPatterns)
    {
        self::$trustedHostPatterns = array_map(function ($hostPattern) {
            return sprintf('{%s}i', $hostPattern);
        }, $hostPatterns);
        // we need to reset trusted hosts on trusted host patterns change
        self::$trustedHosts = [];
    }

    /**
     * Gets the list of trusted host patterns.
     *
     * @return string[]
     */
    public static function getTrustedHosts(): array
    {
        return self::$trustedHostPatterns;
    }

    /**
     * Normalizes a query string.
     *
     * It builds a normalized query string, where keys/value pairs are alphabetized,
     * have consistent escaping and unneeded delimiters are removed.
     */
    public static function normalizeQueryString(?string $qs): string
    {
        if ('' === ($qs ?? '')) {
            return '';
        }

        $qs = HeaderUtils::parseQuery($qs);
        ksort($qs);

        return http_build_query($qs, '', '&', \PHP_QUERY_RFC3986);
    }

    /**
     * Enables support for the _method request parameter to determine the intended HTTP method.
     *
     * Be warned that enabling this feature might lead to CSRF issues in your code.
     * Check that you are using CSRF tokens when required.
     * If the HTTP method parameter override is enabled, an html-form with method "POST" can be altered
     * and used to send a "PUT" or "DELETE" request via the _method request parameter.
     * If these methods are not protected against CSRF, this presents a possible vulnerability.
     *
     * The HTTP method can only be overridden when the real HTTP method is POST.
     */
    public static function enableHttpMethodParameterOverride()
    {
        self::$httpMethodParameterOverride = true;
    }

    /**
     * Checks whether support for the _method request parameter is enabled.
     */
    public static function getHttpMethodParameterOverride(): bool
    {
        return self::$httpMethodParameterOverride;
    }

    /**
     * Gets a "parameter" value from any bag.
     *
     * This method is mainly useful for libraries that want to provide some flexibility. If you don't need the
     * flexibility in controllers, it is better to explicitly get request parameters from the appropriate
     * public property instead (attributes, query, request).
     *
     * Order of precedence: PATH (routing placeholders or custom attributes), GET, POST
     *
     * @internal use explicit input sources instead
     */
    public function get(string $key, mixed $default = null): mixed
    {
        if ($this !== $result = $this->attributes->get($key, $this)) {
            return $result;
        }

        if ($this->query->has($key)) {
            return $this->query->all()[$key];
        }

        if ($this->request->has($key)) {
            return $this->request->all()[$key];
        }

        return $default;
    }

    /**
     * Gets the Session.
     *
     * @throws SessionNotFoundException When session is not set properly
     */
    public function getSession(): SessionInterface
    {
        $session = $this->session;
        if (!$session instanceof SessionInterface && null !== $session) {
            $this->setSession($session = $session());
        }

        if (null === $session) {
            throw new SessionNotFoundException('Session has not been set.');
        }

        return $session;
    }

    /**
     * Whether the request contains a Session which was started in one of the
     * previous requests.
     */
    public function hasPreviousSession(): bool
    {
        // the check for $this->session avoids malicious users trying to fake a session cookie with proper name
        return $this->hasSession() && $this->cookies->has($this->getSession()->getName());
    }

    /**
     * Whether the request contains a Session object.
     *
     * This method does not give any information about the state of the session object,
     * like whether the session is started or not. It is just a way to check if this Request
     * is associated with a Session instance.
     *
     * @param bool $skipIfUninitialized When true, ignores factories injected by `setSessionFactory`
     */
    public function hasSession(bool $skipIfUninitialized = false): bool
    {
        return null !== $this->session && (!$skipIfUninitialized || $this->session instanceof SessionInterface);
    }

    public function setSession(SessionInterface $session)
    {
        $this->session = $session;
    }

    /**
     * @internal
     *
     * @param callable(): SessionInterface $factory
     */
    public function setSessionFactory(callable $factory)
    {
        $this->session = $factory;
    }

    /**
     * Returns the client IP addresses.
     *
     * In the returned array the most trusted IP address is first, and the
     * least trusted one last. The "real" client IP address is the last one,
     * but this is also the least trusted one. Trusted proxies are stripped.
     *
     * Use this method carefully; you should use getClientIp() instead.
     *
     * @see getClientIp()
     */
    public function getClientIps(): array
    {
        $ip = $this->server->get('REMOTE_ADDR');

        if (!$this->isFromTrustedProxy()) {
            return [$ip];
        }

        return $this->getTrustedValues(self::HEADER_X_FORWARDED_FOR, $ip) ?: [$ip];
    }

    /**
     * Returns the client IP address.
     *
     * This method can read the client IP address from the "X-Forwarded-For" header
     * when trusted proxies were set via "setTrustedProxies()". The "X-Forwarded-For"
     * header value is a comma+space separated list of IP addresses, the left-most
     * being the original client, and each successive proxy that passed the request
     * adding the IP address where it received the request from.
     *
     * If your reverse proxy uses a different header name than "X-Forwarded-For",
     * ("Client-Ip" for instance), configure it via the $trustedHeaderSet
     * argument of the Request::setTrustedProxies() method instead.
     *
     * @see getClientIps()
     * @see https://wikipedia.org/wiki/X-Forwarded-For
     */
    public function getClientIp(): ?string
    {
        $ipAddresses = $this->getClientIps();

        return $ipAddresses[0];
    }

    /**
     * Returns current script name.
     */
    public function getScriptName(): string
    {
        return $this->server->get('SCRIPT_NAME', $this->server->get('ORIG_SCRIPT_NAME', ''));
    }

    /**
     * Returns the path being requested relative to the executed script.
     *
     * The path info always starts with a /.
     *
     * Suppose this request is instantiated from /mysite on localhost:
     *
     *  * http://localhost/mysite              returns an empty string
     *  * http://localhost/mysite/about        returns '/about'
     *  * http://localhost/mysite/enco%20ded   returns '/enco%20ded'
     *  * http://localhost/mysite/about?var=1  returns '/about'
     *
     * @return string The raw path (i.e. not urldecoded)
     */
    public function getPathInfo(): string
    {
        return $this->pathInfo ??= $this->preparePathInfo();
    }

    /**
     * Returns the root path from which this request is executed.
     *
     * Suppose that an index.php file instantiates this request object:
     *
     *  * http://localhost/index.php         returns an empty string
     *  * http://localhost/index.php/page    returns an empty string
     *  * http://localhost/web/index.php     returns '/web'
     *  * http://localhost/we%20b/index.php  returns '/we%20b'
     *
     * @return string The raw path (i.e. not urldecoded)
     */
    public function getBasePath(): string
    {
        return $this->basePath ??= $this->prepareBasePath();
    }

    /**
     * Returns the root URL from which this request is executed.
     *
     * The base URL never ends with a /.
     *
     * This is similar to getBasePath(), except that it also includes the
     * script filename (e.g. index.php) if one exists.
     *
     * @return string The raw URL (i.e. not urldecoded)
     */
    public function getBaseUrl(): string
    {
        $trustedPrefix = '';

        // the proxy prefix must be prepended to any prefix being needed at the webserver level
        if ($this->isFromTrustedProxy() && $trustedPrefixValues = $this->getTrustedValues(self::HEADER_X_FORWARDED_PREFIX)) {
            $trustedPrefix = rtrim($trustedPrefixValues[0], '/');
        }

        return $trustedPrefix.$this->getBaseUrlReal();
    }

    /**
     * Returns the real base URL received by the webserver from which this request is executed.
     * The URL does not include trusted reverse proxy prefix.
     *
     * @return string The raw URL (i.e. not urldecoded)
     */
    private function getBaseUrlReal(): string
    {
        return $this->baseUrl ??= $this->prepareBaseUrl();
    }

    /**
     * Gets the request's scheme.
     */
    public function getScheme(): string
    {
        return $this->isSecure() ? 'https' : 'http';
    }

    /**
     * Returns the port on which the request is made.
     *
     * This method can read the client port from the "X-Forwarded-Port" header
     * when trusted proxies were set via "setTrustedProxies()".
     *
     * The "X-Forwarded-Port" header must contain the client port.
     *
     * @return int|string|null Can be a string if fetched from the server bag
     */
    public function getPort(): int|string|null
    {
        if ($this->isFromTrustedProxy() && $host = $this->getTrustedValues(self::HEADER_X_FORWARDED_PORT)) {
            $host = $host[0];
        } elseif ($this->isFromTrustedProxy() && $host = $this->getTrustedValues(self::HEADER_X_FORWARDED_HOST)) {
            $host = $host[0];
        } elseif (!$host = $this->headers->get('HOST')) {
            return $this->server->get('SERVER_PORT');
        }

        if ('[' === $host[0]) {
            $pos = strpos($host, ':', strrpos($host, ']'));
        } else {
            $pos = strrpos($host, ':');
        }

        if (false !== $pos && $port = substr($host, $pos + 1)) {
            return (int) $port;
        }

        return 'https' === $this->getScheme() ? 443 : 80;
    }

    /**
     * Returns the user.
     */
    public function getUser(): ?string
    {
        return $this->headers->get('PHP_AUTH_USER');
    }

    /**
     * Returns the password.
     */
    public function getPassword(): ?string
    {
        return $this->headers->get('PHP_AUTH_PW');
    }

    /**
     * Gets the user info.
     *
     * @return string|null A user name if any and, optionally, scheme-specific information about how to gain authorization to access the server
     */
    public function getUserInfo(): ?string
    {
        $userinfo = $this->getUser();

        $pass = $this->getPassword();
        if ('' != $pass) {
            $userinfo .= ":$pass";
        }

        return $userinfo;
    }

    /**
     * Returns the HTTP host being requested.
     *
     * The port name will be appended to the host if it's non-standard.
     */
    public function getHttpHost(): string
    {
        $scheme = $this->getScheme();
        $port = $this->getPort();

        if (('http' === $scheme && 80 == $port) || ('https' === $scheme && 443 == $port)) {
            return $this->getHost();
        }

        return $this->getHost().':'.$port;
    }

    /**
     * Returns the requested URI (path and query string).
     *
     * @return string The raw URI (i.e. not URI decoded)
     */
    public function getRequestUri(): string
    {
        return $this->requestUri ??= $this->prepareRequestUri();
    }

    /**
     * Gets the scheme and HTTP host.
     *
     * If the URL was called with basic authentication, the user
     * and the password are not added to the generated string.
     */
    public function getSchemeAndHttpHost(): string
    {
        return $this->getScheme().'://'.$this->getHttpHost();
    }

    /**
     * Generates a normalized URI (URL) for the Request.
     *
     * @see getQueryString()
     */
    public function getUri(): string
    {
        if (null !== $qs = $this->getQueryString()) {
            $qs = '?'.$qs;
        }

        return $this->getSchemeAndHttpHost().$this->getBaseUrl().$this->getPathInfo().$qs;
    }

    /**
     * Generates a normalized URI for the given path.
     *
     * @param string $path A path to use instead of the current one
     */
    public function getUriForPath(string $path): string
    {
        return $this->getSchemeAndHttpHost().$this->getBaseUrl().$path;
    }

    /**
     * Returns the path as relative reference from the current Request path.
     *
     * Only the URIs path component (no schema, host etc.) is relevant and must be given.
     * Both paths must be absolute and not contain relative parts.
     * Relative URLs from one resource to another are useful when generating self-contained downloadable document archives.
     * Furthermore, they can be used to reduce the link size in documents.
     *
     * Example target paths, given a base path of "/a/b/c/d":
     * - "/a/b/c/d"     -> ""
     * - "/a/b/c/"      -> "./"
     * - "/a/b/"        -> "../"
     * - "/a/b/c/other" -> "other"
     * - "/a/x/y"       -> "../../x/y"
     */
    public function getRelativeUriForPath(string $path): string
    {
        // be sure that we are dealing with an absolute path
        if (!isset($path[0]) || '/' !== $path[0]) {
            return $path;
        }

        if ($path === $basePath = $this->getPathInfo()) {
            return '';
        }

        $sourceDirs = explode('/', isset($basePath[0]) && '/' === $basePath[0] ? substr($basePath, 1) : $basePath);
        $targetDirs = explode('/', substr($path, 1));
        array_pop($sourceDirs);
        $targetFile = array_pop($targetDirs);

        foreach ($sourceDirs as $i => $dir) {
            if (isset($targetDirs[$i]) && $dir === $targetDirs[$i]) {
                unset($sourceDirs[$i], $targetDirs[$i]);
            } else {
                break;
            }
        }

        $targetDirs[] = $targetFile;
        $path = str_repeat('../', \count($sourceDirs)).implode('/', $targetDirs);

        // A reference to the same base directory or an empty subdirectory must be prefixed with "./".
        // This also applies to a segment with a colon character (e.g., "file:colon") that cannot be used
        // as the first segment of a relative-path reference, as it would be mistaken for a scheme name
        // (see https://tools.ietf.org/html/rfc3986#section-4.2).
        return !isset($path[0]) || '/' === $path[0]
            || false !== ($colonPos = strpos($path, ':')) && ($colonPos < ($slashPos = strpos($path, '/')) || false === $slashPos)
            ? "./$path" : $path;
    }

    /**
     * Generates the normalized query string for the Request.
     *
     * It builds a normalized query string, where keys/value pairs are alphabetized
     * and have consistent escaping.
     */
    public function getQueryString(): ?string
    {
        $qs = static::normalizeQueryString($this->server->get('QUERY_STRING'));

        return '' === $qs ? null : $qs;
    }

    /**
     * Checks whether the request is secure or not.
     *
     * This method can read the client protocol from the "X-Forwarded-Proto" header
     * when trusted proxies were set via "setTrustedProxies()".
     *
     * The "X-Forwarded-Proto" header must contain the protocol: "https" or "http".
     */
    public function isSecure(): bool
    {
        if ($this->isFromTrustedProxy() && $proto = $this->getTrustedValues(self::HEADER_X_FORWARDED_PROTO)) {
            return \in_array(strtolower($proto[0]), ['https', 'on', 'ssl', '1'], true);
        }

        $https = $this->server->get('HTTPS');

        return !empty($https) && 'off' !== strtolower($https);
    }

    /**
     * Returns the host name.
     *
     * This method can read the client host name from the "X-Forwarded-Host" header
     * when trusted proxies were set via "setTrustedProxies()".
     *
     * The "X-Forwarded-Host" header must contain the client host name.
     *
     * @throws SuspiciousOperationException when the host name is invalid or not trusted
     */
    public function getHost(): string
    {
        if ($this->isFromTrustedProxy() && $host = $this->getTrustedValues(self::HEADER_X_FORWARDED_HOST)) {
            $host = $host[0];
        } elseif (!$host = $this->headers->get('HOST')) {
            if (!$host = $this->server->get('SERVER_NAME')) {
                $host = $this->server->get('SERVER_ADDR', '');
            }
        }

        // trim and remove port number from host
        // host is lowercase as per RFC 952/2181
        $host = strtolower(preg_replace('/:\d+$/', '', trim($host)));

        // as the host can come from the user (HTTP_HOST and depending on the configuration, SERVER_NAME too can come from the user)
        // check that it does not contain forbidden characters (see RFC 952 and RFC 2181)
        // use preg_replace() instead of preg_match() to prevent DoS attacks with long host names
        if ($host && '' !== preg_replace('/(?:^\[)?[a-zA-Z0-9-:\]_]+\.?/', '', $host)) {
            if (!$this->isHostValid) {
                return '';
            }
            $this->isHostValid = false;

            throw new SuspiciousOperationException(sprintf('Invalid Host "%s".', $host));
        }

        if (\count(self::$trustedHostPatterns) > 0) {
            // to avoid host header injection attacks, you should provide a list of trusted host patterns

            if (\in_array($host, self::$trustedHosts)) {
                return $host;
            }

            foreach (self::$trustedHostPatterns as $pattern) {
                if (preg_match($pattern, $host)) {
                    self::$trustedHosts[] = $host;

                    return $host;
                }
            }

            if (!$this->isHostValid) {
                return '';
            }
            $this->isHostValid = false;

            throw new SuspiciousOperationException(sprintf('Untrusted Host "%s".', $host));
        }

        return $host;
    }

    /**
     * Sets the request method.
     */
    public function setMethod(string $method)
    {
        $this->method = null;
        $this->server->set('REQUEST_METHOD', $method);
    }

    /**
     * Gets the request "intended" method.
     *
     * If the X-HTTP-Method-Override header is set, and if the method is a POST,
     * then it is used to determine the "real" intended HTTP method.
     *
     * The _method request parameter can also be used to determine the HTTP method,
     * but only if enableHttpMethodParameterOverride() has been called.
     *
     * The method is always an uppercased string.
     *
     * @see getRealMethod()
     */
    public function getMethod(): string
    {
        if (null !== $this->method) {
            return $this->method;
        }

        $this->method = strtoupper($this->server->get('REQUEST_METHOD', 'GET'));

        if ('POST' !== $this->method) {
            return $this->method;
        }

        $method = $this->headers->get('X-HTTP-METHOD-OVERRIDE');

        if (!$method && self::$httpMethodParameterOverride) {
            $method = $this->request->get('_method', $this->query->get('_method', 'POST'));
        }

        if (!\is_string($method)) {
            return $this->method;
        }

        $method = strtoupper($method);

        if (\in_array($method, ['GET', 'HEAD', 'POST', 'PUT', 'DELETE', 'CONNECT', 'OPTIONS', 'PATCH', 'PURGE', 'TRACE'], true)) {
            return $this->method = $method;
        }

        if (!preg_match('/^[A-Z]++$/D', $method)) {
            throw new SuspiciousOperationException(sprintf('Invalid method override "%s".', $method));
        }

        return $this->method = $method;
    }

    /**
     * Gets the "real" request method.
     *
     * @see getMethod()
     */
    public function getRealMethod(): string
    {
        return strtoupper($this->server->get('REQUEST_METHOD', 'GET'));
    }

    /**
     * Gets the mime type associated with the format.
     */
    public function getMimeType(string $format): ?string
    {
        if (null === static::$formats) {
            static::initializeFormats();
        }

        return isset(static::$formats[$format]) ? static::$formats[$format][0] : null;
    }

    /**
     * Gets the mime types associated with the format.
     *
     * @return string[]
     */
    public static function getMimeTypes(string $format): array
    {
        if (null === static::$formats) {
            static::initializeFormats();
        }

        return static::$formats[$format] ?? [];
    }

    /**
     * Gets the format associated with the mime type.
     */
    public function getFormat(?string $mimeType): ?string
    {
        $canonicalMimeType = null;
        if ($mimeType && false !== $pos = strpos($mimeType, ';')) {
            $canonicalMimeType = trim(substr($mimeType, 0, $pos));
        }

        if (null === static::$formats) {
            static::initializeFormats();
        }

        foreach (static::$formats as $format => $mimeTypes) {
            if (\in_array($mimeType, (array) $mimeTypes)) {
                return $format;
            }
            if (null !== $canonicalMimeType && \in_array($canonicalMimeType, (array) $mimeTypes)) {
                return $format;
            }
        }

        return null;
    }

    /**
     * Associates a format with mime types.
     *
     * @param string|string[] $mimeTypes The associated mime types (the preferred one must be the first as it will be used as the content type)
     */
    public function setFormat(?string $format, string|array $mimeTypes)
    {
        if (null === static::$formats) {
            static::initializeFormats();
        }

        static::$formats[$format] = \is_array($mimeTypes) ? $mimeTypes : [$mimeTypes];
    }

    /**
     * Gets the request format.
     *
     * Here is the process to determine the format:
     *
     *  * format defined by the user (with setRequestFormat())
     *  * _format request attribute
     *  * $default
     *
     * @see getPreferredFormat
     */
    public function getRequestFormat(?string $default = 'html'): ?string
    {
        $this->format ??= $this->attributes->get('_format');

        return $this->format ?? $default;
    }

    /**
     * Sets the request format.
     */
    public function setRequestFormat(?string $format)
    {
        $this->format = $format;
    }

    /**
     * Gets the usual name of the format associated with the request's media type (provided in the Content-Type header).
     *
     * @deprecated since Symfony 6.2, use getContentTypeFormat() instead
     */
    public function getContentType(): ?string
    {
        trigger_deprecation('symfony/http-foundation', '6.2', 'The "%s()" method is deprecated, use "getContentTypeFormat()" instead.', __METHOD__);

        return $this->getContentTypeFormat();
    }

    /**
     * Gets the usual name of the format associated with the request's media type (provided in the Content-Type header).
     *
     * @see Request::$formats
     */
    public function getContentTypeFormat(): ?string
    {
        return $this->getFormat($this->headers->get('CONTENT_TYPE', ''));
    }

    /**
     * Sets the default locale.
     */
    public function setDefaultLocale(string $locale)
    {
        $this->defaultLocale = $locale;

        if (null === $this->locale) {
            $this->setPhpDefaultLocale($locale);
        }
    }

    /**
     * Get the default locale.
     */
    public function getDefaultLocale(): string
    {
        return $this->defaultLocale;
    }

    /**
     * Sets the locale.
     */
    public function setLocale(string $locale)
    {
        $this->setPhpDefaultLocale($this->locale = $locale);
    }

    /**
     * Get the locale.
     */
    public function getLocale(): string
    {
        return $this->locale ?? $this->defaultLocale;
    }

    /**
     * Checks if the request method is of specified type.
     *
     * @param string $method Uppercase request method (GET, POST etc)
     */
    public function isMethod(string $method): bool
    {
        return $this->getMethod() === strtoupper($method);
    }

    /**
     * Checks whether or not the method is safe.
     *
     * @see https://tools.ietf.org/html/rfc7231#section-4.2.1
     */
    public function isMethodSafe(): bool
    {
        return \in_array($this->getMethod(), ['GET', 'HEAD', 'OPTIONS', 'TRACE']);
    }

    /**
     * Checks whether or not the method is idempotent.
     */
    public function isMethodIdempotent(): bool
    {
        return \in_array($this->getMethod(), ['HEAD', 'GET', 'PUT', 'DELETE', 'TRACE', 'OPTIONS', 'PURGE']);
    }

    /**
     * Checks whether the method is cacheable or not.
     *
     * @see https://tools.ietf.org/html/rfc7231#section-4.2.3
     */
    public function isMethodCacheable(): bool
    {
        return \in_array($this->getMethod(), ['GET', 'HEAD']);
    }

    /**
     * Returns the protocol version.
     *
     * If the application is behind a proxy, the protocol version used in the
     * requests between the client and the proxy and between the proxy and the
     * server might be different. This returns the former (from the "Via" header)
     * if the proxy is trusted (see "setTrustedProxies()"), otherwise it returns
     * the latter (from the "SERVER_PROTOCOL" server parameter).
     */
    public function getProtocolVersion(): ?string
    {
        if ($this->isFromTrustedProxy()) {
            preg_match('~^(HTTP/)?([1-9]\.[0-9]) ~', $this->headers->get('Via') ?? '', $matches);

            if ($matches) {
                return 'HTTP/'.$matches[2];
            }
        }

        return $this->server->get('SERVER_PROTOCOL');
    }

    /**
     * Returns the request body content.
     *
     * @param bool $asResource If true, a resource will be returned
     *
     * @return string|resource
     *
     * @psalm-return ($asResource is true ? resource : string)
     */
    public function getContent(bool $asResource = false)
    {
        $currentContentIsResource = \is_resource($this->content);

        if (true === $asResource) {
            if ($currentContentIsResource) {
                rewind($this->content);

                return $this->content;
            }

            // Content passed in parameter (test)
            if (\is_string($this->content)) {
                $resource = fopen('php://temp', 'r+');
                fwrite($resource, $this->content);
                rewind($resource);

                return $resource;
            }

            $this->content = false;

            return fopen('php://input', 'r');
        }

        if ($currentContentIsResource) {
            rewind($this->content);

            return stream_get_contents($this->content);
        }

        if (null === $this->content || false === $this->content) {
            $this->content = file_get_contents('php://input');
        }

        return $this->content;
    }

    /**
     * Gets the request body decoded as array, typically from a JSON payload.
     *
     * @throws JsonException When the body cannot be decoded to an array
     */
    public function toArray(): array
    {
        if ('' === $content = $this->getContent()) {
            throw new JsonException('Request body is empty.');
        }

        try {
            $content = json_decode($content, true, 512, \JSON_BIGINT_AS_STRING | \JSON_THROW_ON_ERROR);
        } catch (\JsonException $e) {
            throw new JsonException('Could not decode request body.', $e->getCode(), $e);
        }

        if (!\is_array($content)) {
            throw new JsonException(sprintf('JSON content was expected to decode to an array, "%s" returned.', get_debug_type($content)));
        }

        return $content;
    }

    /**
     * Gets the Etags.
     */
    public function getETags(): array
    {
        return preg_split('/\s*,\s*/', $this->headers->get('If-None-Match', ''), -1, \PREG_SPLIT_NO_EMPTY);
    }

    public function isNoCache(): bool
    {
        return $this->headers->hasCacheControlDirective('no-cache') || 'no-cache' == $this->headers->get('Pragma');
    }

    /**
     * Gets the preferred format for the response by inspecting, in the following order:
     *   * the request format set using setRequestFormat;
     *   * the values of the Accept HTTP header.
     *
     * Note that if you use this method, you should send the "Vary: Accept" header
     * in the response to prevent any issues with intermediary HTTP caches.
     */
    public function getPreferredFormat(?string $default = 'html'): ?string
    {
        if (null !== $this->preferredFormat || null !== $this->preferredFormat = $this->getRequestFormat(null)) {
            return $this->preferredFormat;
        }

        foreach ($this->getAcceptableContentTypes() as $mimeType) {
            if ($this->preferredFormat = $this->getFormat($mimeType)) {
                return $this->preferredFormat;
            }
        }

        return $default;
    }

    /**
     * Returns the preferred language.
     *
     * @param string[] $locales An array of ordered available locales
     */
    public function getPreferredLanguage(array $locales = null): ?string
    {
        $preferredLanguages = $this->getLanguages();

        if (empty($locales)) {
            return $preferredLanguages[0] ?? null;
        }

        if (!$preferredLanguages) {
            return $locales[0];
        }

        $extendedPreferredLanguages = [];
        foreach ($preferredLanguages as $language) {
            $extendedPreferredLanguages[] = $language;
            if (false !== $position = strpos($language, '_')) {
                $superLanguage = substr($language, 0, $position);
                if (!\in_array($superLanguage, $preferredLanguages)) {
                    $extendedPreferredLanguages[] = $superLanguage;
                }
            }
        }

        $preferredLanguages = array_values(array_intersect($extendedPreferredLanguages, $locales));

        return $preferredLanguages[0] ?? $locales[0];
    }

    /**
     * Gets a list of languages acceptable by the client browser ordered in the user browser preferences.
     *
     * @return string[]
     */
    public function getLanguages(): array
    {
        if (null !== $this->languages) {
            return $this->languages;
        }

        $languages = AcceptHeader::fromString($this->headers->get('Accept-Language'))->all();
        $this->languages = [];
        foreach ($languages as $acceptHeaderItem) {
            $lang = $acceptHeaderItem->getValue();
            if (str_contains($lang, '-')) {
                $codes = explode('-', $lang);
                if ('i' === $codes[0]) {
                    // Language not listed in ISO 639 that are not variants
                    // of any listed language, which can be registered with the
                    // i-prefix, such as i-cherokee
                    if (\count($codes) > 1) {
                        $lang = $codes[1];
                    }
                } else {
                    for ($i = 0, $max = \count($codes); $i < $max; ++$i) {
                        if (0 === $i) {
                            $lang = strtolower($codes[0]);
                        } else {
                            $lang .= '_'.strtoupper($codes[$i]);
                        }
                    }
                }
            }

            $this->languages[] = $lang;
        }

        return $this->languages;
    }

    /**
     * Gets a list of charsets acceptable by the client browser in preferable order.
     *
     * @return string[]
     */
    public function getCharsets(): array
    {
        if (null !== $this->charsets) {
            return $this->charsets;
        }

        return $this->charsets = array_map('strval', array_keys(AcceptHeader::fromString($this->headers->get('Accept-Charset'))->all()));
    }

    /**
     * Gets a list of encodings acceptable by the client browser in preferable order.
     *
     * @return string[]
     */
    public function getEncodings(): array
    {
        if (null !== $this->encodings) {
            return $this->encodings;
        }

        return $this->encodings = array_map('strval', array_keys(AcceptHeader::fromString($this->headers->get('Accept-Encoding'))->all()));
    }

    /**
     * Gets a list of content types acceptable by the client browser in preferable order.
     *
     * @return string[]
     */
    public function getAcceptableContentTypes(): array
    {
        if (null !== $this->acceptableContentTypes) {
            return $this->acceptableContentTypes;
        }

        return $this->acceptableContentTypes = array_map('strval', array_keys(AcceptHeader::fromString($this->headers->get('Accept'))->all()));
    }

    /**
     * Returns true if the request is an XMLHttpRequest.
     *
     * It works if your JavaScript library sets an X-Requested-With HTTP header.
     * It is known to work with common JavaScript frameworks:
     *
     * @see https://wikipedia.org/wiki/List_of_Ajax_frameworks#JavaScript
     */
    public function isXmlHttpRequest(): bool
    {
        return 'XMLHttpRequest' == $this->headers->get('X-Requested-With');
    }

    /**
     * Checks whether the client browser prefers safe content or not according to RFC8674.
     *
     * @see https://tools.ietf.org/html/rfc8674
     */
    public function preferSafeContent(): bool
    {
        if (isset($this->isSafeContentPreferred)) {
            return $this->isSafeContentPreferred;
        }

        if (!$this->isSecure()) {
            // see https://tools.ietf.org/html/rfc8674#section-3
            return $this->isSafeContentPreferred = false;
        }

        return $this->isSafeContentPreferred = AcceptHeader::fromString($this->headers->get('Prefer'))->has('safe');
    }

    /*
     * The following methods are derived from code of the Zend Framework (1.10dev - 2010-01-24)
     *
     * Code subject to the new BSD license (https://framework.zend.com/license).
     *
     * Copyright (c) 2005-2010 Zend Technologies USA Inc. (https://www.zend.com/)
     */

    protected function prepareRequestUri()
    {
        $requestUri = '';

        if ('1' == $this->server->get('IIS_WasUrlRewritten') && '' != $this->server->get('UNENCODED_URL')) {
            // IIS7 with URL Rewrite: make sure we get the unencoded URL (double slash problem)
            $requestUri = $this->server->get('UNENCODED_URL');
            $this->server->remove('UNENCODED_URL');
            $this->server->remove('IIS_WasUrlRewritten');
        } elseif ($this->server->has('REQUEST_URI')) {
            $requestUri = $this->server->get('REQUEST_URI');

            if ('' !== $requestUri && '/' === $requestUri[0]) {
                // To only use path and query remove the fragment.
                if (false !== $pos = strpos($requestUri, '#')) {
                    $requestUri = substr($requestUri, 0, $pos);
                }
            } else {
                // HTTP proxy reqs setup request URI with scheme and host [and port] + the URL path,
                // only use URL path.
                $uriComponents = parse_url($requestUri);

                if (isset($uriComponents['path'])) {
                    $requestUri = $uriComponents['path'];
                }

                if (isset($uriComponents['query'])) {
                    $requestUri .= '?'.$uriComponents['query'];
                }
            }
        } elseif ($this->server->has('ORIG_PATH_INFO')) {
            // IIS 5.0, PHP as CGI
            $requestUri = $this->server->get('ORIG_PATH_INFO');
            if ('' != $this->server->get('QUERY_STRING')) {
                $requestUri .= '?'.$this->server->get('QUERY_STRING');
            }
            $this->server->remove('ORIG_PATH_INFO');
        }

        // normalize the request URI to ease creating sub-requests from this request
        $this->server->set('REQUEST_URI', $requestUri);

        return $requestUri;
    }

    /**
     * Prepares the base URL.
     */
    protected function prepareBaseUrl(): string
    {
        $filename = basename($this->server->get('SCRIPT_FILENAME', ''));

        if (basename($this->server->get('SCRIPT_NAME', '')) === $filename) {
            $baseUrl = $this->server->get('SCRIPT_NAME');
        } elseif (basename($this->server->get('PHP_SELF', '')) === $filename) {
            $baseUrl = $this->server->get('PHP_SELF');
        } elseif (basename($this->server->get('ORIG_SCRIPT_NAME', '')) === $filename) {
            $baseUrl = $this->server->get('ORIG_SCRIPT_NAME'); // 1and1 shared hosting compatibility
        } else {
            // Backtrack up the script_filename to find the portion matching
            // php_self
            $path = $this->server->get('PHP_SELF', '');
            $file = $this->server->get('SCRIPT_FILENAME', '');
            $segs = explode('/', trim($file, '/'));
            $segs = array_reverse($segs);
            $index = 0;
            $last = \count($segs);
            $baseUrl = '';
            do {
                $seg = $segs[$index];
                $baseUrl = '/'.$seg.$baseUrl;
                ++$index;
            } while ($last > $index && (false !== $pos = strpos($path, $baseUrl)) && 0 != $pos);
        }

        // Does the baseUrl have anything in common with the request_uri?
        $requestUri = $this->getRequestUri();
        if ('' !== $requestUri && '/' !== $requestUri[0]) {
            $requestUri = '/'.$requestUri;
        }

        if ($baseUrl && null !== $prefix = $this->getUrlencodedPrefix($requestUri, $baseUrl)) {
            // full $baseUrl matches
            return $prefix;
        }

        if ($baseUrl && null !== $prefix = $this->getUrlencodedPrefix($requestUri, rtrim(\dirname($baseUrl), '/'.\DIRECTORY_SEPARATOR).'/')) {
            // directory portion of $baseUrl matches
            return rtrim($prefix, '/'.\DIRECTORY_SEPARATOR);
        }

        $truncatedRequestUri = $requestUri;
        if (false !== $pos = strpos($requestUri, '?')) {
            $truncatedRequestUri = substr($requestUri, 0, $pos);
        }

        $basename = basename($baseUrl ?? '');
        if (empty($basename) || !strpos(rawurldecode($truncatedRequestUri), $basename)) {
            // no match whatsoever; set it blank
            return '';
        }

        // If using mod_rewrite or ISAPI_Rewrite strip the script filename
        // out of baseUrl. $pos !== 0 makes sure it is not matching a value
        // from PATH_INFO or QUERY_STRING
        if (\strlen($requestUri) >= \strlen($baseUrl) && (false !== $pos = strpos($requestUri, $baseUrl)) && 0 !== $pos) {
            $baseUrl = substr($requestUri, 0, $pos + \strlen($baseUrl));
        }

        return rtrim($baseUrl, '/'.\DIRECTORY_SEPARATOR);
    }

    /**
     * Prepares the base path.
     */
    protected function prepareBasePath(): string
    {
        $baseUrl = $this->getBaseUrl();
        if (empty($baseUrl)) {
            return '';
        }

        $filename = basename($this->server->get('SCRIPT_FILENAME'));
        if (basename($baseUrl) === $filename) {
            $basePath = \dirname($baseUrl);
        } else {
            $basePath = $baseUrl;
        }

        if ('\\' === \DIRECTORY_SEPARATOR) {
            $basePath = str_replace('\\', '/', $basePath);
        }

        return rtrim($basePath, '/');
    }

    /**
     * Prepares the path info.
     */
    protected function preparePathInfo(): string
    {
        if (null === ($requestUri = $this->getRequestUri())) {
            return '/';
        }

        // Remove the query string from REQUEST_URI
        if (false !== $pos = strpos($requestUri, '?')) {
            $requestUri = substr($requestUri, 0, $pos);
        }
        if ('' !== $requestUri && '/' !== $requestUri[0]) {
            $requestUri = '/'.$requestUri;
        }

        if (null === ($baseUrl = $this->getBaseUrlReal())) {
            return $requestUri;
        }

        $pathInfo = substr($requestUri, \strlen($baseUrl));
        if (false === $pathInfo || '' === $pathInfo) {
            // If substr() returns false then PATH_INFO is set to an empty string
            return '/';
        }

        return $pathInfo;
    }

    /**
     * Initializes HTTP request formats.
     */
    protected static function initializeFormats()
    {
        static::$formats = [
            'html' => ['text/html', 'application/xhtml+xml'],
            'txt' => ['text/plain'],
            'js' => ['application/javascript', 'application/x-javascript', 'text/javascript'],
            'css' => ['text/css'],
            'json' => ['application/json', 'application/x-json'],
            'jsonld' => ['application/ld+json'],
            'xml' => ['text/xml', 'application/xml', 'application/x-xml'],
            'rdf' => ['application/rdf+xml'],
            'atom' => ['application/atom+xml'],
            'rss' => ['application/rss+xml'],
            'form' => ['application/x-www-form-urlencoded', 'multipart/form-data'],
        ];
    }

    private function setPhpDefaultLocale(string $locale): void
    {
        // if either the class Locale doesn't exist, or an exception is thrown when
        // setting the default locale, the intl module is not installed, and
        // the call can be ignored:
        try {
            if (class_exists(\Locale::class, false)) {
                \Locale::setDefault($locale);
            }
        } catch (\Exception) {
        }
    }

    /**
     * Returns the prefix as encoded in the string when the string starts with
     * the given prefix, null otherwise.
     */
    private function getUrlencodedPrefix(string $string, string $prefix): ?string
    {
        if (!str_starts_with(rawurldecode($string), $prefix)) {
            return null;
        }

        $len = \strlen($prefix);

        if (preg_match(sprintf('#^(%%[[:xdigit:]]{2}|.){%d}#', $len), $string, $match)) {
            return $match[0];
        }

        return null;
    }

    private static function createRequestFromFactory(array $query = [], array $request = [], array $attributes = [], array $cookies = [], array $files = [], array $server = [], $content = null): static
    {
        if (self::$requestFactory) {
            $request = (self::$requestFactory)($query, $request, $attributes, $cookies, $files, $server, $content);

            if (!$request instanceof self) {
                throw new \LogicException('The Request factory must return an instance of Symfony\Component\HttpFoundation\Request.');
            }

            return $request;
        }

        return new static($query, $request, $attributes, $cookies, $files, $server, $content);
    }

    /**
     * Indicates whether this request originated from a trusted proxy.
     *
     * This can be useful to determine whether or not to trust the
     * contents of a proxy-specific header.
     */
    public function isFromTrustedProxy(): bool
    {
        return self::$trustedProxies && IpUtils::checkIp($this->server->get('REMOTE_ADDR', ''), self::$trustedProxies);
    }

    private function getTrustedValues(int $type, string $ip = null): array
    {
        $clientValues = [];
        $forwardedValues = [];

        if ((self::$trustedHeaderSet & $type) && $this->headers->has(self::TRUSTED_HEADERS[$type])) {
            foreach (explode(',', $this->headers->get(self::TRUSTED_HEADERS[$type])) as $v) {
                $clientValues[] = (self::HEADER_X_FORWARDED_PORT === $type ? '0.0.0.0:' : '').trim($v);
            }
        }

        if ((self::$trustedHeaderSet & self::HEADER_FORWARDED) && (isset(self::FORWARDED_PARAMS[$type])) && $this->headers->has(self::TRUSTED_HEADERS[self::HEADER_FORWARDED])) {
            $forwarded = $this->headers->get(self::TRUSTED_HEADERS[self::HEADER_FORWARDED]);
            $parts = HeaderUtils::split($forwarded, ',;=');
            $forwardedValues = [];
            $param = self::FORWARDED_PARAMS[$type];
            foreach ($parts as $subParts) {
                if (null === $v = HeaderUtils::combine($subParts)[$param] ?? null) {
                    continue;
                }
                if (self::HEADER_X_FORWARDED_PORT === $type) {
                    if (str_ends_with($v, ']') || false === $v = strrchr($v, ':')) {
                        $v = $this->isSecure() ? ':443' : ':80';
                    }
                    $v = '0.0.0.0'.$v;
                }
                $forwardedValues[] = $v;
            }
        }

        if (null !== $ip) {
            $clientValues = $this->normalizeAndFilterClientIps($clientValues, $ip);
            $forwardedValues = $this->normalizeAndFilterClientIps($forwardedValues, $ip);
        }

        if ($forwardedValues === $clientValues || !$clientValues) {
            return $forwardedValues;
        }

        if (!$forwardedValues) {
            return $clientValues;
        }

        if (!$this->isForwardedValid) {
            return null !== $ip ? ['0.0.0.0', $ip] : [];
        }
        $this->isForwardedValid = false;

        throw new ConflictingHeadersException(sprintf('The request has both a trusted "%s" header and a trusted "%s" header, conflicting with each other. You should either configure your proxy to remove one of them, or configure your project to distrust the offending one.', self::TRUSTED_HEADERS[self::HEADER_FORWARDED], self::TRUSTED_HEADERS[$type]));
    }

    private function normalizeAndFilterClientIps(array $clientIps, string $ip): array
    {
        if (!$clientIps) {
            return [];
        }
        $clientIps[] = $ip; // Complete the IP chain with the IP the request actually came from
        $firstTrustedIp = null;

        foreach ($clientIps as $key => $clientIp) {
            if (strpos($clientIp, '.')) {
                // Strip :port from IPv4 addresses. This is allowed in Forwarded
                // and may occur in X-Forwarded-For.
                $i = strpos($clientIp, ':');
                if ($i) {
                    $clientIps[$key] = $clientIp = substr($clientIp, 0, $i);
                }
            } elseif (str_starts_with($clientIp, '[')) {
                // Strip brackets and :port from IPv6 addresses.
                $i = strpos($clientIp, ']', 1);
                $clientIps[$key] = $clientIp = substr($clientIp, 1, $i - 1);
            }

            if (!filter_var($clientIp, \FILTER_VALIDATE_IP)) {
                unset($clientIps[$key]);

                continue;
            }

            if (IpUtils::checkIp($clientIp, self::$trustedProxies)) {
                unset($clientIps[$key]);

                // Fallback to this when the client IP falls into the range of trusted proxies
                $firstTrustedIp ??= $clientIp;
            }
        }

        // Now the IP chain contains only untrusted proxies and the client IP
        return $clientIps ? array_reverse($clientIps) : [$firstTrustedIp];
    }
}<|MERGE_RESOLUTION|>--- conflicted
+++ resolved
@@ -426,23 +426,12 @@
     /**
      * Clones a request and overrides some of its parameters.
      *
-<<<<<<< HEAD
-     * @param array $query      The GET parameters
-     * @param array $request    The POST parameters
-     * @param array $attributes The request attributes (parameters parsed from the PATH_INFO, ...)
-     * @param array $cookies    The COOKIE parameters
-     * @param array $files      The FILES parameters
-     * @param array $server     The SERVER parameters
-=======
      * @param array|null $query      The GET parameters
      * @param array|null $request    The POST parameters
      * @param array|null $attributes The request attributes (parameters parsed from the PATH_INFO, ...)
      * @param array|null $cookies    The COOKIE parameters
      * @param array|null $files      The FILES parameters
      * @param array|null $server     The SERVER parameters
-     *
-     * @return static
->>>>>>> dee9e76b
      */
     public function duplicate(array $query = null, array $request = null, array $attributes = null, array $cookies = null, array $files = null, array $server = null): static
     {
