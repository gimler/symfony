{
    "name": "symfony/http-foundation",
    "type": "library",
    "description": "Symfony HttpFoundation Component",
    "keywords": [],
    "homepage": "http://symfony.com",
    "license": "MIT",
    "authors": [
        {
            "name": "Fabien Potencier",
            "email": "fabien@symfony.com"
        },
        {
            "name": "Symfony Community",
            "homepage": "http://symfony.com/contributors"
        }
    ],
    "require": {
        "php": ">=5.3.3"
    },
    "require-dev": {
<<<<<<< HEAD
        "symfony/phpunit-bridge": "~2.7|~3.0.0"
        "symfony/expression-language": "~2.4"
=======
        "symfony/phpunit-bridge": "~2.7"
>>>>>>> 4a638a42
    },
    "autoload": {
        "psr-0": { "Symfony\\Component\\HttpFoundation\\": "" },
        "classmap": [ "Symfony/Component/HttpFoundation/Resources/stubs" ]
    },
    "target-dir": "Symfony/Component/HttpFoundation",
    "minimum-stability": "dev",
    "extra": {
        "branch-alias": {
            "dev-master": "2.6-dev"
        }
    }
}<|MERGE_RESOLUTION|>--- conflicted
+++ resolved
@@ -19,12 +19,8 @@
         "php": ">=5.3.3"
     },
     "require-dev": {
-<<<<<<< HEAD
-        "symfony/phpunit-bridge": "~2.7|~3.0.0"
+        "symfony/phpunit-bridge": "~2.7",
         "symfony/expression-language": "~2.4"
-=======
-        "symfony/phpunit-bridge": "~2.7"
->>>>>>> 4a638a42
     },
     "autoload": {
         "psr-0": { "Symfony\\Component\\HttpFoundation\\": "" },
