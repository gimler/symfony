--- conflicted
+++ resolved
@@ -299,9 +299,6 @@
     {
         $configuration = $this->driverConnection->getConfiguration();
         $assetFilter = $configuration->getSchemaAssetsFilter();
-<<<<<<< HEAD
-        $configuration->setSchemaAssetsFilter(fn (string $tableName) => $tableName === $this->configuration['table_name']);
-=======
         $configuration->setSchemaAssetsFilter(function ($tableName) {
             if ($tableName instanceof AbstractAsset) {
                 $tableName = $tableName->getName();
@@ -313,7 +310,6 @@
 
             return $tableName === $this->configuration['table_name'];
         });
->>>>>>> 04ee49a6
         $this->updateSchema();
         $configuration->setSchemaAssetsFilter($assetFilter);
         $this->autoSetup = false;
