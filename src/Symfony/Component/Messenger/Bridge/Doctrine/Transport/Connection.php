<?php

/*
 * This file is part of the Symfony package.
 *
 * (c) Fabien Potencier <fabien@symfony.com>
 *
 * For the full copyright and license information, please view the LICENSE
 * file that was distributed with this source code.
 */

namespace Symfony\Component\Messenger\Bridge\Doctrine\Transport;

use Doctrine\DBAL\Connection as DBALConnection;
use Doctrine\DBAL\DBALException;
use Doctrine\DBAL\Driver\ResultStatement;
use Doctrine\DBAL\Exception\TableNotFoundException;
use Doctrine\DBAL\Query\QueryBuilder;
use Doctrine\DBAL\Schema\Schema;
use Doctrine\DBAL\Schema\Synchronizer\SchemaSynchronizer;
use Doctrine\DBAL\Schema\Synchronizer\SingleDatabaseSynchronizer;
use Doctrine\DBAL\Types\Type;
use Symfony\Component\Messenger\Exception\InvalidArgumentException;
use Symfony\Component\Messenger\Exception\TransportException;
use Symfony\Contracts\Service\ResetInterface;

/**
 * @internal since Symfony 5.1
 *
 * @author Vincent Touzet <vincent.touzet@gmail.com>
 * @author Kévin Dunglas <dunglas@gmail.com>
 */
class Connection implements ResetInterface
{
    protected const DEFAULT_OPTIONS = [
        'table_name' => 'messenger_messages',
        'queue_name' => 'default',
        'redeliver_timeout' => 3600,
        'auto_setup' => true,
    ];

    /**
     * Configuration of the connection.
     *
     * Available options:
     *
     * * table_name: name of the table
     * * connection: name of the Doctrine's entity manager
     * * queue_name: name of the queue
     * * redeliver_timeout: Timeout before redeliver messages still in handling state (i.e: delivered_at is not null and message is still in table). Default: 3600
     * * auto_setup: Whether the table should be created automatically during send / get. Default: true
     */
    protected $configuration = [];
    protected $driverConnection;
    protected $queueEmptiedAt;
    private $schemaSynchronizer;
    private $autoSetup;

    public function __construct(array $configuration, DBALConnection $driverConnection, SchemaSynchronizer $schemaSynchronizer = null)
    {
        $this->configuration = array_replace_recursive(static::DEFAULT_OPTIONS, $configuration);
        $this->driverConnection = $driverConnection;
        $this->schemaSynchronizer = $schemaSynchronizer ?? new SingleDatabaseSynchronizer($this->driverConnection);
        $this->autoSetup = $this->configuration['auto_setup'];
    }

    public function reset()
    {
        $this->queueEmptiedAt = null;
    }

    public function getConfiguration(): array
    {
        return $this->configuration;
    }

    public static function buildConfiguration(string $dsn, array $options = []): array
    {
        if (false === $components = parse_url($dsn)) {
            throw new InvalidArgumentException(sprintf('The given Doctrine Messenger DSN "%s" is invalid.', $dsn));
        }

        $query = [];
        if (isset($components['query'])) {
            parse_str($components['query'], $query);
        }

        $configuration = ['connection' => $components['host']];
        $configuration += $options + $query + static::DEFAULT_OPTIONS;

        $configuration['auto_setup'] = filter_var($configuration['auto_setup'], FILTER_VALIDATE_BOOLEAN);

        // check for extra keys in options
        $optionsExtraKeys = array_diff(array_keys($options), array_keys(static::DEFAULT_OPTIONS));
        if (0 < \count($optionsExtraKeys)) {
<<<<<<< HEAD
            throw new InvalidArgumentException(sprintf('Unknown option found: [%s]. Allowed options are [%s]', implode(', ', $optionsExtraKeys), implode(', ', array_keys(self::DEFAULT_OPTIONS))));
=======
            throw new InvalidArgumentException(sprintf('Unknown option found : [%s]. Allowed options are [%s]', implode(', ', $optionsExtraKeys), implode(', ', array_keys(static::DEFAULT_OPTIONS))));
>>>>>>> 01f33c3a
        }

        // check for extra keys in options
        $queryExtraKeys = array_diff(array_keys($query), array_keys(static::DEFAULT_OPTIONS));
        if (0 < \count($queryExtraKeys)) {
            throw new InvalidArgumentException(sprintf('Unknown option found in DSN: [%s]. Allowed options are [%s]', implode(', ', $queryExtraKeys), implode(', ', array_keys(static::DEFAULT_OPTIONS))));
        }

        return $configuration;
    }

    /**
     * @param int $delay The delay in milliseconds
     *
     * @return string The inserted id
     *
     * @throws \Doctrine\DBAL\DBALException
     */
    public function send(string $body, array $headers, int $delay = 0): string
    {
        $now = new \DateTime();
        $availableAt = (clone $now)->modify(sprintf('+%d seconds', $delay / 1000));

        $queryBuilder = $this->driverConnection->createQueryBuilder()
            ->insert($this->configuration['table_name'])
            ->values([
                'body' => '?',
                'headers' => '?',
                'queue_name' => '?',
                'created_at' => '?',
                'available_at' => '?',
            ]);

        $this->executeQuery($queryBuilder->getSQL(), [
            $body,
            json_encode($headers),
            $this->configuration['queue_name'],
            $now,
            $availableAt,
        ], [
            null,
            null,
            null,
            Type::DATETIME,
            Type::DATETIME,
        ]);

        return $this->driverConnection->lastInsertId();
    }

    public function get(): ?array
    {
        get:
        $this->driverConnection->beginTransaction();
        try {
            $query = $this->createAvailableMessagesQueryBuilder()
                ->orderBy('available_at', 'ASC')
                ->setMaxResults(1);

            // use SELECT ... FOR UPDATE to lock table
            $doctrineEnvelope = $this->executeQuery(
                $query->getSQL().' '.$this->driverConnection->getDatabasePlatform()->getWriteLockSQL(),
                $query->getParameters(),
                $query->getParameterTypes()
            )->fetch();

            if (false === $doctrineEnvelope) {
                $this->driverConnection->commit();
                $this->queueEmptiedAt = microtime(true) * 1000;

                return null;
            }
            // Postgres can "group" notifications having the same channel and payload
            // We need to be sure to empty the queue before blocking again
            $this->queueEmptiedAt = null;

            $doctrineEnvelope = $this->decodeEnvelopeHeaders($doctrineEnvelope);

            $queryBuilder = $this->driverConnection->createQueryBuilder()
                ->update($this->configuration['table_name'])
                ->set('delivered_at', '?')
                ->where('id = ?');
            $now = new \DateTime();
            $this->executeQuery($queryBuilder->getSQL(), [
                $now,
                $doctrineEnvelope['id'],
            ], [
                Type::DATETIME,
            ]);

            $this->driverConnection->commit();

            return $doctrineEnvelope;
        } catch (\Throwable $e) {
            $this->driverConnection->rollBack();

            if ($this->autoSetup && $e instanceof TableNotFoundException) {
                $this->setup();
                goto get;
            }

            throw $e;
        }
    }

    public function ack(string $id): bool
    {
        try {
            return $this->driverConnection->delete($this->configuration['table_name'], ['id' => $id]) > 0;
        } catch (DBALException $exception) {
            throw new TransportException($exception->getMessage(), 0, $exception);
        }
    }

    public function reject(string $id): bool
    {
        try {
            return $this->driverConnection->delete($this->configuration['table_name'], ['id' => $id]) > 0;
        } catch (DBALException $exception) {
            throw new TransportException($exception->getMessage(), 0, $exception);
        }
    }

    public function setup(): void
    {
        $configuration = $this->driverConnection->getConfiguration();
        // Since Doctrine 2.9 the getFilterSchemaAssetsExpression is deprecated
        $hasFilterCallback = method_exists($configuration, 'getSchemaAssetsFilter');

        if ($hasFilterCallback) {
            $assetFilter = $this->driverConnection->getConfiguration()->getSchemaAssetsFilter();
            $this->driverConnection->getConfiguration()->setSchemaAssetsFilter(null);
        } else {
            $assetFilter = $this->driverConnection->getConfiguration()->getFilterSchemaAssetsExpression();
            $this->driverConnection->getConfiguration()->setFilterSchemaAssetsExpression(null);
        }

        $this->schemaSynchronizer->updateSchema($this->getSchema(), true);

        if ($hasFilterCallback) {
            $this->driverConnection->getConfiguration()->setSchemaAssetsFilter($assetFilter);
        } else {
            $this->driverConnection->getConfiguration()->setFilterSchemaAssetsExpression($assetFilter);
        }

        $this->autoSetup = false;
    }

    public function getMessageCount(): int
    {
        $queryBuilder = $this->createAvailableMessagesQueryBuilder()
            ->select('COUNT(m.id) as message_count')
            ->setMaxResults(1);

        return $this->executeQuery($queryBuilder->getSQL(), $queryBuilder->getParameters(), $queryBuilder->getParameterTypes())->fetchColumn();
    }

    public function findAll(int $limit = null): array
    {
        $queryBuilder = $this->createAvailableMessagesQueryBuilder();
        if (null !== $limit) {
            $queryBuilder->setMaxResults($limit);
        }

        $data = $this->executeQuery($queryBuilder->getSQL(), $queryBuilder->getParameters(), $queryBuilder->getParameterTypes())->fetchAll();

        return array_map(function ($doctrineEnvelope) {
            return $this->decodeEnvelopeHeaders($doctrineEnvelope);
        }, $data);
    }

    public function find($id): ?array
    {
        $queryBuilder = $this->createQueryBuilder()
            ->where('m.id = ?');

        $data = $this->executeQuery($queryBuilder->getSQL(), [
            $id,
        ])->fetch();

        return false === $data ? null : $this->decodeEnvelopeHeaders($data);
    }

    private function createAvailableMessagesQueryBuilder(): QueryBuilder
    {
        $now = new \DateTime();
        $redeliverLimit = (clone $now)->modify(sprintf('-%d seconds', $this->configuration['redeliver_timeout']));

        return $this->createQueryBuilder()
            ->where('m.delivered_at is null OR m.delivered_at < ?')
            ->andWhere('m.available_at <= ?')
            ->andWhere('m.queue_name = ?')
            ->setParameters([
                $redeliverLimit,
                $now,
                $this->configuration['queue_name'],
            ], [
                Type::DATETIME,
                Type::DATETIME,
            ]);
    }

    private function createQueryBuilder(): QueryBuilder
    {
        return $this->driverConnection->createQueryBuilder()
            ->select('m.*')
            ->from($this->configuration['table_name'], 'm');
    }

    private function executeQuery(string $sql, array $parameters = [], array $types = []): ResultStatement
    {
        try {
            $stmt = $this->driverConnection->executeQuery($sql, $parameters, $types);
        } catch (TableNotFoundException $e) {
            if ($this->driverConnection->isTransactionActive()) {
                throw $e;
            }

            // create table
            if ($this->autoSetup) {
                $this->setup();
            }
            $stmt = $this->driverConnection->executeQuery($sql, $parameters, $types);
        }

        return $stmt;
    }

    private function getSchema(): Schema
    {
        $schema = new Schema([], [], $this->driverConnection->getSchemaManager()->createSchemaConfig());
        $table = $schema->createTable($this->configuration['table_name']);
        $table->addColumn('id', Type::BIGINT)
            ->setAutoincrement(true)
            ->setNotnull(true);
        $table->addColumn('body', Type::TEXT)
            ->setNotnull(true);
        $table->addColumn('headers', Type::TEXT)
            ->setNotnull(true);
        $table->addColumn('queue_name', Type::STRING)
            ->setNotnull(true);
        $table->addColumn('created_at', Type::DATETIME)
            ->setNotnull(true);
        $table->addColumn('available_at', Type::DATETIME)
            ->setNotnull(true);
        $table->addColumn('delivered_at', Type::DATETIME)
            ->setNotnull(false);
        $table->setPrimaryKey(['id']);
        $table->addIndex(['queue_name']);
        $table->addIndex(['available_at']);
        $table->addIndex(['delivered_at']);

        return $schema;
    }

    private function decodeEnvelopeHeaders(array $doctrineEnvelope): array
    {
        $doctrineEnvelope['headers'] = json_decode($doctrineEnvelope['headers'], true);

        return $doctrineEnvelope;
    }
}
class_alias(Connection::class, \Symfony\Component\Messenger\Transport\Doctrine\Connection::class);<|MERGE_RESOLUTION|>--- conflicted
+++ resolved
@@ -93,11 +93,7 @@
         // check for extra keys in options
         $optionsExtraKeys = array_diff(array_keys($options), array_keys(static::DEFAULT_OPTIONS));
         if (0 < \count($optionsExtraKeys)) {
-<<<<<<< HEAD
-            throw new InvalidArgumentException(sprintf('Unknown option found: [%s]. Allowed options are [%s]', implode(', ', $optionsExtraKeys), implode(', ', array_keys(self::DEFAULT_OPTIONS))));
-=======
-            throw new InvalidArgumentException(sprintf('Unknown option found : [%s]. Allowed options are [%s]', implode(', ', $optionsExtraKeys), implode(', ', array_keys(static::DEFAULT_OPTIONS))));
->>>>>>> 01f33c3a
+            throw new InvalidArgumentException(sprintf('Unknown option found: [%s]. Allowed options are [%s]', implode(', ', $optionsExtraKeys), implode(', ', array_keys(static::DEFAULT_OPTIONS))));
         }
 
         // check for extra keys in options
