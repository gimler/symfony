--- conflicted
+++ resolved
@@ -448,73 +448,35 @@
 
     private function updateSchema(): void
     {
-<<<<<<< HEAD
         $schemaManager = $this->driverConnection->createSchemaManager();
         $schemaDiff = $schemaManager->createComparator()
             ->compareSchemas($schemaManager->introspectSchema(), $this->getSchema());
-=======
-        if (null !== $this->schemaSynchronizer) {
-            $this->schemaSynchronizer->updateSchema($this->getSchema(), true);
-
-            return;
-        }
-
-        $schemaManager = $this->createSchemaManager();
-        $comparator = $this->createComparator($schemaManager);
-        $schemaDiff = $this->compareSchemas($comparator, method_exists($schemaManager, 'introspectSchema') ? $schemaManager->introspectSchema() : $schemaManager->createSchema(), $this->getSchema());
         $platform = $this->driverConnection->getDatabasePlatform();
-        $exec = method_exists($this->driverConnection, 'executeStatement') ? 'executeStatement' : 'exec';
-
-        if (!method_exists(SchemaDiff::class, 'getCreatedSchemas')) {
-            foreach ($schemaDiff->toSaveSql($platform) as $sql) {
-                $this->driverConnection->$exec($sql);
-            }
-
-            return;
-        }
 
         if ($platform->supportsSchemas()) {
             foreach ($schemaDiff->getCreatedSchemas() as $schema) {
-                $this->driverConnection->$exec($platform->getCreateSchemaSQL($schema));
+                $this->driverConnection->executeStatement($platform->getCreateSchemaSQL($schema));
             }
         }
 
         if ($platform->supportsSequences()) {
             foreach ($schemaDiff->getAlteredSequences() as $sequence) {
-                $this->driverConnection->$exec($platform->getAlterSequenceSQL($sequence));
+                $this->driverConnection->executeStatement($platform->getAlterSequenceSQL($sequence));
             }
 
             foreach ($schemaDiff->getCreatedSequences() as $sequence) {
-                $this->driverConnection->$exec($platform->getCreateSequenceSQL($sequence));
+                $this->driverConnection->executeStatement($platform->getCreateSequenceSQL($sequence));
             }
         }
 
         foreach ($platform->getCreateTablesSQL($schemaDiff->getCreatedTables()) as $sql) {
-            $this->driverConnection->$exec($sql);
+            $this->driverConnection->executeStatement($sql);
         }
 
         foreach ($schemaDiff->getAlteredTables() as $tableDiff) {
             foreach ($platform->getAlterTableSQL($tableDiff) as $sql) {
-                $this->driverConnection->$exec($sql);
-            }
-        }
-    }
-
-    private function createSchemaManager(): AbstractSchemaManager
-    {
-        return method_exists($this->driverConnection, 'createSchemaManager')
-            ? $this->driverConnection->createSchemaManager()
-            : $this->driverConnection->getSchemaManager();
-    }
-
-    private function createComparator(AbstractSchemaManager $schemaManager): Comparator
-    {
-        return method_exists($schemaManager, 'createComparator')
-            ? $schemaManager->createComparator()
-            : new Comparator();
-    }
->>>>>>> 2fe2b5a3
-
-        $schemaManager->alterSchema($schemaDiff);
+                $this->driverConnection->executeStatement($sql);
+            }
+        }
     }
 }