<?php

/*
 * This file is part of the Symfony package.
 *
 * (c) Fabien Potencier <fabien@symfony.com>
 *
 * For the full copyright and license information, please view the LICENSE
 * file that was distributed with this source code.
 */

namespace Symfony\Component\Messenger\Bridge\Doctrine\Tests\Transport;

use Doctrine\DBAL\Configuration;
use Doctrine\DBAL\DriverManager;
use Doctrine\DBAL\Result;
use Doctrine\DBAL\Schema\DefaultSchemaManagerFactory;
use Doctrine\DBAL\Tools\DsnParser;
use PHPUnit\Framework\TestCase;
use Symfony\Component\Messenger\Bridge\Doctrine\Tests\Fixtures\DummyMessage;
use Symfony\Component\Messenger\Bridge\Doctrine\Transport\Connection;

/**
 * @requires extension pdo_sqlite
 */
class DoctrineIntegrationTest extends TestCase
{
    private \Doctrine\DBAL\Connection $driverConnection;
    private Connection $connection;

    protected function setUp(): void
    {
        $dsn = getenv('MESSENGER_DOCTRINE_DSN') ?: 'pdo-sqlite://:memory:';
<<<<<<< HEAD
        $params = (new DsnParser())->parse($dsn);
        $config = class_exists(ORMSetup::class) ? ORMSetup::createConfiguration() : new Configuration();
        $config->setSchemaManagerFactory(new DefaultSchemaManagerFactory());
=======
        $params = class_exists(DsnParser::class) ? (new DsnParser())->parse($dsn) : ['url' => $dsn];
        $config = new Configuration();
        if (class_exists(DefaultSchemaManagerFactory::class)) {
            $config->setSchemaManagerFactory(new DefaultSchemaManagerFactory());
        }
>>>>>>> 2fe2b5a3

        $this->driverConnection = DriverManager::getConnection($params, $config);
        $this->connection = new Connection([], $this->driverConnection);
    }

    protected function tearDown(): void
    {
        $this->driverConnection->close();
    }

    public function testConnectionSendAndGet()
    {
        $this->connection->send('{"message": "Hi"}', ['type' => DummyMessage::class]);
        $encoded = $this->connection->get();
        $this->assertEquals('{"message": "Hi"}', $encoded['body']);
        $this->assertEquals(['type' => DummyMessage::class], $encoded['headers']);
    }

    public function testSendWithDelay()
    {
        $this->connection->send('{"message": "Hi i am delayed"}', ['type' => DummyMessage::class], 600000);

        $stmt = $this->driverConnection->createQueryBuilder()
            ->select('m.available_at')
            ->from('messenger_messages', 'm')
            ->where('m.body = :body')
            ->setParameter('body', '{"message": "Hi i am delayed"}');
        if (method_exists($stmt, 'executeQuery')) {
            $stmt = $stmt->executeQuery();
        } else {
            $stmt = $stmt->execute();
        }

        $available_at = new \DateTimeImmutable($stmt instanceof Result ? $stmt->fetchOne() : $stmt->fetchColumn());

        $now = new \DateTimeImmutable('now + 60 seconds');
        $this->assertGreaterThan($now, $available_at);
    }

    public function testItRetrieveTheFirstAvailableMessage()
    {
        $this->connection->setup();
        // insert messages
        // one currently handled
        $this->driverConnection->insert('messenger_messages', [
            'body' => '{"message": "Hi handled"}',
            'headers' => json_encode(['type' => DummyMessage::class]),
            'queue_name' => 'default',
            'created_at' => $this->formatDateTime(new \DateTimeImmutable('2019-03-15 12:00:00', new \DateTimeZone('UTC'))),
            'available_at' => $this->formatDateTime(new \DateTimeImmutable('2019-03-15 12:00:00', new \DateTimeZone('UTC'))),
            'delivered_at' => $this->formatDateTime(new \DateTimeImmutable('now', new \DateTimeZone('UTC'))),
        ]);
        // one available later
        $this->driverConnection->insert('messenger_messages', [
            'body' => '{"message": "Hi delayed"}',
            'headers' => json_encode(['type' => DummyMessage::class]),
            'queue_name' => 'default',
            'created_at' => $this->formatDateTime(new \DateTimeImmutable('2019-03-15 12:00:00', new \DateTimeZone('UTC'))),
            'available_at' => $this->formatDateTime(new \DateTimeImmutable('2019-03-15 13:00:00', new \DateTimeZone('UTC'))),
        ]);
        // one available
        $this->driverConnection->insert('messenger_messages', [
            'body' => '{"message": "Hi available"}',
            'headers' => json_encode(['type' => DummyMessage::class]),
            'queue_name' => 'default',
            'created_at' => $this->formatDateTime(new \DateTimeImmutable('2019-03-15 12:00:00', new \DateTimeZone('UTC'))),
            'available_at' => $this->formatDateTime(new \DateTimeImmutable('2019-03-15 12:30:00', new \DateTimeZone('UTC'))),
        ]);

        $encoded = $this->connection->get();
        $this->assertEquals('{"message": "Hi available"}', $encoded['body']);
    }

    public function testItCountMessages()
    {
        $this->connection->setup();
        // insert messages
        // one currently handled
        $this->driverConnection->insert('messenger_messages', [
            'body' => '{"message": "Hi handled"}',
            'headers' => json_encode(['type' => DummyMessage::class]),
            'queue_name' => 'default',
            'created_at' => $this->formatDateTime(new \DateTimeImmutable('2019-03-15 12:00:00', new \DateTimeZone('UTC'))),
            'available_at' => $this->formatDateTime(new \DateTimeImmutable('2019-03-15 12:00:00', new \DateTimeZone('UTC'))),
            'delivered_at' => $this->formatDateTime(new \DateTimeImmutable('now', new \DateTimeZone('UTC'))),
        ]);
        // one available later
        $this->driverConnection->insert('messenger_messages', [
            'body' => '{"message": "Hi delayed"}',
            'headers' => json_encode(['type' => DummyMessage::class]),
            'queue_name' => 'default',
            'created_at' => $this->formatDateTime(new \DateTimeImmutable('2019-03-15 12:00:00', new \DateTimeZone('UTC'))),
            'available_at' => $this->formatDateTime(new \DateTimeImmutable('+1 minute', new \DateTimeZone('UTC'))),
        ]);
        // one available
        $this->driverConnection->insert('messenger_messages', [
            'body' => '{"message": "Hi available"}',
            'headers' => json_encode(['type' => DummyMessage::class]),
            'queue_name' => 'default',
            'created_at' => $this->formatDateTime(new \DateTimeImmutable('2019-03-15 12:00:00', new \DateTimeZone('UTC'))),
            'available_at' => $this->formatDateTime(new \DateTimeImmutable('2019-03-15 12:30:00', new \DateTimeZone('UTC'))),
        ]);
        // another available
        $this->driverConnection->insert('messenger_messages', [
            'body' => '{"message": "Hi available"}',
            'headers' => json_encode(['type' => DummyMessage::class]),
            'queue_name' => 'default',
            'created_at' => $this->formatDateTime(new \DateTimeImmutable('2019-03-15 12:00:00', new \DateTimeZone('UTC'))),
            'available_at' => $this->formatDateTime(new \DateTimeImmutable('2019-03-15 12:30:00', new \DateTimeZone('UTC'))),
        ]);

        $this->assertSame(2, $this->connection->getMessageCount());
    }

    public function testItRetrieveTheMessageThatIsOlderThanRedeliverTimeout()
    {
        $this->connection->setup();
        $twoHoursAgo = new \DateTimeImmutable('now -2 hours');
        $this->driverConnection->insert('messenger_messages', [
            'body' => '{"message": "Hi requeued"}',
            'headers' => json_encode(['type' => DummyMessage::class]),
            'queue_name' => 'default',
            'created_at' => $this->formatDateTime(new \DateTimeImmutable('2019-03-15 12:00:00', new \DateTimeZone('UTC'))),
            'available_at' => $this->formatDateTime(new \DateTimeImmutable('2019-03-15 12:00:00', new \DateTimeZone('UTC'))),
            'delivered_at' => $this->formatDateTime($twoHoursAgo),
        ]);
        $this->driverConnection->insert('messenger_messages', [
            'body' => '{"message": "Hi available"}',
            'headers' => json_encode(['type' => DummyMessage::class]),
            'queue_name' => 'default',
            'created_at' => $this->formatDateTime(new \DateTimeImmutable('2019-03-15 12:00:00', new \DateTimeZone('UTC'))),
            'available_at' => $this->formatDateTime(new \DateTimeImmutable('2019-03-15 12:30:00', new \DateTimeZone('UTC'))),
        ]);

        $next = $this->connection->get();
        $this->assertEquals('{"message": "Hi requeued"}', $next['body']);
        $this->connection->reject($next['id']);
    }

    public function testTheTransportIsSetupOnGet()
    {
        $this->assertFalse($this->driverConnection->createSchemaManager()->tablesExist(['messenger_messages']));
        $this->assertNull($this->connection->get());

        $this->connection->send('the body', ['my' => 'header']);
        $envelope = $this->connection->get();
        $this->assertEquals('the body', $envelope['body']);
    }

    private function formatDateTime(\DateTimeImmutable $dateTime)
    {
        return $dateTime->format($this->driverConnection->getDatabasePlatform()->getDateTimeFormatString());
    }
}<|MERGE_RESOLUTION|>--- conflicted
+++ resolved
@@ -31,17 +31,9 @@
     protected function setUp(): void
     {
         $dsn = getenv('MESSENGER_DOCTRINE_DSN') ?: 'pdo-sqlite://:memory:';
-<<<<<<< HEAD
         $params = (new DsnParser())->parse($dsn);
-        $config = class_exists(ORMSetup::class) ? ORMSetup::createConfiguration() : new Configuration();
+        $config = new Configuration();
         $config->setSchemaManagerFactory(new DefaultSchemaManagerFactory());
-=======
-        $params = class_exists(DsnParser::class) ? (new DsnParser())->parse($dsn) : ['url' => $dsn];
-        $config = new Configuration();
-        if (class_exists(DefaultSchemaManagerFactory::class)) {
-            $config->setSchemaManagerFactory(new DefaultSchemaManagerFactory());
-        }
->>>>>>> 2fe2b5a3
 
         $this->driverConnection = DriverManager::getConnection($params, $config);
         $this->connection = new Connection([], $this->driverConnection);
