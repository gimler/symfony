--- conflicted
+++ resolved
@@ -17,15 +17,11 @@
     ],
     "require": {
         "php": ">=8.1",
-        "doctrine/dbal": "^2.13|^3.0",
+        "doctrine/dbal": "^2.13|^3|^4",
         "symfony/messenger": "^5.4|^6.0",
         "symfony/service-contracts": "^2.5|^3"
     },
     "require-dev": {
-<<<<<<< HEAD
-=======
-        "doctrine/dbal": "^2.13|^3|^4",
->>>>>>> 6dfc142b
         "doctrine/persistence": "^1.3|^2|^3",
         "symfony/property-access": "^5.4|^6.0",
         "symfony/serializer": "^5.4|^6.0"
