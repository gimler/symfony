--- conflicted
+++ resolved
@@ -22,11 +22,7 @@
         "symfony/service-contracts": "^1.1|^2"
     },
     "require-dev": {
-<<<<<<< HEAD
-        "doctrine/dbal": "^2.10",
-=======
-        "doctrine/dbal": "^2.6|^3.0",
->>>>>>> 6868f6cd
+        "doctrine/dbal": "^2.10|^3.0",
         "doctrine/orm": "^2.6.3",
         "doctrine/persistence": "^1.3",
         "symfony/property-access": "^4.4|^5.0",
