<?php

/*
 * This file is part of the Symfony package.
 *
 * (c) Fabien Potencier <fabien@symfony.com>
 *
 * For the full copyright and license information, please view the LICENSE
 * file that was distributed with this source code.
 */

namespace Symfony\Component\Messenger\Bridge\Redis\Tests\Transport;

use PHPUnit\Framework\TestCase;
use Relay\Relay;
use Symfony\Component\Messenger\Bridge\Redis\Tests\Fixtures\DummyMessage;
use Symfony\Component\Messenger\Bridge\Redis\Transport\Connection;
use Symfony\Component\Messenger\Bridge\Redis\Transport\RedisReceiver;
use Symfony\Component\Messenger\Envelope;
use Symfony\Component\Messenger\Exception\TransportException;
use Symfony\Component\Messenger\Transport\Serialization\Serializer;

/**
 * @requires extension redis
 *
 * @group time-sensitive
 * @group integration
 */
class RedisExtIntegrationTest extends TestCase
{
    private $redis;
    private $connection;

    protected function setUp(): void
    {
        if (!getenv('MESSENGER_REDIS_DSN')) {
            $this->markTestSkipped('The "MESSENGER_REDIS_DSN" environment variable is required.');
        }

        try {
            $this->redis = $this->createRedisClient();
            $this->connection = Connection::fromDsn(getenv('MESSENGER_REDIS_DSN'), ['sentinel_master' => getenv('MESSENGER_REDIS_SENTINEL_MASTER') ?: null], $this->redis);
            $this->connection->cleanup();
            $this->connection->setup();
        } catch (\Exception $e) {
            self::markTestSkipped($e->getMessage());
        }
    }

    public function testConnectionSendAndGet()
    {
        $this->connection->add('{"message": "Hi"}', ['type' => DummyMessage::class]);
        $message = $this->connection->get();
        $this->assertEquals([
            'message' => json_encode([
                'body' => '{"message": "Hi"}',
                'headers' => ['type' => DummyMessage::class],
            ]),
        ], $message['data']);
    }

    public function testGetTheFirstAvailableMessage()
    {
        $this->connection->add('{"message": "Hi1"}', ['type' => DummyMessage::class]);
        $this->connection->add('{"message": "Hi2"}', ['type' => DummyMessage::class]);
        $message = $this->connection->get();
        $this->assertEquals([
            'message' => json_encode([
                'body' => '{"message": "Hi1"}',
                'headers' => ['type' => DummyMessage::class],
            ]),
        ], $message['data']);
        $message = $this->connection->get();
        $this->assertEquals([
            'message' => json_encode([
                'body' => '{"message": "Hi2"}',
                'headers' => ['type' => DummyMessage::class],
            ]),
        ], $message['data']);
    }

    public function testConnectionSendWithSameContent()
    {
        $body = '{"message": "Hi"}';
        $headers = ['type' => DummyMessage::class];

        $this->connection->add($body, $headers);
        $this->connection->add($body, $headers);

        $message = $this->connection->get();
        $this->assertEquals([
            'message' => json_encode([
                'body' => $body,
                'headers' => $headers,
            ]),
        ], $message['data']);

        $message = $this->connection->get();
        $this->assertEquals([
            'message' => json_encode([
                'body' => $body,
                'headers' => $headers,
            ]),
        ], $message['data']);
    }

    public function testConnectionSendAndGetDelayed()
    {
        $this->connection->add('{"message": "Hi"}', ['type' => DummyMessage::class], 500);
        $message = $this->connection->get();
        $this->assertNull($message);
        sleep(2);
        $message = $this->connection->get();
        $this->assertEquals([
            'message' => json_encode([
                'body' => '{"message": "Hi"}',
                'headers' => ['type' => DummyMessage::class],
            ]),
        ], $message['data']);
    }

    public function testConnectionSendDelayedMessagesWithSameContent()
    {
        $body = '{"message": "Hi"}';
        $headers = ['type' => DummyMessage::class];

        $this->connection->add($body, $headers, 500);
        $this->connection->add($body, $headers, 500);
        sleep(2);
        $message = $this->connection->get();
        $this->assertEquals([
            'message' => json_encode([
                'body' => $body,
                'headers' => $headers,
            ]),
        ], $message['data']);

        $message = $this->connection->get();
        $this->assertEquals([
            'message' => json_encode([
                'body' => $body,
                'headers' => $headers,
            ]),
        ], $message['data']);
    }

    public function testConnectionBelowRedeliverTimeout()
    {
        // lower redeliver timeout and claim interval
        $connection = Connection::fromDsn(getenv('MESSENGER_REDIS_DSN'), ['sentinel_master' => getenv('MESSENGER_REDIS_SENTINEL_MASTER') ?: null], $this->redis);

        $connection->cleanup();
        $connection->setup();

        $body = '{"message": "Hi"}';
        $headers = ['type' => DummyMessage::class];

        // Add two messages
        $connection->add($body, $headers);

        // Read first message with other consumer
        $this->redis->xreadgroup(
            $this->getConnectionGroup($connection),
            'other-consumer2',
            [$this->getConnectionStream($connection) => '>'],
            1
        );

        // Queue will not have any messages yet
        $this->assertNull($connection->get());
    }

    public function testConnectionClaimAndRedeliver()
    {
        // lower redeliver timeout and claim interval
        $connection = Connection::fromDsn(
            getenv('MESSENGER_REDIS_DSN'),
            ['redeliver_timeout' => 0, 'claim_interval' => 500, 'sentinel_master' => getenv('MESSENGER_REDIS_SENTINEL_MASTER') ?: null],

            $this->redis
        );

        $connection->cleanup();
        $connection->setup();

        $body1 = '{"message": "Hi"}';
        $body2 = '{"message": "Bye"}';
        $headers = ['type' => DummyMessage::class];

        // Add two messages
        $connection->add($body1, $headers);
        $connection->add($body2, $headers);

        // Read first message with other consumer
        $this->redis->xreadgroup(
            $this->getConnectionGroup($connection),
            'other-consumer2',
            [$this->getConnectionStream($connection) => '>'],
            1
        );

        // Queue will return the pending message first because redeliver_timeout = 0
        $message = $connection->get();
        $this->assertEquals([
            'message' => json_encode([
                'body' => $body1,
                'headers' => $headers,
            ]),
        ], $message['data']);
        $connection->ack($message['id']);

        // Queue will return the second message
        $message = $connection->get();
        $this->assertEquals([
            'message' => json_encode([
                'body' => $body2,
                'headers' => $headers,
            ]),
        ], $message['data']);
        $connection->ack($message['id']);
    }

    public function testLazySentinel()
    {
        $connection = Connection::fromDsn(getenv('MESSENGER_REDIS_DSN'),
            ['lazy' => true,
             'delete_after_ack' => true,
             'sentinel_master' => getenv('MESSENGER_REDIS_SENTINEL_MASTER') ?: null,
            ], $this->redis);

        $connection->add('1', []);
        $this->assertNotEmpty($message = $connection->get());
        $this->assertSame([
            'message' => json_encode([
                'body' => '1',
                'headers' => [],
            ]),
        ], $message['data']);
        $connection->reject($message['id']);
        $connection->cleanup();
    }

    public function testLazyCluster()
    {
        $this->skipIfRedisClusterUnavailable();

        $connection = new Connection(['lazy' => true, 'host' => explode(' ', getenv('REDIS_CLUSTER_HOSTS'))]);

        $connection->add('1', []);
        $this->assertNotEmpty($message = $connection->get());
        $this->assertSame([
            'message' => json_encode([
                'body' => '1',
                'headers' => [],
            ]),
        ], $message['data']);
        $connection->reject($message['id']);
        $connection->cleanup();
    }

    public function testLazy()
    {
        $redis = $this->createRedisClient();
        $connection = Connection::fromDsn('redis://localhost/messenger-lazy?lazy=1', [], $redis);

        $connection->add('1', []);

        try {
            $this->assertNotEmpty($message = $connection->get());
            $this->assertSame([
                'message' => json_encode([
                    'body' => '1',
                    'headers' => [],
                ]),
            ], $message['data']);
            $connection->reject($message['id']);
        } finally {
            $redis->unlink('messenger-lazy');
        }
    }

    public function testDbIndex()
    {
        $redis = $this->createRedisClient();

        Connection::fromDsn('redis://localhost/queue?dbindex=2', [], $redis);

        $this->assertSame(2, $redis->getDbNum());
    }

    public function testFromDsnWithMultipleHosts()
    {
        $this->skipIfRedisClusterUnavailable();

        $hosts = explode(' ', getenv('REDIS_CLUSTER_HOSTS'));

        $dsn = array_map(fn ($host) => 'redis://'.$host, $hosts);
        $dsn = implode(',', $dsn);

        $this->assertInstanceOf(Connection::class, Connection::fromDsn($dsn, ['sentinel_master' => getenv('MESSENGER_REDIS_SENTINEL_MASTER') ?: null]));
    }

    public function testJsonError()
    {
        $redis = $this->createRedisClient();
        $connection = Connection::fromDsn('redis://localhost/messenger-json-error', [], $redis);
        try {
            $connection->add("\xB1\x31", []);

            $this->fail('Expected exception to be thrown.');
        } catch (TransportException $e) {
            $this->assertSame('Malformed UTF-8 characters, possibly incorrectly encoded', $e->getMessage());
        } finally {
            $redis->unlink('messenger-json-error');
        }
    }

    public function testGetNonBlocking()
    {
<<<<<<< HEAD
        $redis = $this->createRedisClient();

        $connection = Connection::fromDsn('redis://localhost/messenger-getnonblocking', ['sentinel_master' => null], $redis);
=======
        $redis = new \Redis();
        $connection = Connection::fromDsn('redis://localhost/messenger-getnonblocking', ['delete_after_ack' => true], $redis);
>>>>>>> a8dce3fa

        try {
            $this->assertNull($connection->get()); // no message, should return null immediately
            $connection->add('1', []);
            $this->assertNotEmpty($message = $connection->get());
            $connection->reject($message['id']);
        } finally {
            $redis->unlink('messenger-getnonblocking');
        }
    }

    public function testGetAfterReject()
    {
        $redis = $this->createRedisClient();
        $connection = Connection::fromDsn('redis://localhost/messenger-rejectthenget', ['sentinel_master' => null], $redis);

        try {
            $connection->add('1', []);
            $connection->add('2', []);

            $failing = $connection->get();
            $connection->reject($failing['id']);

            $connection = Connection::fromDsn('redis://localhost/messenger-rejectthenget', ['sentinel_master' => null]);
            $this->assertNotNull($connection->get());
        } finally {
            $redis->unlink('messenger-rejectthenget');
        }
    }

    public function testItProperlyHandlesEmptyMessages()
    {
        $redisReceiver = new RedisReceiver($this->connection, new Serializer());

        $this->connection->add('{"message": "Hi1"}', ['type' => DummyMessage::class]);
        $this->connection->add('{"message": "Hi2"}', ['type' => DummyMessage::class]);

        $redisReceiver->get();
        $this->redis->xtrim('messages', 1);

        // The consumer died during handling a message while performing xtrim in parallel process
        $this->redis = new \Redis();
        $this->connection = Connection::fromDsn(getenv('MESSENGER_REDIS_DSN'), ['delete_after_ack' => true], $this->redis);
        $redisReceiver = new RedisReceiver($this->connection, new Serializer());

        /** @var Envelope[] $envelope */
        $envelope = $redisReceiver->get();
        $this->assertCount(1, $envelope);

        $message = $envelope[0]->getMessage();
        $this->assertInstanceOf(DummyMessage::class, $message);
        $this->assertEquals('Hi2', $message->getMessage());
    }

    public function testItCountMessages()
    {
        $this->assertSame(0, $this->connection->getMessageCount());

        $this->connection->add('{"message": "Hi"}', ['type' => DummyMessage::class]);
        $this->connection->add('{"message": "Hi"}', ['type' => DummyMessage::class]);
        $this->connection->add('{"message": "Hi"}', ['type' => DummyMessage::class]);

        $this->assertSame(3, $this->connection->getMessageCount());

        $message = $this->connection->get();
        $this->connection->ack($message['id']);

        $this->assertSame(2, $this->connection->getMessageCount());

        $message = $this->connection->get();
        $this->connection->reject($message['id']);

        $this->assertSame(1, $this->connection->getMessageCount());
    }

    private function getConnectionGroup(Connection $connection): string
    {
        $property = (new \ReflectionClass(Connection::class))->getProperty('group');

        return $property->getValue($connection);
    }

    private function getConnectionStream(Connection $connection): string
    {
        $property = (new \ReflectionClass(Connection::class))->getProperty('stream');

        return $property->getValue($connection);
    }

    private function skipIfRedisClusterUnavailable()
    {
        try {
            new \RedisCluster(null, explode(' ', getenv('REDIS_CLUSTER_HOSTS')));
        } catch (\Exception $e) {
            self::markTestSkipped($e->getMessage());
        }
    }

    protected function createRedisClient(): \Redis|Relay
    {
        return new \Redis();
    }
}<|MERGE_RESOLUTION|>--- conflicted
+++ resolved
@@ -317,14 +317,9 @@
 
     public function testGetNonBlocking()
     {
-<<<<<<< HEAD
         $redis = $this->createRedisClient();
 
         $connection = Connection::fromDsn('redis://localhost/messenger-getnonblocking', ['sentinel_master' => null], $redis);
-=======
-        $redis = new \Redis();
-        $connection = Connection::fromDsn('redis://localhost/messenger-getnonblocking', ['delete_after_ack' => true], $redis);
->>>>>>> a8dce3fa
 
         try {
             $this->assertNull($connection->get()); // no message, should return null immediately
