<?php

/*
 * This file is part of the Symfony package.
 *
 * (c) Fabien Potencier <fabien@symfony.com>
 *
 * For the full copyright and license information, please view the LICENSE
 * file that was distributed with this source code.
 */

namespace Symfony\Component\Messenger\Bridge\Redis\Transport;

use Relay\Relay;
use Relay\Sentinel;
use Symfony\Component\Messenger\Exception\InvalidArgumentException;
use Symfony\Component\Messenger\Exception\LogicException;
use Symfony\Component\Messenger\Exception\TransportException;

/**
 * A Redis connection.
 *
 * @author Alexander Schranz <alexander@sulu.io>
 * @author Antoine Bluchet <soyuka@gmail.com>
 * @author Robin Chalas <robin.chalas@gmail.com>
 *
 * @internal
 *
 * @final
 */
class Connection
{
    private const DEFAULT_OPTIONS = [
        'host' => '127.0.0.1',
        'port' => 6379,
        'stream' => 'messages',
        'group' => 'symfony',
        'consumer' => 'consumer',
        'auto_setup' => true,
        'delete_after_ack' => true,
        'delete_after_reject' => true,
        'stream_max_entries' => 0, // any value higher than 0 defines an approximate maximum number of stream entries
        'dbindex' => 0,
        'redeliver_timeout' => 3600, // Timeout before redeliver messages still in pending state (seconds)
        'claim_interval' => 60000, // Interval by which pending/abandoned messages should be checked
        'lazy' => false,
        'auth' => null,
        'serializer' => 1, // see \Redis::SERIALIZER_PHP,
        'sentinel_master' => null, // String, master to look for (optional, default is NULL meaning Sentinel support is disabled)
        'timeout' => 0.0, // Float, value in seconds (optional, default is 0 meaning unlimited)
        'read_timeout' => 0.0, //  Float, value in seconds (optional, default is 0 meaning unlimited)
        'retry_interval' => 0, //  Int, value in milliseconds (optional, default is 0)
        'persistent_id' => null, // String, persistent connection id (optional, default is NULL meaning not persistent)
        'ssl' => null, // see https://php.net/context.ssl
    ];

    private \Redis|Relay|\RedisCluster|\Closure $redis;
    private string $stream;
    private string $queue;
    private string $group;
    private string $consumer;
    private bool $autoSetup;
    private int $maxEntries;
    private int $redeliverTimeout;
    private float $nextClaim = 0.0;
    private float $claimInterval;
    private bool $deleteAfterAck;
    private bool $deleteAfterReject;
    private bool $couldHavePendingMessages = true;

    public function __construct(array $options, \Redis|Relay|\RedisCluster $redis = null)
    {
        if (version_compare(phpversion('redis'), '4.3.0', '<')) {
            throw new LogicException('The redis transport requires php-redis 4.3.0 or higher.');
        }

        $options += self::DEFAULT_OPTIONS;
        $host = $options['host'];
        $port = $options['port'];
        $auth = $options['auth'];
        $sentinelMaster = $options['sentinel_master'];

        if (null !== $sentinelMaster && !class_exists(\RedisSentinel::class) && !class_exists(Sentinel::class)) {
            throw new InvalidArgumentException('Redis Sentinel support requires ext-redis>=5.2, or ext-relay.');
        }

        if (null !== $sentinelMaster && ($redis instanceof \RedisCluster || \is_array($host))) {
            throw new InvalidArgumentException('Cannot configure Redis Sentinel and Redis Cluster instance at the same time.');
        }

        if (\is_array($host) || $redis instanceof \RedisCluster) {
            $hosts = \is_string($host) ? [$host.':'.$port] : $host; // Always ensure we have an array
            $this->redis = static fn () => self::initializeRedisCluster($redis, $hosts, $auth, $options);
        } else {
            if (null !== $sentinelMaster) {
                $sentinelClass = \extension_loaded('redis') ? \RedisSentinel::class : Sentinel::class;

                if (\extension_loaded('redis') && version_compare(phpversion('redis'), '6.0.0', '>=')) {
                    $params = [
                        'host' => $host,
                        'port' => $port,
                        'connectTimeout' => $options['timeout'],
                        'persistent' => $options['persistent_id'],
                        'retryInterval' => $options['retry_interval'],
                        'readTimeout' => $options['read_timeout'],
                    ];

                    $sentinelClient = new \RedisSentinel($params);
                } else {
                    $sentinelClient = new $sentinelClass($host, $port, $options['timeout'], $options['persistent_id'], $options['retry_interval'], $options['read_timeout']);
                }

                if (!$address = $sentinelClient->getMasterAddrByName($sentinelMaster)) {
                    throw new InvalidArgumentException(sprintf('Failed to retrieve master information from master name "%s" and address "%s:%d".', $sentinelMaster, $host, $port));
                }

                [$host, $port] = $address;
            }

            $this->redis = static fn () => self::initializeRedis($redis ?? (\extension_loaded('redis') ? new \Redis() : new Relay()), $host, $port, $auth, $options);
        }

        if (!$options['lazy']) {
            $this->getRedis();
        }

        foreach (['stream', 'group', 'consumer'] as $key) {
            if ('' === $options[$key]) {
                throw new InvalidArgumentException(sprintf('"%s" should be configured, got an empty string.', $key));
            }
        }

        $this->stream = $options['stream'];
        $this->group = $options['group'];
        $this->consumer = $options['consumer'];
        $this->queue = $this->stream.'__queue';
        $this->autoSetup = $options['auto_setup'];
        $this->maxEntries = $options['stream_max_entries'];
        $this->deleteAfterAck = $options['delete_after_ack'];
        $this->deleteAfterReject = $options['delete_after_reject'];
        $this->redeliverTimeout = $options['redeliver_timeout'] * 1000;
        $this->claimInterval = $options['claim_interval'] / 1000;
    }

    /**
     * @param string|string[]|null $auth
     */
    private static function initializeRedis(\Redis|Relay $redis, string $host, int $port, string|array|null $auth, array $params): \Redis|Relay
    {
<<<<<<< HEAD
        $connect = isset($params['persistent_id']) ? 'pconnect' : 'connect';
        $redis->{$connect}($host, $port, $params['timeout'], $params['persistent_id'], $params['retry_interval'], $params['read_timeout'], ...(\defined('Redis::SCAN_PREFIX') || \extension_loaded('relay')) ? [['stream' => $params['ssl'] ?? null]] : []);

        $redis->setOption($redis instanceof \Redis ? \Redis::OPT_SERIALIZER : Relay::OPT_SERIALIZER, $params['serializer']);
=======
        if ($redis->isConnected()) {
            return $redis;
        }

        $redis->connect($host, $port);
        $redis->setOption(\Redis::OPT_SERIALIZER, $serializer);
>>>>>>> 52839bef

        if (null !== $auth && !$redis->auth($auth)) {
            throw new InvalidArgumentException('Redis connection failed: '.$redis->getLastError());
        }

        if (($params['dbindex'] ?? false) && !$redis->select($params['dbindex'])) {
            throw new InvalidArgumentException('Redis connection failed: '.$redis->getLastError());
        }

        return $redis;
    }

    /**
     * @param string|string[]|null $auth
     */
    private static function initializeRedisCluster(?\RedisCluster $redis, array $hosts, string|array|null $auth, array $params): \RedisCluster
    {
        $redis ??= new \RedisCluster(null, $hosts, $params['timeout'], $params['read_timeout'], (bool) ($params['persistent'] ?? false), $auth, ...\defined('Redis::SCAN_PREFIX') ? [$params['ssl'] ?? null] : []);
        $redis->setOption(\Redis::OPT_SERIALIZER, $params['serializer']);

        return $redis;
    }

    public static function fromDsn(#[\SensitiveParameter] string $dsn, array $options = [], \Redis|Relay|\RedisCluster $redis = null): self
    {
        if (!str_contains($dsn, ',')) {
            $parsedUrl = self::parseDsn($dsn, $options);

            if (isset($parsedUrl['host']) && 'rediss' === $parsedUrl['scheme']) {
                $parsedUrl['host'] = 'tls://'.$parsedUrl['host'];
            }
        } else {
            $dsns = explode(',', $dsn);
            $parsedUrls = array_map(function ($dsn) use (&$options) {
                return self::parseDsn($dsn, $options);
            }, $dsns);

            // Merge all the URLs, the last one overrides the previous ones
            $parsedUrl = array_merge(...$parsedUrls);
            $tls = 'rediss' === $parsedUrl['scheme'];

            // Regroup all the hosts in an array interpretable by RedisCluster
            $parsedUrl['host'] = array_map(function ($parsedUrl) use ($tls) {
                if (!isset($parsedUrl['host'])) {
                    throw new InvalidArgumentException('Missing host in DSN, it must be defined when using Redis Cluster.');
                }
                if ($tls) {
                    $parsedUrl['host'] = 'tls://'.$parsedUrl['host'];
                }

                return $parsedUrl['host'].':'.($parsedUrl['port'] ?? 6379);
            }, $parsedUrls, $dsns);
        }

        if ($invalidOptions = array_diff(array_keys($options), array_keys(self::DEFAULT_OPTIONS), ['host', 'port'])) {
            throw new LogicException(sprintf('Invalid option(s) "%s" passed to the Redis Messenger transport.', implode('", "', $invalidOptions)));
        }
        foreach (self::DEFAULT_OPTIONS as $k => $v) {
            $options[$k] = match (\gettype($v)) {
                'integer' => filter_var($options[$k] ?? $v, \FILTER_VALIDATE_INT),
                'boolean' => filter_var($options[$k] ?? $v, \FILTER_VALIDATE_BOOL),
                'double' => filter_var($options[$k] ?? $v, \FILTER_VALIDATE_FLOAT),
                default => $options[$k] ?? $v,
            };
        }

        $pass = '' !== ($parsedUrl['pass'] ?? '') ? urldecode($parsedUrl['pass']) : null;
        $user = '' !== ($parsedUrl['user'] ?? '') ? urldecode($parsedUrl['user']) : null;
        $options['auth'] ??= null !== $pass && null !== $user ? [$user, $pass] : ($pass ?? $user);

        if (isset($parsedUrl['host'])) {
            $options['host'] = $parsedUrl['host'] ?? $options['host'];
            $options['port'] = $parsedUrl['port'] ?? $options['port'];

            $pathParts = explode('/', rtrim($parsedUrl['path'] ?? '', '/'));
            $options['stream'] = $pathParts[1] ?? $options['stream'];
            $options['group'] = $pathParts[2] ?? $options['group'];
            $options['consumer'] = $pathParts[3] ?? $options['consumer'];
        } else {
            $options['host'] = $parsedUrl['path'];
            $options['port'] = 0;
        }

        return new self($options, $redis);
    }

    private static function parseDsn(string $dsn, array &$options): array
    {
        $url = $dsn;
        $scheme = str_starts_with($dsn, 'rediss:') ? 'rediss' : 'redis';

        if (preg_match('#^'.$scheme.':///([^:@])+$#', $dsn)) {
            $url = str_replace($scheme.':', 'file:', $dsn);
        }

        $url = preg_replace_callback('#^'.$scheme.':(//)?(?:(?:(?<user>[^:@]*+):)?(?<password>[^@]*+)@)?#', function ($m) use (&$auth) {
            if (isset($m['password'])) {
                if (!\in_array($m['user'], ['', 'default'], true)) {
                    $auth['user'] = rawurldecode($m['user']);
                }

                $auth['pass'] = rawurldecode($m['password']);
            }

            return 'file:'.($m[1] ?? '');
        }, $url);

        if (false === $parsedUrl = parse_url($url)) {
            throw new InvalidArgumentException('The given Redis DSN is invalid.');
        }

        if (null !== $auth) {
            unset($parsedUrl['user']); // parse_url thinks //0@localhost/ is a username of "0"! doh!
            $parsedUrl += ($auth ?? []); // But don't worry as $auth array will have user, user/pass or pass as needed
        }

        if (isset($parsedUrl['query'])) {
            parse_str($parsedUrl['query'], $dsnOptions);
            $options = array_merge($options, $dsnOptions);
        }
        $parsedUrl['scheme'] = $scheme;

        return $parsedUrl;
    }

    private function claimOldPendingMessages(): void
    {
        try {
            // This could soon be optimized with https://github.com/antirez/redis/issues/5212 or
            // https://github.com/antirez/redis/issues/6256
            $pendingMessages = $this->getRedis()->xpending($this->stream, $this->group, '-', '+', 1);
        } catch (\RedisException|\Relay\Exception $e) {
            throw new TransportException($e->getMessage(), 0, $e);
        }

        $claimableIds = [];
        foreach ($pendingMessages as $pendingMessage) {
            if ($pendingMessage[1] === $this->consumer) {
                $this->couldHavePendingMessages = true;

                return;
            }

            if ($pendingMessage[2] >= $this->redeliverTimeout) {
                $claimableIds[] = $pendingMessage[0];
            }
        }

        if (\count($claimableIds) > 0) {
            try {
                $this->getRedis()->xclaim(
                    $this->stream,
                    $this->group,
                    $this->consumer,
                    $this->redeliverTimeout,
                    $claimableIds,
                    ['JUSTID']
                );

                $this->couldHavePendingMessages = true;
            } catch (\RedisException|\Relay\Exception $e) {
                throw new TransportException($e->getMessage(), 0, $e);
            }
        }

        $this->nextClaim = microtime(true) + $this->claimInterval;
    }

    public function get(): ?array
    {
        if ($this->autoSetup) {
            $this->setup();
        }
        $now = microtime();
        $now = substr($now, 11).substr($now, 2, 3);

        $queuedMessageCount = $this->rawCommand('ZCOUNT', 0, $now) ?? 0;

        while ($queuedMessageCount--) {
            if (!$message = $this->rawCommand('ZPOPMIN', 1)) {
                break;
            }

            [$queuedMessage, $expiry] = $message;

            if (\strlen($expiry) === \strlen($now) ? $expiry > $now : \strlen($expiry) < \strlen($now)) {
                // if a future-placed message is popped because of a race condition with
                // another running consumer, the message is readded to the queue

                if (!$this->rawCommand('ZADD', 'NX', $expiry, $queuedMessage)) {
                    throw new TransportException('Could not add a message to the redis stream.');
                }

                break;
            }

            $decodedQueuedMessage = json_decode($queuedMessage, true);
            $this->add(\array_key_exists('body', $decodedQueuedMessage) ? $decodedQueuedMessage['body'] : $queuedMessage, $decodedQueuedMessage['headers'] ?? [], 0);
        }

        if (!$this->couldHavePendingMessages && $this->nextClaim <= microtime(true)) {
            $this->claimOldPendingMessages();
        }

        $messageId = '>'; // will receive new messages

        if ($this->couldHavePendingMessages) {
            $messageId = '0'; // will receive consumers pending messages
        }
        $redis = $this->getRedis();

        try {
            $messages = $redis->xreadgroup(
                $this->group,
                $this->consumer,
                [$this->stream => $messageId],
                1,
                1
            );
        } catch (\RedisException|\Relay\Exception $e) {
            throw new TransportException($e->getMessage(), 0, $e);
        }

        if (false === $messages) {
            if ($error = $redis->getLastError() ?: null) {
                $redis->clearLastError();
            }

            throw new TransportException($error ?? 'Could not read messages from the redis stream.');
        }

        if ($this->couldHavePendingMessages && empty($messages[$this->stream])) {
            $this->couldHavePendingMessages = false;

            // No pending messages so get a new one
            return $this->get();
        }

        foreach ($messages[$this->stream] ?? [] as $key => $message) {
            return [
                'id' => $key,
                'data' => $message,
            ];
        }

        return null;
    }

    public function ack(string $id): void
    {
        $redis = $this->getRedis();

        try {
            $acknowledged = $redis->xack($this->stream, $this->group, [$id]);
            if ($this->deleteAfterAck) {
                $acknowledged = $redis->xdel($this->stream, [$id]);
            }
        } catch (\RedisException|\Relay\Exception $e) {
            throw new TransportException($e->getMessage(), 0, $e);
        }

        if (!$acknowledged) {
            if ($error = $redis->getLastError() ?: null) {
                $redis->clearLastError();
            }
            throw new TransportException($error ?? sprintf('Could not acknowledge redis message "%s".', $id));
        }
    }

    public function reject(string $id): void
    {
        $redis = $this->getRedis();

        try {
            $deleted = $redis->xack($this->stream, $this->group, [$id]);
            if ($this->deleteAfterReject) {
                $deleted = $redis->xdel($this->stream, [$id]) && $deleted;
            }
        } catch (\RedisException|\Relay\Exception $e) {
            throw new TransportException($e->getMessage(), 0, $e);
        }

        if (!$deleted) {
            if ($error = $redis->getLastError() ?: null) {
                $redis->clearLastError();
            }
            throw new TransportException($error ?? sprintf('Could not delete message "%s" from the redis stream.', $id));
        }
    }

    public function add(string $body, array $headers, int $delayInMs = 0): string
    {
        if ($this->autoSetup) {
            $this->setup();
        }
        $redis = $this->getRedis();

        try {
            if ($delayInMs > 0) { // the delay is <= 0 for queued messages
                $id = uniqid('', true);
                $message = json_encode([
                    'body' => $body,
                    'headers' => $headers,
                    // Entry need to be unique in the sorted set else it would only be added once to the delayed messages queue
                    'uniqid' => $id,
                ]);

                if (false === $message) {
                    throw new TransportException(json_last_error_msg());
                }

                $now = explode(' ', microtime(), 2);
                $now[0] = str_pad($delayInMs + substr($now[0], 2, 3), 3, '0', \STR_PAD_LEFT);
                if (3 < \strlen($now[0])) {
                    $now[1] += substr($now[0], 0, -3);
                    $now[0] = substr($now[0], -3);

                    if (\is_float($now[1])) {
                        throw new TransportException("Message delay is too big: {$delayInMs}ms.");
                    }
                }

                $added = $this->rawCommand('ZADD', 'NX', $now[1].$now[0], $message);
            } else {
                $message = json_encode([
                    'body' => $body,
                    'headers' => $headers,
                ]);

                if (false === $message) {
                    throw new TransportException(json_last_error_msg());
                }

                if ($this->maxEntries) {
                    $added = $redis->xadd($this->stream, '*', ['message' => $message], $this->maxEntries, true);
                } else {
                    $added = $redis->xadd($this->stream, '*', ['message' => $message]);
                }

                $id = $added;
            }
        } catch (\RedisException|\Relay\Exception $e) {
            if ($error = $redis->getLastError() ?: null) {
                $redis->clearLastError();
            }
            throw new TransportException($error ?? $e->getMessage(), 0, $e);
        }

        if (!$added) {
            if ($error = $redis->getLastError() ?: null) {
                $redis->clearLastError();
            }
            throw new TransportException($error ?? 'Could not add a message to the redis stream.');
        }

        return $id;
    }

    public function setup(): void
    {
        $redis = $this->getRedis();

        try {
            $redis->xgroup('CREATE', $this->stream, $this->group, 0, true);
        } catch (\RedisException|\Relay\Exception $e) {
            throw new TransportException($e->getMessage(), 0, $e);
        }

        // group might already exist, ignore
        if ($redis->getLastError()) {
            $redis->clearLastError();
        }

        if ($this->deleteAfterAck || $this->deleteAfterReject) {
            $groups = $redis->xinfo('GROUPS', $this->stream);
            if (
                // support for Redis extension version 5+
                (\is_array($groups) && 1 < \count($groups))
                // support for Redis extension version 4.x
                || (\is_string($groups) && substr_count($groups, '"name"'))
            ) {
                throw new LogicException(sprintf('More than one group exists for stream "%s", delete_after_ack and delete_after_reject cannot be enabled as it risks deleting messages before all groups could consume them.', $this->stream));
            }
        }

        $this->autoSetup = false;
    }

    public function cleanup(): void
    {
        static $unlink = true;
        $redis = $this->getRedis();

        if ($unlink) {
            try {
                $unlink = false !== $redis->unlink($this->stream, $this->queue);
            } catch (\Throwable) {
                $unlink = false;
            }
        }

        if (!$unlink) {
            $redis->del($this->stream, $this->queue);
        }
    }

    public function getMessageCount(): int
    {
        $redis = $this->getRedis();
        $groups = $redis->xinfo('GROUPS', $this->stream) ?: [];

        $lastDeliveredId = null;
        foreach ($groups as $group) {
            if ($group['name'] !== $this->group) {
                continue;
            }

            // Use "lag" key provided by Redis 7.x. See https://redis.io/commands/xinfo-groups/#consumer-group-lag.
            if (isset($group['lag'])) {
                return $group['lag'];
            }

            if (!isset($group['last-delivered-id'])) {
                return 0;
            }

            $lastDeliveredId = $group['last-delivered-id'];
            break;
        }

        if (null === $lastDeliveredId) {
            return 0;
        }

        // Iterate through the stream. See https://redis.io/commands/xrange/#iterating-a-stream.
        $useExclusiveRangeInterval = version_compare(phpversion('redis'), '6.2.0', '>=');
        $total = 0;
        while (true) {
            if (!$range = $redis->xRange($this->stream, $lastDeliveredId, '+', 100)) {
                return $total;
            }

            $total += \count($range);

            if ($useExclusiveRangeInterval) {
                $lastDeliveredId = preg_replace_callback('#\d+$#', static fn (array $matches) => (int) $matches[0] + 1, array_key_last($range));
            } else {
                $lastDeliveredId = '('.array_key_last($range);
            }
        }
    }

    private function rawCommand(string $command, ...$arguments): mixed
    {
        $redis = $this->getRedis();

        try {
            if ($redis instanceof \RedisCluster) {
                $result = $redis->rawCommand($this->queue, $command, $this->queue, ...$arguments);
            } else {
                $result = $redis->rawCommand($command, $this->queue, ...$arguments);
            }
        } catch (\RedisException|\Relay\Exception $e) {
            throw new TransportException($e->getMessage(), 0, $e);
        }

        if (false === $result) {
            if ($error = $redis->getLastError() ?: null) {
                $redis->clearLastError();
            }
            throw new TransportException($error ?? sprintf('Could not run "%s" on Redis queue.', $command));
        }

        return $result;
    }

    private function getRedis(): \Redis|Relay|\RedisCluster
    {
        if ($this->redis instanceof \Closure) {
            $this->redis = ($this->redis)();
        }

        return $this->redis;
    }
}<|MERGE_RESOLUTION|>--- conflicted
+++ resolved
@@ -147,19 +147,14 @@
      */
     private static function initializeRedis(\Redis|Relay $redis, string $host, int $port, string|array|null $auth, array $params): \Redis|Relay
     {
-<<<<<<< HEAD
+        if ($redis->isConnected()) {
+            return $redis;
+        }
+
         $connect = isset($params['persistent_id']) ? 'pconnect' : 'connect';
         $redis->{$connect}($host, $port, $params['timeout'], $params['persistent_id'], $params['retry_interval'], $params['read_timeout'], ...(\defined('Redis::SCAN_PREFIX') || \extension_loaded('relay')) ? [['stream' => $params['ssl'] ?? null]] : []);
 
         $redis->setOption($redis instanceof \Redis ? \Redis::OPT_SERIALIZER : Relay::OPT_SERIALIZER, $params['serializer']);
-=======
-        if ($redis->isConnected()) {
-            return $redis;
-        }
-
-        $redis->connect($host, $port);
-        $redis->setOption(\Redis::OPT_SERIALIZER, $serializer);
->>>>>>> 52839bef
 
         if (null !== $auth && !$redis->auth($auth)) {
             throw new InvalidArgumentException('Redis connection failed: '.$redis->getLastError());
