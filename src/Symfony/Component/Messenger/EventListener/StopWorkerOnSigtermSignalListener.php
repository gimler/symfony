--- conflicted
+++ resolved
@@ -25,10 +25,6 @@
 {
     public function __construct(LoggerInterface $logger = null)
     {
-<<<<<<< HEAD
-        parent::__construct(\defined('SIGTERM') ? [\SIGTERM] : [], $logger);
-=======
-        parent::__construct(\extension_loaded('pcntl') ? [SIGTERM] : [], $logger);
->>>>>>> 7ebd0827
+        parent::__construct(\extension_loaded('pcntl') ? [\SIGTERM] : [], $logger);
     }
 }