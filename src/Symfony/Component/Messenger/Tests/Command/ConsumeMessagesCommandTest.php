<?php

/*
 * This file is part of the Symfony package.
 *
 * (c) Fabien Potencier <fabien@symfony.com>
 *
 * For the full copyright and license information, please view the LICENSE
 * file that was distributed with this source code.
 */

namespace Symfony\Component\Messenger\Tests\Command;

use PHPUnit\Framework\TestCase;
use Symfony\Component\Console\Application;
use Symfony\Component\Console\Exception\InvalidOptionException;
use Symfony\Component\Console\Tester\CommandCompletionTester;
use Symfony\Component\Console\Tester\CommandTester;
use Symfony\Component\DependencyInjection\ContainerInterface;
use Symfony\Component\DependencyInjection\ServiceLocator;
use Symfony\Component\EventDispatcher\EventDispatcher;
use Symfony\Component\EventDispatcher\EventDispatcherInterface;
use Symfony\Component\HttpKernel\DependencyInjection\ServicesResetter;
use Symfony\Component\Messenger\Command\ConsumeMessagesCommand;
use Symfony\Component\Messenger\Envelope;
use Symfony\Component\Messenger\EventListener\ResetServicesListener;
use Symfony\Component\Messenger\MessageBusInterface;
use Symfony\Component\Messenger\RoutableMessageBus;
use Symfony\Component\Messenger\Stamp\BusNameStamp;
use Symfony\Component\Messenger\Tests\ResettableDummyReceiver;
use Symfony\Component\Messenger\Transport\Receiver\ReceiverInterface;

class ConsumeMessagesCommandTest extends TestCase
{
    public function testConfigurationWithDefaultReceiver()
    {
        $command = new ConsumeMessagesCommand($this->createMock(RoutableMessageBus::class), $this->createMock(ServiceLocator::class), $this->createMock(EventDispatcherInterface::class), null, ['amqp']);
        $inputArgument = $command->getDefinition()->getArgument('receivers');
        $this->assertFalse($inputArgument->isRequired());
        $this->assertSame(['amqp'], $inputArgument->getDefault());
    }

    public function testBasicRun()
    {
        $envelope = new Envelope(new \stdClass(), [new BusNameStamp('dummy-bus')]);

        $receiver = $this->createMock(ReceiverInterface::class);
        $receiver->expects($this->once())->method('get')->willReturn([$envelope]);

        $receiverLocator = $this->createMock(ContainerInterface::class);
        $receiverLocator->expects($this->once())->method('has')->with('dummy-receiver')->willReturn(true);
        $receiverLocator->expects($this->once())->method('get')->with('dummy-receiver')->willReturn($receiver);

        $bus = $this->createMock(MessageBusInterface::class);
        $bus->expects($this->once())->method('dispatch');

        $busLocator = $this->createMock(ContainerInterface::class);
        $busLocator->expects($this->once())->method('has')->with('dummy-bus')->willReturn(true);
        $busLocator->expects($this->once())->method('get')->with('dummy-bus')->willReturn($bus);

        $command = new ConsumeMessagesCommand(new RoutableMessageBus($busLocator), $receiverLocator, new EventDispatcher());

        $application = new Application();
        $application->add($command);
        $tester = new CommandTester($application->get('messenger:consume'));
        $tester->execute([
            'receivers' => ['dummy-receiver'],
            '--limit' => 1,
        ]);

<<<<<<< HEAD
        $tester->assertCommandIsSuccessful();
        $this->assertStringContainsString('[OK] Consuming messages from transports "dummy-receiver"', $tester->getDisplay());
=======
        $this->assertSame(0, $tester->getStatusCode());
        $this->assertStringContainsString('[OK] Consuming messages from transport "dummy-receiver"', $tester->getDisplay());
>>>>>>> 627660b2
    }

    public function testRunWithBusOption()
    {
        $envelope = new Envelope(new \stdClass());

        $receiver = $this->createMock(ReceiverInterface::class);
        $receiver->expects($this->once())->method('get')->willReturn([$envelope]);

        $receiverLocator = $this->createMock(ContainerInterface::class);
        $receiverLocator->expects($this->once())->method('has')->with('dummy-receiver')->willReturn(true);
        $receiverLocator->expects($this->once())->method('get')->with('dummy-receiver')->willReturn($receiver);

        $bus = $this->createMock(MessageBusInterface::class);
        $bus->expects($this->once())->method('dispatch');

        $busLocator = $this->createMock(ContainerInterface::class);
        $busLocator->expects($this->once())->method('has')->with('dummy-bus')->willReturn(true);
        $busLocator->expects($this->once())->method('get')->with('dummy-bus')->willReturn($bus);

        $command = new ConsumeMessagesCommand(new RoutableMessageBus($busLocator), $receiverLocator, new EventDispatcher());

        $application = new Application();
        $application->add($command);
        $tester = new CommandTester($application->get('messenger:consume'));
        $tester->execute([
            'receivers' => ['dummy-receiver'],
            '--bus' => 'dummy-bus',
            '--limit' => 1,
        ]);

<<<<<<< HEAD
        $tester->assertCommandIsSuccessful();
        $this->assertStringContainsString('[OK] Consuming messages from transports "dummy-receiver"', $tester->getDisplay());
=======
        $this->assertSame(0, $tester->getStatusCode());
        $this->assertStringContainsString('[OK] Consuming messages from transport "dummy-receiver"', $tester->getDisplay());
>>>>>>> 627660b2
    }

    public function provideRunWithResetServicesOption(): iterable
    {
<<<<<<< HEAD
        yield [true];
        yield [false];
=======
        $envelope = new Envelope(new \stdClass(), [new BusNameStamp('dummy-bus')]);

        $receiver = $this->createMock(ReceiverInterface::class);
        $receiver->expects($this->once())->method('get')->willReturn([$envelope]);

        $receiverLocator = $this->createMock(ContainerInterface::class);
        $receiverLocator->expects($this->once())->method('has')->with('dummy-receiver')->willReturn(true);
        $receiverLocator->expects($this->once())->method('get')->with('dummy-receiver')->willReturn($receiver);

        $bus = $this->createMock(MessageBusInterface::class);
        $bus->expects($this->once())->method('dispatch');

        $busLocator = $this->createMock(ContainerInterface::class);
        $busLocator->expects($this->once())->method('has')->with('dummy-bus')->willReturn(true);
        $busLocator->expects($this->once())->method('get')->with('dummy-bus')->willReturn($bus);

        $command = new ConsumeMessagesCommand($busLocator, $receiverLocator, new EventDispatcher());

        $application = new Application();
        $application->add($command);
        $tester = new CommandTester($application->get('messenger:consume'));
        $tester->execute([
            'receivers' => ['dummy-receiver'],
            '--limit' => 1,
        ]);

        $this->assertSame(0, $tester->getStatusCode());
        $this->assertStringContainsString('[OK] Consuming messages from transport "dummy-receiver"', $tester->getDisplay());
>>>>>>> 627660b2
    }

    /**
     * @dataProvider provideRunWithResetServicesOption
     */
    public function testRunWithResetServicesOption(bool $shouldReset)
    {
        $envelope = new Envelope(new \stdClass());

        $receiver = new ResettableDummyReceiver([
            [$envelope],
            [/* idle */],
            [$envelope, $envelope],
        ]);
        $msgCount = 3;

        $receiverLocator = $this->createMock(ContainerInterface::class);
        $receiverLocator->expects($this->once())->method('has')->with('dummy-receiver')->willReturn(true);
        $receiverLocator->expects($this->once())->method('get')->with('dummy-receiver')->willReturn($receiver);

        $bus = $this->createMock(RoutableMessageBus::class);
        $bus->expects($this->exactly($msgCount))->method('dispatch');

        $servicesResetter = new ServicesResetter(new \ArrayIterator([$receiver]), ['reset']);

        $command = new ConsumeMessagesCommand($bus, $receiverLocator, new EventDispatcher(), null, [], new ResetServicesListener($servicesResetter));

        $application = new Application();
        $application->add($command);
        $tester = new CommandTester($application->get('messenger:consume'));
        $tester->execute(array_merge([
            'receivers' => ['dummy-receiver'],
            '--sleep' => '0.001', // do not sleep too long
            '--limit' => $msgCount,
        ], $shouldReset ? [] : ['--no-reset' => null]));

<<<<<<< HEAD
        $this->assertEquals($shouldReset, $receiver->hasBeenReset(), '$receiver->reset() should have been called');
        $tester->assertCommandIsSuccessful();
        $this->assertStringContainsString('[OK] Consuming messages from transports "dummy-receiver"', $tester->getDisplay());
=======
        $this->assertSame(0, $tester->getStatusCode());
        $this->assertStringContainsString('[OK] Consuming messages from transport "dummy-receiver"', $tester->getDisplay());
>>>>>>> 627660b2
    }

    /**
     * @dataProvider getInvalidOptions
     */
    public function testRunWithInvalidOption(string $option, string $value, string $expectedMessage)
    {
        $receiverLocator = $this->createMock(ContainerInterface::class);
        $receiverLocator->expects($this->once())->method('has')->with('dummy-receiver')->willReturn(true);

        $busLocator = $this->createMock(ContainerInterface::class);

        $command = new ConsumeMessagesCommand(new RoutableMessageBus($busLocator), $receiverLocator, new EventDispatcher());

        $application = new Application();
        $application->add($command);
        $tester = new CommandTester($application->get('messenger:consume'));

        $this->expectException(InvalidOptionException::class);
        $this->expectExceptionMessage($expectedMessage);
        $tester->execute([
            'receivers' => ['dummy-receiver'],
            $option => $value,
        ]);
    }

    public function getInvalidOptions()
    {
        yield 'Zero message limit' => ['--limit', '0', 'Option "limit" must be a positive integer, "0" passed.'];
        yield 'Non-numeric message limit' => ['--limit', 'whatever', 'Option "limit" must be a positive integer, "whatever" passed.'];

        yield 'Zero second time limit' => ['--time-limit', '0', 'Option "time-limit" must be a positive integer, "0" passed.'];
        yield 'Non-numeric time limit' => ['--time-limit', 'whatever', 'Option "time-limit" must be a positive integer, "whatever" passed.'];
    }

    public function testRunWithTimeLimit()
    {
        $envelope = new Envelope(new \stdClass(), [new BusNameStamp('dummy-bus')]);

        $receiver = $this->createMock(ReceiverInterface::class);
        $receiver->method('get')->willReturn([$envelope]);

        $receiverLocator = $this->createMock(ContainerInterface::class);
        $receiverLocator->method('has')->with('dummy-receiver')->willReturn(true);
        $receiverLocator->method('get')->with('dummy-receiver')->willReturn($receiver);

        $bus = $this->createMock(MessageBusInterface::class);

        $busLocator = $this->createMock(ContainerInterface::class);
        $busLocator->method('has')->with('dummy-bus')->willReturn(true);
        $busLocator->method('get')->with('dummy-bus')->willReturn($bus);

        $command = new ConsumeMessagesCommand(new RoutableMessageBus($busLocator), $receiverLocator, new EventDispatcher());

        $application = new Application();
        $application->add($command);
        $tester = new CommandTester($application->get('messenger:consume'));
        $tester->execute([
            'receivers' => ['dummy-receiver'],
            '--time-limit' => 1,
        ]);

        $this->assertSame(0, $tester->getStatusCode());
        $this->assertStringContainsString('[OK] Consuming messages from transport "dummy-receiver"', $tester->getDisplay());
    }

    /**
     * @dataProvider provideCompletionSuggestions
     */
    public function testComplete(array $input, array $expectedSuggestions)
    {
        $bus = $this->createMock(RoutableMessageBus::class);
        $receiverLocator = $this->createMock(ContainerInterface::class);
        $command = new ConsumeMessagesCommand($bus, $receiverLocator, new EventDispatcher(), null, ['async', 'async_high', 'failed'], null, ['messenger.bus.default']);
        $tester = new CommandCompletionTester($command);
        $suggestions = $tester->complete($input);
        $this->assertSame($expectedSuggestions, $suggestions);
    }

    public function provideCompletionSuggestions()
    {
        yield 'receiver' => [[''], ['async', 'async_high', 'failed']];
        yield 'receiver (value)' => [['async'], ['async', 'async_high', 'failed']];
        yield 'receiver (no repeat)' => [['async', ''], ['async_high', 'failed']];
        yield 'option --bus' => [['--bus', ''], ['messenger.bus.default']];
    }
}<|MERGE_RESOLUTION|>--- conflicted
+++ resolved
@@ -68,13 +68,8 @@
             '--limit' => 1,
         ]);
 
-<<<<<<< HEAD
         $tester->assertCommandIsSuccessful();
-        $this->assertStringContainsString('[OK] Consuming messages from transports "dummy-receiver"', $tester->getDisplay());
-=======
-        $this->assertSame(0, $tester->getStatusCode());
-        $this->assertStringContainsString('[OK] Consuming messages from transport "dummy-receiver"', $tester->getDisplay());
->>>>>>> 627660b2
+        $this->assertStringContainsString('[OK] Consuming messages from transport "dummy-receiver"', $tester->getDisplay());
     }
 
     public function testRunWithBusOption()
@@ -106,50 +101,14 @@
             '--limit' => 1,
         ]);
 
-<<<<<<< HEAD
         $tester->assertCommandIsSuccessful();
-        $this->assertStringContainsString('[OK] Consuming messages from transports "dummy-receiver"', $tester->getDisplay());
-=======
-        $this->assertSame(0, $tester->getStatusCode());
-        $this->assertStringContainsString('[OK] Consuming messages from transport "dummy-receiver"', $tester->getDisplay());
->>>>>>> 627660b2
+        $this->assertStringContainsString('[OK] Consuming messages from transport "dummy-receiver"', $tester->getDisplay());
     }
 
     public function provideRunWithResetServicesOption(): iterable
     {
-<<<<<<< HEAD
         yield [true];
         yield [false];
-=======
-        $envelope = new Envelope(new \stdClass(), [new BusNameStamp('dummy-bus')]);
-
-        $receiver = $this->createMock(ReceiverInterface::class);
-        $receiver->expects($this->once())->method('get')->willReturn([$envelope]);
-
-        $receiverLocator = $this->createMock(ContainerInterface::class);
-        $receiverLocator->expects($this->once())->method('has')->with('dummy-receiver')->willReturn(true);
-        $receiverLocator->expects($this->once())->method('get')->with('dummy-receiver')->willReturn($receiver);
-
-        $bus = $this->createMock(MessageBusInterface::class);
-        $bus->expects($this->once())->method('dispatch');
-
-        $busLocator = $this->createMock(ContainerInterface::class);
-        $busLocator->expects($this->once())->method('has')->with('dummy-bus')->willReturn(true);
-        $busLocator->expects($this->once())->method('get')->with('dummy-bus')->willReturn($bus);
-
-        $command = new ConsumeMessagesCommand($busLocator, $receiverLocator, new EventDispatcher());
-
-        $application = new Application();
-        $application->add($command);
-        $tester = new CommandTester($application->get('messenger:consume'));
-        $tester->execute([
-            'receivers' => ['dummy-receiver'],
-            '--limit' => 1,
-        ]);
-
-        $this->assertSame(0, $tester->getStatusCode());
-        $this->assertStringContainsString('[OK] Consuming messages from transport "dummy-receiver"', $tester->getDisplay());
->>>>>>> 627660b2
     }
 
     /**
@@ -186,14 +145,9 @@
             '--limit' => $msgCount,
         ], $shouldReset ? [] : ['--no-reset' => null]));
 
-<<<<<<< HEAD
         $this->assertEquals($shouldReset, $receiver->hasBeenReset(), '$receiver->reset() should have been called');
         $tester->assertCommandIsSuccessful();
-        $this->assertStringContainsString('[OK] Consuming messages from transports "dummy-receiver"', $tester->getDisplay());
-=======
-        $this->assertSame(0, $tester->getStatusCode());
-        $this->assertStringContainsString('[OK] Consuming messages from transport "dummy-receiver"', $tester->getDisplay());
->>>>>>> 627660b2
+        $this->assertStringContainsString('[OK] Consuming messages from transport "dummy-receiver"', $tester->getDisplay());
     }
 
     /**
