--- conflicted
+++ resolved
@@ -601,60 +601,6 @@
     }
 }
 
-<<<<<<< HEAD
-class DummyReceiver implements ReceiverInterface
-{
-    private array $deliveriesOfEnvelopes;
-    private array $acknowledgedEnvelopes = [];
-    private array $rejectedEnvelopes = [];
-    private int $acknowledgeCount = 0;
-    private int $rejectCount = 0;
-
-    /**
-     * @param Envelope[][] $deliveriesOfEnvelopes
-     */
-    public function __construct(array $deliveriesOfEnvelopes)
-    {
-        $this->deliveriesOfEnvelopes = $deliveriesOfEnvelopes;
-    }
-
-    public function get(): iterable
-    {
-        $val = array_shift($this->deliveriesOfEnvelopes);
-
-        return $val ?? [];
-    }
-
-    public function ack(Envelope $envelope): void
-    {
-        ++$this->acknowledgeCount;
-        $this->acknowledgedEnvelopes[] = $envelope;
-    }
-
-    public function reject(Envelope $envelope): void
-    {
-        ++$this->rejectCount;
-        $this->rejectedEnvelopes[] = $envelope;
-    }
-
-    public function getAcknowledgeCount(): int
-    {
-        return $this->acknowledgeCount;
-    }
-
-    public function getRejectCount(): int
-    {
-        return $this->rejectCount;
-    }
-
-    public function getAcknowledgedEnvelopes(): array
-    {
-        return $this->acknowledgedEnvelopes;
-    }
-}
-
-=======
->>>>>>> 6bdf7f9b
 class DummyQueueReceiver extends DummyReceiver implements QueueReceiverInterface
 {
     public function getFromQueues(array $queueNames): iterable
@@ -687,22 +633,4 @@
             $ack->ack($job);
         }
     }
-<<<<<<< HEAD
-}
-
-class ResettableDummyReceiver extends DummyReceiver implements ResetInterface
-{
-    private bool $hasBeenReset = false;
-
-    public function reset(): void
-    {
-        $this->hasBeenReset = true;
-    }
-
-    public function hasBeenReset(): bool
-    {
-        return $this->hasBeenReset;
-    }
-=======
->>>>>>> 6bdf7f9b
 }