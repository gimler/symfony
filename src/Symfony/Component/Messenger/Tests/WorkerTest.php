--- conflicted
+++ resolved
@@ -75,7 +75,6 @@
 
         $dispatcher = new class() implements EventDispatcherInterface {
             private StopWorkerOnMessageLimitListener $listener;
-<<<<<<< HEAD
 
             public function __construct()
             {
@@ -92,24 +91,6 @@
             }
         };
 
-=======
-
-            public function __construct()
-            {
-                $this->listener = new StopWorkerOnMessageLimitListener(2);
-            }
-
-            public function dispatch(object $event): object
-            {
-                if ($event instanceof WorkerRunningEvent) {
-                    $this->listener->onWorkerRunning($event);
-                }
-
-                return $event;
-            }
-        };
-
->>>>>>> a44829e2
         $worker = new Worker(['transport' => $receiver], $bus, $dispatcher, clock: new MockClock());
         $worker->run();
 
