--- conflicted
+++ resolved
@@ -18,15 +18,11 @@
     "require": {
         "php": ">=7.2.5",
         "psr/log": "^1|^2|^3",
-<<<<<<< HEAD
         "symfony/amqp-messenger": "^5.1",
         "symfony/deprecation-contracts": "^2.1",
         "symfony/doctrine-messenger": "^5.1",
-        "symfony/polyfill-php80": "^1.15",
+        "symfony/polyfill-php80": "^1.16",
         "symfony/redis-messenger": "^5.1"
-=======
-        "symfony/polyfill-php80": "^1.16"
->>>>>>> c7dc7f82
     },
     "require-dev": {
         "psr/cache": "^1.0|^2.0|^3.0",
