--- conflicted
+++ resolved
@@ -28,23 +28,13 @@
         "symfony/error-renderer": "^4.4|^5.0",
         "symfony/event-dispatcher": "^4.4|^5.0",
         "symfony/http-kernel": "^4.4|^5.0",
-<<<<<<< HEAD
         "symfony/process": "^4.4|^5.0",
         "symfony/property-access": "^4.4|^5.0",
         "symfony/serializer": "^4.4|^5.0",
-        "symfony/service-contracts": "^1.1",
+        "symfony/service-contracts": "^1.1|^2",
         "symfony/stopwatch": "^4.4|^5.0",
         "symfony/validator": "^4.4|^5.0",
         "symfony/var-dumper": "^4.4|^5.0"
-=======
-        "symfony/process": "^3.4|^4.0|^5.0",
-        "symfony/property-access": "^3.4|^4.0|^5.0",
-        "symfony/serializer": "^3.4|^4.0|^5.0",
-        "symfony/service-contracts": "^1.1|^2",
-        "symfony/stopwatch": "^3.4|^4.0|^5.0",
-        "symfony/validator": "^3.4|^4.0|^5.0",
-        "symfony/var-dumper": "^3.4|^4.0|^5.0"
->>>>>>> 81ac674b
     },
     "conflict": {
         "symfony/event-dispatcher": "<4.4",
