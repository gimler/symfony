--- conflicted
+++ resolved
@@ -39,11 +39,7 @@
      * @throws LockConflictedException If the lock is acquired by someone else
      * @throws LockAcquiringException  If the lock cannot be refreshed
      */
-<<<<<<< HEAD
-    public function refresh(float $ttl = null): void;
-=======
-    public function refresh(?float $ttl = null);
->>>>>>> 115fb5be
+    public function refresh(?float $ttl = null): void;
 
     /**
      * Returns whether or not the lock is acquired.
