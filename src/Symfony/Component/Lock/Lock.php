<?php

/*
 * This file is part of the Symfony package.
 *
 * (c) Fabien Potencier <fabien@symfony.com>
 *
 * For the full copyright and license information, please view the LICENSE
 * file that was distributed with this source code.
 */

namespace Symfony\Component\Lock;

use Psr\Log\LoggerAwareInterface;
use Psr\Log\LoggerAwareTrait;
use Symfony\Component\Lock\Exception\InvalidArgumentException;
use Symfony\Component\Lock\Exception\LockAcquiringException;
use Symfony\Component\Lock\Exception\LockConflictedException;
use Symfony\Component\Lock\Exception\LockExpiredException;
use Symfony\Component\Lock\Exception\LockReleasingException;

/**
 * Lock is the default implementation of the LockInterface.
 *
 * @author Jérémy Derussé <jeremy@derusse.com>
 */
final class Lock implements SharedLockInterface, LoggerAwareInterface
{
    use LoggerAwareTrait;

<<<<<<< HEAD
=======
    private PersistingStoreInterface $store;
    private Key $key;
    private ?float $ttl;
    private bool $autoRelease;
>>>>>>> a44829e2
    private bool $dirty = false;

    /**
     * @param float|null $ttl         Maximum expected lock duration in seconds
     * @param bool       $autoRelease Whether to automatically release the lock or not when the lock instance is destroyed
     */
<<<<<<< HEAD
    public function __construct(
        private Key $key,
        private PersistingStoreInterface $store,
        private ?float $ttl = null,
        private bool $autoRelease = true,
    ) {
=======
    public function __construct(Key $key, PersistingStoreInterface $store, ?float $ttl = null, bool $autoRelease = true)
    {
        $this->store = $store;
        $this->key = $key;
        $this->ttl = $ttl;
        $this->autoRelease = $autoRelease;

        $this->logger = new NullLogger();
>>>>>>> a44829e2
    }

    public function __sleep(): array
    {
        throw new \BadMethodCallException('Cannot serialize '.__CLASS__);
    }

    public function __wakeup(): void
    {
        throw new \BadMethodCallException('Cannot unserialize '.__CLASS__);
    }

    /**
     * Automatically releases the underlying lock when the object is destructed.
     */
    public function __destruct()
    {
        if (!$this->autoRelease || !$this->dirty || !$this->isAcquired()) {
            return;
        }

        $this->release();
    }

    public function acquire(bool $blocking = false): bool
    {
        $this->key->resetLifetime();
        try {
            if ($blocking) {
                if (!$this->store instanceof BlockingStoreInterface) {
                    while (true) {
                        try {
                            $this->store->save($this->key);
                            break;
                        } catch (LockConflictedException) {
                            usleep((100 + random_int(-10, 10)) * 1000);
                        }
                    }
                } else {
                    $this->store->waitAndSave($this->key);
                }
            } else {
                $this->store->save($this->key);
            }

            $this->dirty = true;
            $this->logger?->debug('Successfully acquired the "{resource}" lock.', ['resource' => $this->key]);

            if ($this->ttl) {
                $this->refresh();
            }

            if ($this->key->isExpired()) {
                try {
                    $this->release();
                } catch (\Exception) {
                    // swallow exception to not hide the original issue
                }
                throw new LockExpiredException(sprintf('Failed to store the "%s" lock.', $this->key));
            }

            return true;
        } catch (LockConflictedException $e) {
            $this->dirty = false;
            $this->logger?->info('Failed to acquire the "{resource}" lock. Someone else already acquired the lock.', ['resource' => $this->key]);

            if ($blocking) {
                throw $e;
            }

            return false;
        } catch (\Exception $e) {
            $this->logger?->notice('Failed to acquire the "{resource}" lock.', ['resource' => $this->key, 'exception' => $e]);
            throw new LockAcquiringException(sprintf('Failed to acquire the "%s" lock.', $this->key), 0, $e);
        }
    }

    public function acquireRead(bool $blocking = false): bool
    {
        $this->key->resetLifetime();
        try {
            if (!$this->store instanceof SharedLockStoreInterface) {
                $this->logger?->debug('Store does not support ReadLocks, fallback to WriteLock.', ['resource' => $this->key]);

                return $this->acquire($blocking);
            }
            if ($blocking) {
                if (!$this->store instanceof BlockingSharedLockStoreInterface) {
                    while (true) {
                        try {
                            $this->store->saveRead($this->key);
                            break;
                        } catch (LockConflictedException) {
                            usleep((100 + random_int(-10, 10)) * 1000);
                        }
                    }
                } else {
                    $this->store->waitAndSaveRead($this->key);
                }
            } else {
                $this->store->saveRead($this->key);
            }

            $this->dirty = true;
            $this->logger?->debug('Successfully acquired the "{resource}" lock for reading.', ['resource' => $this->key]);

            if ($this->ttl) {
                $this->refresh();
            }

            if ($this->key->isExpired()) {
                try {
                    $this->release();
                } catch (\Exception) {
                    // swallow exception to not hide the original issue
                }
                throw new LockExpiredException(sprintf('Failed to store the "%s" lock.', $this->key));
            }

            return true;
        } catch (LockConflictedException $e) {
            $this->dirty = false;
            $this->logger?->info('Failed to acquire the "{resource}" lock. Someone else already acquired the lock.', ['resource' => $this->key]);

            if ($blocking) {
                throw $e;
            }

            return false;
        } catch (\Exception $e) {
            $this->logger?->notice('Failed to acquire the "{resource}" lock.', ['resource' => $this->key, 'exception' => $e]);
            throw new LockAcquiringException(sprintf('Failed to acquire the "%s" lock.', $this->key), 0, $e);
        }
    }

<<<<<<< HEAD
    public function refresh(float $ttl = null): void
=======
    public function refresh(?float $ttl = null): void
>>>>>>> a44829e2
    {
        if (!$ttl ??= $this->ttl) {
            throw new InvalidArgumentException('You have to define an expiration duration.');
        }

        try {
            $this->key->resetLifetime();
            $this->store->putOffExpiration($this->key, $ttl);
            $this->dirty = true;

            if ($this->key->isExpired()) {
                try {
                    $this->release();
                } catch (\Exception) {
                    // swallow exception to not hide the original issue
                }
                throw new LockExpiredException(sprintf('Failed to put off the expiration of the "%s" lock within the specified time.', $this->key));
            }

            $this->logger?->debug('Expiration defined for "{resource}" lock for "{ttl}" seconds.', ['resource' => $this->key, 'ttl' => $ttl]);
        } catch (LockConflictedException $e) {
            $this->dirty = false;
            $this->logger?->notice('Failed to define an expiration for the "{resource}" lock, someone else acquired the lock.', ['resource' => $this->key]);
            throw $e;
        } catch (\Exception $e) {
            $this->logger?->notice('Failed to define an expiration for the "{resource}" lock.', ['resource' => $this->key, 'exception' => $e]);
            throw new LockAcquiringException(sprintf('Failed to define an expiration for the "%s" lock.', $this->key), 0, $e);
        }
    }

    public function isAcquired(): bool
    {
        return $this->dirty = $this->store->exists($this->key);
    }

    public function release(): void
    {
        try {
            try {
                $this->store->delete($this->key);
                $this->dirty = false;
            } catch (LockReleasingException $e) {
                throw $e;
            } catch (\Exception $e) {
                throw new LockReleasingException(sprintf('Failed to release the "%s" lock.', $this->key), 0, $e);
            }

            if ($this->store->exists($this->key)) {
                throw new LockReleasingException(sprintf('Failed to release the "%s" lock, the resource is still locked.', $this->key));
            }

<<<<<<< HEAD
            $this->logger?->debug('Successfully released the "{resource}" lock.', ['resource' => $this->key]);
=======
            $this->logger->debug('Successfully released the "{resource}" lock.', ['resource' => $this->key]);
>>>>>>> a44829e2
        } catch (LockReleasingException $e) {
            $this->logger?->notice('Failed to release the "{resource}" lock.', ['resource' => $this->key]);
            throw $e;
        }
    }

    public function isExpired(): bool
    {
        return $this->key->isExpired();
    }

    public function getRemainingLifetime(): ?float
    {
        return $this->key->getRemainingLifetime();
    }
}<|MERGE_RESOLUTION|>--- conflicted
+++ resolved
@@ -28,36 +28,18 @@
 {
     use LoggerAwareTrait;
 
-<<<<<<< HEAD
-=======
-    private PersistingStoreInterface $store;
-    private Key $key;
-    private ?float $ttl;
-    private bool $autoRelease;
->>>>>>> a44829e2
     private bool $dirty = false;
 
     /**
      * @param float|null $ttl         Maximum expected lock duration in seconds
      * @param bool       $autoRelease Whether to automatically release the lock or not when the lock instance is destroyed
      */
-<<<<<<< HEAD
     public function __construct(
         private Key $key,
         private PersistingStoreInterface $store,
         private ?float $ttl = null,
         private bool $autoRelease = true,
     ) {
-=======
-    public function __construct(Key $key, PersistingStoreInterface $store, ?float $ttl = null, bool $autoRelease = true)
-    {
-        $this->store = $store;
-        $this->key = $key;
-        $this->ttl = $ttl;
-        $this->autoRelease = $autoRelease;
-
-        $this->logger = new NullLogger();
->>>>>>> a44829e2
     }
 
     public function __sleep(): array
@@ -193,11 +175,7 @@
         }
     }
 
-<<<<<<< HEAD
-    public function refresh(float $ttl = null): void
-=======
     public function refresh(?float $ttl = null): void
->>>>>>> a44829e2
     {
         if (!$ttl ??= $this->ttl) {
             throw new InvalidArgumentException('You have to define an expiration duration.');
@@ -249,11 +227,7 @@
                 throw new LockReleasingException(sprintf('Failed to release the "%s" lock, the resource is still locked.', $this->key));
             }
 
-<<<<<<< HEAD
             $this->logger?->debug('Successfully released the "{resource}" lock.', ['resource' => $this->key]);
-=======
-            $this->logger->debug('Successfully released the "{resource}" lock.', ['resource' => $this->key]);
->>>>>>> a44829e2
         } catch (LockReleasingException $e) {
             $this->logger?->notice('Failed to release the "{resource}" lock.', ['resource' => $this->key]);
             throw $e;
