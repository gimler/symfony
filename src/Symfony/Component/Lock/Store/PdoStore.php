<?php

/*
 * This file is part of the Symfony package.
 *
 * (c) Fabien Potencier <fabien@symfony.com>
 *
 * For the full copyright and license information, please view the LICENSE
 * file that was distributed with this source code.
 */

namespace Symfony\Component\Lock\Store;

use Doctrine\DBAL\Connection;
use Doctrine\DBAL\DBALException;
use Doctrine\DBAL\Driver\Result;
use Doctrine\DBAL\DriverManager;
<<<<<<< HEAD
use Doctrine\DBAL\Exception\TableNotFoundException;
=======
use Doctrine\DBAL\Exception;
>>>>>>> 79686c63
use Doctrine\DBAL\Schema\Schema;
use Symfony\Component\Lock\Exception\InvalidArgumentException;
use Symfony\Component\Lock\Exception\InvalidTtlException;
use Symfony\Component\Lock\Exception\LockConflictedException;
use Symfony\Component\Lock\Key;
use Symfony\Component\Lock\PersistingStoreInterface;

/**
 * PdoStore is a PersistingStoreInterface implementation using a PDO connection.
 *
 * Lock metadata are stored in a table. You can use createTable() to initialize
 * a correctly defined table.

 * CAUTION: This store relies on all client and server nodes to have
 * synchronized clocks for lock expiry to occur at the correct time.
 * To ensure locks don't expire prematurely; the TTLs should be set with enough
 * extra time to account for any clock drift between nodes.
 *
 * @author Jérémy Derussé <jeremy@derusse.com>
 */
class PdoStore implements PersistingStoreInterface
{
    use ExpiringStoreTrait;

    private $conn;
    private $dsn;
    private $driver;
    private $table = 'lock_keys';
    private $idCol = 'key_id';
    private $tokenCol = 'key_token';
    private $expirationCol = 'key_expiration';
    private $username = '';
    private $password = '';
    private $connectionOptions = [];
    private $gcProbability;
    private $initialTtl;

    /**
     * You can either pass an existing database connection as PDO instance or
     * a Doctrine DBAL Connection or a DSN string that will be used to
     * lazy-connect to the database when the lock is actually used.
     *
     * List of available options:
     *  * db_table: The name of the table [default: lock_keys]
     *  * db_id_col: The column where to store the lock key [default: key_id]
     *  * db_token_col: The column where to store the lock token [default: key_token]
     *  * db_expiration_col: The column where to store the expiration [default: key_expiration]
     *  * db_username: The username when lazy-connect [default: '']
     *  * db_password: The password when lazy-connect [default: '']
     *  * db_connection_options: An array of driver-specific connection options [default: []]
     *
     * @param \PDO|Connection|string $connOrDsn     A \PDO or Connection instance or DSN string or null
     * @param array                  $options       An associative array of options
     * @param float                  $gcProbability Probability expressed as floating number between 0 and 1 to clean old locks
     * @param int                    $initialTtl    The expiration delay of locks in seconds
     *
     * @throws InvalidArgumentException When first argument is not PDO nor Connection nor string
     * @throws InvalidArgumentException When PDO error mode is not PDO::ERRMODE_EXCEPTION
     * @throws InvalidArgumentException When namespace contains invalid characters
     * @throws InvalidArgumentException When the initial ttl is not valid
     */
    public function __construct($connOrDsn, array $options = [], float $gcProbability = 0.01, int $initialTtl = 300)
    {
        if ($gcProbability < 0 || $gcProbability > 1) {
            throw new InvalidArgumentException(sprintf('"%s" requires gcProbability between 0 and 1, "%f" given.', __METHOD__, $gcProbability));
        }
        if ($initialTtl < 1) {
            throw new InvalidTtlException(sprintf('"%s()" expects a strictly positive TTL, "%d" given.', __METHOD__, $initialTtl));
        }

        if ($connOrDsn instanceof \PDO) {
            if (\PDO::ERRMODE_EXCEPTION !== $connOrDsn->getAttribute(\PDO::ATTR_ERRMODE)) {
                throw new InvalidArgumentException(sprintf('"%s" requires PDO error mode attribute be set to throw Exceptions (i.e. $pdo->setAttribute(PDO::ATTR_ERRMODE, PDO::ERRMODE_EXCEPTION)).', __METHOD__));
            }

            $this->conn = $connOrDsn;
        } elseif ($connOrDsn instanceof Connection) {
            $this->conn = $connOrDsn;
        } elseif (\is_string($connOrDsn)) {
            $this->dsn = $connOrDsn;
        } else {
            throw new InvalidArgumentException(sprintf('"%s" requires PDO or Doctrine\DBAL\Connection instance or DSN string as first argument, "%s" given.', __CLASS__, get_debug_type($connOrDsn)));
        }

        $this->table = $options['db_table'] ?? $this->table;
        $this->idCol = $options['db_id_col'] ?? $this->idCol;
        $this->tokenCol = $options['db_token_col'] ?? $this->tokenCol;
        $this->expirationCol = $options['db_expiration_col'] ?? $this->expirationCol;
        $this->username = $options['db_username'] ?? $this->username;
        $this->password = $options['db_password'] ?? $this->password;
        $this->connectionOptions = $options['db_connection_options'] ?? $this->connectionOptions;

        $this->gcProbability = $gcProbability;
        $this->initialTtl = $initialTtl;
    }

    /**
     * {@inheritdoc}
     */
    public function save(Key $key)
    {
        $key->reduceLifetime($this->initialTtl);

        $sql = "INSERT INTO $this->table ($this->idCol, $this->tokenCol, $this->expirationCol) VALUES (:id, :token, {$this->getCurrentTimestampStatement()} + $this->initialTtl)";
        $conn = $this->getConnection();
        try {
            $stmt = $conn->prepare($sql);
        } catch (TableNotFoundException $e) {
            if (!$conn->isTransactionActive() || \in_array($this->driver, ['pgsql', 'sqlite', 'sqlsrv'], true)) {
                $this->createTable();
            }
            $stmt = $conn->prepare($sql);
        } catch (\PDOException $e) {
            if (!$conn->inTransaction() || \in_array($this->driver, ['pgsql', 'sqlite', 'sqlsrv'], true)) {
                $this->createTable();
            }
            $stmt = $conn->prepare($sql);
        }

        $stmt->bindValue(':id', $this->getHashedKey($key));
        $stmt->bindValue(':token', $this->getUniqueToken($key));

        try {
            $stmt->execute();
<<<<<<< HEAD
        } catch (TableNotFoundException $e) {
            if (!$conn->isTransactionActive() || \in_array($this->driver, ['pgsql', 'sqlite', 'sqlsrv'], true)) {
                $this->createTable();
            }
            $stmt->execute();
        } catch (DBALException $e) {
=======
        } catch (DBALException | Exception $e) {
>>>>>>> 79686c63
            // the lock is already acquired. It could be us. Let's try to put off.
            $this->putOffExpiration($key, $this->initialTtl);
        } catch (\PDOException $e) {
            // the lock is already acquired. It could be us. Let's try to put off.
            $this->putOffExpiration($key, $this->initialTtl);
        }

        if ($this->gcProbability > 0 && (1.0 === $this->gcProbability || (random_int(0, \PHP_INT_MAX) / \PHP_INT_MAX) <= $this->gcProbability)) {
            $this->prune();
        }

        $this->checkNotExpired($key);
    }

    /**
     * {@inheritdoc}
     */
    public function putOffExpiration(Key $key, float $ttl)
    {
        if ($ttl < 1) {
            throw new InvalidTtlException(sprintf('"%s()" expects a TTL greater or equals to 1 second. Got "%s".', __METHOD__, $ttl));
        }

        $key->reduceLifetime($ttl);

        $sql = "UPDATE $this->table SET $this->expirationCol = {$this->getCurrentTimestampStatement()} + $ttl, $this->tokenCol = :token1 WHERE $this->idCol = :id AND ($this->tokenCol = :token2 OR $this->expirationCol <= {$this->getCurrentTimestampStatement()})";
        $stmt = $this->getConnection()->prepare($sql);

        $uniqueToken = $this->getUniqueToken($key);
        $stmt->bindValue(':id', $this->getHashedKey($key));
        $stmt->bindValue(':token1', $uniqueToken);
        $stmt->bindValue(':token2', $uniqueToken);
        $result = $stmt->execute();

        // If this method is called twice in the same second, the row wouldn't be updated. We have to call exists to know if we are the owner
        if (!($result instanceof Result ? $result : $stmt)->rowCount() && !$this->exists($key)) {
            throw new LockConflictedException();
        }

        $this->checkNotExpired($key);
    }

    /**
     * {@inheritdoc}
     */
    public function delete(Key $key)
    {
        $sql = "DELETE FROM $this->table WHERE $this->idCol = :id AND $this->tokenCol = :token";
        $stmt = $this->getConnection()->prepare($sql);

        $stmt->bindValue(':id', $this->getHashedKey($key));
        $stmt->bindValue(':token', $this->getUniqueToken($key));
        $stmt->execute();
    }

    /**
     * {@inheritdoc}
     */
    public function exists(Key $key)
    {
        $sql = "SELECT 1 FROM $this->table WHERE $this->idCol = :id AND $this->tokenCol = :token AND $this->expirationCol > {$this->getCurrentTimestampStatement()}";
        $stmt = $this->getConnection()->prepare($sql);

        $stmt->bindValue(':id', $this->getHashedKey($key));
        $stmt->bindValue(':token', $this->getUniqueToken($key));
        $result = $stmt->execute();

        return (bool) ($result instanceof Result ? $result->fetchOne() : $stmt->fetchColumn());
    }

    /**
     * Returns a hashed version of the key.
     */
    private function getHashedKey(Key $key): string
    {
        return hash('sha256', (string) $key);
    }

    private function getUniqueToken(Key $key): string
    {
        if (!$key->hasState(__CLASS__)) {
            $token = base64_encode(random_bytes(32));
            $key->setState(__CLASS__, $token);
        }

        return $key->getState(__CLASS__);
    }

    /**
     * @return \PDO|Connection
     */
    private function getConnection(): object
    {
        if (null === $this->conn) {
            if (strpos($this->dsn, '://')) {
                if (!class_exists(DriverManager::class)) {
                    throw new InvalidArgumentException(sprintf('Failed to parse the DSN "%s". Try running "composer require doctrine/dbal".', $this->dsn));
                }
                $this->conn = DriverManager::getConnection(['url' => $this->dsn]);
            } else {
                $this->conn = new \PDO($this->dsn, $this->username, $this->password, $this->connectionOptions);
                $this->conn->setAttribute(\PDO::ATTR_ERRMODE, \PDO::ERRMODE_EXCEPTION);
            }
        }

        return $this->conn;
    }

    /**
     * Creates the table to store lock keys which can be called once for setup.
     *
     * @throws \PDOException    When the table already exists
     * @throws DBALException    When the table already exists
     * @throws Exception        When the table already exists
     * @throws \DomainException When an unsupported PDO driver is used
     */
    public function createTable(): void
    {
        // connect if we are not yet
        $conn = $this->getConnection();
        $driver = $this->getDriver();

        if ($conn instanceof Connection) {
            $schema = new Schema();
            $this->addTableToSchema($schema);

            foreach ($schema->toSql($conn->getDatabasePlatform()) as $sql) {
                if (method_exists($conn, 'executeStatement')) {
                    $conn->executeStatement($sql);
                } else {
                    $conn->exec($sql);
                }
            }

            return;
        }

        switch ($driver) {
            case 'mysql':
                $sql = "CREATE TABLE $this->table ($this->idCol VARCHAR(64) NOT NULL PRIMARY KEY, $this->tokenCol VARCHAR(44) NOT NULL, $this->expirationCol INTEGER UNSIGNED NOT NULL) COLLATE utf8_bin, ENGINE = InnoDB";
                break;
            case 'sqlite':
                $sql = "CREATE TABLE $this->table ($this->idCol TEXT NOT NULL PRIMARY KEY, $this->tokenCol TEXT NOT NULL, $this->expirationCol INTEGER)";
                break;
            case 'pgsql':
                $sql = "CREATE TABLE $this->table ($this->idCol VARCHAR(64) NOT NULL PRIMARY KEY, $this->tokenCol VARCHAR(64) NOT NULL, $this->expirationCol INTEGER)";
                break;
            case 'oci':
                $sql = "CREATE TABLE $this->table ($this->idCol VARCHAR2(64) NOT NULL PRIMARY KEY, $this->tokenCol VARCHAR2(64) NOT NULL, $this->expirationCol INTEGER)";
                break;
            case 'sqlsrv':
                $sql = "CREATE TABLE $this->table ($this->idCol VARCHAR(64) NOT NULL PRIMARY KEY, $this->tokenCol VARCHAR(64) NOT NULL, $this->expirationCol INTEGER)";
                break;
            default:
                throw new \DomainException(sprintf('Creating the lock table is currently not implemented for PDO driver "%s".', $driver));
        }

        if (method_exists($conn, 'executeStatement')) {
            $conn->executeStatement($sql);
        } else {
            $conn->exec($sql);
        }
    }

    /**
     * Adds the Table to the Schema if it doesn't exist.
     */
    public function configureSchema(Schema $schema): void
    {
        if (!$this->getConnection() instanceof Connection) {
            throw new \BadMethodCallException(sprintf('"%s::%s()" is only supported when using a doctrine/dbal Connection.', __CLASS__, __METHOD__));
        }

        if ($schema->hasTable($this->table)) {
            return;
        }

        $this->addTableToSchema($schema);
    }

    /**
     * Cleans up the table by removing all expired locks.
     */
    private function prune(): void
    {
        $sql = "DELETE FROM $this->table WHERE $this->expirationCol <= {$this->getCurrentTimestampStatement()}";

        $conn = $this->getConnection();
        if (method_exists($conn, 'executeStatement')) {
            $conn->executeStatement($sql);
        } else {
            $conn->exec($sql);
        }
    }

    private function getDriver(): string
    {
        if (null !== $this->driver) {
            return $this->driver;
        }

        $con = $this->getConnection();
        if ($con instanceof \PDO) {
            $this->driver = $con->getAttribute(\PDO::ATTR_DRIVER_NAME);
        } else {
            $driver = $con->getDriver();

            switch (true) {
                case $driver instanceof \Doctrine\DBAL\Driver\Mysqli\Driver:
                    throw new \LogicException(sprintf('The adapter "%s" does not support the mysqli driver, use pdo_mysql instead.', static::class));
                case $driver instanceof \Doctrine\DBAL\Driver\AbstractMySQLDriver:
                    $this->driver = 'mysql';
                    break;
                case $driver instanceof \Doctrine\DBAL\Driver\PDOSqlite\Driver:
                case $driver instanceof \Doctrine\DBAL\Driver\PDO\SQLite\Driver:
                    $this->driver = 'sqlite';
                    break;
                case $driver instanceof \Doctrine\DBAL\Driver\PDOPgSql\Driver:
                case $driver instanceof \Doctrine\DBAL\Driver\PDO\PgSQL\Driver:
                    $this->driver = 'pgsql';
                    break;
                case $driver instanceof \Doctrine\DBAL\Driver\OCI8\Driver:
                case $driver instanceof \Doctrine\DBAL\Driver\PDOOracle\Driver:
                case $driver instanceof \Doctrine\DBAL\Driver\PDO\OCI\Driver:
                    $this->driver = 'oci';
                    break;
                case $driver instanceof \Doctrine\DBAL\Driver\SQLSrv\Driver:
                case $driver instanceof \Doctrine\DBAL\Driver\PDOSqlsrv\Driver:
                case $driver instanceof \Doctrine\DBAL\Driver\PDO\SQLSrv\Driver:
                    $this->driver = 'sqlsrv';
                    break;
                default:
                    $this->driver = \get_class($driver);
                    break;
            }
        }

        return $this->driver;
    }

    /**
     * Provides a SQL function to get the current timestamp regarding the current connection's driver.
     */
    private function getCurrentTimestampStatement(): string
    {
        switch ($this->getDriver()) {
            case 'mysql':
                return 'UNIX_TIMESTAMP()';
            case 'sqlite':
                return 'strftime(\'%s\',\'now\')';
            case 'pgsql':
                return 'CAST(EXTRACT(epoch FROM NOW()) AS INT)';
            case 'oci':
                return '(SYSDATE - TO_DATE(\'19700101\',\'yyyymmdd\'))*86400 - TO_NUMBER(SUBSTR(TZ_OFFSET(sessiontimezone), 1, 3))*3600';
            case 'sqlsrv':
                return 'DATEDIFF(s, \'1970-01-01\', GETUTCDATE())';
            default:
                return time();
        }
    }

    private function addTableToSchema(Schema $schema): void
    {
        $table = $schema->createTable($this->table);
        $table->addColumn($this->idCol, 'string', ['length' => 64]);
        $table->addColumn($this->tokenCol, 'string', ['length' => 44]);
        $table->addColumn($this->expirationCol, 'integer', ['unsigned' => true]);
        $table->setPrimaryKey([$this->idCol]);
    }
}<|MERGE_RESOLUTION|>--- conflicted
+++ resolved
@@ -15,11 +15,8 @@
 use Doctrine\DBAL\DBALException;
 use Doctrine\DBAL\Driver\Result;
 use Doctrine\DBAL\DriverManager;
-<<<<<<< HEAD
+use Doctrine\DBAL\Exception;
 use Doctrine\DBAL\Exception\TableNotFoundException;
-=======
-use Doctrine\DBAL\Exception;
->>>>>>> 79686c63
 use Doctrine\DBAL\Schema\Schema;
 use Symfony\Component\Lock\Exception\InvalidArgumentException;
 use Symfony\Component\Lock\Exception\InvalidTtlException;
@@ -144,16 +141,12 @@
 
         try {
             $stmt->execute();
-<<<<<<< HEAD
         } catch (TableNotFoundException $e) {
             if (!$conn->isTransactionActive() || \in_array($this->driver, ['pgsql', 'sqlite', 'sqlsrv'], true)) {
                 $this->createTable();
             }
             $stmt->execute();
-        } catch (DBALException $e) {
-=======
         } catch (DBALException | Exception $e) {
->>>>>>> 79686c63
             // the lock is already acquired. It could be us. Let's try to put off.
             $this->putOffExpiration($key, $this->initialTtl);
         } catch (\PDOException $e) {
