<?php

/*
 * This file is part of the Symfony package.
 *
 * (c) Fabien Potencier <fabien@symfony.com>
 *
 * For the full copyright and license information, please view the LICENSE
 * file that was distributed with this source code.
 */

namespace Symfony\Component\Lock\Store;

use Symfony\Component\Lock\Exception\InvalidArgumentException;
use Symfony\Component\Lock\Exception\InvalidTtlException;
use Symfony\Component\Lock\Exception\LockConflictedException;
use Symfony\Component\Lock\Key;
use Symfony\Component\Lock\PersistingStoreInterface;

/**
 * PdoStore is a PersistingStoreInterface implementation using a PDO connection.
 *
 * Lock metadata are stored in a table. You can use createTable() to initialize
 * a correctly defined table.
 *
 * CAUTION: This store relies on all client and server nodes to have
 * synchronized clocks for lock expiry to occur at the correct time.
 * To ensure locks don't expire prematurely; the TTLs should be set with enough
 * extra time to account for any clock drift between nodes.
 *
 * @author Jérémy Derussé <jeremy@derusse.com>
 */
class PdoStore implements PersistingStoreInterface
{
    use DatabaseTableTrait;
    use ExpiringStoreTrait;

<<<<<<< HEAD
    private \PDO $conn;
    private string $dsn;
    private string $driver;
    private string $username = '';
    private string $password = '';
    private array $connectionOptions = [];
=======
    private $conn;
    private $dsn;
    private $driver;
    private $username = null;
    private $password = null;
    private $connectionOptions = [];

    private $dbalStore;
>>>>>>> a454d0c9

    /**
     * You can either pass an existing database connection as PDO instance
     * or a DSN string that will be used to lazy-connect to the database
     * when the lock is actually used.
     *
     * List of available options:
     *  * db_table: The name of the table [default: lock_keys]
     *  * db_id_col: The column where to store the lock key [default: key_id]
     *  * db_token_col: The column where to store the lock token [default: key_token]
     *  * db_expiration_col: The column where to store the expiration [default: key_expiration]
     *  * db_username: The username when lazy-connect [default: '']
     *  * db_password: The password when lazy-connect [default: '']
     *  * db_connection_options: An array of driver-specific connection options [default: []]
     *
     * @param array $options       An associative array of options
     * @param float $gcProbability Probability expressed as floating number between 0 and 1 to clean old locks
     * @param int   $initialTtl    The expiration delay of locks in seconds
     *
     * @throws InvalidArgumentException When first argument is not PDO nor Connection nor string
     * @throws InvalidArgumentException When PDO error mode is not PDO::ERRMODE_EXCEPTION
     * @throws InvalidArgumentException When the initial ttl is not valid
     */
    public function __construct(#[\SensitiveParameter] \PDO|string $connOrDsn, #[\SensitiveParameter] array $options = [], float $gcProbability = 0.01, int $initialTtl = 300)
    {
        $this->init($options, $gcProbability, $initialTtl);

        if ($connOrDsn instanceof \PDO) {
            if (\PDO::ERRMODE_EXCEPTION !== $connOrDsn->getAttribute(\PDO::ATTR_ERRMODE)) {
                throw new InvalidArgumentException(sprintf('"%s" requires PDO error mode attribute be set to throw Exceptions (i.e. $pdo->setAttribute(PDO::ATTR_ERRMODE, PDO::ERRMODE_EXCEPTION)).', __METHOD__));
            }

            $this->conn = $connOrDsn;
        } else {
            $this->dsn = $connOrDsn;
        }

        $this->username = $options['db_username'] ?? $this->username;
        $this->password = $options['db_password'] ?? $this->password;
        $this->connectionOptions = $options['db_connection_options'] ?? $this->connectionOptions;
    }

    /**
     * @return void
     */
    public function save(Key $key)
    {
        $key->reduceLifetime($this->initialTtl);

        $sql = "INSERT INTO $this->table ($this->idCol, $this->tokenCol, $this->expirationCol) VALUES (:id, :token, {$this->getCurrentTimestampStatement()} + $this->initialTtl)";
        $conn = $this->getConnection();
        try {
            $stmt = $conn->prepare($sql);
        } catch (\PDOException) {
            if (!$conn->inTransaction() || \in_array($this->driver, ['pgsql', 'sqlite', 'sqlsrv'], true)) {
                $this->createTable();
            }
            $stmt = $conn->prepare($sql);
        }

        $stmt->bindValue(':id', $this->getHashedKey($key));
        $stmt->bindValue(':token', $this->getUniqueToken($key));

        try {
            $stmt->execute();
        } catch (\PDOException) {
            // the lock is already acquired. It could be us. Let's try to put off.
            $this->putOffExpiration($key, $this->initialTtl);
        }

        $this->randomlyPrune();
        $this->checkNotExpired($key);
    }

    /**
     * @return void
     */
    public function putOffExpiration(Key $key, float $ttl)
    {
        if ($ttl < 1) {
            throw new InvalidTtlException(sprintf('"%s()" expects a TTL greater or equals to 1 second. Got "%s".', __METHOD__, $ttl));
        }

        $key->reduceLifetime($ttl);

        $sql = "UPDATE $this->table SET $this->expirationCol = {$this->getCurrentTimestampStatement()} + $ttl, $this->tokenCol = :token1 WHERE $this->idCol = :id AND ($this->tokenCol = :token2 OR $this->expirationCol <= {$this->getCurrentTimestampStatement()})";
        $stmt = $this->getConnection()->prepare($sql);

        $uniqueToken = $this->getUniqueToken($key);
        $stmt->bindValue(':id', $this->getHashedKey($key));
        $stmt->bindValue(':token1', $uniqueToken);
        $stmt->bindValue(':token2', $uniqueToken);
        $result = $stmt->execute();

        // If this method is called twice in the same second, the row wouldn't be updated. We have to call exists to know if we are the owner
        if (!(\is_object($result) ? $result : $stmt)->rowCount() && !$this->exists($key)) {
            throw new LockConflictedException();
        }

        $this->checkNotExpired($key);
    }

    /**
     * @return void
     */
    public function delete(Key $key)
    {
        $sql = "DELETE FROM $this->table WHERE $this->idCol = :id AND $this->tokenCol = :token";
        $stmt = $this->getConnection()->prepare($sql);

        $stmt->bindValue(':id', $this->getHashedKey($key));
        $stmt->bindValue(':token', $this->getUniqueToken($key));
        $stmt->execute();
    }

    public function exists(Key $key): bool
    {
        $sql = "SELECT 1 FROM $this->table WHERE $this->idCol = :id AND $this->tokenCol = :token AND $this->expirationCol > {$this->getCurrentTimestampStatement()}";
        $stmt = $this->getConnection()->prepare($sql);

        $stmt->bindValue(':id', $this->getHashedKey($key));
        $stmt->bindValue(':token', $this->getUniqueToken($key));
        $result = $stmt->execute();

        return (bool) (\is_object($result) ? $result->fetchOne() : $stmt->fetchColumn());
    }

    private function getConnection(): \PDO
    {
        if (!isset($this->conn)) {
            $this->conn = new \PDO($this->dsn, $this->username, $this->password, $this->connectionOptions);
            $this->conn->setAttribute(\PDO::ATTR_ERRMODE, \PDO::ERRMODE_EXCEPTION);
        }

        return $this->conn;
    }

    /**
     * Creates the table to store lock keys which can be called once for setup.
     *
     * @throws \PDOException    When the table already exists
     * @throws \DomainException When an unsupported PDO driver is used
     */
    public function createTable(): void
    {
        // connect if we are not yet
        $conn = $this->getConnection();
        $driver = $this->getDriver();

        $sql = match ($driver) {
            'mysql' => "CREATE TABLE $this->table ($this->idCol VARCHAR(64) NOT NULL PRIMARY KEY, $this->tokenCol VARCHAR(44) NOT NULL, $this->expirationCol INTEGER UNSIGNED NOT NULL) COLLATE utf8mb4_bin, ENGINE = InnoDB",
            'sqlite' => "CREATE TABLE $this->table ($this->idCol TEXT NOT NULL PRIMARY KEY, $this->tokenCol TEXT NOT NULL, $this->expirationCol INTEGER)",
            'pgsql' => "CREATE TABLE $this->table ($this->idCol VARCHAR(64) NOT NULL PRIMARY KEY, $this->tokenCol VARCHAR(64) NOT NULL, $this->expirationCol INTEGER)",
            'oci' => "CREATE TABLE $this->table ($this->idCol VARCHAR2(64) NOT NULL PRIMARY KEY, $this->tokenCol VARCHAR2(64) NOT NULL, $this->expirationCol INTEGER)",
            'sqlsrv' => "CREATE TABLE $this->table ($this->idCol VARCHAR(64) NOT NULL PRIMARY KEY, $this->tokenCol VARCHAR(64) NOT NULL, $this->expirationCol INTEGER)",
            default => throw new \DomainException(sprintf('Creating the lock table is currently not implemented for platform "%s".', $driver)),
        };

        $conn->exec($sql);
    }

    /**
     * Cleans up the table by removing all expired locks.
     */
    private function prune(): void
    {
        $sql = "DELETE FROM $this->table WHERE $this->expirationCol <= {$this->getCurrentTimestampStatement()}";

        $this->getConnection()->exec($sql);
    }

    private function getDriver(): string
    {
        if (isset($this->driver)) {
            return $this->driver;
        }

        $conn = $this->getConnection();
        $this->driver = $conn->getAttribute(\PDO::ATTR_DRIVER_NAME);

        return $this->driver;
    }

    /**
     * Provides an SQL function to get the current timestamp regarding the current connection's driver.
     */
    private function getCurrentTimestampStatement(): string
    {
        return match ($this->getDriver()) {
            'mysql' => 'UNIX_TIMESTAMP()',
            'sqlite' => 'strftime(\'%s\',\'now\')',
            'pgsql' => 'CAST(EXTRACT(epoch FROM NOW()) AS INT)',
            'oci' => '(SYSDATE - TO_DATE(\'19700101\',\'yyyymmdd\'))*86400 - TO_NUMBER(SUBSTR(TZ_OFFSET(sessiontimezone), 1, 3))*3600',
            'sqlsrv' => 'DATEDIFF(s, \'1970-01-01\', GETUTCDATE())',
            default => (string) time(),
        };
    }
}<|MERGE_RESOLUTION|>--- conflicted
+++ resolved
@@ -35,23 +35,12 @@
     use DatabaseTableTrait;
     use ExpiringStoreTrait;
 
-<<<<<<< HEAD
     private \PDO $conn;
     private string $dsn;
     private string $driver;
-    private string $username = '';
-    private string $password = '';
+    private ?string $username = null;
+    private ?string $password = null;
     private array $connectionOptions = [];
-=======
-    private $conn;
-    private $dsn;
-    private $driver;
-    private $username = null;
-    private $password = null;
-    private $connectionOptions = [];
-
-    private $dbalStore;
->>>>>>> a454d0c9
 
     /**
      * You can either pass an existing database connection as PDO instance
