<?php

/*
 * This file is part of the Symfony package.
 *
 * (c) Fabien Potencier <fabien@symfony.com>
 *
 * For the full copyright and license information, please view the LICENSE
 * file that was distributed with this source code.
 */

namespace Symfony\Component\Lock\Store;

use Doctrine\DBAL\Configuration;
use Doctrine\DBAL\Connection;
use Doctrine\DBAL\DriverManager;
use Doctrine\DBAL\Exception as DBALException;
use Doctrine\DBAL\Exception\TableNotFoundException;
use Doctrine\DBAL\ParameterType;
use Doctrine\DBAL\Schema\DefaultSchemaManagerFactory;
use Doctrine\DBAL\Schema\Schema;
use Doctrine\DBAL\Tools\DsnParser;
use Doctrine\ORM\ORMSetup;
use Symfony\Component\Lock\Exception\InvalidArgumentException;
use Symfony\Component\Lock\Exception\InvalidTtlException;
use Symfony\Component\Lock\Exception\LockConflictedException;
use Symfony\Component\Lock\Key;
use Symfony\Component\Lock\PersistingStoreInterface;

/**
 * DbalStore is a PersistingStoreInterface implementation using a Doctrine DBAL connection.
 *
 * Lock metadata are stored in a table. You can use createTable() to initialize
 * a correctly defined table.

 * CAUTION: This store relies on all client and server nodes to have
 * synchronized clocks for lock expiry to occur at the correct time.
 * To ensure locks don't expire prematurely; the TTLs should be set with enough
 * extra time to account for any clock drift between nodes.
 *
 * @author Jérémy Derussé <jeremy@derusse.com>
 */
class DoctrineDbalStore implements PersistingStoreInterface
{
    use DatabaseTableTrait;
    use ExpiringStoreTrait;

    private Connection $conn;

    /**
     * List of available options:
     *  * db_table: The name of the table [default: lock_keys]
     *  * db_id_col: The column where to store the lock key [default: key_id]
     *  * db_token_col: The column where to store the lock token [default: key_token]
     *  * db_expiration_col: The column where to store the expiration [default: key_expiration].
     *
     * @param Connection|string $connOrUrl     A DBAL Connection instance or Doctrine URL
     * @param array             $options       An associative array of options
     * @param float             $gcProbability Probability expressed as floating number between 0 and 1 to clean old locks
     * @param int               $initialTtl    The expiration delay of locks in seconds
     *
     * @throws InvalidArgumentException When namespace contains invalid characters
     * @throws InvalidArgumentException When the initial ttl is not valid
     */
    public function __construct(Connection|string $connOrUrl, array $options = [], float $gcProbability = 0.01, int $initialTtl = 300)
    {
        $this->init($options, $gcProbability, $initialTtl);

        if ($connOrUrl instanceof Connection) {
            $this->conn = $connOrUrl;
        } else {
            if (!class_exists(DriverManager::class)) {
                throw new InvalidArgumentException(sprintf('Failed to parse the DSN "%s". Try running "composer require doctrine/dbal".', $connOrUrl));
            }
<<<<<<< HEAD
            $this->conn = DriverManager::getConnection(['url' => $connOrUrl]);
=======
            if (class_exists(DsnParser::class)) {
                $params = (new DsnParser([
                    'db2' => 'ibm_db2',
                    'mssql' => 'pdo_sqlsrv',
                    'mysql' => 'pdo_mysql',
                    'mysql2' => 'pdo_mysql',
                    'postgres' => 'pdo_pgsql',
                    'postgresql' => 'pdo_pgsql',
                    'pgsql' => 'pdo_pgsql',
                    'sqlite' => 'pdo_sqlite',
                    'sqlite3' => 'pdo_sqlite',
                ]))->parse($connOrUrl);
            } else {
                $params = ['url' => $connOrUrl];
            }

            $config = class_exists(ORMSetup::class) ? ORMSetup::createConfiguration() : new Configuration();
            if (class_exists(DefaultSchemaManagerFactory::class)) {
                $config->setSchemaManagerFactory(new DefaultSchemaManagerFactory());
            }

            $this->conn = DriverManager::getConnection($params, $config);
        } else {
            throw new \TypeError(sprintf('Argument 1 passed to "%s()" must be "%s" or string, "%s" given.', Connection::class, __METHOD__, get_debug_type($connOrUrl)));
>>>>>>> b4128fde
        }
    }

    public function save(Key $key)
    {
        $key->reduceLifetime($this->initialTtl);

        $sql = "INSERT INTO $this->table ($this->idCol, $this->tokenCol, $this->expirationCol) VALUES (?, ?, {$this->getCurrentTimestampStatement()} + $this->initialTtl)";

        try {
            $this->conn->executeStatement($sql, [
                $this->getHashedKey($key),
                $this->getUniqueToken($key),
            ], [
                ParameterType::STRING,
                ParameterType::STRING,
            ]);
        } catch (TableNotFoundException) {
            if (!$this->conn->isTransactionActive() || $this->platformSupportsTableCreationInTransaction()) {
                $this->createTable();
            }

            try {
                $this->conn->executeStatement($sql, [
                    $this->getHashedKey($key),
                    $this->getUniqueToken($key),
                ], [
                    ParameterType::STRING,
                    ParameterType::STRING,
                ]);
            } catch (DBALException) {
                $this->putOffExpiration($key, $this->initialTtl);
            }
        } catch (DBALException) {
            // the lock is already acquired. It could be us. Let's try to put off.
            $this->putOffExpiration($key, $this->initialTtl);
        }

        $this->randomlyPrune();
        $this->checkNotExpired($key);
    }

    public function putOffExpiration(Key $key, $ttl)
    {
        if ($ttl < 1) {
            throw new InvalidTtlException(sprintf('"%s()" expects a TTL greater or equals to 1 second. Got "%s".', __METHOD__, $ttl));
        }

        $key->reduceLifetime($ttl);

        $sql = "UPDATE $this->table SET $this->expirationCol = {$this->getCurrentTimestampStatement()} + ?, $this->tokenCol = ? WHERE $this->idCol = ? AND ($this->tokenCol = ? OR $this->expirationCol <= {$this->getCurrentTimestampStatement()})";
        $uniqueToken = $this->getUniqueToken($key);

        $result = $this->conn->executeQuery($sql, [
            $ttl,
            $uniqueToken,
            $this->getHashedKey($key),
            $uniqueToken,
        ], [
            ParameterType::INTEGER,
            ParameterType::STRING,
            ParameterType::STRING,
            ParameterType::STRING,
        ]);

        // If this method is called twice in the same second, the row wouldn't be updated. We have to call exists to know if we are the owner
        if (!$result->rowCount() && !$this->exists($key)) {
            throw new LockConflictedException();
        }

        $this->checkNotExpired($key);
    }

    public function delete(Key $key)
    {
        $this->conn->delete($this->table, [
            $this->idCol => $this->getHashedKey($key),
            $this->tokenCol => $this->getUniqueToken($key),
        ]);
    }

    public function exists(Key $key): bool
    {
        $sql = "SELECT 1 FROM $this->table WHERE $this->idCol = ? AND $this->tokenCol = ? AND $this->expirationCol > {$this->getCurrentTimestampStatement()}";
        $result = $this->conn->fetchOne($sql, [
            $this->getHashedKey($key),
            $this->getUniqueToken($key),
        ], [
            ParameterType::STRING,
            ParameterType::STRING,
        ]);

        return (bool) $result;
    }

    /**
     * Creates the table to store lock keys which can be called once for setup.
     *
     * @throws DBALException When the table already exists
     */
    public function createTable(): void
    {
        $schema = new Schema();
        $this->configureSchema($schema);

        foreach ($schema->toSql($this->conn->getDatabasePlatform()) as $sql) {
            $this->conn->executeStatement($sql);
        }
    }

    /**
     * Adds the Table to the Schema if it doesn't exist.
     */
    public function configureSchema(Schema $schema): void
    {
        if ($schema->hasTable($this->table)) {
            return;
        }

        $table = $schema->createTable($this->table);
        $table->addColumn($this->idCol, 'string', ['length' => 64]);
        $table->addColumn($this->tokenCol, 'string', ['length' => 44]);
        $table->addColumn($this->expirationCol, 'integer', ['unsigned' => true]);
        $table->setPrimaryKey([$this->idCol]);
    }

    /**
     * Cleans up the table by removing all expired locks.
     */
    private function prune(): void
    {
        $sql = "DELETE FROM $this->table WHERE $this->expirationCol <= {$this->getCurrentTimestampStatement()}";

        $this->conn->executeStatement($sql);
    }

    /**
     * Provides an SQL function to get the current timestamp regarding the current connection's driver.
     */
    private function getCurrentTimestampStatement(): string
    {
        $platform = $this->conn->getDatabasePlatform();

        return match (true) {
            $platform instanceof \Doctrine\DBAL\Platforms\MySQLPlatform,
            $platform instanceof \Doctrine\DBAL\Platforms\MySQL57Platform => 'UNIX_TIMESTAMP()',
            $platform instanceof \Doctrine\DBAL\Platforms\SqlitePlatform => 'strftime(\'%s\',\'now\')',
            $platform instanceof \Doctrine\DBAL\Platforms\PostgreSQLPlatform,
            $platform instanceof \Doctrine\DBAL\Platforms\PostgreSQL94Platform => 'CAST(EXTRACT(epoch FROM NOW()) AS INT)',
            $platform instanceof \Doctrine\DBAL\Platforms\OraclePlatform => '(SYSDATE - TO_DATE(\'19700101\',\'yyyymmdd\'))*86400 - TO_NUMBER(SUBSTR(TZ_OFFSET(sessiontimezone), 1, 3))*3600',
            $platform instanceof \Doctrine\DBAL\Platforms\SQLServerPlatform,
            $platform instanceof \Doctrine\DBAL\Platforms\SQLServer2012Platform => 'DATEDIFF(s, \'1970-01-01\', GETUTCDATE())',
            default => (string) time(),
        };
    }

    /**
     * Checks whether current platform supports table creation within transaction.
     */
    private function platformSupportsTableCreationInTransaction(): bool
    {
        $platform = $this->conn->getDatabasePlatform();

        return match (true) {
            $platform instanceof \Doctrine\DBAL\Platforms\PostgreSQLPlatform,
            $platform instanceof \Doctrine\DBAL\Platforms\PostgreSQL94Platform,
            $platform instanceof \Doctrine\DBAL\Platforms\SqlitePlatform,
            $platform instanceof \Doctrine\DBAL\Platforms\SQLServerPlatform,
            $platform instanceof \Doctrine\DBAL\Platforms\SQLServer2012Platform => true,
            default => false,
        };
    }
}<|MERGE_RESOLUTION|>--- conflicted
+++ resolved
@@ -72,9 +72,6 @@
             if (!class_exists(DriverManager::class)) {
                 throw new InvalidArgumentException(sprintf('Failed to parse the DSN "%s". Try running "composer require doctrine/dbal".', $connOrUrl));
             }
-<<<<<<< HEAD
-            $this->conn = DriverManager::getConnection(['url' => $connOrUrl]);
-=======
             if (class_exists(DsnParser::class)) {
                 $params = (new DsnParser([
                     'db2' => 'ibm_db2',
@@ -97,9 +94,6 @@
             }
 
             $this->conn = DriverManager::getConnection($params, $config);
-        } else {
-            throw new \TypeError(sprintf('Argument 1 passed to "%s()" must be "%s" or string, "%s" given.', Connection::class, __METHOD__, get_debug_type($connOrUrl)));
->>>>>>> b4128fde
         }
     }
 
