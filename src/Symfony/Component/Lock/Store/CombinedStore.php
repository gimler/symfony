<?php

/*
 * This file is part of the Symfony package.
 *
 * (c) Fabien Potencier <fabien@symfony.com>
 *
 * For the full copyright and license information, please view the LICENSE
 * file that was distributed with this source code.
 */

namespace Symfony\Component\Lock\Store;

use Psr\Log\LoggerAwareInterface;
use Psr\Log\LoggerAwareTrait;
use Psr\Log\NullLogger;
use Symfony\Component\Lock\Exception\InvalidArgumentException;
use Symfony\Component\Lock\Exception\LockConflictedException;
use Symfony\Component\Lock\Key;
use Symfony\Component\Lock\PersistingStoreInterface;
use Symfony\Component\Lock\SharedLockStoreInterface;
use Symfony\Component\Lock\Strategy\StrategyInterface;

/**
 * CombinedStore is a PersistingStoreInterface implementation able to manage and synchronize several StoreInterfaces.
 *
 * @author Jérémy Derussé <jeremy@derusse.com>
 */
class CombinedStore implements SharedLockStoreInterface, LoggerAwareInterface
{
    use ExpiringStoreTrait;
    use LoggerAwareTrait;

    /** @var PersistingStoreInterface[] */
<<<<<<< HEAD
    private array $stores;
    private StrategyInterface $strategy;
    /** @var SharedLockStoreInterface[] */
    private array $sharedLockStores;
=======
    private $stores;
    /** @var StrategyInterface */
    private $strategy;
>>>>>>> 46d5468d

    /**
     * @param PersistingStoreInterface[] $stores The list of synchronized stores
     *
     * @throws InvalidArgumentException
     */
    public function __construct(array $stores, StrategyInterface $strategy)
    {
        foreach ($stores as $store) {
            if (!$store instanceof PersistingStoreInterface) {
                throw new InvalidArgumentException(sprintf('The store must implement "%s". Got "%s".', PersistingStoreInterface::class, get_debug_type($store)));
            }
        }

        $this->stores = $stores;
        $this->strategy = $strategy;
        $this->logger = new NullLogger();
    }

    /**
     * {@inheritdoc}
     */
    public function save(Key $key)
    {
        $successCount = 0;
        $failureCount = 0;
        $storesCount = \count($this->stores);

        foreach ($this->stores as $store) {
            try {
                $store->save($key);
                ++$successCount;
            } catch (\Exception $e) {
                $this->logger->debug('One store failed to save the "{resource}" lock.', ['resource' => $key, 'store' => $store, 'exception' => $e]);
                ++$failureCount;
            }

            if (!$this->strategy->canBeMet($failureCount, $storesCount)) {
                break;
            }
        }

        $this->checkNotExpired($key);

        if ($this->strategy->isMet($successCount, $storesCount)) {
            return;
        }

        $this->logger->info('Failed to store the "{resource}" lock. Quorum has not been met.', ['resource' => $key, 'success' => $successCount, 'failure' => $failureCount]);

        // clean up potential locks
        $this->delete($key);

        throw new LockConflictedException();
    }

    public function saveRead(Key $key)
    {
        $successCount = 0;
        $failureCount = 0;
        $storesCount = \count($this->stores);

        foreach ($this->stores as $store) {
            try {
                if ($store instanceof SharedLockStoreInterface) {
                    $store->saveRead($key);
                } else {
                    $store->save($key);
                }
                ++$successCount;
            } catch (\Exception $e) {
                $this->logger->debug('One store failed to save the "{resource}" lock.', ['resource' => $key, 'store' => $store, 'exception' => $e]);
                ++$failureCount;
            }

            if (!$this->strategy->canBeMet($failureCount, $storesCount)) {
                break;
            }
        }

        $this->checkNotExpired($key);

        if ($this->strategy->isMet($successCount, $storesCount)) {
            return;
        }

        $this->logger->info('Failed to store the "{resource}" lock. Quorum has not been met.', ['resource' => $key, 'success' => $successCount, 'failure' => $failureCount]);

        // clean up potential locks
        $this->delete($key);

        throw new LockConflictedException();
    }

    /**
     * {@inheritdoc}
     */
    public function putOffExpiration(Key $key, float $ttl)
    {
        $successCount = 0;
        $failureCount = 0;
        $storesCount = \count($this->stores);
        $expireAt = microtime(true) + $ttl;

        foreach ($this->stores as $store) {
            try {
                if (0.0 >= $adjustedTtl = $expireAt - microtime(true)) {
                    $this->logger->debug('Stores took to long to put off the expiration of the "{resource}" lock.', ['resource' => $key, 'store' => $store, 'ttl' => $ttl]);
                    $key->reduceLifetime(0);
                    break;
                }

                $store->putOffExpiration($key, $adjustedTtl);
                ++$successCount;
            } catch (\Exception $e) {
                $this->logger->debug('One store failed to put off the expiration of the "{resource}" lock.', ['resource' => $key, 'store' => $store, 'exception' => $e]);
                ++$failureCount;
            }

            if (!$this->strategy->canBeMet($failureCount, $storesCount)) {
                break;
            }
        }

        $this->checkNotExpired($key);

        if ($this->strategy->isMet($successCount, $storesCount)) {
            return;
        }

        $this->logger->notice('Failed to define the expiration for the "{resource}" lock. Quorum has not been met.', ['resource' => $key, 'success' => $successCount, 'failure' => $failureCount]);

        // clean up potential locks
        $this->delete($key);

        throw new LockConflictedException();
    }

    /**
     * {@inheritdoc}
     */
    public function delete(Key $key)
    {
        foreach ($this->stores as $store) {
            try {
                $store->delete($key);
            } catch (\Exception $e) {
                $this->logger->notice('One store failed to delete the "{resource}" lock.', ['resource' => $key, 'store' => $store, 'exception' => $e]);
            }
        }
    }

    /**
     * {@inheritdoc}
     */
    public function exists(Key $key): bool
    {
        $successCount = 0;
        $failureCount = 0;
        $storesCount = \count($this->stores);

        foreach ($this->stores as $store) {
            try {
                if ($store->exists($key)) {
                    ++$successCount;
                } else {
                    ++$failureCount;
                }
            } catch (\Exception $e) {
                $this->logger->debug('One store failed to check the "{resource}" lock.', ['resource' => $key, 'store' => $store, 'exception' => $e]);
                ++$failureCount;
            }

            if ($this->strategy->isMet($successCount, $storesCount)) {
                return true;
            }
            if (!$this->strategy->canBeMet($failureCount, $storesCount)) {
                return false;
            }
        }

        return false;
    }
}<|MERGE_RESOLUTION|>--- conflicted
+++ resolved
@@ -32,16 +32,8 @@
     use LoggerAwareTrait;
 
     /** @var PersistingStoreInterface[] */
-<<<<<<< HEAD
     private array $stores;
     private StrategyInterface $strategy;
-    /** @var SharedLockStoreInterface[] */
-    private array $sharedLockStores;
-=======
-    private $stores;
-    /** @var StrategyInterface */
-    private $strategy;
->>>>>>> 46d5468d
 
     /**
      * @param PersistingStoreInterface[] $stores The list of synchronized stores
