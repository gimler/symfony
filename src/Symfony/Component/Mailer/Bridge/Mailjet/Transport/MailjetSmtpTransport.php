<?php

/*
 * This file is part of the Symfony package.
 *
 * (c) Fabien Potencier <fabien@symfony.com>
 *
 * For the full copyright and license information, please view the LICENSE
 * file that was distributed with this source code.
 */

namespace Symfony\Component\Mailer\Bridge\Mailjet\Transport;

use Psr\EventDispatcher\EventDispatcherInterface;
use Psr\Log\LoggerInterface;
use Symfony\Component\Mailer\Transport\Smtp\EsmtpTransport;

class MailjetSmtpTransport extends EsmtpTransport
{
<<<<<<< HEAD
    public function __construct(string $username, #[\SensitiveParameter] string $password, EventDispatcherInterface $dispatcher = null, LoggerInterface $logger = null)
=======
    public function __construct(string $username, #[\SensitiveParameter] string $password, ?EventDispatcherInterface $dispatcher = null, ?LoggerInterface $logger = null)
>>>>>>> a44829e2
    {
        parent::__construct('in-v3.mailjet.com', 587, false, $dispatcher, $logger);

        $this->setUsername($username);
        $this->setPassword($password);
    }
}<|MERGE_RESOLUTION|>--- conflicted
+++ resolved
@@ -17,11 +17,7 @@
 
 class MailjetSmtpTransport extends EsmtpTransport
 {
-<<<<<<< HEAD
-    public function __construct(string $username, #[\SensitiveParameter] string $password, EventDispatcherInterface $dispatcher = null, LoggerInterface $logger = null)
-=======
     public function __construct(string $username, #[\SensitiveParameter] string $password, ?EventDispatcherInterface $dispatcher = null, ?LoggerInterface $logger = null)
->>>>>>> a44829e2
     {
         parent::__construct('in-v3.mailjet.com', 587, false, $dispatcher, $logger);
 
