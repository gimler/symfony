<?php

/*
 * This file is part of the Symfony package.
 *
 * (c) Fabien Potencier <fabien@symfony.com>
 *
 * For the full copyright and license information, please view the LICENSE
 * file that was distributed with this source code.
 */

namespace Symfony\Component\Mailer\Bridge\Mailjet\Transport;

use Psr\EventDispatcher\EventDispatcherInterface;
use Psr\Log\LoggerInterface;
use Symfony\Component\Mailer\Envelope;
use Symfony\Component\Mailer\Exception\HttpTransportException;
use Symfony\Component\Mailer\Exception\TransportException;
use Symfony\Component\Mailer\SentMessage;
use Symfony\Component\Mailer\Transport\AbstractApiTransport;
use Symfony\Component\Mime\Address;
use Symfony\Component\Mime\Email;
use Symfony\Contracts\HttpClient\Exception\DecodingExceptionInterface;
use Symfony\Contracts\HttpClient\Exception\TransportExceptionInterface;
use Symfony\Contracts\HttpClient\HttpClientInterface;
use Symfony\Contracts\HttpClient\ResponseInterface;

class MailjetApiTransport extends AbstractApiTransport
{
    private const HOST = 'api.mailjet.com';
    private const API_VERSION = '3.1';
    private const FORBIDDEN_HEADERS = [
        'Date', 'X-CSA-Complaints', 'Message-Id', 'X-MJ-StatisticsContactsListID',
        'DomainKey-Status', 'Received-SPF', 'Authentication-Results', 'Received',
        'From', 'Sender', 'Subject', 'To', 'Cc', 'Bcc', 'Reply-To', 'Return-Path', 'Delivered-To', 'DKIM-Signature',
        'X-Feedback-Id', 'X-Mailjet-Segmentation', 'List-Id', 'X-MJ-MID', 'X-MJ-ErrorMessage',
        'X-Mailjet-Debug', 'User-Agent', 'X-Mailer', 'X-MJ-WorkflowID',
    ];
    private const HEADER_TO_MESSAGE = [
        'X-MJ-TemplateLanguage' => ['TemplateLanguage', 'bool'],
        'X-MJ-TemplateID' => ['TemplateID', 'int'],
        'X-MJ-TemplateErrorReporting' => ['TemplateErrorReporting', 'json'],
        'X-MJ-TemplateErrorDeliver' => ['TemplateErrorDeliver', 'bool'],
        'X-MJ-Vars' => ['Variables', 'json'],
        'X-MJ-CustomID' => ['CustomID', 'string'],
        'X-MJ-EventPayload' => ['EventPayload', 'string'],
        'X-Mailjet-Campaign' => ['CustomCampaign', 'string'],
        'X-Mailjet-DeduplicateCampaign' => ['DeduplicateCampaign', 'bool'],
        'X-Mailjet-Prio' => ['Priority', 'int'],
        'X-Mailjet-TrackClick' => ['TrackClick', 'string'],
        'X-Mailjet-TrackOpen' => ['TrackOpen', 'string'],
    ];

    private string $privateKey;
    private string $publicKey;
    private bool $sandbox;

<<<<<<< HEAD
    public function __construct(string $publicKey, string $privateKey, HttpClientInterface $client = null, EventDispatcherInterface $dispatcher = null, LoggerInterface $logger = null, bool $sandbox = false)
=======
    public function __construct(string $publicKey, string $privateKey, ?HttpClientInterface $client = null, ?EventDispatcherInterface $dispatcher = null, ?LoggerInterface $logger = null)
>>>>>>> 2a31f2dd
    {
        $this->publicKey = $publicKey;
        $this->privateKey = $privateKey;
        $this->sandbox = $sandbox;

        parent::__construct($client, $dispatcher, $logger);
    }

    public function __toString(): string
    {
        return sprintf('mailjet+api://%s', $this->getEndpoint().($this->sandbox ? '?sandbox=true' : ''));
    }

    protected function doSendApi(SentMessage $sentMessage, Email $email, Envelope $envelope): ResponseInterface
    {
        $response = $this->client->request('POST', sprintf('https://%s/v%s/send', $this->getEndpoint(), self::API_VERSION), [
            'headers' => [
                'Accept' => 'application/json',
            ],
            'auth_basic' => $this->publicKey.':'.$this->privateKey,
            'json' => $this->getPayload($email, $envelope),
        ]);

        try {
            $statusCode = $response->getStatusCode();
            $result = $response->toArray(false);
        } catch (DecodingExceptionInterface) {
            throw new HttpTransportException(sprintf('Unable to send an email: "%s" (code %d).', $response->getContent(false), $statusCode), $response);
        } catch (TransportExceptionInterface $e) {
            throw new HttpTransportException('Could not reach the remote Mailjet server.', $response, 0, $e);
        }

        if (200 !== $statusCode) {
            $errorDetails = $result['Messages'][0]['Errors'][0]['ErrorMessage'] ?? $response->getContent(false);

            throw new HttpTransportException(sprintf('Unable to send an email: "%s" (code %d).', $errorDetails, $statusCode), $response);
        }

        // The response needs to contains a 'Messages' key that is an array
        if (!\array_key_exists('Messages', $result) || !\is_array($result['Messages']) || 0 === \count($result['Messages'])) {
            throw new HttpTransportException(sprintf('Unable to send an email: "%s" malformed api response.', $response->getContent(false)), $response);
        }

        $sentMessage->setMessageId($result['Messages'][0]['To'][0]['MessageID'] ?? '');

        return $response;
    }

    private function getPayload(Email $email, Envelope $envelope): array
    {
        $html = $email->getHtmlBody();
        if (null !== $html && \is_resource($html)) {
            if (stream_get_meta_data($html)['seekable'] ?? false) {
                rewind($html);
            }
            $html = stream_get_contents($html);
        }
        [$attachments, $inlines, $html] = $this->prepareAttachments($email, $html);

        $message = [
            'From' => $this->formatAddress($envelope->getSender()),
            'To' => $this->formatAddresses($this->getRecipients($email, $envelope)),
            'Subject' => $email->getSubject(),
            'Attachments' => $attachments,
            'InlinedAttachments' => $inlines,
        ];
        if ($emails = $email->getCc()) {
            $message['Cc'] = $this->formatAddresses($emails);
        }
        if ($emails = $email->getBcc()) {
            $message['Bcc'] = $this->formatAddresses($emails);
        }
        if ($emails = $email->getReplyTo()) {
            if (1 < $length = \count($emails)) {
                throw new TransportException(sprintf('Mailjet\'s API only supports one Reply-To email, %d given.', $length));
            }
            $message['ReplyTo'] = $this->formatAddress($emails[0]);
        }
        if ($email->getTextBody()) {
            $message['TextPart'] = $email->getTextBody();
        }
        if ($html) {
            $message['HTMLPart'] = $html;
        }

        foreach ($email->getHeaders()->all() as $header) {
            if ($convertConf = self::HEADER_TO_MESSAGE[$header->getName()] ?? false) {
                $message[$convertConf[0]] = $this->castCustomHeader($header->getBodyAsString(), $convertConf[1]);
                continue;
            }
            if (\in_array($header->getName(), self::FORBIDDEN_HEADERS, true)) {
                continue;
            }

            $message['Headers'][$header->getName()] = $header->getBodyAsString();
        }

        return [
            'Messages' => [$message],
            'SandBoxMode' => $this->sandbox,
        ];
    }

    private function formatAddresses(array $addresses): array
    {
        return array_map($this->formatAddress(...), $addresses);
    }

    private function formatAddress(Address $address): array
    {
        return [
            'Email' => $address->getAddress(),
            'Name' => $address->getName(),
        ];
    }

    private function prepareAttachments(Email $email, ?string $html): array
    {
        $attachments = $inlines = [];
        foreach ($email->getAttachments() as $attachment) {
            $headers = $attachment->getPreparedHeaders();
            $filename = $headers->getHeaderParameter('Content-Disposition', 'filename');
            $formattedAttachment = [
                'ContentType' => $attachment->getMediaType().'/'.$attachment->getMediaSubtype(),
                'Filename' => $filename,
                'Base64Content' => $attachment->bodyToString(),
            ];
            if ('inline' === $headers->getHeaderBody('Content-Disposition')) {
                $formattedAttachment['ContentID'] = $headers->getHeaderParameter('Content-Disposition', 'name');
                $inlines[] = $formattedAttachment;
            } else {
                $attachments[] = $formattedAttachment;
            }
        }

        return [$attachments, $inlines, $html];
    }

    private function getEndpoint(): ?string
    {
        return ($this->host ?: self::HOST).($this->port ? ':'.$this->port : '');
    }

    private function castCustomHeader(string $value, string $type): mixed
    {
        return match ($type) {
            'bool' => filter_var($value, \FILTER_VALIDATE_BOOL),
            'int' => (int) $value,
            'json' => json_decode($value, true, 512, \JSON_THROW_ON_ERROR),
            'string' => $value,
        };
    }
}<|MERGE_RESOLUTION|>--- conflicted
+++ resolved
@@ -55,11 +55,7 @@
     private string $publicKey;
     private bool $sandbox;
 
-<<<<<<< HEAD
-    public function __construct(string $publicKey, string $privateKey, HttpClientInterface $client = null, EventDispatcherInterface $dispatcher = null, LoggerInterface $logger = null, bool $sandbox = false)
-=======
-    public function __construct(string $publicKey, string $privateKey, ?HttpClientInterface $client = null, ?EventDispatcherInterface $dispatcher = null, ?LoggerInterface $logger = null)
->>>>>>> 2a31f2dd
+    public function __construct(string $publicKey, string $privateKey, ?HttpClientInterface $client = null, ?EventDispatcherInterface $dispatcher = null, ?LoggerInterface $logger = null, bool $sandbox = false)
     {
         $this->publicKey = $publicKey;
         $this->privateKey = $privateKey;
