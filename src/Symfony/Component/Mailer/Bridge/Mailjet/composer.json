--- conflicted
+++ resolved
@@ -20,12 +20,8 @@
         "symfony/mailer": "^6.4|^7.0"
     },
     "require-dev": {
-<<<<<<< HEAD
-        "symfony/http-client": "^6.4|^7.0"
-=======
-        "symfony/http-client": "^5.4|^6.0|^7.0",
+        "symfony/http-client": "^6.4|^7.0",
         "symfony/webhook": "^6.4"
->>>>>>> 537925a8
     },
     "autoload": {
         "psr-4": { "Symfony\\Component\\Mailer\\Bridge\\Mailjet\\": "" },
