{
    "name": "symfony/google-mailer",
    "type": "symfony-mailer-bridge",
    "description": "Symfony Google Mailer Bridge",
    "keywords": [],
    "homepage": "https://symfony.com",
    "license": "MIT",
    "authors": [
        {
            "name": "Fabien Potencier",
            "email": "fabien@symfony.com"
        },
        {
            "name": "Symfony Community",
            "homepage": "https://symfony.com/contributors"
        }
    ],
    "require": {
        "php": ">=8.0.2",
        "symfony/mailer": "^5.4|^6.0"
    },
<<<<<<< HEAD
    "require-dev": {
        "symfony/http-client": "^5.4|^6.0"
    },
=======
>>>>>>> d79eebfa
    "autoload": {
        "psr-4": { "Symfony\\Component\\Mailer\\Bridge\\Google\\": "" },
        "exclude-from-classmap": [
            "/Tests/"
        ]
    },
    "minimum-stability": "dev"
}<|MERGE_RESOLUTION|>--- conflicted
+++ resolved
@@ -19,12 +19,6 @@
         "php": ">=8.0.2",
         "symfony/mailer": "^5.4|^6.0"
     },
-<<<<<<< HEAD
-    "require-dev": {
-        "symfony/http-client": "^5.4|^6.0"
-    },
-=======
->>>>>>> d79eebfa
     "autoload": {
         "psr-4": { "Symfony\\Component\\Mailer\\Bridge\\Google\\": "" },
         "exclude-from-classmap": [
