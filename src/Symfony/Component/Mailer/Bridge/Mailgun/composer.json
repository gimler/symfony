{
    "name": "symfony/mailgun-mailer",
    "type": "symfony-bridge",
    "description": "Symfony Mailgun Mailer Bridge",
    "keywords": [],
    "homepage": "https://symfony.com",
    "license": "MIT",
    "authors": [
        {
            "name": "Fabien Potencier",
            "email": "fabien@symfony.com"
        },
        {
            "name": "Symfony Community",
            "homepage": "https://symfony.com/contributors"
        }
    ],
    "require": {
<<<<<<< HEAD
        "php": ">=8.0.2",
        "symfony/deprecation-contracts": "^2.1",
        "symfony/mailer": "^5.4|^6.0"
=======
        "php": ">=7.2.5",
        "symfony/mailer": "^5.2.6|^6.0"
>>>>>>> c9040894
    },
    "require-dev": {
        "symfony/http-client": "^5.4|^6.0"
    },
    "autoload": {
        "psr-4": { "Symfony\\Component\\Mailer\\Bridge\\Mailgun\\": "" },
        "exclude-from-classmap": [
            "/Tests/"
        ]
    },
    "minimum-stability": "dev"
}<|MERGE_RESOLUTION|>--- conflicted
+++ resolved
@@ -16,14 +16,8 @@
         }
     ],
     "require": {
-<<<<<<< HEAD
         "php": ">=8.0.2",
-        "symfony/deprecation-contracts": "^2.1",
         "symfony/mailer": "^5.4|^6.0"
-=======
-        "php": ">=7.2.5",
-        "symfony/mailer": "^5.2.6|^6.0"
->>>>>>> c9040894
     },
     "require-dev": {
         "symfony/http-client": "^5.4|^6.0"
