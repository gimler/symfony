{
    "name": "symfony/mailer",
    "type": "library",
    "description": "Helps sending emails",
    "keywords": [],
    "homepage": "https://symfony.com",
    "license": "MIT",
    "authors": [
        {
            "name": "Fabien Potencier",
            "email": "fabien@symfony.com"
        },
        {
            "name": "Symfony Community",
            "homepage": "https://symfony.com/contributors"
        }
    ],
    "require": {
        "php": ">=7.2.5",
        "egulias/email-validator": "^2.1.10|^3",
        "psr/log": "^1|^2|^3",
        "symfony/deprecation-contracts": "^2.1",
<<<<<<< HEAD
        "symfony/event-dispatcher": "^4.4|^5.0|^6.0",
        "symfony/mime": "^5.2.6|^6.0",
        "symfony/polyfill-php80": "^1.15",
=======
        "symfony/event-dispatcher": "^4.4|^5.0",
        "symfony/mime": "^5.2.6",
        "symfony/polyfill-php80": "^1.16",
>>>>>>> 6d8dd92d
        "symfony/service-contracts": "^1.1|^2"
    },
    "require-dev": {
        "symfony/http-client-contracts": "^1.1|^2",
        "symfony/messenger": "^4.4|^5.0|^6.0"
    },
    "conflict": {
        "symfony/http-kernel": "<4.4"
    },
    "autoload": {
        "psr-4": { "Symfony\\Component\\Mailer\\": "" },
        "exclude-from-classmap": [
            "/Tests/"
        ]
    },
    "minimum-stability": "dev"
}<|MERGE_RESOLUTION|>--- conflicted
+++ resolved
@@ -20,15 +20,9 @@
         "egulias/email-validator": "^2.1.10|^3",
         "psr/log": "^1|^2|^3",
         "symfony/deprecation-contracts": "^2.1",
-<<<<<<< HEAD
         "symfony/event-dispatcher": "^4.4|^5.0|^6.0",
         "symfony/mime": "^5.2.6|^6.0",
-        "symfony/polyfill-php80": "^1.15",
-=======
-        "symfony/event-dispatcher": "^4.4|^5.0",
-        "symfony/mime": "^5.2.6",
         "symfony/polyfill-php80": "^1.16",
->>>>>>> 6d8dd92d
         "symfony/service-contracts": "^1.1|^2"
     },
     "require-dev": {
