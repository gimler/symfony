{
    "name": "symfony/mailer",
    "type": "library",
    "description": "Symfony Mailer Component",
    "keywords": [],
    "homepage": "https://symfony.com",
    "license": "MIT",
    "authors": [
        {
            "name": "Fabien Potencier",
            "email": "fabien@symfony.com"
        },
        {
            "name": "Symfony Community",
            "homepage": "https://symfony.com/contributors"
        }
    ],
    "require": {
<<<<<<< HEAD
        "php": "^7.2.5",
=======
        "php": ">=7.1.3",
>>>>>>> 53d89f71
        "egulias/email-validator": "^2.1.10",
        "psr/log": "~1.0",
        "symfony/event-dispatcher": "^4.4|^5.0",
        "symfony/mime": "^4.4|^5.0",
        "symfony/service-contracts": "^1.1|^2"
    },
    "require-dev": {
        "symfony/amazon-mailer": "^4.4|^5.0",
        "symfony/google-mailer": "^4.4|^5.0",
        "symfony/http-client-contracts": "^1.1|^2",
        "symfony/mailgun-mailer": "^4.4|^5.0",
        "symfony/mailchimp-mailer": "^4.4|^5.0",
        "symfony/messenger": "^4.4|^5.0",
        "symfony/postmark-mailer": "^4.4|^5.0",
        "symfony/sendgrid-mailer": "^4.4|^5.0"
    },
    "conflict": {
        "symfony/http-kernel": "<4.4"
    },
    "autoload": {
        "psr-4": { "Symfony\\Component\\Mailer\\": "" },
        "exclude-from-classmap": [
            "/Tests/"
        ]
    },
    "minimum-stability": "dev",
    "extra": {
        "branch-alias": {
            "dev-master": "5.0-dev"
        }
    }
}<|MERGE_RESOLUTION|>--- conflicted
+++ resolved
@@ -16,11 +16,7 @@
         }
     ],
     "require": {
-<<<<<<< HEAD
-        "php": "^7.2.5",
-=======
-        "php": ">=7.1.3",
->>>>>>> 53d89f71
+        "php": ">=7.2.5",
         "egulias/email-validator": "^2.1.10",
         "psr/log": "~1.0",
         "symfony/event-dispatcher": "^4.4|^5.0",
