<?php

/*
 * This file is part of the Symfony package.
 *
 * (c) Fabien Potencier <fabien@symfony.com>
 *
 * For the full copyright and license information, please view the LICENSE
 * file that was distributed with this source code.
 */

namespace Symfony\Component\Mailer\Transport\Smtp;

use Psr\EventDispatcher\EventDispatcherInterface;
use Psr\Log\LoggerInterface;
use Symfony\Component\Mailer\Envelope;
use Symfony\Component\Mailer\Exception\LogicException;
use Symfony\Component\Mailer\Exception\TransportException;
use Symfony\Component\Mailer\Exception\TransportExceptionInterface;
use Symfony\Component\Mailer\SentMessage;
use Symfony\Component\Mailer\Transport\AbstractTransport;
use Symfony\Component\Mailer\Transport\Smtp\Stream\AbstractStream;
use Symfony\Component\Mailer\Transport\Smtp\Stream\SocketStream;
use Symfony\Component\Mime\RawMessage;

/**
 * Sends emails over SMTP.
 *
 * @author Fabien Potencier <fabien@symfony.com>
 * @author Chris Corbyn
 */
class SmtpTransport extends AbstractTransport
{
    private bool $started = false;
    private int $restartThreshold = 100;
    private int $restartThresholdSleep = 0;
    private int $restartCounter = 0;
    private int $pingThreshold = 100;
    private float $lastMessageTime = 0;
    private AbstractStream $stream;
    private string $mtaResult = '';
    private string $domain = '[127.0.0.1]';

<<<<<<< HEAD
    public function __construct(AbstractStream $stream = null, EventDispatcherInterface $dispatcher = null, LoggerInterface $logger = null)
=======
    public function __construct(?AbstractStream $stream = null, ?EventDispatcherInterface $dispatcher = null, ?LoggerInterface $logger = null)
>>>>>>> a44829e2
    {
        parent::__construct($dispatcher, $logger);

        $this->stream = $stream ?? new SocketStream();
    }

    public function getStream(): AbstractStream
    {
        return $this->stream;
    }

    /**
     * Sets the maximum number of messages to send before re-starting the transport.
     *
     * By default, the threshold is set to 100 (and no sleep at restart).
     *
     * @param int $threshold The maximum number of messages (0 to disable)
     * @param int $sleep     The number of seconds to sleep between stopping and re-starting the transport
     *
     * @return $this
     */
    public function setRestartThreshold(int $threshold, int $sleep = 0): static
    {
        $this->restartThreshold = $threshold;
        $this->restartThresholdSleep = $sleep;

        return $this;
    }

    /**
     * Sets the minimum number of seconds required between two messages, before the server is pinged.
     * If the transport wants to send a message and the time since the last message exceeds the specified threshold,
     * the transport will ping the server first (NOOP command) to check if the connection is still alive.
     * Otherwise the message will be sent without pinging the server first.
     *
     * Do not set the threshold too low, as the SMTP server may drop the connection if there are too many
     * non-mail commands (like pinging the server with NOOP).
     *
     * By default, the threshold is set to 100 seconds.
     *
     * @param int $seconds The minimum number of seconds between two messages required to ping the server
     *
     * @return $this
     */
    public function setPingThreshold(int $seconds): static
    {
        $this->pingThreshold = $seconds;

        return $this;
    }

    /**
     * Sets the name of the local domain that will be used in HELO.
     *
     * This should be a fully-qualified domain name and should be truly the domain
     * you're using.
     *
     * If your server does not have a domain name, use the IP address. This will
     * automatically be wrapped in square brackets as described in RFC 5321,
     * section 4.1.3.
     *
     * @return $this
     */
    public function setLocalDomain(string $domain): static
    {
        if ('' !== $domain && '[' !== $domain[0]) {
            if (filter_var($domain, \FILTER_VALIDATE_IP, \FILTER_FLAG_IPV4)) {
                $domain = '['.$domain.']';
            } elseif (filter_var($domain, \FILTER_VALIDATE_IP, \FILTER_FLAG_IPV6)) {
                $domain = '[IPv6:'.$domain.']';
            }
        }

        $this->domain = $domain;

        return $this;
    }

    /**
     * Gets the name of the domain that will be used in HELO.
     *
     * If an IP address was specified, this will be returned wrapped in square
     * brackets as described in RFC 5321, section 4.1.3.
     */
    public function getLocalDomain(): string
    {
        return $this->domain;
    }

    public function send(RawMessage $message, ?Envelope $envelope = null): ?SentMessage
    {
        try {
            $message = parent::send($message, $envelope);
        } catch (TransportExceptionInterface $e) {
            if ($this->started) {
                try {
                    $this->executeCommand("RSET\r\n", [250]);
                } catch (TransportExceptionInterface) {
                    // ignore this exception as it probably means that the server error was final
                }
            }

            throw $e;
        }

        if ($this->mtaResult && $messageId = $this->parseMessageId($this->mtaResult)) {
            $message->setMessageId($messageId);
        }

        $this->checkRestartThreshold();

        return $message;
    }

    protected function parseMessageId(string $mtaResult): string
    {
        $regexps = [
            '/250 Ok (?P<id>[0-9a-f-]+)\r?$/mis',
            '/250 Ok:? queued as (?P<id>[A-Z0-9]+)\r?$/mis',
        ];
        $matches = [];
        foreach ($regexps as $regexp) {
            if (preg_match($regexp, $mtaResult, $matches)) {
                return $matches['id'];
            }
        }

        return '';
    }

    public function __toString(): string
    {
        if ($this->stream instanceof SocketStream) {
            $name = sprintf('smtp%s://%s', ($tls = $this->stream->isTLS()) ? 's' : '', $this->stream->getHost());
            $port = $this->stream->getPort();
            if (!(25 === $port || ($tls && 465 === $port))) {
                $name .= ':'.$port;
            }

            return $name;
        }

        return 'smtp://sendmail';
    }

    /**
     * Runs a command against the stream, expecting the given response codes.
     *
     * @param int[] $codes
     *
     * @throws TransportException when an invalid response if received
     */
    public function executeCommand(string $command, array $codes): string
    {
        $this->stream->write($command);
        $response = $this->getFullResponse();
        $this->assertResponseCode($response, $codes);

        return $response;
    }

    protected function doSend(SentMessage $message): void
    {
        if (microtime(true) - $this->lastMessageTime > $this->pingThreshold) {
            $this->ping();
        }

        if (!$this->started) {
            $this->start();
        }

        try {
            $envelope = $message->getEnvelope();
            $this->doMailFromCommand($envelope->getSender()->getEncodedAddress());
            foreach ($envelope->getRecipients() as $recipient) {
                $this->doRcptToCommand($recipient->getEncodedAddress());
            }

            $this->executeCommand("DATA\r\n", [354]);
            try {
                foreach (AbstractStream::replace("\r\n.", "\r\n..", $message->toIterable()) as $chunk) {
                    $this->stream->write($chunk, false);
                }
                $this->stream->flush();
            } catch (TransportExceptionInterface $e) {
                throw $e;
            } catch (\Exception $e) {
                $this->stream->terminate();
                $this->started = false;
                $this->getLogger()->debug(sprintf('Email transport "%s" stopped', __CLASS__));
                throw $e;
            }
            $this->mtaResult = $this->executeCommand("\r\n.\r\n", [250]);
            $message->appendDebug($this->stream->getDebug());
            $this->lastMessageTime = microtime(true);
        } catch (TransportExceptionInterface $e) {
            $e->appendDebug($this->stream->getDebug());
            $this->lastMessageTime = 0;
            throw $e;
        }
    }

    /**
     * @internal since version 6.1, to be made private in 7.0
     *
     * @final since version 6.1, to be made private in 7.0
     */
    protected function doHeloCommand(): void
    {
        $this->executeCommand(sprintf("HELO %s\r\n", $this->domain), [250]);
    }

    private function doMailFromCommand(string $address): void
    {
        $this->executeCommand(sprintf("MAIL FROM:<%s>\r\n", $address), [250]);
    }

    private function doRcptToCommand(string $address): void
    {
        $this->executeCommand(sprintf("RCPT TO:<%s>\r\n", $address), [250, 251, 252]);
    }

    public function start(): void
    {
        if ($this->started) {
            return;
        }

        $this->getLogger()->debug(sprintf('Email transport "%s" starting', __CLASS__));

        $this->stream->initialize();
        $this->assertResponseCode($this->getFullResponse(), [220]);
        $this->doHeloCommand();
        $this->started = true;
        $this->lastMessageTime = 0;

        $this->getLogger()->debug(sprintf('Email transport "%s" started', __CLASS__));
    }

    /**
     * Manually disconnect from the SMTP server.
     *
     * In most cases this is not necessary since the disconnect happens automatically on termination.
     * In cases of long-running scripts, this might however make sense to avoid keeping an open
     * connection to the SMTP server in between sending emails.
     */
    public function stop(): void
    {
        if (!$this->started) {
            return;
        }

        $this->getLogger()->debug(sprintf('Email transport "%s" stopping', __CLASS__));

        try {
            $this->executeCommand("QUIT\r\n", [221]);
        } catch (TransportExceptionInterface) {
        } finally {
            $this->stream->terminate();
            $this->started = false;
            $this->getLogger()->debug(sprintf('Email transport "%s" stopped', __CLASS__));
        }
    }

    private function ping(): void
    {
        if (!$this->started) {
            return;
        }

        try {
            $this->executeCommand("NOOP\r\n", [250]);
        } catch (TransportExceptionInterface) {
            $this->stop();
        }
    }

    /**
     * @throws TransportException if a response code is incorrect
     */
    private function assertResponseCode(string $response, array $codes): void
    {
        if (!$codes) {
            throw new LogicException('You must set the expected response code.');
        }

        [$code] = sscanf($response, '%3d');
        $valid = \in_array($code, $codes);

        if (!$valid || !$response) {
            $codeStr = $code ? sprintf('code "%s"', $code) : 'empty code';
            $responseStr = $response ? sprintf(', with message "%s"', trim($response)) : '';

            throw new TransportException(sprintf('Expected response code "%s" but got ', implode('/', $codes)).$codeStr.$responseStr.'.', $code ?: 0);
        }
    }

    private function getFullResponse(): string
    {
        $response = '';
        do {
            $line = $this->stream->readLine();
            $response .= $line;
        } while ($line && isset($line[3]) && ' ' !== $line[3]);

        return $response;
    }

    private function checkRestartThreshold(): void
    {
        // when using sendmail via non-interactive mode, the transport is never "started"
        if (!$this->started) {
            return;
        }

        ++$this->restartCounter;
        if ($this->restartCounter < $this->restartThreshold) {
            return;
        }

        $this->stop();
        if (0 < $sleep = $this->restartThresholdSleep) {
            $this->getLogger()->debug(sprintf('Email transport "%s" sleeps for %d seconds after stopping', __CLASS__, $sleep));

            sleep($sleep);
        }
        $this->start();
        $this->restartCounter = 0;
    }

    public function __sleep(): array
    {
        throw new \BadMethodCallException('Cannot serialize '.__CLASS__);
    }

    /**
     * @return void
     */
    public function __wakeup()
    {
        throw new \BadMethodCallException('Cannot unserialize '.__CLASS__);
    }

    public function __destruct()
    {
        $this->stop();
    }
}<|MERGE_RESOLUTION|>--- conflicted
+++ resolved
@@ -41,11 +41,7 @@
     private string $mtaResult = '';
     private string $domain = '[127.0.0.1]';
 
-<<<<<<< HEAD
-    public function __construct(AbstractStream $stream = null, EventDispatcherInterface $dispatcher = null, LoggerInterface $logger = null)
-=======
     public function __construct(?AbstractStream $stream = null, ?EventDispatcherInterface $dispatcher = null, ?LoggerInterface $logger = null)
->>>>>>> a44829e2
     {
         parent::__construct($dispatcher, $logger);
 
