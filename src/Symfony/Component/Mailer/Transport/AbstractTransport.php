--- conflicted
+++ resolved
@@ -71,11 +71,7 @@
             $event = new MessageEvent($message, $envelope, (string) $this);
             $this->dispatcher->dispatch($event);
             $envelope = $event->getEnvelope();
-<<<<<<< HEAD
-=======
             $message = $event->getMessage();
-        }
->>>>>>> 6037db98
 
             $sentMessage = new SentMessage($message, $envelope);
 
