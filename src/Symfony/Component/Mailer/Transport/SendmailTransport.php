<?php

/*
 * This file is part of the Symfony package.
 *
 * (c) Fabien Potencier <fabien@symfony.com>
 *
 * For the full copyright and license information, please view the LICENSE
 * file that was distributed with this source code.
 */

namespace Symfony\Component\Mailer\Transport;

use Psr\Log\LoggerInterface;
use Symfony\Component\Mailer\Envelope;
use Symfony\Component\Mailer\SentMessage;
use Symfony\Component\Mailer\Transport\Smtp\SmtpTransport;
use Symfony\Component\Mailer\Transport\Smtp\Stream\AbstractStream;
use Symfony\Component\Mailer\Transport\Smtp\Stream\ProcessStream;
use Symfony\Component\Mime\RawMessage;
use Symfony\Contracts\EventDispatcher\EventDispatcherInterface;

/**
 * SendmailTransport for sending mail through a Sendmail/Postfix (etc..) binary.
 *
<<<<<<< HEAD
 * Supported modes are -bs and -t, with any additional flags desired.
 * It is advised to use -bs mode since error reporting with -t mode is not
 * possible.
 *
 * Transport can be instanciated through SendmailTransportFactory or NativeTransportFactory:
 *
 * - SendmailTransportFactory to use most common sendmail path and recommanded options
 * - NativeTransportFactory when configuration is set via php.ini
 *
=======
>>>>>>> 2381e0d3
 * @author Fabien Potencier <fabien@symfony.com>
 * @author Chris Corbyn
 */
class SendmailTransport extends AbstractTransport
{
    private $command = '/usr/sbin/sendmail -bs';
    private $stream;
    private $transport;

    /**
     * Constructor.
     *
     * Supported modes are -bs and -t, with any additional flags desired.
     *
     * The recommended mode is "-bs" since it is interactive and failure notifications are hence possible.
     * Note that the -t mode does not support error reporting and does not support Bcc properly (the Bcc headers are not removed).
     *
     * If using -t mode, you are strongly advised to include -oi or -i in the flags (like /usr/sbin/sendmail -oi -t)
     *
     * -f<sender> flag will be appended automatically if one is not present.
     */
    public function __construct(string $command = null, EventDispatcherInterface $dispatcher = null, LoggerInterface $logger = null)
    {
        parent::__construct($dispatcher, $logger);

        if (null !== $command) {
            if (!str_contains($command, ' -bs') && !str_contains($command, ' -t')) {
                throw new \InvalidArgumentException(sprintf('Unsupported sendmail command flags "%s"; must be one of "-bs" or "-t" but can include additional flags.', $command));
            }

            $this->command = $command;
        }

        $this->stream = new ProcessStream();
        if (str_contains($this->command, ' -bs')) {
            $this->stream->setCommand($this->command);
            $this->transport = new SmtpTransport($this->stream, $dispatcher, $logger);
        }
    }

    public function send(RawMessage $message, Envelope $envelope = null): ?SentMessage
    {
        if ($this->transport) {
            return $this->transport->send($message, $envelope);
        }

        return parent::send($message, $envelope);
    }

    public function __toString(): string
    {
        if ($this->transport) {
            return (string) $this->transport;
        }

        return 'smtp://sendmail';
    }

    protected function doSend(SentMessage $message): void
    {
        $this->getLogger()->debug(sprintf('Email transport "%s" starting', __CLASS__));

        $command = $this->command;
        if (!str_contains($command, ' -f')) {
            $command .= ' -f'.escapeshellarg($message->getEnvelope()->getSender()->getEncodedAddress());
        }

        $chunks = AbstractStream::replace("\r\n", "\n", $message->toIterable());

        if (!str_contains($command, ' -i') && !str_contains($command, ' -oi')) {
            $chunks = AbstractStream::replace("\n.", "\n..", $chunks);
        }

        $this->stream->setCommand($command);
        $this->stream->initialize();
        foreach ($chunks as $chunk) {
            $this->stream->write($chunk);
        }
        $this->stream->flush();
        $this->stream->terminate();

        $this->getLogger()->debug(sprintf('Email transport "%s" stopped', __CLASS__));
    }
}<|MERGE_RESOLUTION|>--- conflicted
+++ resolved
@@ -23,18 +23,11 @@
 /**
  * SendmailTransport for sending mail through a Sendmail/Postfix (etc..) binary.
  *
-<<<<<<< HEAD
- * Supported modes are -bs and -t, with any additional flags desired.
- * It is advised to use -bs mode since error reporting with -t mode is not
- * possible.
- *
  * Transport can be instanciated through SendmailTransportFactory or NativeTransportFactory:
  *
  * - SendmailTransportFactory to use most common sendmail path and recommanded options
  * - NativeTransportFactory when configuration is set via php.ini
  *
-=======
->>>>>>> 2381e0d3
  * @author Fabien Potencier <fabien@symfony.com>
  * @author Chris Corbyn
  */
