--- conflicted
+++ resolved
@@ -29,15 +29,8 @@
     private $defaultPath;
 
     /**
-<<<<<<< HEAD
-     * @param KernelInterface $kernel      A KernelInterface instance
-     * @param array           $paths       Additional Twig paths to warm
-     * @param string|null     $defaultPath The directory where global templates can be stored
-=======
-     * @param string      $rootDir     The directory where global templates can be stored
      * @param array       $paths       Additional Twig paths to warm
      * @param string|null $defaultPath The directory where global templates can be stored
->>>>>>> 94a0719b
      */
     public function __construct(KernelInterface $kernel, array $paths = [], string $defaultPath = null)
     {
