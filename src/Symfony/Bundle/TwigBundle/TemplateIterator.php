--- conflicted
+++ resolved
@@ -36,11 +36,7 @@
      * @param string|null $defaultPath  The directory where global templates can be stored
      * @param string[]    $namePatterns Pattern of file names
      */
-<<<<<<< HEAD
-    public function __construct(KernelInterface $kernel, array $paths = [], string $defaultPath = null, array $namePatterns = [])
-=======
-    public function __construct(KernelInterface $kernel, array $paths = [], ?string $defaultPath = null)
->>>>>>> 2a31f2dd
+    public function __construct(KernelInterface $kernel, array $paths = [], ?string $defaultPath = null, array $namePatterns = [])
     {
         $this->kernel = $kernel;
         $this->paths = $paths;
