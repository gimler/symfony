{
    "name": "symfony/twig-bundle",
    "type": "symfony-bundle",
    "description": "Symfony TwigBundle",
    "keywords": [],
    "homepage": "https://symfony.com",
    "license": "MIT",
    "authors": [
        {
            "name": "Fabien Potencier",
            "email": "fabien@symfony.com"
        },
        {
            "name": "Symfony Community",
            "homepage": "https://symfony.com/contributors"
        }
    ],
    "require": {
<<<<<<< HEAD
        "php": "^7.2.9",
        "symfony/config": "^4.4|^5.0",
        "symfony/error-catcher": "^4.4|^5.0",
=======
        "php": "^7.1.3",
        "symfony/error-renderer": "^4.4|^5.0",
>>>>>>> 4499e2a2
        "symfony/twig-bridge": "^4.4|^5.0",
        "symfony/http-foundation": "^4.4|^5.0",
        "symfony/http-kernel": "^4.4|^5.0",
        "symfony/polyfill-ctype": "~1.8",
        "twig/twig": "^2.10"
    },
    "require-dev": {
        "symfony/asset": "^4.4|^5.0",
        "symfony/stopwatch": "^4.4|^5.0",
        "symfony/dependency-injection": "^4.4|^5.0",
        "symfony/expression-language": "^4.4|^5.0",
        "symfony/finder": "^4.4|^5.0",
        "symfony/form": "^4.4|^5.0",
        "symfony/routing": "^4.4|^5.0",
        "symfony/translation": "^5.0",
        "symfony/yaml": "^4.4|^5.0",
        "symfony/framework-bundle": "^5.0",
        "symfony/web-link": "^4.4|^5.0",
        "doctrine/annotations": "~1.0",
        "doctrine/cache": "~1.0"
    },
    "conflict": {
        "symfony/dependency-injection": "<4.4",
        "symfony/framework-bundle": "<5.0",
        "symfony/translation": "<5.0"
    },
    "autoload": {
        "psr-4": { "Symfony\\Bundle\\TwigBundle\\": "" },
        "exclude-from-classmap": [
            "/Tests/"
        ]
    },
    "minimum-stability": "dev",
    "extra": {
        "branch-alias": {
            "dev-master": "5.0-dev"
        }
    }
}<|MERGE_RESOLUTION|>--- conflicted
+++ resolved
@@ -16,14 +16,9 @@
         }
     ],
     "require": {
-<<<<<<< HEAD
         "php": "^7.2.9",
         "symfony/config": "^4.4|^5.0",
-        "symfony/error-catcher": "^4.4|^5.0",
-=======
-        "php": "^7.1.3",
         "symfony/error-renderer": "^4.4|^5.0",
->>>>>>> 4499e2a2
         "symfony/twig-bridge": "^4.4|^5.0",
         "symfony/http-foundation": "^4.4|^5.0",
         "symfony/http-kernel": "^4.4|^5.0",
