--- conflicted
+++ resolved
@@ -18,14 +18,9 @@
     "require": {
         "php": "^7.1.3",
         "symfony/config": "~4.2",
-<<<<<<< HEAD
+        "symfony/debug": "~4.0",
         "symfony/twig-bridge": "^4.3",
         "symfony/http-foundation": "~4.3",
-=======
-        "symfony/debug": "~4.0",
-        "symfony/twig-bridge": "^4.2",
-        "symfony/http-foundation": "~4.1",
->>>>>>> 5edac837
         "symfony/http-kernel": "~4.1",
         "symfony/polyfill-ctype": "~1.8",
         "twig/twig": "~1.41|~2.10"
