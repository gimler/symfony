<?php

/*
 * This file is part of the Symfony package.
 *
 * (c) Fabien Potencier <fabien@symfony.com>
 *
 * For the full copyright and license information, please view the LICENSE
 * file that was distributed with this source code.
 */

namespace Symfony\Bundle\TwigBundle\DependencyInjection;

use Composer\InstalledVersions;
use Symfony\Component\Config\FileLocator;
use Symfony\Component\Config\Resource\FileExistenceResource;
use Symfony\Component\Console\Application;
use Symfony\Component\DependencyInjection\ContainerBuilder;
use Symfony\Component\DependencyInjection\Loader\PhpFileLoader;
use Symfony\Component\DependencyInjection\Reference;
<<<<<<< HEAD
use Symfony\Component\Form\Form;
=======
use Symfony\Component\Form\AbstractRendererEngine;
>>>>>>> 1ffe8eff
use Symfony\Component\HttpKernel\DependencyInjection\Extension;
use Symfony\Component\Mailer\Mailer;
use Symfony\Component\Translation\Translator;
use Symfony\Contracts\Service\ResetInterface;
use Twig\Extension\ExtensionInterface;
use Twig\Extension\RuntimeExtensionInterface;
use Twig\Loader\LoaderInterface;

/**
 * TwigExtension.
 *
 * @author Fabien Potencier <fabien@symfony.com>
 * @author Jeremy Mikola <jmikola@gmail.com>
 */
class TwigExtension extends Extension
{
    public function load(array $configs, ContainerBuilder $container)
    {
<<<<<<< HEAD
        if (!class_exists(InstalledVersions::class)) {
            trigger_deprecation('symfony/twig-bundle', '5.4', 'Configuring Symfony without the Composer Runtime API is deprecated. Consider upgrading to Composer 2.1 or later.');
=======
        $loader = new XmlFileLoader($container, new FileLocator(__DIR__.'/../Resources/config'));
        $loader->load('twig.xml');

        if (class_exists(\Symfony\Component\Form\Form::class)) {
            $loader->load('form.xml');

            if (is_subclass_of(AbstractRendererEngine::class, ResetInterface::class)) {
                $container->getDefinition('twig.form.engine')->addTag('kernel.reset', [
                    'method' => 'reset',
                ]);
            }
>>>>>>> 1ffe8eff
        }

        $loader = new PhpFileLoader($container, new FileLocator(__DIR__.'/../Resources/config'));
        $loader->load('twig.php');

        if ($container::willBeAvailable('symfony/form', Form::class, ['symfony/twig-bundle'], true)) {
            $loader->load('form.php');
        }

        if ($container::willBeAvailable('symfony/console', Application::class, ['symfony/twig-bundle'], true)) {
            $loader->load('console.php');
        }

        if ($container::willBeAvailable('symfony/mailer', Mailer::class, ['symfony/twig-bundle'], true)) {
            $loader->load('mailer.php');
        }

        if (!$container::willBeAvailable('symfony/translation', Translator::class, ['symfony/twig-bundle'], true)) {
            $container->removeDefinition('twig.translation.extractor');
        }

        foreach ($configs as $key => $config) {
            if (isset($config['globals'])) {
                foreach ($config['globals'] as $name => $value) {
                    if (\is_array($value) && isset($value['key'])) {
                        $configs[$key]['globals'][$name] = [
                            'key' => $name,
                            'value' => $value,
                        ];
                    }
                }
            }
        }

        $configuration = $this->getConfiguration($configs, $container);

        $config = $this->processConfiguration($configuration, $configs);

        $container->setParameter('twig.form.resources', $config['form_themes']);
        $container->setParameter('twig.default_path', $config['default_path']);
        $defaultTwigPath = $container->getParameterBag()->resolveValue($config['default_path']);

        $envConfiguratorDefinition = $container->getDefinition('twig.configurator.environment');
        $envConfiguratorDefinition->replaceArgument(0, $config['date']['format']);
        $envConfiguratorDefinition->replaceArgument(1, $config['date']['interval_format']);
        $envConfiguratorDefinition->replaceArgument(2, $config['date']['timezone']);
        $envConfiguratorDefinition->replaceArgument(3, $config['number_format']['decimals']);
        $envConfiguratorDefinition->replaceArgument(4, $config['number_format']['decimal_point']);
        $envConfiguratorDefinition->replaceArgument(5, $config['number_format']['thousands_separator']);

        $twigFilesystemLoaderDefinition = $container->getDefinition('twig.loader.native_filesystem');

        // register user-configured paths
        foreach ($config['paths'] as $path => $namespace) {
            if (!$namespace) {
                $twigFilesystemLoaderDefinition->addMethodCall('addPath', [$path]);
            } else {
                $twigFilesystemLoaderDefinition->addMethodCall('addPath', [$path, $namespace]);
            }
        }

        // paths are modified in ExtensionPass if forms are enabled
        $container->getDefinition('twig.template_iterator')->replaceArgument(1, $config['paths']);

        foreach ($this->getBundleTemplatePaths($container, $config) as $name => $paths) {
            $namespace = $this->normalizeBundleName($name);
            foreach ($paths as $path) {
                $twigFilesystemLoaderDefinition->addMethodCall('addPath', [$path, $namespace]);
            }

            if ($paths) {
                // the last path must be the bundle views directory
                $twigFilesystemLoaderDefinition->addMethodCall('addPath', [$path, '!'.$namespace]);
            }
        }

        if (file_exists($defaultTwigPath)) {
            $twigFilesystemLoaderDefinition->addMethodCall('addPath', [$defaultTwigPath]);
        }
        $container->addResource(new FileExistenceResource($defaultTwigPath));

        if (!empty($config['globals'])) {
            $def = $container->getDefinition('twig');
            foreach ($config['globals'] as $key => $global) {
                if (isset($global['type']) && 'service' === $global['type']) {
                    $def->addMethodCall('addGlobal', [$key, new Reference($global['id'])]);
                } else {
                    $def->addMethodCall('addGlobal', [$key, $global['value']]);
                }
            }
        }

        if (isset($config['autoescape_service']) && isset($config['autoescape_service_method'])) {
            $config['autoescape'] = [new Reference($config['autoescape_service']), $config['autoescape_service_method']];
        }

        $container->getDefinition('twig')->replaceArgument(1, array_intersect_key($config, [
            'debug' => true,
            'charset' => true,
            'base_template_class' => true,
            'strict_variables' => true,
            'autoescape' => true,
            'cache' => true,
            'auto_reload' => true,
            'optimizations' => true,
        ]));

        $container->registerForAutoconfiguration(\Twig_ExtensionInterface::class)->addTag('twig.extension');
        $container->registerForAutoconfiguration(\Twig_LoaderInterface::class)->addTag('twig.loader');
        $container->registerForAutoconfiguration(ExtensionInterface::class)->addTag('twig.extension');
        $container->registerForAutoconfiguration(LoaderInterface::class)->addTag('twig.loader');
        $container->registerForAutoconfiguration(RuntimeExtensionInterface::class)->addTag('twig.runtime');

        if (false === $config['cache']) {
            $container->removeDefinition('twig.template_cache_warmer');
        }
    }

    private function getBundleTemplatePaths(ContainerBuilder $container, array $config): array
    {
        $bundleHierarchy = [];
        foreach ($container->getParameter('kernel.bundles_metadata') as $name => $bundle) {
            $defaultOverrideBundlePath = $container->getParameterBag()->resolveValue($config['default_path']).'/bundles/'.$name;

            if (file_exists($defaultOverrideBundlePath)) {
                $bundleHierarchy[$name][] = $defaultOverrideBundlePath;
            }
            $container->addResource(new FileExistenceResource($defaultOverrideBundlePath));

            if (file_exists($dir = $bundle['path'].'/Resources/views') || file_exists($dir = $bundle['path'].'/templates')) {
                $bundleHierarchy[$name][] = $dir;
            }
            $container->addResource(new FileExistenceResource($dir));
        }

        return $bundleHierarchy;
    }

    private function normalizeBundleName(string $name): string
    {
        if (str_ends_with($name, 'Bundle')) {
            $name = substr($name, 0, -6);
        }

        return $name;
    }

    /**
     * {@inheritdoc}
     */
    public function getXsdValidationBasePath()
    {
        return __DIR__.'/../Resources/config/schema';
    }

    public function getNamespace()
    {
        return 'http://symfony.com/schema/dic/twig';
    }
}<|MERGE_RESOLUTION|>--- conflicted
+++ resolved
@@ -18,11 +18,8 @@
 use Symfony\Component\DependencyInjection\ContainerBuilder;
 use Symfony\Component\DependencyInjection\Loader\PhpFileLoader;
 use Symfony\Component\DependencyInjection\Reference;
-<<<<<<< HEAD
+use Symfony\Component\Form\AbstractRendererEngine;
 use Symfony\Component\Form\Form;
-=======
-use Symfony\Component\Form\AbstractRendererEngine;
->>>>>>> 1ffe8eff
 use Symfony\Component\HttpKernel\DependencyInjection\Extension;
 use Symfony\Component\Mailer\Mailer;
 use Symfony\Component\Translation\Translator;
@@ -41,29 +38,21 @@
 {
     public function load(array $configs, ContainerBuilder $container)
     {
-<<<<<<< HEAD
         if (!class_exists(InstalledVersions::class)) {
             trigger_deprecation('symfony/twig-bundle', '5.4', 'Configuring Symfony without the Composer Runtime API is deprecated. Consider upgrading to Composer 2.1 or later.');
-=======
-        $loader = new XmlFileLoader($container, new FileLocator(__DIR__.'/../Resources/config'));
-        $loader->load('twig.xml');
-
-        if (class_exists(\Symfony\Component\Form\Form::class)) {
-            $loader->load('form.xml');
+        }
+
+        $loader = new PhpFileLoader($container, new FileLocator(__DIR__.'/../Resources/config'));
+        $loader->load('twig.php');
+
+        if ($container::willBeAvailable('symfony/form', Form::class, ['symfony/twig-bundle'], true)) {
+            $loader->load('form.php');
 
             if (is_subclass_of(AbstractRendererEngine::class, ResetInterface::class)) {
                 $container->getDefinition('twig.form.engine')->addTag('kernel.reset', [
                     'method' => 'reset',
                 ]);
             }
->>>>>>> 1ffe8eff
-        }
-
-        $loader = new PhpFileLoader($container, new FileLocator(__DIR__.'/../Resources/config'));
-        $loader->load('twig.php');
-
-        if ($container::willBeAvailable('symfony/form', Form::class, ['symfony/twig-bundle'], true)) {
-            $loader->load('form.php');
         }
 
         if ($container::willBeAvailable('symfony/console', Application::class, ['symfony/twig-bundle'], true)) {
