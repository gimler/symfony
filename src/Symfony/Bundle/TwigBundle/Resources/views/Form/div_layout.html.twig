{% block field_rows %}
{% spaceless %}
    {{ form_errors(form) }}
    {% for child in form.children %}
        {{ form_row(child) }}
    {% endfor %}
{% endspaceless %}
{% endblock field_rows %}

{% block field_enctype %}
{% spaceless %}
    {% if multipart %}enctype="multipart/form-data"{% endif %}
{% endspaceless %}
{% endblock field_enctype %}

{% block field_errors %}
{% spaceless %}
    {% if errors|length > 0 %}
    <ul>
        {% for error in errors %}
            <li>{{ error.messageTemplate|trans(error.messageParameters, 'validators') }}</li>
        {% endfor %}
    </ul>
    {% endif %}
{% endspaceless %}
{% endblock field_errors %}

{% block field_rest %}
{% spaceless %}
    {% for child in form.children %}
        {% if not child.rendered %}
            {{ form_row(child) }}
        {% endif %}
    {% endfor %}
{% endspaceless %}
{% endblock field_rest %}

{% block field_label %}
{% spaceless %}
    <label for="{{ id }}">{{ label|trans }}</label>
{% endspaceless %}
{% endblock field_label %}

{% block attributes %}
{% spaceless %}
<<<<<<< HEAD
    id="{{ id }}" name="{{ full_name }}"{% if read_only %} disabled="disabled"{% endif %}{% if required %} required="required"{% endif %}{% if max_length %} maxlength="{{ max_length }}"{% endif %}
=======
    id="{{ id }}" name="{{ name }}"{% if read_only %} disabled="disabled"{% endif %}{% if required %} required="required"{% endif %}{% if max_length %} maxlength="{{ max_length }}"{% endif %}{% if pattern %} pattern="{{ pattern }}"{% endif %}
>>>>>>> 476644a9
    {% for attrname,attrvalue in attr %}{{attrname}}="{{attrvalue}}" {% endfor %}
{% endspaceless %}
{% endblock attributes %}

{% block container_attributes %}
{% spaceless %}
    id="{{ id }}" 
    {% for attrname,attrvalue in attr %}{{attrname}}="{{attrvalue}}" {% endfor %}
{% endspaceless %}
{% endblock container_attributes %}
    
{% block field_widget %}
{% spaceless %}
    {% set type = type|default('text') %}
    <input type="{{ type }}" {{ block('attributes') }} value="{{ value }}" />
{% endspaceless %}
{% endblock field_widget %}

{% block text_widget %}
{% spaceless %}
    {% set type = type|default('text') %}
    {{ block('field_widget') }}
{% endspaceless %}
{% endblock text_widget %}

{% block password_widget %}
{% spaceless %}
    {% set type = type|default('password') %}
    {{ block('field_widget') }}
{% endspaceless %}
{% endblock password_widget %}

{% block hidden_widget %}
    {% set type = type|default('hidden') %}
    {{ block('field_widget') }}
{% endblock hidden_widget %}

{% block hidden_row %}
    {{ form_widget(form) }}
{% endblock hidden_row %}

{% block textarea_widget %}
{% spaceless %}
    <textarea {{ block('attributes') }}>{{ value }}</textarea>
{% endspaceless %}
{% endblock textarea_widget %}

{% block options %}
{% spaceless %}
    {% for choice, label in options %}
        {% if form.choiceGroup(label) %}
            <optgroup label="{{ choice }}">
                {% for nestedChoice, nestedLabel in label %}
                    <option value="{{ nestedChoice }}"{% if form.choiceSelected(nestedChoice) %} selected="selected"{% endif %}>{{ nestedLabel }}</option>
                {% endfor %}
            </optgroup>
        {% else %}
            <option value="{{ choice }}"{% if form.choiceSelected(choice) %} selected="selected"{% endif %}>{{ label }}</option>
        {% endif %}
    {% endfor %}
{% endspaceless %}
{% endblock options %}

{% block choice_widget %}
{% spaceless %}
    {% if expanded %}
        <div {{ block('container_attributes') }}>
        {% for choice, child in form %}
            {{ form_widget(child) }}
            {{ form_label(child) }}
        {% endfor %}
        </div>
    {% else %}
    <select {{ block('attributes') }}{% if multiple %} multiple="multiple"{% endif %}>
        {% if not multiple and not required %}
            <option value="">{{ empty_value }}</option>
        {% endif %}
        {% if preferred_choices|length > 0 %}
            {% set options = preferred_choices %}
            {{ block('options') }}
            <option disabled="disabled">{{ separator }}</option>
        {% endif %}
        {% set options = choices %}
        {{ block('options') }}
    </select>
    {% endif %}
{% endspaceless %}
{% endblock choice_widget %}

{% block checkbox_widget %}
{% spaceless %}
    <input type="checkbox" {{ block('attributes') }}{% if value is defined %} value="{{ value }}"{% endif %}{% if checked %} checked="checked"{% endif %} />
{% endspaceless %}
{% endblock checkbox_widget %}

{% block radio_widget %}
{% spaceless %}
    <input type="radio" {{ block('attributes') }}{% if value is defined %} value="{{ value }}"{% endif %}{% if checked %} checked="checked"{% endif %} />
{% endspaceless %}
{% endblock radio_widget %}

{% block datetime_widget %}
{% spaceless %}
    <div {{ block('container_attributes') }}>
        {{ form_errors(form.date) }}
        {{ form_errors(form.time) }}
        {{ form_widget(form.date) }}
        {{ form_widget(form.time) }}
    </div>
{% endspaceless %}
{% endblock datetime_widget %}

{% block date_widget %}
{% spaceless %}
    {% if widget == 'single-text' %}
        {{ block('text_widget') }}
    {% else %}
        <div {{ block('container_attributes') }}>
            {{ date_pattern|replace({
                '{{ year }}': form_widget(form.year),
                '{{ month }}': form_widget(form.month),
                '{{ day }}': form_widget(form.day),
            })|raw }}
        </div>
    {% endif %}
{% endspaceless %}
{% endblock date_widget %}

{% block time_widget %}
{% spaceless %}
    <div {{ block('container_attributes') }}>
        {{ form_widget(form.hour, { 'attr': { 'size': '1' } }) }}:{{ form_widget(form.minute, { 'attr': { 'size': '1' } }) }}{% if with_seconds %}:{{ form_widget(form.second, { 'attr': { 'size': '1' } }) }}{% endif %}
    </div>
{% endspaceless %}
{% endblock time_widget %}

{% block number_widget %}
{% spaceless %}
    {# type="number" doesn't work with floats #}
    {% set type = type|default('text') %}
    {{ block('field_widget') }}
{% endspaceless %}
{% endblock number_widget %}

{% block integer_widget %}
{% spaceless %}
    {% set type = type|default('number') %}
    {{ block('field_widget') }}
{% endspaceless %}
{% endblock integer_widget %}

{% block money_widget %}
{% spaceless %}
    {{ money_pattern|replace({ '{{ widget }}': block('field_widget') })|raw }}
{% endspaceless %}
{% endblock money_widget %}

{% block url_widget %}
{% spaceless %}
    {% set type = type|default('url') %}
    {{ block('field_widget') }}
{% endspaceless %}
{% endblock url_widget %}

{% block percent_widget %}
{% spaceless %}
    {% set type = type|default('text') %}
    {{ block('field_widget') }} %
{% endspaceless %}
{% endblock percent_widget %}

{% block file_widget %}
{% spaceless %}
    <div {{ block('container_attributes') }}>
        {{ form_widget(form.file) }}
        {{ form_widget(form.token) }}
        {{ form_widget(form.name) }}
        {{ form_widget(form.originalName) }}
    </div>
{% endspaceless %}
{% endblock file_widget %}

{% block collection_widget %}
{% spaceless %}
    {{ block('form_widget') }}
{% endspaceless %}
{% endblock collection_widget %}

{% block repeated_row %}
{% spaceless %}
    {{ block('field_rows') }}
{% endspaceless %}
{% endblock repeated_row %}


{% block field_row %}
{% spaceless %}
    <div>
        {{ form_label(form) }}
        {{ form_errors(form) }}
        {{ form_widget(form) }}
    </div>
{% endspaceless %}
{% endblock field_row %}

{% block form_widget %}
{% spaceless %}
    <div {{ block('container_attributes') }}>
        {{ block('field_rows') }}
        {{ form_rest(form) }}
    </div>
{% endspaceless %}
{% endblock form_widget %}

{% block email_widget %}
{% spaceless %}
    {% set type = type|default('email') %}
    {{ block('field_widget') }}
{% endspaceless %}
{% endblock email_widget %}<|MERGE_RESOLUTION|>--- conflicted
+++ resolved
@@ -43,11 +43,7 @@
 
 {% block attributes %}
 {% spaceless %}
-<<<<<<< HEAD
-    id="{{ id }}" name="{{ full_name }}"{% if read_only %} disabled="disabled"{% endif %}{% if required %} required="required"{% endif %}{% if max_length %} maxlength="{{ max_length }}"{% endif %}
-=======
-    id="{{ id }}" name="{{ name }}"{% if read_only %} disabled="disabled"{% endif %}{% if required %} required="required"{% endif %}{% if max_length %} maxlength="{{ max_length }}"{% endif %}{% if pattern %} pattern="{{ pattern }}"{% endif %}
->>>>>>> 476644a9
+    id="{{ id }}" name="{{ full_name }}"{% if read_only %} disabled="disabled"{% endif %}{% if required %} required="required"{% endif %}{% if max_length %} maxlength="{{ max_length }}"{% endif %}{% if pattern %} pattern="{{ pattern }}"{% endif %}
     {% for attrname,attrvalue in attr %}{{attrname}}="{{attrvalue}}" {% endfor %}
 {% endspaceless %}
 {% endblock attributes %}
