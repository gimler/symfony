<?php

/*
 * This file is part of the Symfony framework.
 *
 * (c) Fabien Potencier <fabien@symfony.com>
 *
 * This source file is subject to the MIT license that is bundled
 * with this source code in the file LICENSE.
 */

namespace Symfony\Bundle\AsseticBundle\CacheWarmer;

use Assetic\AssetManager;
use Assetic\AssetWriter;
use Symfony\Component\HttpKernel\CacheWarmer\CacheWarmer;
<<<<<<< HEAD
use Symfony\Bundle\AsseticBundle\Event\WriteEvent;
use Symfony\Bundle\AsseticBundle\Events;
use Symfony\Component\EventDispatcher\EventDispatcherInterface;
=======
>>>>>>> c02f4220

class AssetWriterCacheWarmer extends CacheWarmer
{
    protected $am;
    protected $writer;

<<<<<<< HEAD
    public function __construct(AssetManager $am, AssetWriter $writer, EventDispatcherInterface $dispatcher)
=======
    public function __construct(AssetManager $am, AssetWriter $writer)
>>>>>>> c02f4220
    {
        $this->am = $am;
        $this->writer = $writer;
    }

    public function warmUp($cacheDir)
    {
<<<<<<< HEAD
        // notify an event so custom stream wrappers can be registered lazily
        $this->dispatcher->dispatchEvent(Events::onAsseticWrite, new WriteEvent());

=======
>>>>>>> c02f4220
        $this->writer->writeManagerAssets($this->am);
    }

    public function isOptional()
    {
        return true;
    }
}<|MERGE_RESOLUTION|>--- conflicted
+++ resolved
@@ -14,23 +14,13 @@
 use Assetic\AssetManager;
 use Assetic\AssetWriter;
 use Symfony\Component\HttpKernel\CacheWarmer\CacheWarmer;
-<<<<<<< HEAD
-use Symfony\Bundle\AsseticBundle\Event\WriteEvent;
-use Symfony\Bundle\AsseticBundle\Events;
-use Symfony\Component\EventDispatcher\EventDispatcherInterface;
-=======
->>>>>>> c02f4220
 
 class AssetWriterCacheWarmer extends CacheWarmer
 {
     protected $am;
     protected $writer;
 
-<<<<<<< HEAD
-    public function __construct(AssetManager $am, AssetWriter $writer, EventDispatcherInterface $dispatcher)
-=======
     public function __construct(AssetManager $am, AssetWriter $writer)
->>>>>>> c02f4220
     {
         $this->am = $am;
         $this->writer = $writer;
@@ -38,12 +28,6 @@
 
     public function warmUp($cacheDir)
     {
-<<<<<<< HEAD
-        // notify an event so custom stream wrappers can be registered lazily
-        $this->dispatcher->dispatchEvent(Events::onAsseticWrite, new WriteEvent());
-
-=======
->>>>>>> c02f4220
         $this->writer->writeManagerAssets($this->am);
     }
 
