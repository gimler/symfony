--- conflicted
+++ resolved
@@ -77,11 +77,7 @@
         return str_replace("\n</pre", '</pre', rtrim($dump));
     }
 
-<<<<<<< HEAD
-    public function dumpLog(Environment $env, string $message, Data $context = null): string
-=======
     public function dumpLog(Environment $env, string $message, ?Data $context = null): string
->>>>>>> a44829e2
     {
         $message = self::escape($env, $message);
         $message = preg_replace('/&quot;(.*?)&quot;/', '&quot;<b>$1</b>&quot;', $message);
