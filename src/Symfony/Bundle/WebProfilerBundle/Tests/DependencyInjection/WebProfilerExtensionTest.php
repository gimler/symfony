<?php

/*
 * This file is part of the Symfony package.
 *
 * (c) Fabien Potencier <fabien@symfony.com>
 *
 * For the full copyright and license information, please view the LICENSE
 * file that was distributed with this source code.
 */

namespace Symfony\Bundle\WebProfilerBundle\Tests\DependencyInjection;

use Symfony\Bundle\WebProfilerBundle\Tests\TestCase;
use Symfony\Bundle\WebProfilerBundle\DependencyInjection\WebProfilerExtension;
use Symfony\Component\DependencyInjection\Container;
use Symfony\Component\DependencyInjection\ContainerBuilder;
use Symfony\Component\DependencyInjection\Definition;
use Symfony\Component\DependencyInjection\Reference;
use Symfony\Component\DependencyInjection\Dumper\PhpDumper;
use Symfony\Component\DependencyInjection\Scope;

class WebProfilerExtensionTest extends TestCase
{
    private $kernel;
    /**
     * @var \Symfony\Component\DependencyInjection\Container
     */
    private $container;

    public static function assertSaneContainer(Container $container, $message = '')
    {
        $errors = array();
        foreach ($container->getServiceIds() as $id) {
            try {
                $container->get($id);
            } catch (\Exception $e) {
                $errors[$id] = $e->getMessage();
            }
        }

        self::assertEquals(array(), $errors, $message);
    }

    protected function setUp()
    {
        parent::setUp();

        $this->kernel = $this->getMock('Symfony\\Component\\HttpKernel\\KernelInterface');

        $this->container = new ContainerBuilder();
        $this->container->addScope(new Scope('request'));
        $this->container->register('request', 'Symfony\\Component\\HttpFoundation\\Request')->setScope('request');
        $this->container->register('router', $this->getMockClass('Symfony\\Component\\Routing\\RouterInterface'));
        $this->container->register('twig', 'Twig_Environment');
        $this->container->register('twig_loader', 'Twig_Loader_Array')->addArgument(array());
        $this->container->register('twig', 'Twig_Environment')->addArgument(new Reference('twig_loader'));
        $this->container->setParameter('kernel.bundles', array());
        $this->container->setParameter('kernel.cache_dir', __DIR__);
        $this->container->setParameter('kernel.debug', false);
        $this->container->setParameter('kernel.root_dir', __DIR__);
        $this->container->setParameter('profiler.class', array('Symfony\\Component\\HttpKernel\\Profiler\\Profiler'));
        $this->container->register('profiler', $this->getMockClass('Symfony\\Component\\HttpKernel\\Profiler\\Profiler'))
            ->addArgument(new Definition($this->getMockClass('Symfony\\Component\\HttpKernel\\Profiler\\ProfilerStorageInterface')));
        $this->container->setParameter('data_collector.templates', array());
        $this->container->set('kernel', $this->kernel);
    }

    protected function tearDown()
    {
        parent::tearDown();

        $this->container = null;
        $this->kernel = null;
    }

    /**
     * @dataProvider getDebugModes
     */
    public function testDefaultConfig($debug)
    {
        $this->container->setParameter('kernel.debug', $debug);

        $extension = new WebProfilerExtension();
        $extension->load(array(array()), $this->container);

        $this->assertFalse($this->container->has('web_profiler.debug_toolbar'));

        $this->assertSaneContainer($this->getDumpedContainer());
    }

    /**
     * @dataProvider getDebugModes
     */
    public function testToolbarConfig($toolbarEnabled, $interceptRedirects, $listenerInjected, $listenerEnabled)
    {
        $extension = new WebProfilerExtension();
        $extension->load(array(array('toolbar' => $toolbarEnabled, 'intercept_redirects' => $interceptRedirects)), $this->container);

<<<<<<< HEAD
        $this->assertSame($listenerInjected, $this->container->has('web_profiler.debug_toolbar'));

        if ($listenerInjected) {
            $this->assertSame($listenerEnabled, $this->container->get('web_profiler.debug_toolbar')->isEnabled());
        }

=======
>>>>>>> daa2afa9
        $this->assertSaneContainer($this->getDumpedContainer());

        $this->assertSame($enabled, $this->container->get('web_profiler.debug_toolbar')->isEnabled());
    }

    public function getDebugModes()
    {
        return array(
            array(false, false, false, false),
            array(true,  false, true,  true),
            array(false, true,  true,  false),
            array(true,  true,  true,  true),
        );
    }

    private function getDumpedContainer()
    {
        static $i = 0;
        $class = 'WebProfilerExtensionTestContainer'.$i++;

        $this->container->compile();

        $dumper = new PhpDumper($this->container);
        eval('?>'.$dumper->dump(array('class' => $class)));

        $container = new $class();
        $container->enterScope('request');
        $container->set('kernel', $this->kernel);

        return $container;
    }
}<|MERGE_RESOLUTION|>--- conflicted
+++ resolved
@@ -97,18 +97,15 @@
         $extension = new WebProfilerExtension();
         $extension->load(array(array('toolbar' => $toolbarEnabled, 'intercept_redirects' => $interceptRedirects)), $this->container);
 
-<<<<<<< HEAD
         $this->assertSame($listenerInjected, $this->container->has('web_profiler.debug_toolbar'));
 
         if ($listenerInjected) {
             $this->assertSame($listenerEnabled, $this->container->get('web_profiler.debug_toolbar')->isEnabled());
         }
 
-=======
->>>>>>> daa2afa9
+        $this->assertSame($enabled, $this->container->get('web_profiler.debug_toolbar')->isEnabled());
+
         $this->assertSaneContainer($this->getDumpedContainer());
-
-        $this->assertSame($enabled, $this->container->get('web_profiler.debug_toolbar')->isEnabled());
     }
 
     public function getDebugModes()
