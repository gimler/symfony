/*
Copyright (c) 2008, Yahoo! Inc. All rights reserved.
Code licensed under the BSD License:
http://developer.yahoo.net/yui/license.txt
version: 2.6.0
*/
html{color:#000;background:#FFF;}body,div,dl,dt,dd,ul,ol,li,h1,h2,h3,h4,h5,h6,pre,code,form,fieldset,legend,input,button,textarea,p,blockquote,th,td{margin:0;padding:0;}table{border-collapse:collapse;border-spacing:0;}fieldset,img{border:0;}address,caption,cite,code,dfn,em,strong,th,var,optgroup{font-style:inherit;font-weight:inherit;}del,ins{text-decoration:none;}li{list-style:none;}caption,th{text-align:left;}h1,h2,h3,h4,h5,h6{font-size:100%;font-weight:normal;}q:before,q:after{content:'';}abbr,acronym{border:0;font-variant:normal;}sup{vertical-align:baseline;}sub{vertical-align:baseline;}legend{color:#000;}input,button,textarea,select,optgroup,option{font-family:inherit;font-size:inherit;font-style:inherit;font-weight:inherit;}input,button,textarea,select{*font-size:100%;}

html, body {
    background-color: #efefef;
}
<<<<<<< HEAD
body
{
    font: 1em "Lucida Sans Unicode", "Lucida Grande", Verdana, Arial, Helvetica, sans-serif;
    text-align:left;
=======
body {
    font: 1em "Lucida Sans Unicode", "Lucida Grande", Verdana, Arial, Helvetica, sans-serif;
    text-align: left;
>>>>>>> 8ca19af4
}

p {
    font-size: 14px;
    line-height: 20px;
    color: #313131;
    padding-bottom: 20px
}

strong {
    color: #313131;
    font-weight: bold;
}
em {
    font-style: italic;
}

a {
    color: #6c6159;
}
a img {
    border: none;
}
a:hover {
    text-decoration: underline;
}

button::-moz-focus-inner {
    padding: 0;
    border: none;
}
button {
    overflow: visible;
    width: auto;
    background-color: transparent;
    font-weight: bold;
}

table, tr, th, td {
    border-collapse: collapse;
    border: 1px solid #d0dbb3;
}
table {
    width: 100%;
    margin: 10px 0 30px;
}
table th {
    font-weight: bold;
    background-color: #f1f7e2;
}
table th, table td {
    font-size: 12px;
    padding: 8px 10px;
}

fieldset {
    border: none;
}

<<<<<<< HEAD
abbr
{
    border-bottom: 1px dotted #000;
=======
abbr {
    border-bottom: 1px dotted #000000;
>>>>>>> 8ca19af4
    cursor: help;
}

.clear {
    clear: both;
    height: 0;
    font-size: 0;
    line-height: 0;
}
.clear_fix:after
{
    content: "\0020";
    display: block;
    height: 0;
    clear: both;
    visibility: hidden;
}
* html .clear_fix
{
    height: 1%;
}
.clear_fix
{
    display: block;
}

#content {
    padding: 0 50px;
    margin: 0 auto;
    font-family: Arial, Helvetica, sans-serif;
    min-width: 970px;
}

#header {
    padding: 30px 30px 20px;
}

#header h1 {
    float: left;
}

.search {
    float: right;
}

#menu_profiler {
    border-right: 1px solid #dfdfdf;
}

#menu_profiler li {
    border-bottom: 1px solid #dfdfdf;
    position: relative;
    padding-bottom: 0;
    display: block;
    background-color: #f6f6f6;
}

#menu_profiler li a {
    color: #404040;
    display: block;
    font-size: 13px;
    text-transform: uppercase;
    text-decoration: none;
    cursor: pointer;
}

#menu_profiler li a span.label {
    display: block;
    padding: 20px 20px 16px 65px;
    min-height: 24px;
    _height: 24px;
}

#menu_profiler li a span.icon {
    display: block;
    position: absolute;
    left: 0;
    top: 12px;
    width: 60px;
    text-align: center;
}

#menu_profiler li.selected a,
#menu_profiler li a:hover {
    background: #d1d1d1 url(../images/profiler/bg_submenu.gif) repeat-x 0 0;
}

#menu_profiler li:first-child,
#menu_profiler li:first-child a,
#menu_profiler li:first-child a span.label {
    -moz-border-radius: 16px 0 0 0;
    -webkit-border-radius: 16px 0 0 0;
    border-radius: 16px 0 0 0;
}

#menu_profiler li a span.count {
    padding: 0;
    position: absolute;
    right: 10px;
    top: 20px;
}

#collector_wrapper {
    float: left;
    width: 100%;
}

#collector_content {
    margin-left: 250px;
    padding: 40px 50px;
}

#navigation {
    float: left;
    width: 250px;
    margin-left: -100%;
}

<<<<<<< HEAD
#collector_content table td
{
    background-color: #fff;
=======
#collector_content table td {
    background-color: white;
>>>>>>> 8ca19af4
}

h1 {
    font-family: Georgia, "Times New Roman", Times, serif;
    color: #404040;
}
h2, h3 {
    font-weight: bold;
    margin-bottom: 20px;
}

li {
    padding-bottom: 10px;

}

<<<<<<< HEAD
#main
{
    -moz-border-radius:16px;
    -webkit-border-radius:16px;
    border-radius:16px;
    margin-bottom:20px;
}

#menu_profiler span.count span
{
    display:inline-block;
    background-color:#aacd4e;
    -moz-border-radius:6px;
    -webkit-border-radius:6px;
    border-radius:6px;
    padding:4px;
    color:#fff;
    margin-right:2px;
    font-size: 11px;
}

#resume
{
    background-color:#f6f6f6;
    border-bottom:1px solid #dfdfdf;
    padding: 10px 50px;
    margin-left: 250px;
    color:#313131;
    font-size:12px;

    -moz-border-radius-topright:16px;
    -webkit-border-top-right-radius:16px;
    border-top-right-radius:16px;
=======
#main, #resume {
    -moz-border-radius: 16px;
    -webkit-border-radius: 16px;
    border-radius: 16px;
    margin-bottom: 20px;
}

#menu_profiler span.count span {
    display: inline-block;
    background-color: #aacd4e;
    -moz-border-radius: 6px;
    -webkit-border-radius: 6px;
    border-radius: 6px;
    padding: 4px;
    color: white;
    margin-right: 2px;
    font-size: 11px;
}

#resume {
    background-color: #f6f6f6;
    border: 1px solid #dfdfdf;
    padding: 16px 28px;
}

#resume p {
    color: #313131;
    font-size: 12px;
}

#resume .date {
    display: block;
>>>>>>> 8ca19af4
}

table th.value {
    width: 450px;
    background-color: #dfeeb8;
}

#content h2 {
    font-size: 24px;
    color: #313131;
    font-weight: bold;
}

#content #main {
    padding: 0;
<<<<<<< HEAD
    background-color:#FFF;
    border:1px solid #dfdfdf;
=======
    background-color: #FFFFFF;
    border: 1px solid #dfdfdf;
>>>>>>> 8ca19af4
}

#content #main p {
    color: #313131;
    font-size: 14px;
    padding-bottom: 20px;
}

.sf-toolbarreset {
    border-top: 0;
    padding: 0;
}

.sf-exceptionreset .block_exception_detected .text_exception {
    width: 520px;
}

.sf-exceptionreset .block_exception_detected .illustration_exception {
    display: none;
}

ul.alt {
    margin: 10px 0 30px;
}

ul.alt li {
    padding: 5px 7px;
    font-size: 13px;
}

ul.alt li.even {
    background: #f1f7e2;
}

ul.alt li.error {
    background-color: #f66;
    margin-bottom: 1px;
}

td.main, td.menu {
    text-align: left;
    margin: 0;
    padding: 0;
    border: 0;
    vertical-align: top;
}

.search {
    padding-top: 20px;
}

.search label {
    line-height: 28px;
    vertical-align: middle;
}

<<<<<<< HEAD
.search input
{
    width:188px;
    margin-right:10px;
    font-size:12px;
    border:1px solid #dadada;
    background:#FFF url(../images/profiler/input_bg.gif) repeat-x left top;
    padding:5px 6px;
    color:#565656;
=======
.search input {
    width: 188px;
    margin-right: 10px;
    font-size: 12px;
    border: 1px solid #dadada;
    background: #FFFFFF url(../images/profiler/input_bg.gif) repeat-x left top;
    padding: 5px 6px;
    color: #565656;
>>>>>>> 8ca19af4
}

.search input[type="search"] {
    -webkit-appearance: textfield;
}

.search button {
    -webkit-appearance: button-bevel;
    float: none;
    padding: 0;
    margin: 0;
    border: 0;
    text-decoration: none;
    cursor: pointer;
    white-space: nowrap;
    display: inline-block;
    text-align: center;
    vertical-align: middle;
    background: none;
}

.search button:hover {
    text-decoration: none;
}

.search button span span,
<<<<<<< HEAD
.search button span span span
{
=======
.search button span span span {
>>>>>>> 8ca19af4
    position: static;
}

.search button span {
    position: relative;
    text-decoration: none;
    display: block;
    height: 28px;
    float: left;
    padding: 0 0 0 8px;
    background: transparent url(../images/profiler/border_l.png) no-repeat top left;
}

.search button span span {
    padding: 0 8px 0 0;
    background: transparent url(../images/profiler/border_r.png) right top no-repeat;
}

.search button span span span {
    padding: 0 7px;
    font: bold 11px Arial, Helvetica, sans-serif;
    color: #6b6b6b;
    line-height: 28px;
    background: transparent url(../images/profiler/btn_bg.png) repeat-x top left;
}

#navigation .search {
    padding-top: 15px;
    float: none;
    background: none repeat scroll 0 0 #f6f6f6;
    color: #333;
    margin: 20px 0;
    border: 1px solid #dfdfdf;
    border-left: none;
}

#navigation .search h3 {
    font-family: Arial, Helvetica, sans-serif;
    text-transform: uppercase;
    margin-left: 10px;
    font-size: 13px;
}

#navigation .search form {
    padding: 15px 0;
}

#navigation .search button {
    float: right;
    margin-right: 20px;
}

#navigation .search label {
    display: block;
    float: left;
    width: 50px;
}

#navigation .search input,
#navigation .search select,
#navigation .search label,
#navigation .search a {
    font-size: 12px;
}

#navigation .search form {
    padding-left: 10px;
}

#navigation .search input {
    width: 160px;
}

#navigation .import label {
    float: none;
    display: inline;
}

#navigation .import input {
    width: 100px;
}<|MERGE_RESOLUTION|>--- conflicted
+++ resolved
@@ -9,16 +9,9 @@
 html, body {
     background-color: #efefef;
 }
-<<<<<<< HEAD
-body
-{
-    font: 1em "Lucida Sans Unicode", "Lucida Grande", Verdana, Arial, Helvetica, sans-serif;
-    text-align:left;
-=======
 body {
     font: 1em "Lucida Sans Unicode", "Lucida Grande", Verdana, Arial, Helvetica, sans-serif;
     text-align: left;
->>>>>>> 8ca19af4
 }
 
 p {
@@ -78,14 +71,8 @@
     border: none;
 }
 
-<<<<<<< HEAD
-abbr
-{
-    border-bottom: 1px dotted #000;
-=======
 abbr {
     border-bottom: 1px dotted #000000;
->>>>>>> 8ca19af4
     cursor: help;
 }
 
@@ -204,14 +191,8 @@
     margin-left: -100%;
 }
 
-<<<<<<< HEAD
-#collector_content table td
-{
-    background-color: #fff;
-=======
 #collector_content table td {
     background-color: white;
->>>>>>> 8ca19af4
 }
 
 h1 {
@@ -228,42 +209,7 @@
 
 }
 
-<<<<<<< HEAD
-#main
-{
-    -moz-border-radius:16px;
-    -webkit-border-radius:16px;
-    border-radius:16px;
-    margin-bottom:20px;
-}
-
-#menu_profiler span.count span
-{
-    display:inline-block;
-    background-color:#aacd4e;
-    -moz-border-radius:6px;
-    -webkit-border-radius:6px;
-    border-radius:6px;
-    padding:4px;
-    color:#fff;
-    margin-right:2px;
-    font-size: 11px;
-}
-
-#resume
-{
-    background-color:#f6f6f6;
-    border-bottom:1px solid #dfdfdf;
-    padding: 10px 50px;
-    margin-left: 250px;
-    color:#313131;
-    font-size:12px;
-
-    -moz-border-radius-topright:16px;
-    -webkit-border-top-right-radius:16px;
-    border-top-right-radius:16px;
-=======
-#main, #resume {
+#main {
     -moz-border-radius: 16px;
     -webkit-border-radius: 16px;
     border-radius: 16px;
@@ -277,25 +223,21 @@
     -webkit-border-radius: 6px;
     border-radius: 6px;
     padding: 4px;
-    color: white;
+    color: #fff;
     margin-right: 2px;
     font-size: 11px;
 }
 
 #resume {
     background-color: #f6f6f6;
-    border: 1px solid #dfdfdf;
-    padding: 16px 28px;
-}
-
-#resume p {
+    border-bottom: 1px solid #dfdfdf;
+    padding: 10px 50px;
+    margin-left: 250px;
     color: #313131;
     font-size: 12px;
-}
-
-#resume .date {
-    display: block;
->>>>>>> 8ca19af4
+    -moz-border-radius-topright: 16px;
+    -webkit-border-top-right-radius: 16px;
+    border-top-right-radius: 16px;
 }
 
 table th.value {
@@ -311,13 +253,8 @@
 
 #content #main {
     padding: 0;
-<<<<<<< HEAD
-    background-color:#FFF;
-    border:1px solid #dfdfdf;
-=======
     background-color: #FFFFFF;
     border: 1px solid #dfdfdf;
->>>>>>> 8ca19af4
 }
 
 #content #main p {
@@ -374,17 +311,6 @@
     vertical-align: middle;
 }
 
-<<<<<<< HEAD
-.search input
-{
-    width:188px;
-    margin-right:10px;
-    font-size:12px;
-    border:1px solid #dadada;
-    background:#FFF url(../images/profiler/input_bg.gif) repeat-x left top;
-    padding:5px 6px;
-    color:#565656;
-=======
 .search input {
     width: 188px;
     margin-right: 10px;
@@ -393,7 +319,6 @@
     background: #FFFFFF url(../images/profiler/input_bg.gif) repeat-x left top;
     padding: 5px 6px;
     color: #565656;
->>>>>>> 8ca19af4
 }
 
 .search input[type="search"] {
@@ -420,12 +345,7 @@
 }
 
 .search button span span,
-<<<<<<< HEAD
-.search button span span span
-{
-=======
 .search button span span span {
->>>>>>> 8ca19af4
     position: static;
 }
 
