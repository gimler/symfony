--- conflicted
+++ resolved
@@ -31,11 +31,7 @@
     protected $debug;
     protected $profiler;
 
-<<<<<<< HEAD
-    public function __construct(Profiler $profiler = null, Environment $twig, bool $debug)
-=======
-    public function __construct(Profiler $profiler = null, Environment $twig, $debug, FileLinkFormatter $fileLinkFormat = null)
->>>>>>> 0bfd126a
+    public function __construct(Profiler $profiler = null, Environment $twig, bool $debug, FileLinkFormatter $fileLinkFormat = null)
     {
         $this->profiler = $profiler;
         $this->twig = $twig;
