<?php

/*
 * This file is part of the Symfony package.
 *
 * (c) Fabien Potencier <fabien@symfony.com>
 *
 * For the full copyright and license information, please view the LICENSE
 * file that was distributed with this source code.
 */

namespace Symfony\Bundle\FrameworkBundle\DependencyInjection;

use Symfony\Component\DependencyInjection\ContainerBuilder;
use Symfony\Component\DependencyInjection\ContainerInterface;
use Symfony\Component\DependencyInjection\Definition;
use Symfony\Component\DependencyInjection\DefinitionDecorator;
use Symfony\Component\DependencyInjection\Exception\LogicException;
use Symfony\Component\DependencyInjection\Reference;
use Symfony\Component\DependencyInjection\Loader\XmlFileLoader;
use Symfony\Component\Config\Resource\FileResource;
use Symfony\Component\Config\Resource\DirectoryResource;
use Symfony\Component\Finder\Finder;
use Symfony\Component\HttpKernel\DependencyInjection\Extension;
use Symfony\Component\Config\FileLocator;
use Symfony\Component\Validator\Validation;

/**
 * FrameworkExtension.
 *
 * @author Fabien Potencier <fabien@symfony.com>
 * @author Jeremy Mikola <jmikola@gmail.com>
 * @author Kévin Dunglas <dunglas@gmail.com>
 */
class FrameworkExtension extends Extension
{
    private $formConfigEnabled = false;
    private $translationConfigEnabled = false;
    private $sessionConfigEnabled = false;

    /**
     * Responds to the app.config configuration parameter.
     *
     * @param array            $configs
     * @param ContainerBuilder $container
     *
     * @throws LogicException
     */
    public function load(array $configs, ContainerBuilder $container)
    {
        $loader = new XmlFileLoader($container, new FileLocator(__DIR__.'/../Resources/config'));

        $loader->load('web.xml');
        $loader->load('services.xml');
        $loader->load('fragment_renderer.xml');

        // A translator must always be registered (as support is included by
        // default in the Form component). If disabled, an identity translator
        // will be used and everything will still work as expected.
        $loader->load('translation.xml');

        // Property access is used by both the Form and the Validator component
        $loader->load('property_access.xml');

        $configuration = $this->getConfiguration($configs, $container);
        $config = $this->processConfiguration($configuration, $configs);

        if (isset($config['secret'])) {
            $container->setParameter('kernel.secret', $config['secret']);
        }

        $container->setParameter('kernel.http_method_override', $config['http_method_override']);
        $container->setParameter('kernel.trusted_hosts', $config['trusted_hosts']);
        $container->setParameter('kernel.trusted_proxies', $config['trusted_proxies']);
        $container->setParameter('kernel.default_locale', $config['default_locale']);

        if (!empty($config['test'])) {
            $loader->load('test.xml');
        }

        if (isset($config['session'])) {
            $this->sessionConfigEnabled = true;
            $this->registerSessionConfiguration($config['session'], $container, $loader);
        }

        if (isset($config['request'])) {
            $this->registerRequestConfiguration($config['request'], $container, $loader);
        }

        $loader->load('security.xml');

        if ($this->isConfigEnabled($container, $config['form'])) {
            $this->formConfigEnabled = true;
            $this->registerFormConfiguration($config, $container, $loader);
            $config['validation']['enabled'] = true;

            if (!class_exists('Symfony\Component\Validator\Validation')) {
                throw new LogicException('The Validator component is required to use the Form component.');
            }

            if ($this->isConfigEnabled($container, $config['form']['csrf_protection'])) {
                $config['csrf_protection']['enabled'] = true;
            }
        }

        $this->registerSecurityCsrfConfiguration($config['csrf_protection'], $container, $loader);

        if (isset($config['assets'])) {
            $this->registerAssetsConfiguration($config['assets'], $container, $loader);
        }

        if (isset($config['templating'])) {
            $this->registerTemplatingConfiguration($config['templating'], $config['ide'], $container, $loader);
        }

        $this->registerValidationConfiguration($config['validation'], $container, $loader);
        $this->registerEsiConfiguration($config['esi'], $container, $loader);
        $this->registerSsiConfiguration($config['ssi'], $container, $loader);
        $this->registerFragmentsConfiguration($config['fragments'], $container, $loader);
        $this->registerTranslatorConfiguration($config['translator'], $container);
        $this->registerProfilerConfiguration($config['profiler'], $container, $loader);

        if (isset($config['router'])) {
            $this->registerRouterConfiguration($config['router'], $container, $loader);
        }

        $this->registerAnnotationsConfiguration($config['annotations'], $container, $loader);
        $this->registerPropertyAccessConfiguration($config['property_access'], $container);

        if (isset($config['serializer'])) {
            $this->registerSerializerConfiguration($config['serializer'], $container, $loader);
        }

        if (isset($config['property_info'])) {
            $this->registerPropertyInfoConfiguration($config['property_info'], $container, $loader);
        }

        $loader->load('debug_prod.xml');
        $definition = $container->findDefinition('debug.debug_handlers_listener');

        if ($container->hasParameter('templating.helper.code.file_link_format')) {
            $definition->replaceArgument(5, '%templating.helper.code.file_link_format%');
        }

        if ($container->getParameter('kernel.debug')) {
            $loader->load('debug.xml');

            $definition = $container->findDefinition('http_kernel');
            $definition->replaceArgument(2, new Reference('debug.controller_resolver'));

            // replace the regular event_dispatcher service with the debug one
            $definition = $container->findDefinition('event_dispatcher');
            $definition->setPublic(false);
            $container->setDefinition('debug.event_dispatcher.parent', $definition);
            $container->setAlias('event_dispatcher', 'debug.event_dispatcher');
        } else {
            $definition->replaceArgument(2, E_COMPILE_ERROR | E_PARSE | E_ERROR | E_CORE_ERROR);
        }

        $this->addClassesToCompile(array(
            'Symfony\\Component\\Config\\FileLocator',

            'Symfony\\Component\\Debug\\ErrorHandler',

            'Symfony\\Component\\EventDispatcher\\Event',
            'Symfony\\Component\\EventDispatcher\\ContainerAwareEventDispatcher',

            'Symfony\\Component\\HttpKernel\\EventListener\\ResponseListener',
            'Symfony\\Component\\HttpKernel\\EventListener\\RouterListener',
            'Symfony\\Component\\HttpKernel\\Controller\\ControllerResolver',
            'Symfony\\Component\\HttpKernel\\Event\\KernelEvent',
            'Symfony\\Component\\HttpKernel\\Event\\FilterControllerEvent',
            'Symfony\\Component\\HttpKernel\\Event\\FilterResponseEvent',
            'Symfony\\Component\\HttpKernel\\Event\\GetResponseEvent',
            'Symfony\\Component\\HttpKernel\\Event\\GetResponseForControllerResultEvent',
            'Symfony\\Component\\HttpKernel\\Event\\GetResponseForExceptionEvent',
            'Symfony\\Component\\HttpKernel\\KernelEvents',
            'Symfony\\Component\\HttpKernel\\Config\\FileLocator',

            'Symfony\\Bundle\\FrameworkBundle\\Controller\\ControllerNameParser',
            'Symfony\\Bundle\\FrameworkBundle\\Controller\\ControllerResolver',
            // Cannot be included because annotations will parse the big compiled class file
            // 'Symfony\\Bundle\\FrameworkBundle\\Controller\\Controller',
        ));
    }

    /**
     * {@inheritdoc}
     */
    public function getConfiguration(array $config, ContainerBuilder $container)
    {
        return new Configuration($container->getParameter('kernel.debug'));
    }

    /**
     * Loads Form configuration.
     *
     * @param array            $config    A configuration array
     * @param ContainerBuilder $container A ContainerBuilder instance
     * @param XmlFileLoader    $loader    An XmlFileLoader instance
     *
     * @throws \LogicException
     */
    private function registerFormConfiguration($config, ContainerBuilder $container, XmlFileLoader $loader)
    {
        $loader->load('form.xml');
        if (null === $config['form']['csrf_protection']['enabled']) {
            $config['form']['csrf_protection']['enabled'] = $config['csrf_protection']['enabled'];
        }

        if ($this->isConfigEnabled($container, $config['form']['csrf_protection'])) {
            $loader->load('form_csrf.xml');

            $container->setParameter('form.type_extension.csrf.enabled', true);

            if (null !== $config['form']['csrf_protection']['field_name']) {
                $container->setParameter('form.type_extension.csrf.field_name', $config['form']['csrf_protection']['field_name']);
            } else {
                $container->setParameter('form.type_extension.csrf.field_name', $config['csrf_protection']['field_name']);
            }
        } else {
            $container->setParameter('form.type_extension.csrf.enabled', false);
        }
    }

    /**
     * Loads the ESI configuration.
     *
     * @param array            $config    An ESI configuration array
     * @param ContainerBuilder $container A ContainerBuilder instance
     * @param XmlFileLoader    $loader    An XmlFileLoader instance
     */
    private function registerEsiConfiguration(array $config, ContainerBuilder $container, XmlFileLoader $loader)
    {
        if (!$this->isConfigEnabled($container, $config)) {
            return;
        }

        $loader->load('esi.xml');
    }

    /**
     * Loads the SSI configuration.
     *
     * @param array            $config    An SSI configuration array
     * @param ContainerBuilder $container A ContainerBuilder instance
     * @param XmlFileLoader    $loader    An XmlFileLoader instance
     */
    private function registerSsiConfiguration(array $config, ContainerBuilder $container, XmlFileLoader $loader)
    {
        if (!$this->isConfigEnabled($container, $config)) {
            return;
        }

        $loader->load('ssi.xml');
    }

    /**
     * Loads the fragments configuration.
     *
     * @param array            $config    A fragments configuration array
     * @param ContainerBuilder $container A ContainerBuilder instance
     * @param XmlFileLoader    $loader    An XmlFileLoader instance
     */
    private function registerFragmentsConfiguration(array $config, ContainerBuilder $container, XmlFileLoader $loader)
    {
        if (!$this->isConfigEnabled($container, $config)) {
            return;
        }

        $loader->load('fragment_listener.xml');
        $container->setParameter('fragment.path', $config['path']);
    }

    /**
     * Loads the profiler configuration.
     *
     * @param array            $config    A profiler configuration array
     * @param ContainerBuilder $container A ContainerBuilder instance
     * @param XmlFileLoader    $loader    An XmlFileLoader instance
     *
     * @throws \LogicException
     */
    private function registerProfilerConfiguration(array $config, ContainerBuilder $container, XmlFileLoader $loader)
    {
        if (!$this->isConfigEnabled($container, $config)) {
            // this is needed for the WebProfiler to work even if the profiler is disabled
            $container->setParameter('data_collector.templates', array());

            return;
        }

        $loader->load('profiling.xml');
        $loader->load('collectors.xml');

        if ($this->formConfigEnabled) {
            $loader->load('form_debug.xml');
        }

        if ($this->translationConfigEnabled) {
            $loader->load('translation_debug.xml');
            $container->getDefinition('translator.data_collector')->setDecoratedService('translator');
        }

        $container->setParameter('profiler_listener.only_exceptions', $config['only_exceptions']);
        $container->setParameter('profiler_listener.only_master_requests', $config['only_master_requests']);

        // Choose storage class based on the DSN
        $supported = array(
            'sqlite' => 'Symfony\Component\HttpKernel\Profiler\SqliteProfilerStorage',
            'mysql' => 'Symfony\Component\HttpKernel\Profiler\MysqlProfilerStorage',
            'file' => 'Symfony\Component\HttpKernel\Profiler\FileProfilerStorage',
            'mongodb' => 'Symfony\Component\HttpKernel\Profiler\MongoDbProfilerStorage',
            'memcache' => 'Symfony\Component\HttpKernel\Profiler\MemcacheProfilerStorage',
            'memcached' => 'Symfony\Component\HttpKernel\Profiler\MemcachedProfilerStorage',
            'redis' => 'Symfony\Component\HttpKernel\Profiler\RedisProfilerStorage',
        );
        list($class) = explode(':', $config['dsn'], 2);
        if (!isset($supported[$class])) {
            throw new \LogicException(sprintf('Driver "%s" is not supported for the profiler.', $class));
        }

        $container->setParameter('profiler.storage.dsn', $config['dsn']);
        $container->setParameter('profiler.storage.username', $config['username']);
        $container->setParameter('profiler.storage.password', $config['password']);
        $container->setParameter('profiler.storage.lifetime', $config['lifetime']);

        $container->getDefinition('profiler.storage')->setClass($supported[$class]);

        if (isset($config['matcher'])) {
            if (isset($config['matcher']['service'])) {
                $container->setAlias('profiler.request_matcher', $config['matcher']['service']);
            } elseif (isset($config['matcher']['ip']) || isset($config['matcher']['path']) || isset($config['matcher']['ips'])) {
                $definition = $container->register('profiler.request_matcher', 'Symfony\\Component\\HttpFoundation\\RequestMatcher');
                $definition->setPublic(false);

                if (isset($config['matcher']['ip'])) {
                    $definition->addMethodCall('matchIp', array($config['matcher']['ip']));
                }

                if (isset($config['matcher']['ips'])) {
                    $definition->addMethodCall('matchIps', array($config['matcher']['ips']));
                }

                if (isset($config['matcher']['path'])) {
                    $definition->addMethodCall('matchPath', array($config['matcher']['path']));
                }
            }
        }

        if (!$config['collect']) {
            $container->getDefinition('profiler')->addMethodCall('disable', array());
        }
    }

    /**
     * Loads the router configuration.
     *
     * @param array            $config    A router configuration array
     * @param ContainerBuilder $container A ContainerBuilder instance
     * @param XmlFileLoader    $loader    An XmlFileLoader instance
     */
    private function registerRouterConfiguration(array $config, ContainerBuilder $container, XmlFileLoader $loader)
    {
        $loader->load('routing.xml');

        $container->setParameter('router.resource', $config['resource']);
        $container->setParameter('router.cache_class_prefix', $container->getParameter('kernel.name').ucfirst($container->getParameter('kernel.environment')));
        $router = $container->findDefinition('router.default');
        $argument = $router->getArgument(2);
        $argument['strict_requirements'] = $config['strict_requirements'];
        if (isset($config['type'])) {
            $argument['resource_type'] = $config['type'];
        }
        $router->replaceArgument(2, $argument);

        $container->setParameter('request_listener.http_port', $config['http_port']);
        $container->setParameter('request_listener.https_port', $config['https_port']);

        $this->addClassesToCompile(array(
            'Symfony\\Component\\Routing\\Generator\\UrlGenerator',
            'Symfony\\Component\\Routing\\RequestContext',
            'Symfony\\Component\\Routing\\Router',
            'Symfony\\Bundle\\FrameworkBundle\\Routing\\RedirectableUrlMatcher',
            $container->findDefinition('router.default')->getClass(),
        ));
    }

    /**
     * Loads the session configuration.
     *
     * @param array            $config    A session configuration array
     * @param ContainerBuilder $container A ContainerBuilder instance
     * @param XmlFileLoader    $loader    An XmlFileLoader instance
     */
    private function registerSessionConfiguration(array $config, ContainerBuilder $container, XmlFileLoader $loader)
    {
        $loader->load('session.xml');

        // session storage
        $container->setAlias('session.storage', $config['storage_id']);
        $options = array();
        foreach (array('name', 'cookie_lifetime', 'cookie_path', 'cookie_domain', 'cookie_secure', 'cookie_httponly', 'use_cookies', 'gc_maxlifetime', 'gc_probability', 'gc_divisor') as $key) {
            if (isset($config[$key])) {
                $options[$key] = $config[$key];
            }
        }

        $container->setParameter('session.storage.options', $options);

        // session handler (the internal callback registered with PHP session management)
        if (null === $config['handler_id']) {
            // Set the handler class to be null
            $container->getDefinition('session.storage.native')->replaceArgument(1, null);
            $container->getDefinition('session.storage.php_bridge')->replaceArgument(0, null);
        } else {
            $handlerId = $config['handler_id'];

            if ($config['metadata_update_threshold'] > 0) {
                $container->getDefinition('session.handler.write_check')->addArgument(new Reference($handlerId));
                $handlerId = 'session.handler.write_check';
            }

            $container->setAlias('session.handler', $handlerId);
        }

        $container->setParameter('session.save_path', $config['save_path']);

        $this->addClassesToCompile(array(
            'Symfony\\Bundle\\FrameworkBundle\\EventListener\\SessionListener',
            'Symfony\\Component\\HttpFoundation\\Session\\Storage\\NativeSessionStorage',
            'Symfony\\Component\\HttpFoundation\\Session\\Storage\\PhpBridgeSessionStorage',
            'Symfony\\Component\\HttpFoundation\\Session\\Storage\\Handler\\NativeFileSessionHandler',
            'Symfony\\Component\\HttpFoundation\\Session\\Storage\\Proxy\\AbstractProxy',
            'Symfony\\Component\\HttpFoundation\\Session\\Storage\\Proxy\\SessionHandlerProxy',
            $container->getDefinition('session')->getClass(),
        ));

        if ($container->hasDefinition($config['storage_id'])) {
            $this->addClassesToCompile(array(
                $container->findDefinition('session.storage')->getClass(),
            ));
        }

        $container->setParameter('session.metadata.update_threshold', $config['metadata_update_threshold']);
    }

    /**
     * Loads the request configuration.
     *
     * @param array            $config    A request configuration array
     * @param ContainerBuilder $container A ContainerBuilder instance
     * @param XmlFileLoader    $loader    An XmlFileLoader instance
     */
    private function registerRequestConfiguration(array $config, ContainerBuilder $container, XmlFileLoader $loader)
    {
        if ($config['formats']) {
            $loader->load('request.xml');
            $container
                ->getDefinition('request.add_request_formats_listener')
                ->replaceArgument(0, $config['formats'])
            ;
        }
    }

    /**
     * Loads the templating configuration.
     *
     * @param array            $config    A templating configuration array
     * @param string           $ide
     * @param ContainerBuilder $container A ContainerBuilder instance
     * @param XmlFileLoader    $loader    An XmlFileLoader instance
     */
    private function registerTemplatingConfiguration(array $config, $ide, ContainerBuilder $container, XmlFileLoader $loader)
    {
        $loader->load('templating.xml');

        if (!$container->hasParameter('templating.helper.code.file_link_format')) {
            $links = array(
                'textmate' => 'txmt://open?url=file://%%f&line=%%l',
                'macvim' => 'mvim://open?url=file://%%f&line=%%l',
                'emacs' => 'emacs://open?url=file://%%f&line=%%l',
                'sublime' => 'subl://open?url=file://%%f&line=%%l',
            );

            $container->setParameter('templating.helper.code.file_link_format', str_replace('%', '%%', ini_get('xdebug.file_link_format') ?: get_cfg_var('xdebug.file_link_format')) ?: (isset($links[$ide]) ? $links[$ide] : $ide));
        }

        $container->setParameter('fragment.renderer.hinclude.global_template', $config['hinclude_default_template']);

        if ($container->getParameter('kernel.debug')) {
            $logger = new Reference('logger', ContainerInterface::IGNORE_ON_INVALID_REFERENCE);

            $container->getDefinition('templating.loader.cache')
                ->addTag('monolog.logger', array('channel' => 'templating'))
                ->addMethodCall('setLogger', array($logger));
            $container->getDefinition('templating.loader.chain')
                ->addTag('monolog.logger', array('channel' => 'templating'))
                ->addMethodCall('setLogger', array($logger));
        }

        if (!empty($config['loaders'])) {
            $loaders = array_map(function ($loader) { return new Reference($loader); }, $config['loaders']);

            // Use a delegation unless only a single loader was registered
            if (1 === count($loaders)) {
                $container->setAlias('templating.loader', (string) reset($loaders));
            } else {
                $container->getDefinition('templating.loader.chain')->addArgument($loaders);
                $container->setAlias('templating.loader', 'templating.loader.chain');
            }
        }

        $container->setParameter('templating.loader.cache.path', null);
        if (isset($config['cache'])) {
            // Wrap the existing loader with cache (must happen after loaders are registered)
            $container->setDefinition('templating.loader.wrapped', $container->findDefinition('templating.loader'));
            $loaderCache = $container->getDefinition('templating.loader.cache');
            $container->setParameter('templating.loader.cache.path', $config['cache']);

            $container->setDefinition('templating.loader', $loaderCache);
        }

        $this->addClassesToCompile(array(
            'Symfony\\Bundle\\FrameworkBundle\\Templating\\GlobalVariables',
            'Symfony\\Bundle\\FrameworkBundle\\Templating\\TemplateReference',
            'Symfony\\Bundle\\FrameworkBundle\\Templating\\TemplateNameParser',
            $container->findDefinition('templating.locator')->getClass(),
        ));

        $container->setParameter('templating.engines', $config['engines']);
        $engines = array_map(function ($engine) { return new Reference('templating.engine.'.$engine); }, $config['engines']);

        // Use a delegation unless only a single engine was registered
        if (1 === count($engines)) {
            $container->setAlias('templating', (string) reset($engines));
        } else {
            foreach ($engines as $engine) {
                $container->getDefinition('templating.engine.delegating')->addMethodCall('addEngine', array($engine));
            }
            $container->setAlias('templating', 'templating.engine.delegating');
        }

        $container->getDefinition('fragment.renderer.hinclude')
            ->addTag('kernel.fragment_renderer', array('alias' => 'hinclude'))
            ->replaceArgument(0, new Reference('templating'))
        ;

        // configure the PHP engine if needed
        if (in_array('php', $config['engines'], true)) {
            $loader->load('templating_php.xml');

            $container->setParameter('templating.helper.form.resources', $config['form']['resources']);

            if ($container->getParameter('kernel.debug')) {
                $loader->load('templating_debug.xml');

                $container->setDefinition('templating.engine.php', $container->findDefinition('debug.templating.engine.php'));
                $container->setAlias('debug.templating.engine.php', 'templating.engine.php');
            }

            $this->addClassesToCompile(array(
                'Symfony\\Component\\Templating\\Storage\\FileStorage',
                'Symfony\\Bundle\\FrameworkBundle\\Templating\\PhpEngine',
                'Symfony\\Bundle\\FrameworkBundle\\Templating\\Loader\\FilesystemLoader',
            ));
        }

        if ($container->hasDefinition('assets.packages')) {
            $container->getDefinition('templating.helper.assets')->replaceArgument(0, new Reference('assets.packages'));
        } else {
            $container->removeDefinition('templating.helper.assets');
        }
    }

    /**
     * Loads the assets configuration.
     *
     * @param array            $config    A assets configuration array
     * @param ContainerBuilder $container A ContainerBuilder instance
     * @param XmlFileLoader    $loader    An XmlFileLoader instance
     */
    private function registerAssetsConfiguration(array $config, ContainerBuilder $container, XmlFileLoader $loader)
    {
        $loader->load('assets.xml');

        $defaultVersion = $this->createVersion($container, $config['version'], $config['version_format'], '_default');

        $defaultPackage = $this->createPackageDefinition($config['base_path'], $config['base_urls'], $defaultVersion);
        $container->setDefinition('assets._default_package', $defaultPackage);

        $namedPackages = array();
        foreach ($config['packages'] as $name => $package) {
            if (null === $package['version']) {
                $version = $defaultVersion;
            } else {
                $format = $package['version_format'] ?: $config['version_format'];
                $version = $this->createVersion($container, $package['version'], $format, $name);
            }

            $container->setDefinition('assets._package_'.$name, $this->createPackageDefinition($package['base_path'], $package['base_urls'], $version));
            $namedPackages[$name] = new Reference('assets._package_'.$name);
        }

        $container->getDefinition('assets.packages')
            ->replaceArgument(0, new Reference('assets._default_package'))
            ->replaceArgument(1, $namedPackages)
        ;
    }

    /**
     * Returns a definition for an asset package.
     */
    private function createPackageDefinition($basePath, array $baseUrls, Reference $version)
    {
        if ($basePath && $baseUrls) {
            throw new \LogicException('An asset package cannot have base URLs and base paths.');
        }

        if (!$baseUrls) {
            $package = new DefinitionDecorator('assets.path_package');

            return $package
                ->setPublic(false)
                ->replaceArgument(0, $basePath)
                ->replaceArgument(1, $version)
            ;
        }

        $package = new DefinitionDecorator('assets.url_package');

        return $package
            ->setPublic(false)
            ->replaceArgument(0, $baseUrls)
            ->replaceArgument(1, $version)
        ;
    }

    private function createVersion(ContainerBuilder $container, $version, $format, $name)
    {
        if (null === $version) {
            return new Reference('assets.empty_version_strategy');
        }

        $def = new DefinitionDecorator('assets.static_version_strategy');
        $def
            ->replaceArgument(0, $version)
            ->replaceArgument(1, $format)
        ;
        $container->setDefinition('assets._version_'.$name, $def);

        return new Reference('assets._version_'.$name);
    }

    /**
     * Loads the translator configuration.
     *
     * @param array            $config    A translator configuration array
     * @param ContainerBuilder $container A ContainerBuilder instance
     */
    private function registerTranslatorConfiguration(array $config, ContainerBuilder $container)
    {
        if (!$this->isConfigEnabled($container, $config)) {
            return;
        }
        $this->translationConfigEnabled = true;

        // Use the "real" translator instead of the identity default
        $container->setAlias('translator', 'translator.default');
        $translator = $container->findDefinition('translator.default');
        $translator->addMethodCall('setFallbackLocales', array($config['fallbacks']));

        $container->setParameter('translator.logging', $config['logging']);

        // Discover translation directories
        $dirs = array();
        if (class_exists('Symfony\Component\Validator\Validation')) {
            $r = new \ReflectionClass('Symfony\Component\Validator\Validation');

            $dirs[] = dirname($r->getFileName()).'/Resources/translations';
        }
        if (class_exists('Symfony\Component\Form\Form')) {
            $r = new \ReflectionClass('Symfony\Component\Form\Form');

            $dirs[] = dirname($r->getFileName()).'/Resources/translations';
        }
        if (class_exists('Symfony\Component\Security\Core\Exception\AuthenticationException')) {
            $r = new \ReflectionClass('Symfony\Component\Security\Core\Exception\AuthenticationException');

            $dirs[] = dirname($r->getFileName()).'/../Resources/translations';
        }
        $rootDir = $container->getParameter('kernel.root_dir');
        foreach ($container->getParameter('kernel.bundles') as $bundle => $class) {
            $reflection = new \ReflectionClass($class);
            if (is_dir($dir = dirname($reflection->getFileName()).'/Resources/translations')) {
                $dirs[] = $dir;
            }
            if (is_dir($dir = $rootDir.sprintf('/Resources/%s/translations', $bundle))) {
                $dirs[] = $dir;
            }
        }
<<<<<<< HEAD
        foreach ($config['paths'] as $dir) {
            if (is_dir($dir)) {
                $dirs[] = $dir;
            } else {
                throw new \UnexpectedValueException(sprintf('%s defined in translator.paths does not exist or is not a directory', $dir));
            }
        }
        if (is_dir($dir = $container->getParameter('kernel.root_dir').'/Resources/translations')) {
=======
        if (is_dir($dir = $rootDir.'/Resources/translations')) {
>>>>>>> da655a93
            $dirs[] = $dir;
        }

        // Register translation resources
        if ($dirs) {
            foreach ($dirs as $dir) {
                $container->addResource(new DirectoryResource($dir));
            }

            $files = array();
            $finder = Finder::create()
                ->files()
                ->filter(function (\SplFileInfo $file) {
                    return 2 === substr_count($file->getBasename(), '.') && preg_match('/\.\w+$/', $file->getBasename());
                })
                ->in($dirs)
            ;

            $locales = array();
            foreach ($finder as $file) {
                list($domain, $locale, $format) = explode('.', $file->getBasename(), 3);
                if (!isset($files[$locale])) {
                    $files[$locale] = array();
                }

                $files[$locale][] = (string) $file;
            }

            $options = array_merge(
                $translator->getArgument(3),
                array('resource_files' => $files)
            );

            $translator->replaceArgument(3, $options);
        }
    }

    /**
     * Loads the validator configuration.
     *
     * @param array            $config    A validation configuration array
     * @param ContainerBuilder $container A ContainerBuilder instance
     * @param XmlFileLoader    $loader    An XmlFileLoader instance
     */
    private function registerValidationConfiguration(array $config, ContainerBuilder $container, XmlFileLoader $loader)
    {
        if (!$this->isConfigEnabled($container, $config)) {
            return;
        }

        $loader->load('validator.xml');

        $validatorBuilder = $container->getDefinition('validator.builder');

        $container->setParameter('validator.translation_domain', $config['translation_domain']);

        list($xmlMappings, $yamlMappings) = $this->getValidatorMappingFiles($container);
        if (count($xmlMappings) > 0) {
            $validatorBuilder->addMethodCall('addXmlMappings', array($xmlMappings));
        }

        if (count($yamlMappings) > 0) {
            $validatorBuilder->addMethodCall('addYamlMappings', array($yamlMappings));
        }

        $definition = $container->findDefinition('validator.email');
        $definition->replaceArgument(0, $config['strict_email']);

        if (array_key_exists('enable_annotations', $config) && $config['enable_annotations']) {
            $validatorBuilder->addMethodCall('enableAnnotationMapping', array(new Reference('annotation_reader')));
        }

        if (array_key_exists('static_method', $config) && $config['static_method']) {
            foreach ($config['static_method'] as $methodName) {
                $validatorBuilder->addMethodCall('addMethodMapping', array($methodName));
            }
        }

        if (isset($config['cache'])) {
            $container->setParameter(
                'validator.mapping.cache.prefix',
                'validator_'.hash('sha256', $container->getParameter('kernel.root_dir'))
            );

            $validatorBuilder->addMethodCall('setMetadataCache', array(new Reference($config['cache'])));
        }

        // You can use this parameter to check the API version in your own
        // bundle extension classes
        // This is set to 2.5-bc for compatibility with Symfony 2.5 and 2.6.
        // @deprecated since version 2.7, to be removed in 3.0
        $container->setParameter('validator.api', '2.5-bc');
    }

    private function getValidatorMappingFiles(ContainerBuilder $container)
    {
        $files = array(array(), array());

        if (interface_exists('Symfony\Component\Form\FormInterface')) {
            $reflClass = new \ReflectionClass('Symfony\Component\Form\FormInterface');
            $files[0][] = dirname($reflClass->getFileName()).'/Resources/config/validation.xml';
            $container->addResource(new FileResource($files[0][0]));
        }

        $bundles = $container->getParameter('kernel.bundles');
        foreach ($bundles as $bundle) {
            $reflection = new \ReflectionClass($bundle);
            $dirname = dirname($reflection->getFileName());

            if (is_file($file = $dirname.'/Resources/config/validation.xml')) {
                $files[0][] = realpath($file);
                $container->addResource(new FileResource($file));
            }

            if (is_file($file = $dirname.'/Resources/config/validation.yml')) {
                $files[1][] = realpath($file);
                $container->addResource(new FileResource($file));
            }

            if (is_dir($dir = $dirname.'/Resources/config/validation')) {
                foreach (Finder::create()->files()->in($dir)->name('*.xml') as $file) {
                    $files[0][] = $file->getRealpath();
                }
                foreach (Finder::create()->files()->in($dir)->name('*.yml') as $file) {
                    $files[1][] = $file->getRealpath();
                }

                $container->addResource(new DirectoryResource($dir));
            }
        }

        return $files;
    }

    private function registerAnnotationsConfiguration(array $config, ContainerBuilder $container, $loader)
    {
        $loader->load('annotations.xml');

        if ('none' !== $config['cache']) {
            if ('file' === $config['cache']) {
                $cacheDir = $container->getParameterBag()->resolveValue($config['file_cache_dir']);
                if (!is_dir($cacheDir) && false === @mkdir($cacheDir, 0777, true) && !is_dir($cacheDir)) {
                    throw new \RuntimeException(sprintf('Could not create cache directory "%s".', $cacheDir));
                }

                $container
                    ->getDefinition('annotations.filesystem_cache')
                    ->replaceArgument(0, $cacheDir)
                ;

                // The annotations.file_cache_reader service is deprecated
                $container
                    ->getDefinition('annotations.file_cache_reader')
                    ->replaceArgument(1, $cacheDir)
                    ->replaceArgument(2, $config['debug'])
                ;
            }

            $container
                ->getDefinition('annotations.cached_reader')
                ->replaceArgument(1, new Reference('file' !== $config['cache'] ? $config['cache'] : 'annotations.filesystem_cache'))
                ->replaceArgument(2, $config['debug'])
            ;
            $container->setAlias('annotation_reader', 'annotations.cached_reader');
        }
    }

    private function registerPropertyAccessConfiguration(array $config, ContainerBuilder $container)
    {
        $container
            ->getDefinition('property_accessor')
            ->replaceArgument(0, $config['magic_call'])
            ->replaceArgument(1, $config['throw_exception_on_invalid_index'])
        ;
    }

    /**
     * Loads the security configuration.
     *
     * @param array            $config    A CSRF configuration array
     * @param ContainerBuilder $container A ContainerBuilder instance
     * @param XmlFileLoader    $loader    An XmlFileLoader instance
     *
     * @throws \LogicException
     */
    private function registerSecurityCsrfConfiguration(array $config, ContainerBuilder $container, XmlFileLoader $loader)
    {
        if (!$this->isConfigEnabled($container, $config)) {
            return;
        }

        if (!$this->sessionConfigEnabled) {
            throw new \LogicException('CSRF protection needs sessions to be enabled.');
        }

        // Enable services for CSRF protection (even without forms)
        $loader->load('security_csrf.xml');
    }

    /**
     * Loads the serializer configuration.
     *
     * @param array            $config    A serializer configuration array
     * @param ContainerBuilder $container A ContainerBuilder instance
     * @param XmlFileLoader    $loader    An XmlFileLoader instance
     */
    private function registerSerializerConfiguration(array $config, ContainerBuilder $container, XmlFileLoader $loader)
    {
        if (!$config['enabled']) {
            return;
        }

        $loader->load('serializer.xml');
        $chainLoader = $container->getDefinition('serializer.mapping.chain_loader');

        $serializerLoaders = array();
        if (isset($config['enable_annotations']) && $config['enable_annotations']) {
            $annotationLoader = new Definition(
                'Symfony\Component\Serializer\Mapping\Loader\AnnotationLoader',
                 array(new Reference('annotation_reader'))
            );
            $annotationLoader->setPublic(false);

            $serializerLoaders[] = $annotationLoader;
        }

        $bundles = $container->getParameter('kernel.bundles');
        foreach ($bundles as $bundle) {
            $reflection = new \ReflectionClass($bundle);
            $dirname = dirname($reflection->getFileName());

            if (is_file($file = $dirname.'/Resources/config/serialization.xml')) {
                $definition = new Definition('Symfony\Component\Serializer\Mapping\Loader\XmlFileLoader', array(realpath($file)));
                $definition->setPublic(false);

                $serializerLoaders[] = $definition;
                $container->addResource(new FileResource($file));
            }

            if (is_file($file = $dirname.'/Resources/config/serialization.yml')) {
                $definition = new Definition('Symfony\Component\Serializer\Mapping\Loader\YamlFileLoader', array(realpath($file)));
                $definition->setPublic(false);

                $serializerLoaders[] = $definition;
                $container->addResource(new FileResource($file));
            }

            if (is_dir($dir = $dirname.'/Resources/config/serialization')) {
                foreach (Finder::create()->files()->in($dir)->name('*.xml') as $file) {
                    $definition = new Definition('Symfony\Component\Serializer\Mapping\Loader\XmlFileLoader', array($file->getRealpath()));
                    $definition->setPublic(false);

                    $serializerLoaders[] = $definition;
                }
                foreach (Finder::create()->files()->in($dir)->name('*.yml') as $file) {
                    $definition = new Definition('Symfony\Component\Serializer\Mapping\Loader\YamlFileLoader', array($file->getRealpath()));
                    $definition->setPublic(false);

                    $serializerLoaders[] = $definition;
                }

                $container->addResource(new DirectoryResource($dir));
            }
        }

        $chainLoader->replaceArgument(0, $serializerLoaders);

        if (isset($config['cache']) && $config['cache']) {
            $container->setParameter(
                'serializer.mapping.cache.prefix',
                'serializer_'.hash('sha256', $container->getParameter('kernel.root_dir'))
            );

            $container->getDefinition('serializer.mapping.class_metadata_factory')->replaceArgument(
                1, new Reference($config['cache'])
            );
        }

        if (isset($config['name_converter']) && $config['name_converter']) {
            $container->getDefinition('serializer.normalizer.object')->replaceArgument(1, new Reference($config['name_converter']));
        }
    }

    /**
     * Loads property info configuration.
     *
     * @param array            $config
     * @param ContainerBuilder $container
     * @param XmlFileLoader    $loader
     */
    private function registerPropertyInfoConfiguration(array $config, ContainerBuilder $container, XmlFileLoader $loader)
    {
        if (!$config['enabled']) {
            return;
        }

        $loader->load('property_info.xml');

        if (class_exists('phpDocumentor\Reflection\ClassReflector')) {
            $definition = $container->register('property_info.php_doc_extractor', 'Symfony\Component\PropertyInfo\Extractor\PhpDocExtractor');
            $definition->addTag('property_info.description_extractor', array('priority' => -1000));
            $definition->addTag('property_info.type_extractor', array('priority' => -1001));
        }
    }

    /**
     * Returns the base path for the XSD files.
     *
     * @return string The XSD base path
     */
    public function getXsdValidationBasePath()
    {
        return __DIR__.'/../Resources/config/schema';
    }

    public function getNamespace()
    {
        return 'http://symfony.com/schema/dic/symfony';
    }
}<|MERGE_RESOLUTION|>--- conflicted
+++ resolved
@@ -699,7 +699,7 @@
                 $dirs[] = $dir;
             }
         }
-<<<<<<< HEAD
+
         foreach ($config['paths'] as $dir) {
             if (is_dir($dir)) {
                 $dirs[] = $dir;
@@ -707,10 +707,8 @@
                 throw new \UnexpectedValueException(sprintf('%s defined in translator.paths does not exist or is not a directory', $dir));
             }
         }
-        if (is_dir($dir = $container->getParameter('kernel.root_dir').'/Resources/translations')) {
-=======
+
         if (is_dir($dir = $rootDir.'/Resources/translations')) {
->>>>>>> da655a93
             $dirs[] = $dir;
         }
 
