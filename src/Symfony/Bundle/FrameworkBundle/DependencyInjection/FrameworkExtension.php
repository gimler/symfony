--- conflicted
+++ resolved
@@ -341,40 +341,10 @@
             }
         }
 
-<<<<<<< HEAD
-        // register cache before session so both can share the connection services
-        $this->registerCacheConfiguration($config['cache'], $container);
-
-        if ($this->isConfigEnabled($container, $config['session'])) {
-            if (!\extension_loaded('session')) {
-                throw new LogicException('Session support cannot be enabled as the session extension is not installed. See https://php.net/session.installation for instructions.');
-            }
-
-            $this->sessionConfigEnabled = true;
-            $this->registerSessionConfiguration($config['session'], $container, $loader);
-            if (!empty($config['test'])) {
-                // test listener will replace the existing session listener
-                // as we are aliasing to avoid duplicated registered events
-                $container->setAlias('session_listener', 'test.session.listener');
-            }
-        } elseif (!empty($config['test'])) {
-            $container->removeDefinition('test.session.listener');
-        }
-
-=======
->>>>>>> 01640e87
         if ($this->isConfigEnabled($container, $config['request'])) {
             $this->registerRequestConfiguration($config['request'], $container, $loader);
         }
 
-<<<<<<< HEAD
-        if (null === $config['csrf_protection']['enabled']) {
-            $config['csrf_protection']['enabled'] = $this->sessionConfigEnabled && !class_exists(FullStack::class) && ContainerBuilder::willBeAvailable('symfony/security-csrf', CsrfTokenManagerInterface::class, ['symfony/framework-bundle'], true);
-        }
-        $this->registerSecurityCsrfConfiguration($config['csrf_protection'], $container, $loader);
-
-=======
->>>>>>> 01640e87
         if ($this->isConfigEnabled($container, $config['form'])) {
             if (!class_exists(Form::class)) {
                 throw new LogicException('Form support cannot be enabled as the Form component is not installed. Try running "composer require symfony/form".');
@@ -507,10 +477,9 @@
             $this->registerUidConfiguration($config['uid'], $container, $loader);
         }
 
-        // register cache & dependencies last so that user-defined cache pools take precedence over the default pools created above (e.g. in rate_limiter, validation)
+        // register cache before session so both can share the connection services
         $this->registerCacheConfiguration($config['cache'], $container);
 
-        // register session after cache so both can share the connection services
         if ($this->isConfigEnabled($container, $config['session'])) {
             if (!\extension_loaded('session')) {
                 throw new LogicException('Session support cannot be enabled as the session extension is not installed. See https://php.net/session.installation for instructions.');
@@ -519,13 +488,17 @@
             $this->sessionConfigEnabled = true;
             $this->registerSessionConfiguration($config['session'], $container, $loader);
             if (!empty($config['test'])) {
-                $container->getDefinition('test.session.listener')->setArgument(1, '%session.storage.options%');
-            }
+                // test listener will replace the existing session listener
+                // as we are aliasing to avoid duplicated registered events
+                $container->setAlias('session_listener', 'test.session.listener');
+            }
+        } elseif (!empty($config['test'])) {
+            $container->removeDefinition('test.session.listener');
         }
 
         // csrf depends on session being registered
         if (null === $config['csrf_protection']['enabled']) {
-            $config['csrf_protection']['enabled'] = $this->sessionConfigEnabled && !class_exists(FullStack::class) && ContainerBuilder::willBeAvailable('symfony/security-csrf', CsrfTokenManagerInterface::class, ['symfony/framework-bundle']);
+            $config['csrf_protection']['enabled'] = $this->sessionConfigEnabled && !class_exists(FullStack::class) && ContainerBuilder::willBeAvailable('symfony/security-csrf', CsrfTokenManagerInterface::class, ['symfony/framework-bundle'], true);
         }
         $this->registerSecurityCsrfConfiguration($config['csrf_protection'], $container, $loader);
 
