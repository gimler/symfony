--- conflicted
+++ resolved
@@ -2122,11 +2122,6 @@
             $container->getDefinition('messenger.transport.beanstalkd.factory')->addTag('messenger.transport_factory');
         }
 
-<<<<<<< HEAD
-        if (!class_exists(StopWorkerOnSignalsListener::class)) {
-            $container->removeDefinition('messenger.listener.stop_worker_signals_listener');
-        } elseif ($config['stop_worker_on_signals']) {
-=======
         if ($config['stop_worker_on_signals'] && $this->hasConsole()) {
             $container->getDefinition('console.command.messenger_consume_messages')
                 ->replaceArgument(8, $config['stop_worker_on_signals']);
@@ -2137,8 +2132,9 @@
         if ($this->hasConsole() && $container->hasDefinition('messenger.listener.stop_worker_signals_listener')) {
             $container->getDefinition('messenger.listener.stop_worker_signals_listener')->clearTag('kernel.event_subscriber');
         }
-        if ($config['stop_worker_on_signals']) {
->>>>>>> 10c8260a
+        if (!class_exists(StopWorkerOnSignalsListener::class)) {
+            $container->removeDefinition('messenger.listener.stop_worker_signals_listener');
+        } elseif ($config['stop_worker_on_signals']) {
             $container->getDefinition('messenger.listener.stop_worker_signals_listener')->replaceArgument(0, $config['stop_worker_on_signals']);
         }
 
