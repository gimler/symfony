--- conflicted
+++ resolved
@@ -77,10 +77,7 @@
         'security.authenticator.login_linker',
         'security.expression_language_provider',
         'security.remember_me_aware',
-<<<<<<< HEAD
         'security.remember_me_handler',
-=======
->>>>>>> 0c8234b5
         'security.voter',
         'serializer.encoder',
         'serializer.normalizer',
