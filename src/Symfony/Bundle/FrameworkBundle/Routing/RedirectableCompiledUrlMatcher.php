--- conflicted
+++ resolved
@@ -21,11 +21,7 @@
  */
 class RedirectableCompiledUrlMatcher extends CompiledUrlMatcher implements RedirectableUrlMatcherInterface
 {
-<<<<<<< HEAD
-    public function redirect(string $path, string $route, string $scheme = null): array
-=======
     public function redirect(string $path, string $route, ?string $scheme = null): array
->>>>>>> a44829e2
     {
         return [
             '_controller' => 'Symfony\\Bundle\\FrameworkBundle\\Controller\\RedirectController::urlRedirectAction',
