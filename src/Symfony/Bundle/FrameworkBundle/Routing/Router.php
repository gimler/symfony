--- conflicted
+++ resolved
@@ -40,11 +40,7 @@
     /**
      * @param mixed $resource The main resource to load
      */
-<<<<<<< HEAD
-    public function __construct(ContainerInterface $container, mixed $resource, array $options = [], RequestContext $context = null, ContainerInterface $parameters = null, LoggerInterface $logger = null, string $defaultLocale = null)
-=======
-    public function __construct(ContainerInterface $container, $resource, array $options = [], ?RequestContext $context = null, ?ContainerInterface $parameters = null, ?LoggerInterface $logger = null, ?string $defaultLocale = null)
->>>>>>> 2a31f2dd
+    public function __construct(ContainerInterface $container, mixed $resource, array $options = [], ?RequestContext $context = null, ?ContainerInterface $parameters = null, ?LoggerInterface $logger = null, ?string $defaultLocale = null)
     {
         $this->container = $container;
         $this->resource = $resource;
