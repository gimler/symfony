<?php

/*
 * This file is part of the Symfony package.
 *
 * (c) Fabien Potencier <fabien@symfony.com>
 *
 * For the full copyright and license information, please view the LICENSE
 * file that was distributed with this source code.
 */

namespace Symfony\Bundle\FrameworkBundle\Console\Descriptor;

use Symfony\Component\Config\Resource\ClassExistenceResource;
use Symfony\Component\Console\Descriptor\DescriptorInterface;
use Symfony\Component\Console\Output\OutputInterface;
use Symfony\Component\DependencyInjection\Alias;
use Symfony\Component\DependencyInjection\Compiler\AnalyzeServiceReferencesPass;
use Symfony\Component\DependencyInjection\Compiler\ServiceReferenceGraphEdge;
use Symfony\Component\DependencyInjection\ContainerBuilder;
use Symfony\Component\DependencyInjection\ContainerInterface;
use Symfony\Component\DependencyInjection\Definition;
use Symfony\Component\DependencyInjection\Exception\InvalidArgumentException;
use Symfony\Component\DependencyInjection\ParameterBag\ParameterBag;
use Symfony\Component\EventDispatcher\EventDispatcherInterface;
use Symfony\Component\Routing\Route;
use Symfony\Component\Routing\RouteCollection;

/**
 * @author Jean-François Simon <jeanfrancois.simon@sensiolabs.com>
 *
 * @internal
 */
abstract class Descriptor implements DescriptorInterface
{
    protected OutputInterface $output;

    public function describe(OutputInterface $output, mixed $object, array $options = []): void
    {
        $this->output = $output;

        if ($object instanceof ContainerBuilder) {
            (new AnalyzeServiceReferencesPass(false, false))->process($object);
        }

<<<<<<< HEAD
        $deprecatedParameters = [];
        if ($object instanceof ContainerBuilder && isset($options['parameter']) && ($parameterBag = $object->getParameterBag()) instanceof ParameterBag) {
            $deprecatedParameters = $parameterBag->allDeprecated();
        }

=======
>>>>>>> a44829e2
        match (true) {
            $object instanceof RouteCollection => $this->describeRouteCollection($object, $options),
            $object instanceof Route => $this->describeRoute($object, $options),
            $object instanceof ParameterBag => $this->describeContainerParameters($object, $options),
            $object instanceof ContainerBuilder && !empty($options['env-vars']) => $this->describeContainerEnvVars($this->getContainerEnvVars($object), $options),
            $object instanceof ContainerBuilder && isset($options['group_by']) && 'tags' === $options['group_by'] => $this->describeContainerTags($object, $options),
            $object instanceof ContainerBuilder && isset($options['id']) => $this->describeContainerService($this->resolveServiceDefinition($object, $options['id']), $options, $object),
<<<<<<< HEAD
            $object instanceof ContainerBuilder && isset($options['parameter']) => $this->describeContainerParameter($object->resolveEnvPlaceholders($object->getParameter($options['parameter'])), $deprecatedParameters[$options['parameter']] ?? null, $options),
=======
            $object instanceof ContainerBuilder && isset($options['parameter']) => $this->describeContainerParameter($object->resolveEnvPlaceholders($object->getParameter($options['parameter'])), $options),
>>>>>>> a44829e2
            $object instanceof ContainerBuilder && isset($options['deprecations']) => $this->describeContainerDeprecations($object, $options),
            $object instanceof ContainerBuilder => $this->describeContainerServices($object, $options),
            $object instanceof Definition => $this->describeContainerDefinition($object, $options),
            $object instanceof Alias => $this->describeContainerAlias($object, $options),
            $object instanceof EventDispatcherInterface => $this->describeEventDispatcherListeners($object, $options),
            \is_callable($object) => $this->describeCallable($object, $options),
            default => throw new \InvalidArgumentException(sprintf('Object of type "%s" is not describable.', get_debug_type($object))),
        };

        if ($object instanceof ContainerBuilder) {
            $object->getCompiler()->getServiceReferenceGraph()->clear();
        }
    }

    protected function getOutput(): OutputInterface
    {
        return $this->output;
    }

    protected function write(string $content, bool $decorated = false): void
    {
        $this->output->write($content, false, $decorated ? OutputInterface::OUTPUT_NORMAL : OutputInterface::OUTPUT_RAW);
    }

    abstract protected function describeRouteCollection(RouteCollection $routes, array $options = []): void;

    abstract protected function describeRoute(Route $route, array $options = []): void;

    abstract protected function describeContainerParameters(ParameterBag $parameters, array $options = []): void;

    abstract protected function describeContainerTags(ContainerBuilder $container, array $options = []): void;

    /**
     * Describes a container service by its name.
     *
     * Common options are:
     * * name: name of described service
     *
     * @param Definition|Alias|object $service
     */
<<<<<<< HEAD
    abstract protected function describeContainerService(object $service, array $options = [], ContainerBuilder $container = null): void;
=======
    abstract protected function describeContainerService(object $service, array $options = [], ?ContainerBuilder $container = null): void;
>>>>>>> a44829e2

    /**
     * Describes container services.
     *
     * Common options are:
     * * tag: filters described services by given tag
     */
    abstract protected function describeContainerServices(ContainerBuilder $container, array $options = []): void;

    abstract protected function describeContainerDeprecations(ContainerBuilder $container, array $options = []): void;

<<<<<<< HEAD
    abstract protected function describeContainerDefinition(Definition $definition, array $options = [], ContainerBuilder $container = null): void;

    abstract protected function describeContainerAlias(Alias $alias, array $options = [], ContainerBuilder $container = null): void;

    abstract protected function describeContainerParameter(mixed $parameter, ?array $deprecation, array $options = []): void;
=======
    abstract protected function describeContainerDefinition(Definition $definition, array $options = [], ?ContainerBuilder $container = null): void;

    abstract protected function describeContainerAlias(Alias $alias, array $options = [], ?ContainerBuilder $container = null): void;

    abstract protected function describeContainerParameter(mixed $parameter, array $options = []): void;
>>>>>>> a44829e2

    abstract protected function describeContainerEnvVars(array $envs, array $options = []): void;

    /**
     * Describes event dispatcher listeners.
     *
     * Common options are:
     * * name: name of listened event
     */
    abstract protected function describeEventDispatcherListeners(EventDispatcherInterface $eventDispatcher, array $options = []): void;

    abstract protected function describeCallable(mixed $callable, array $options = []): void;

    protected function formatValue(mixed $value): string
    {
        if ($value instanceof \UnitEnum) {
            return ltrim(var_export($value, true), '\\');
        }

        if (\is_object($value)) {
            return sprintf('object(%s)', $value::class);
        }

        if (\is_string($value)) {
            return $value;
        }

        return preg_replace("/\n\s*/s", '', var_export($value, true));
    }

    protected function formatParameter(mixed $value): string
    {
        if ($value instanceof \UnitEnum) {
            return ltrim(var_export($value, true), '\\');
        }

        // Recursively search for enum values, so we can replace it
        // before json_encode (which will not display anything for \UnitEnum otherwise)
        if (\is_array($value)) {
            array_walk_recursive($value, static function (&$value) {
                if ($value instanceof \UnitEnum) {
                    $value = ltrim(var_export($value, true), '\\');
                }
            });
        }

        if (\is_bool($value) || \is_array($value) || (null === $value)) {
            $jsonString = json_encode($value);

            if (preg_match('/^(.{60})./us', $jsonString, $matches)) {
                return $matches[1].'...';
            }

            return $jsonString;
        }

        return (string) $value;
    }

    protected function resolveServiceDefinition(ContainerBuilder $container, string $serviceId): mixed
    {
        if ($container->hasDefinition($serviceId)) {
            return $container->getDefinition($serviceId);
        }

        // Some service IDs don't have a Definition, they're aliases
        if ($container->hasAlias($serviceId)) {
            return $container->getAlias($serviceId);
        }

        if ('service_container' === $serviceId) {
            return (new Definition(ContainerInterface::class))->setPublic(true)->setSynthetic(true);
        }

        // the service has been injected in some special way, just return the service
        return $container->get($serviceId);
    }

    protected function findDefinitionsByTag(ContainerBuilder $container, bool $showHidden): array
    {
        $definitions = [];
        $tags = $container->findTags();
        asort($tags);

        foreach ($tags as $tag) {
            foreach ($container->findTaggedServiceIds($tag) as $serviceId => $attributes) {
                $definition = $this->resolveServiceDefinition($container, $serviceId);

                if ($showHidden xor '.' === ($serviceId[0] ?? null)) {
                    continue;
                }

                if (!isset($definitions[$tag])) {
                    $definitions[$tag] = [];
                }

                $definitions[$tag][$serviceId] = $definition;
            }
        }

        return $definitions;
    }

    protected function sortParameters(ParameterBag $parameters): array
    {
        $parameters = $parameters->all();
        ksort($parameters);

        return $parameters;
    }

    protected function sortServiceIds(array $serviceIds): array
    {
        asort($serviceIds);

        return $serviceIds;
    }

    protected function sortTaggedServicesByPriority(array $services): array
    {
        $maxPriority = [];
        foreach ($services as $service => $tags) {
            $maxPriority[$service] = \PHP_INT_MIN;
            foreach ($tags as $tag) {
                $currentPriority = $tag['priority'] ?? 0;
                if ($maxPriority[$service] < $currentPriority) {
                    $maxPriority[$service] = $currentPriority;
                }
            }
        }
        uasort($maxPriority, fn ($a, $b) => $b <=> $a);

        return array_keys($maxPriority);
    }

    protected function sortTagsByPriority(array $tags): array
    {
        $sortedTags = [];
        foreach ($tags as $tagName => $tag) {
            $sortedTags[$tagName] = $this->sortByPriority($tag);
        }

        return $sortedTags;
    }

    protected function sortByPriority(array $tag): array
    {
        usort($tag, fn ($a, $b) => ($b['priority'] ?? 0) <=> ($a['priority'] ?? 0));

        return $tag;
    }

<<<<<<< HEAD
    /**
     * @return array<string, string[]>
     */
    protected function getReverseAliases(RouteCollection $routes): array
    {
        $reverseAliases = [];
        foreach ($routes->getAliases() as $name => $alias) {
            $reverseAliases[$alias->getId()][] = $name;
        }

        return $reverseAliases;
    }

    public static function getClassDescription(string $class, string &$resolvedClass = null): string
=======
    public static function getClassDescription(string $class, ?string &$resolvedClass = null): string
>>>>>>> a44829e2
    {
        $resolvedClass = $class;
        try {
            $resource = new ClassExistenceResource($class, false);

            // isFresh() will explode ONLY if a parent class/trait does not exist
            $resource->isFresh(0);

            $r = new \ReflectionClass($class);
            $resolvedClass = $r->name;

            if ($docComment = $r->getDocComment()) {
                $docComment = preg_split('#\n\s*\*\s*[\n@]#', substr($docComment, 3, -2), 2)[0];

                return trim(preg_replace('#\s*\n\s*\*\s*#', ' ', $docComment));
            }
        } catch (\ReflectionException) {
        }

        return '';
    }

    private function getContainerEnvVars(ContainerBuilder $container): array
    {
        if (!$container->hasParameter('debug.container.dump')) {
            return [];
        }

        if (!$container->getParameter('debug.container.dump') || !is_file($container->getParameter('debug.container.dump'))) {
            return [];
        }

        $file = file_get_contents($container->getParameter('debug.container.dump'));
        preg_match_all('{%env\(((?:\w++:)*+\w++)\)%}', $file, $envVars);
        $envVars = array_unique($envVars[1]);

        $bag = $container->getParameterBag();
        $getDefaultParameter = fn (string $name) => parent::get($name);
        $getDefaultParameter = $getDefaultParameter->bindTo($bag, $bag::class);

        $getEnvReflection = new \ReflectionMethod($container, 'getEnv');

        $envs = [];

        foreach ($envVars as $env) {
            $processor = 'string';
            if (false !== $i = strrpos($name = $env, ':')) {
                $name = substr($env, $i + 1);
                $processor = substr($env, 0, $i);
            }
            $defaultValue = ($hasDefault = $container->hasParameter("env($name)")) ? $getDefaultParameter("env($name)") : null;
            if (false === ($runtimeValue = $_ENV[$name] ?? $_SERVER[$name] ?? getenv($name))) {
                $runtimeValue = null;
            }
            $processedValue = ($hasRuntime = null !== $runtimeValue) || $hasDefault ? $getEnvReflection->invoke($container, $env) : null;
            $envs["$name$processor"] = [
                'name' => $name,
                'processor' => $processor,
                'default_available' => $hasDefault,
                'default_value' => $defaultValue,
                'runtime_available' => $hasRuntime,
                'runtime_value' => $runtimeValue,
                'processed_value' => $processedValue,
            ];
        }
        ksort($envs);

        return array_values($envs);
    }

    protected function getServiceEdges(ContainerBuilder $container, string $serviceId): array
    {
        try {
            return array_values(array_unique(array_map(
                fn (ServiceReferenceGraphEdge $edge) => $edge->getSourceNode()->getId(),
                $container->getCompiler()->getServiceReferenceGraph()->getNode($serviceId)->getInEdges()
            )));
        } catch (InvalidArgumentException $exception) {
            return [];
        }
    }
}<|MERGE_RESOLUTION|>--- conflicted
+++ resolved
@@ -43,14 +43,11 @@
             (new AnalyzeServiceReferencesPass(false, false))->process($object);
         }
 
-<<<<<<< HEAD
         $deprecatedParameters = [];
         if ($object instanceof ContainerBuilder && isset($options['parameter']) && ($parameterBag = $object->getParameterBag()) instanceof ParameterBag) {
             $deprecatedParameters = $parameterBag->allDeprecated();
         }
 
-=======
->>>>>>> a44829e2
         match (true) {
             $object instanceof RouteCollection => $this->describeRouteCollection($object, $options),
             $object instanceof Route => $this->describeRoute($object, $options),
@@ -58,11 +55,7 @@
             $object instanceof ContainerBuilder && !empty($options['env-vars']) => $this->describeContainerEnvVars($this->getContainerEnvVars($object), $options),
             $object instanceof ContainerBuilder && isset($options['group_by']) && 'tags' === $options['group_by'] => $this->describeContainerTags($object, $options),
             $object instanceof ContainerBuilder && isset($options['id']) => $this->describeContainerService($this->resolveServiceDefinition($object, $options['id']), $options, $object),
-<<<<<<< HEAD
             $object instanceof ContainerBuilder && isset($options['parameter']) => $this->describeContainerParameter($object->resolveEnvPlaceholders($object->getParameter($options['parameter'])), $deprecatedParameters[$options['parameter']] ?? null, $options),
-=======
-            $object instanceof ContainerBuilder && isset($options['parameter']) => $this->describeContainerParameter($object->resolveEnvPlaceholders($object->getParameter($options['parameter'])), $options),
->>>>>>> a44829e2
             $object instanceof ContainerBuilder && isset($options['deprecations']) => $this->describeContainerDeprecations($object, $options),
             $object instanceof ContainerBuilder => $this->describeContainerServices($object, $options),
             $object instanceof Definition => $this->describeContainerDefinition($object, $options),
@@ -103,11 +96,7 @@
      *
      * @param Definition|Alias|object $service
      */
-<<<<<<< HEAD
-    abstract protected function describeContainerService(object $service, array $options = [], ContainerBuilder $container = null): void;
-=======
     abstract protected function describeContainerService(object $service, array $options = [], ?ContainerBuilder $container = null): void;
->>>>>>> a44829e2
 
     /**
      * Describes container services.
@@ -119,19 +108,11 @@
 
     abstract protected function describeContainerDeprecations(ContainerBuilder $container, array $options = []): void;
 
-<<<<<<< HEAD
-    abstract protected function describeContainerDefinition(Definition $definition, array $options = [], ContainerBuilder $container = null): void;
-
-    abstract protected function describeContainerAlias(Alias $alias, array $options = [], ContainerBuilder $container = null): void;
+    abstract protected function describeContainerDefinition(Definition $definition, array $options = [], ?ContainerBuilder $container = null): void;
+
+    abstract protected function describeContainerAlias(Alias $alias, array $options = [], ?ContainerBuilder $container = null): void;
 
     abstract protected function describeContainerParameter(mixed $parameter, ?array $deprecation, array $options = []): void;
-=======
-    abstract protected function describeContainerDefinition(Definition $definition, array $options = [], ?ContainerBuilder $container = null): void;
-
-    abstract protected function describeContainerAlias(Alias $alias, array $options = [], ?ContainerBuilder $container = null): void;
-
-    abstract protected function describeContainerParameter(mixed $parameter, array $options = []): void;
->>>>>>> a44829e2
 
     abstract protected function describeContainerEnvVars(array $envs, array $options = []): void;
 
@@ -284,7 +265,6 @@
         return $tag;
     }
 
-<<<<<<< HEAD
     /**
      * @return array<string, string[]>
      */
@@ -298,10 +278,7 @@
         return $reverseAliases;
     }
 
-    public static function getClassDescription(string $class, string &$resolvedClass = null): string
-=======
     public static function getClassDescription(string $class, ?string &$resolvedClass = null): string
->>>>>>> a44829e2
     {
         $resolvedClass = $class;
         try {
