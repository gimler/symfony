--- conflicted
+++ resolved
@@ -34,11 +34,7 @@
     private bool $profiler = false;
     private bool $reboot = true;
 
-<<<<<<< HEAD
-    public function __construct(KernelInterface $kernel, array $server = [], History $history = null, CookieJar $cookieJar = null)
-=======
     public function __construct(KernelInterface $kernel, array $server = [], ?History $history = null, ?CookieJar $cookieJar = null)
->>>>>>> a44829e2
     {
         parent::__construct($kernel, $server, $history, $cookieJar);
     }
@@ -116,11 +112,7 @@
      *
      * @return $this
      */
-<<<<<<< HEAD
     public function loginUser(object $user, string $firewallContext = 'main'/* , array $tokenAttributes = [] */): static
-=======
-    public function loginUser(object $user, string $firewallContext = 'main'): static
->>>>>>> a44829e2
     {
         $tokenAttributes = 2 < \func_num_args() ? func_get_arg(2) : [];
 
@@ -133,10 +125,7 @@
         }
 
         $token = new TestBrowserToken($user->getRoles(), $user, $firewallContext);
-<<<<<<< HEAD
         $token->setAttributes($tokenAttributes);
-=======
->>>>>>> a44829e2
         // required for compatibility with Symfony 5.4
         if (method_exists($token, 'isAuthenticated')) {
             $token->setAuthenticated(true, false);
