<?xml version="1.0" encoding="UTF-8" ?>

<xsd:schema xmlns="http://symfony.com/schema/dic/symfony"
    xmlns:xsd="http://www.w3.org/2001/XMLSchema"
    targetNamespace="http://symfony.com/schema/dic/symfony"
    elementFormDefault="qualified">

    <xsd:element name="config" type="config" />

    <xsd:complexType name="config">
        <xsd:choice maxOccurs="unbounded">
            <xsd:element name="assets" type="assets" minOccurs="0" maxOccurs="1" />
            <xsd:element name="form" type="form" minOccurs="0" maxOccurs="1" />
            <xsd:element name="csrf-protection" type="csrf_protection" minOccurs="0" maxOccurs="1" />
            <xsd:element name="esi" type="esi" minOccurs="0" maxOccurs="1" />
            <xsd:element name="ssi" type="ssi" minOccurs="0" maxOccurs="1" />
            <xsd:element name="fragments" type="fragments" minOccurs="0" maxOccurs="1" />
            <xsd:element name="web-link" type="web_link" minOccurs="0" maxOccurs="1" />
            <xsd:element name="profiler" type="profiler" minOccurs="0" maxOccurs="1" />
            <xsd:element name="router" type="router" minOccurs="0" maxOccurs="1" />
            <xsd:element name="session" type="session" minOccurs="0" maxOccurs="1" />
            <xsd:element name="request" type="request" minOccurs="0" maxOccurs="1" />
            <xsd:element name="templating" type="templating" minOccurs="0" maxOccurs="1" />
            <xsd:element name="translator" type="translator" minOccurs="0" maxOccurs="1" />
            <xsd:element name="validation" type="validation" minOccurs="0" maxOccurs="1" />
            <xsd:element name="annotations" type="annotations" minOccurs="0" maxOccurs="1" />
            <xsd:element name="property-access" type="property_access" minOccurs="0" maxOccurs="1" />
            <xsd:element name="serializer" type="serializer" minOccurs="0" maxOccurs="1" />
            <xsd:element name="property-info" type="property_info" minOccurs="0" maxOccurs="1" />
            <xsd:element name="cache" type="cache" minOccurs="0" maxOccurs="1" />
            <xsd:element name="workflow" type="workflow" minOccurs="0" maxOccurs="unbounded" />
            <xsd:element name="php-errors" type="php-errors" minOccurs="0" maxOccurs="1" />
            <xsd:element name="lock" type="lock" minOccurs="0" maxOccurs="1" />
            <xsd:element name="messenger" type="messenger" minOccurs="0" maxOccurs="1" />
            <xsd:element name="http-client" type="http_client" minOccurs="0" maxOccurs="1" />
            <xsd:element name="mailer" type="mailer" minOccurs="0" maxOccurs="1" />
        </xsd:choice>

        <xsd:attribute name="http-method-override" type="xsd:boolean" />
        <xsd:attribute name="ide" type="xsd:string" />
        <xsd:attribute name="secret" type="xsd:string" />
        <xsd:attribute name="default-locale" type="xsd:string" />
        <xsd:attribute name="test" type="xsd:boolean" />
        <xsd:attribute name="error-controller" type="xsd:string" />
    </xsd:complexType>

    <xsd:complexType name="form">
        <xsd:all>
            <xsd:element name="csrf-protection" type="form_csrf_protection" minOccurs="0" maxOccurs="1" />
        </xsd:all>
        <xsd:attribute name="enabled" type="xsd:boolean" />
    </xsd:complexType>

    <xsd:complexType name="form_csrf_protection">
        <xsd:attribute name="enabled" type="xsd:boolean" />
        <xsd:attribute name="field-name" type="xsd:string" />
    </xsd:complexType>

    <xsd:complexType name="csrf_protection">
        <xsd:attribute name="enabled" type="xsd:boolean" />
    </xsd:complexType>

    <xsd:complexType name="esi">
        <xsd:attribute name="enabled" type="xsd:boolean" />
    </xsd:complexType>

    <xsd:complexType name="ssi">
        <xsd:attribute name="enabled" type="xsd:boolean" />
    </xsd:complexType>

    <xsd:complexType name="fragments">
        <xsd:attribute name="enabled" type="xsd:boolean" />
        <xsd:attribute name="path" type="xsd:string" />
        <xsd:attribute name="hinclude-default-template" type="xsd:string" />
    </xsd:complexType>

    <xsd:complexType name="web_link">
        <xsd:attribute name="enabled" type="xsd:boolean" />
    </xsd:complexType>

    <xsd:complexType name="profiler">
        <xsd:attribute name="collect" type="xsd:string" />
        <xsd:attribute name="only-exceptions" type="xsd:string" />
        <xsd:attribute name="only-master-requests" type="xsd:string" />
        <xsd:attribute name="enabled" type="xsd:string" />
        <xsd:attribute name="dsn" type="xsd:string" />
        <xsd:attribute name="username" type="xsd:string" />
        <xsd:attribute name="password" type="xsd:string" />
        <xsd:attribute name="lifetime" type="xsd:string" />
    </xsd:complexType>

    <xsd:complexType name="router">
        <xsd:attribute name="resource" type="xsd:string" />
        <xsd:attribute name="type" type="xsd:string" />
        <xsd:attribute name="http-port" type="xsd:string" />
        <xsd:attribute name="https-port" type="xsd:string" />
        <xsd:attribute name="strict-requirements" type="xsd:string" />
        <xsd:attribute name="utf8" type="xsd:boolean" />
    </xsd:complexType>

    <xsd:complexType name="session">
        <xsd:attribute name="enabled" type="xsd:boolean" />
        <xsd:attribute name="storage-id" type="xsd:string" />
        <xsd:attribute name="handler-id" type="xsd:string" />
        <xsd:attribute name="name" type="xsd:string" />
        <xsd:attribute name="cookie-lifetime" type="xsd:string" />
        <xsd:attribute name="cookie-path" type="xsd:string" />
        <xsd:attribute name="cookie-domain" type="xsd:string" />
        <xsd:attribute name="cookie-secure" type="cookie_secure" />
        <xsd:attribute name="cookie-httponly" type="xsd:boolean" />
        <xsd:attribute name="cookie-samesite" type="cookie_samesite" />
        <xsd:attribute name="use-cookies" type="xsd:boolean" />
        <xsd:attribute name="cache-limiter" type="xsd:string" />
        <xsd:attribute name="gc-maxlifetime" type="xsd:string" />
        <xsd:attribute name="gc-divisor" type="xsd:string" />
        <xsd:attribute name="gc-probability" type="xsd:string" />
        <xsd:attribute name="save-path" type="xsd:string" />
        <xsd:attribute name="metadata-update-threshold" type="xsd:nonNegativeInteger" />
        <xsd:attribute name="sid-length" type="sid_length" />
        <xsd:attribute name="sid-bits-per-character" type="sid_bits_per_character" />
    </xsd:complexType>

    <xsd:complexType name="request">
        <xsd:sequence>
            <xsd:element name="format" type="format" minOccurs="0" maxOccurs="unbounded" />
        </xsd:sequence>
    </xsd:complexType>

    <xsd:complexType name="format">
        <xsd:choice minOccurs="1" maxOccurs="unbounded">
            <xsd:element name="mime-type" type="xsd:string" />
        </xsd:choice>
        <xsd:attribute name="name" type="xsd:string" use="required"/>
    </xsd:complexType>

    <xsd:complexType name="assets">
        <xsd:sequence>
            <xsd:element name="base-url" type="xsd:string" minOccurs="0" maxOccurs="unbounded" />
            <xsd:element name="package" type="package" minOccurs="0" maxOccurs="unbounded" />
        </xsd:sequence>

        <xsd:attribute name="enabled" type="xsd:boolean" />
        <xsd:attribute name="base-path" type="xsd:string" />
        <xsd:attribute name="version-strategy" type="xsd:string" />
        <xsd:attribute name="version" type="xsd:string" />
        <xsd:attribute name="version-format" type="xsd:string" />
        <xsd:attribute name="json-manifest-path" type="xsd:string" />
    </xsd:complexType>

    <xsd:complexType name="package">
        <xsd:sequence>
            <xsd:element name="base-url" type="xsd:string" minOccurs="0" maxOccurs="unbounded" />
        </xsd:sequence>

        <xsd:attribute name="name" type="xsd:string" use="required" />
        <xsd:attribute name="base-path" type="xsd:string" />
        <xsd:attribute name="version-strategy" type="xsd:string" />
        <xsd:attribute name="version" type="xsd:string" />
        <xsd:attribute name="version-format" type="xsd:string" />
        <xsd:attribute name="json-manifest-path" type="xsd:string" />
    </xsd:complexType>

    <xsd:complexType name="templating">
        <xsd:sequence>
            <xsd:element name="loader" type="xsd:string" minOccurs="0" maxOccurs="unbounded" />
            <xsd:element name="engine" type="xsd:string" minOccurs="0" maxOccurs="unbounded" />
            <xsd:element name="form" type="form-resources" minOccurs="0" maxOccurs="1" />
        </xsd:sequence>

        <xsd:attribute name="enabled" type="xsd:boolean" />
        <xsd:attribute name="cache" type="xsd:string" />
        <xsd:attribute name="hinclude-default-template" type="xsd:string" />
    </xsd:complexType>

    <xsd:complexType name="form-resources">
        <xsd:choice minOccurs="1" maxOccurs="unbounded">
            <xsd:element name="resource" type="xsd:string" />
        </xsd:choice>
    </xsd:complexType>

    <xsd:complexType name="translator">
        <xsd:sequence>
            <xsd:element name="fallback" type="xsd:string" minOccurs="0" maxOccurs="unbounded" />
            <xsd:element name="path" type="xsd:string" minOccurs="0" maxOccurs="unbounded" />
        </xsd:sequence>
        <xsd:attribute name="enabled" type="xsd:boolean" />
        <xsd:attribute name="fallback" type="xsd:string" />
        <xsd:attribute name="logging" type="xsd:boolean" />
        <xsd:attribute name="formatter" type="xsd:string" />
        <xsd:attribute name="cache-dir" type="xsd:string" />
    </xsd:complexType>

    <xsd:complexType name="validation">
        <xsd:choice minOccurs="0" maxOccurs="unbounded">
            <xsd:element name="static-method" type="xsd:string" />
            <xsd:element name="mapping" type="file_mapping" />
            <xsd:element name="auto-mapping" type="auto_mapping" />
        </xsd:choice>

        <xsd:attribute name="enabled" type="xsd:boolean" />
        <xsd:attribute name="cache" type="xsd:string" />
        <xsd:attribute name="enable-annotations" type="xsd:boolean" />
        <xsd:attribute name="static-method" type="xsd:boolean" />
        <xsd:attribute name="translation-domain" type="xsd:string" />
        <xsd:attribute name="strict-email" type="xsd:boolean" />
        <xsd:attribute name="email-validation-mode" type="email-validation-mode" />
    </xsd:complexType>

    <xsd:complexType name="file_mapping">
        <xsd:sequence>
            <xsd:element name="path" type="xsd:string" minOccurs="1" maxOccurs="unbounded" />
        </xsd:sequence>
    </xsd:complexType>

    <xsd:complexType name="auto_mapping">
        <xsd:sequence>
            <xsd:element name="service" type="xsd:string" minOccurs="0" maxOccurs="unbounded" />
        </xsd:sequence>
        <xsd:attribute name="namespace" type="xsd:string" use="required" />
    </xsd:complexType>

    <xsd:simpleType name="email-validation-mode">
        <xsd:restriction base="xsd:string">
            <xsd:enumeration value="html5" />
            <xsd:enumeration value="loose" />
            <xsd:enumeration value="strict" />
        </xsd:restriction>
    </xsd:simpleType>

    <xsd:complexType name="annotations">
        <xsd:attribute name="cache" type="xsd:string" />
        <xsd:attribute name="debug" type="xsd:string" />
        <xsd:attribute name="file-cache-dir" type="xsd:string" />
        <xsd:attribute name="enabled" type="xsd:boolean" />
    </xsd:complexType>

    <xsd:complexType name="property_access">
        <xsd:attribute name="magic-call" type="xsd:boolean" />
        <xsd:attribute name="throw-exception-on-invalid-index" type="xsd:boolean" />
        <xsd:attribute name="throw-exception-on-invalid-property-path" type="xsd:boolean" />
    </xsd:complexType>

    <xsd:complexType name="serializer">
        <xsd:choice minOccurs="0" maxOccurs="unbounded">
            <xsd:element name="mapping" type="file_mapping" />
        </xsd:choice>
        <xsd:attribute name="enabled" type="xsd:boolean" />
        <xsd:attribute name="enable-annotations" type="xsd:boolean" />
        <xsd:attribute name="name-converter" type="xsd:string" />
        <xsd:attribute name="circular-reference-handler" type="xsd:string" />
        <xsd:attribute name="max-depth-handler" type="xsd:string" />
    </xsd:complexType>

    <xsd:complexType name="property_info">
        <xsd:attribute name="enabled" type="xsd:boolean" />
    </xsd:complexType>

    <xsd:complexType name="cache">
        <xsd:sequence>
            <xsd:element name="app" type="xsd:string" minOccurs="0" maxOccurs="1" />
            <xsd:element name="system" type="xsd:string" minOccurs="0" maxOccurs="1" />
            <xsd:element name="directory" type="xsd:string" minOccurs="0" maxOccurs="1" />
            <xsd:element name="default-doctrine-provider" type="xsd:string" minOccurs="0" maxOccurs="1" />
            <xsd:element name="default-psr6-provider" type="xsd:string" minOccurs="0" maxOccurs="1" />
            <xsd:element name="default-redis-provider" type="xsd:string" minOccurs="0" maxOccurs="1" />
            <xsd:element name="default-memcached-provider" type="xsd:string" minOccurs="0" maxOccurs="1" />
            <xsd:element name="default-pdo-provider" type="xsd:string" minOccurs="0" maxOccurs="1" />
            <xsd:element name="pool" type="cache_pool" minOccurs="0" maxOccurs="unbounded" />
        </xsd:sequence>

        <xsd:attribute name="prefix-seed" type="xsd:string" />
    </xsd:complexType>

    <xsd:complexType name="cache_pool">
        <xsd:sequence>
            <xsd:element name="adapter" type="cache_pool_adapter" minOccurs="0" maxOccurs="unbounded" />
        </xsd:sequence>

        <xsd:attribute name="name" type="xsd:string" use="required" />
        <xsd:attribute name="adapter" type="xsd:string" />
        <xsd:attribute name="tags" type="xsd:string" />
        <xsd:attribute name="public" type="xsd:boolean" />
        <xsd:attribute name="default-lifetime" type="xsd:integer" />
        <xsd:attribute name="provider" type="xsd:string" />
        <xsd:attribute name="clearer" type="xsd:string" />
    </xsd:complexType>

    <xsd:complexType name="cache_pool_adapter">
        <xsd:attribute name="name" type="xsd:string" use="required" />
        <xsd:attribute name="provider" type="xsd:string" />
    </xsd:complexType>

    <xsd:complexType name="workflow">
        <xsd:sequence>
            <xsd:element name="initial-marking" type="xsd:string" minOccurs="0" maxOccurs="unbounded" />
            <xsd:element name="marking-store" type="marking_store" minOccurs="0" maxOccurs="1" />
            <xsd:element name="support" type="xsd:string" minOccurs="0" maxOccurs="unbounded" />
            <xsd:element name="place" type="place" minOccurs="0" maxOccurs="unbounded" />
            <xsd:element name="transition" type="transition" minOccurs="0" maxOccurs="unbounded" />
            <xsd:element name="metadata" type="metadata" minOccurs="0" maxOccurs="unbounded" />
        </xsd:sequence>
        <xsd:attribute name="name" type="xsd:string" />
        <xsd:attribute name="type" type="workflow_type" />
        <xsd:attribute name="initial-place" type="xsd:string" />
        <xsd:attribute name="initial-marking" type="xsd:string" />
        <xsd:attribute name="support-strategy" type="xsd:string" />
        <xsd:attribute name="enabled" type="xsd:boolean" />
    </xsd:complexType>

    <xsd:complexType name="php-errors">
        <xsd:attribute name="log" type="xsd:string" />
        <xsd:attribute name="throw" type="xsd:boolean" />
    </xsd:complexType>

    <xsd:complexType name="marking_store">
        <xsd:sequence>
            <xsd:element name="argument" type="xsd:string" minOccurs="0" maxOccurs="unbounded" />
        </xsd:sequence>
        <xsd:attribute name="type" type="marking_store_type" />
        <xsd:attribute name="service" type="xsd:string" />
        <xsd:attribute name="property" type="xsd:string" />
    </xsd:complexType>

    <xsd:simpleType name="marking_store_type">
        <xsd:restriction base="xsd:string">
            <xsd:enumeration value="multiple_state" />
            <xsd:enumeration value="single_state" />
            <xsd:enumeration value="method" />
        </xsd:restriction>
    </xsd:simpleType>

    <xsd:complexType name="transition">
        <xsd:sequence>
            <xsd:element name="from" type="xsd:string" minOccurs="1" maxOccurs="unbounded" />
            <xsd:element name="to" type="xsd:string" minOccurs="1" maxOccurs="unbounded" />
            <xsd:element name="metadata" type="metadata" minOccurs="0" maxOccurs="unbounded" />
            <xsd:element name="guard" type="xsd:string" minOccurs="0" maxOccurs="unbounded" />
        </xsd:sequence>
        <xsd:attribute name="name" type="xsd:string" use="required" />
    </xsd:complexType>

<<<<<<< HEAD
    <xsd:complexType name="place" mixed="true">
        <xsd:sequence>
            <xsd:element name="metadata" type="metadata" minOccurs="0" maxOccurs="unbounded" />
        </xsd:sequence>
        <xsd:attribute name="name" type="xsd:string" />
    </xsd:complexType>

    <xsd:complexType name="metadata">
        <xsd:sequence>
            <xsd:any minOccurs="0" processContents="lax"/>
        </xsd:sequence>
    </xsd:complexType>

    <xsd:simpleType name="default_middleware">
        <xsd:restriction base="xsd:string">
            <xsd:enumeration value="true" />
            <xsd:enumeration value="false" />
            <xsd:enumeration value="1" />
            <xsd:enumeration value="0" />
            <xsd:enumeration value="allow_no_handlers" />
        </xsd:restriction>
    </xsd:simpleType>

    <xsd:simpleType name="cookie_secure">
        <xsd:restriction base="xsd:string">
            <xsd:enumeration value="true" />
            <xsd:enumeration value="false" />
            <xsd:enumeration value="1" />
            <xsd:enumeration value="0" />
            <xsd:enumeration value="auto" />
        </xsd:restriction>
    </xsd:simpleType>

    <xsd:simpleType name="cookie_samesite">
        <xsd:restriction base="xsd:string">
            <xsd:enumeration value="" />
=======
    <xsd:simpleType name="cookie_samesite">
        <xsd:restriction base="xsd:string">
            <xsd:enumeration value="" />
            <xsd:enumeration value="none" />
>>>>>>> abac71b0
            <xsd:enumeration value="lax" />
            <xsd:enumeration value="strict" />
        </xsd:restriction>
    </xsd:simpleType>

<<<<<<< HEAD
    <xsd:simpleType name="sid_bits_per_character">
        <xsd:restriction base="xsd:positiveInteger">
            <xsd:enumeration value="4" />
            <xsd:enumeration value="5" />
            <xsd:enumeration value="6" />
        </xsd:restriction>
    </xsd:simpleType>

    <xsd:simpleType name="sid_length">
        <xsd:restriction base="xsd:positiveInteger">
            <xsd:minInclusive value="22" />
            <xsd:maxInclusive value="256" />
        </xsd:restriction>
    </xsd:simpleType>

=======
>>>>>>> abac71b0
    <xsd:simpleType name="workflow_type">
        <xsd:restriction base="xsd:string">
            <xsd:enumeration value="state_machine" />
            <xsd:enumeration value="workflow" />
        </xsd:restriction>
    </xsd:simpleType>

    <xsd:complexType name="lock">
        <xsd:sequence>
            <xsd:element name="resource" type="lock_resource" minOccurs="1" maxOccurs="unbounded" />
        </xsd:sequence>
        <xsd:attribute name="enabled" type="xsd:boolean" />
    </xsd:complexType>

    <xsd:complexType name="lock_resource">
        <xsd:simpleContent>
            <xsd:extension base="xsd:string">
                <xsd:attribute name="name" type="xsd:string" />
            </xsd:extension>
        </xsd:simpleContent>
    </xsd:complexType>

    <xsd:complexType name="messenger">
        <xsd:sequence>
            <xsd:element name="serializer" type="messenger_serializer" minOccurs="0" />
            <xsd:element name="routing" type="messenger_routing" minOccurs="0" maxOccurs="unbounded" />
            <xsd:element name="transport" type="messenger_transport" minOccurs="0" maxOccurs="unbounded" />
            <xsd:element name="bus" type="messenger_bus" minOccurs="0" maxOccurs="unbounded" />
        </xsd:sequence>
        <xsd:attribute name="default-bus" type="xsd:string" />
        <xsd:attribute name="enabled" type="xsd:boolean" />
    </xsd:complexType>

    <xsd:complexType name="messenger_serializer">
        <xsd:sequence>
            <xsd:element name="symfony-serializer" type="messenger_symfony_serializer" minOccurs="0" />
        </xsd:sequence>
        <xsd:attribute name="default-serializer" type="xsd:string" />
    </xsd:complexType>

    <xsd:complexType name="messenger_symfony_serializer">
        <xsd:sequence>
            <xsd:element name="context" type="metadata" minOccurs="0" maxOccurs="unbounded" />
        </xsd:sequence>
        <xsd:attribute name="format" type="xsd:string" />
    </xsd:complexType>

    <xsd:complexType name="messenger_routing">
        <xsd:choice minOccurs="0" maxOccurs="unbounded">
            <xsd:element name="sender" type="messenger_routing_sender" />
        </xsd:choice>
        <xsd:attribute name="message-class" type="xsd:string" use="required"/>
    </xsd:complexType>

    <xsd:complexType name="messenger_routing_sender">
        <xsd:attribute name="service" type="xsd:string" use="required"/>
    </xsd:complexType>

    <xsd:complexType name="messenger_transport">
        <xsd:sequence>
            <xsd:element name="options" type="metadata" minOccurs="0" maxOccurs="unbounded" />
        </xsd:sequence>
        <xsd:attribute name="name" type="xsd:string" />
        <xsd:attribute name="serializer" type="xsd:string" />
        <xsd:attribute name="dsn" type="xsd:string" />
    </xsd:complexType>

    <xsd:complexType name="messenger_bus">
        <xsd:sequence>
            <xsd:element name="middleware" type="messenger_middleware" minOccurs="0" maxOccurs="unbounded" />
        </xsd:sequence>
        <xsd:attribute name="name" type="xsd:string" use="required"/>
        <xsd:attribute name="default-middleware" type="default_middleware"/>
    </xsd:complexType>

    <xsd:complexType name="messenger_middleware">
        <xsd:sequence>
            <xsd:element name="argument" type="xsd:anyType" minOccurs="0" maxOccurs="unbounded" />
        </xsd:sequence>
        <xsd:attribute name="id" type="xsd:string" use="required"/>
    </xsd:complexType>

    <xsd:complexType name="http_client">
        <xsd:sequence>
            <xsd:element name="default-options" type="http_client_default_options" minOccurs="0" />
            <xsd:element name="scoped-client" type="http_client_scope_options" minOccurs="0" maxOccurs="unbounded" />
        </xsd:sequence>
        <xsd:attribute name="enabled" type="xsd:boolean" />
        <xsd:attribute name="max-host-connections" type="xsd:integer" />
    </xsd:complexType>

    <xsd:complexType name="http_client_default_options" mixed="true">
        <xsd:choice maxOccurs="unbounded">
            <xsd:element name="resolve" type="http_resolve" minOccurs="0" maxOccurs="unbounded" />
            <xsd:element name="header" type="http_header" minOccurs="0" maxOccurs="unbounded" />
            <xsd:element name="peer-fingerprint" type="fingerprint" minOccurs="0" maxOccurs="unbounded" />
        </xsd:choice>
        <xsd:attribute name="max-redirects" type="xsd:integer" />
        <xsd:attribute name="http-version" type="xsd:string" />
        <xsd:attribute name="proxy" type="xsd:string" />
        <xsd:attribute name="no-proxy" type="xsd:string" />
        <xsd:attribute name="timeout" type="xsd:float" />
        <xsd:attribute name="max-duration" type="xsd:float" />
        <xsd:attribute name="bindto" type="xsd:string" />
        <xsd:attribute name="verify-peer" type="xsd:boolean" />
        <xsd:attribute name="verify-host" type="xsd:boolean" />
        <xsd:attribute name="cafile" type="xsd:string" />
        <xsd:attribute name="capath" type="xsd:string" />
        <xsd:attribute name="local-cert" type="xsd:string" />
        <xsd:attribute name="local-pk" type="xsd:string" />
        <xsd:attribute name="passphrase" type="xsd:string" />
        <xsd:attribute name="ciphers" type="xsd:string" />

    </xsd:complexType>

    <xsd:complexType name="http_client_scope_options" mixed="true">
        <xsd:choice maxOccurs="unbounded">
            <xsd:element name="query" type="http_query" minOccurs="0" maxOccurs="unbounded" />
            <xsd:element name="resolve" type="http_resolve" minOccurs="0" maxOccurs="unbounded" />
            <xsd:element name="header" type="http_header" minOccurs="0" maxOccurs="unbounded" />
            <xsd:element name="peer-fingerprint" type="fingerprint" minOccurs="0" maxOccurs="unbounded" />
        </xsd:choice>
        <xsd:attribute name="name" type="xsd:string" />
        <xsd:attribute name="scope" type="xsd:string" />
        <xsd:attribute name="base-uri" type="xsd:string" />
        <xsd:attribute name="auth-basic" type="xsd:string" />
        <xsd:attribute name="auth-bearer" type="xsd:string" />
        <xsd:attribute name="max-redirects" type="xsd:integer" />
        <xsd:attribute name="http-version" type="xsd:string" />
        <xsd:attribute name="proxy" type="xsd:string" />
        <xsd:attribute name="no-proxy" type="xsd:string" />
        <xsd:attribute name="timeout" type="xsd:float" />
        <xsd:attribute name="bindto" type="xsd:string" />
        <xsd:attribute name="verify-peer" type="xsd:boolean" />
        <xsd:attribute name="verify-host" type="xsd:boolean" />
        <xsd:attribute name="cafile" type="xsd:string" />
        <xsd:attribute name="capath" type="xsd:string" />
        <xsd:attribute name="local-cert" type="xsd:string" />
        <xsd:attribute name="local-pk" type="xsd:string" />
        <xsd:attribute name="passphrase" type="xsd:string" />
        <xsd:attribute name="ciphers" type="xsd:string" />
    </xsd:complexType>

    <xsd:complexType name="fingerprint">
        <xsd:choice maxOccurs="unbounded">
            <xsd:element name="pin-sha256" type="xsd:string" minOccurs="0" />
            <xsd:element name="sha1" type="xsd:string" minOccurs="0" />
            <xsd:element name="md5" type="xsd:string" minOccurs="0" />
        </xsd:choice>
    </xsd:complexType>

    <xsd:complexType name="http_query" mixed="true">
        <xsd:attribute name="key" type="xsd:string" />
    </xsd:complexType>

    <xsd:complexType name="http_resolve" mixed="true">
        <xsd:attribute name="host" type="xsd:string" />
    </xsd:complexType>

    <xsd:complexType name="http_header" mixed="true">
        <xsd:attribute name="name" type="xsd:string" />
    </xsd:complexType>

    <xsd:complexType name="mailer">
        <xsd:sequence>
            <xsd:element name="envelope" type="mailer_envelope" minOccurs="0" maxOccurs="1" />
        </xsd:sequence>
        <xsd:attribute name="dsn" type="xsd:string" />
    </xsd:complexType>

    <xsd:complexType name="mailer_envelope">
        <xsd:sequence>
            <xsd:element name="sender" type="xsd:string" />
            <xsd:element name="recipients" type="xsd:string" minOccurs="0" maxOccurs="unbounded" />
        </xsd:sequence>
    </xsd:complexType>
</xsd:schema><|MERGE_RESOLUTION|>--- conflicted
+++ resolved
@@ -339,7 +339,6 @@
         <xsd:attribute name="name" type="xsd:string" use="required" />
     </xsd:complexType>
 
-<<<<<<< HEAD
     <xsd:complexType name="place" mixed="true">
         <xsd:sequence>
             <xsd:element name="metadata" type="metadata" minOccurs="0" maxOccurs="unbounded" />
@@ -376,18 +375,12 @@
     <xsd:simpleType name="cookie_samesite">
         <xsd:restriction base="xsd:string">
             <xsd:enumeration value="" />
-=======
-    <xsd:simpleType name="cookie_samesite">
-        <xsd:restriction base="xsd:string">
-            <xsd:enumeration value="" />
             <xsd:enumeration value="none" />
->>>>>>> abac71b0
             <xsd:enumeration value="lax" />
             <xsd:enumeration value="strict" />
         </xsd:restriction>
     </xsd:simpleType>
 
-<<<<<<< HEAD
     <xsd:simpleType name="sid_bits_per_character">
         <xsd:restriction base="xsd:positiveInteger">
             <xsd:enumeration value="4" />
@@ -403,8 +396,6 @@
         </xsd:restriction>
     </xsd:simpleType>
 
-=======
->>>>>>> abac71b0
     <xsd:simpleType name="workflow_type">
         <xsd:restriction base="xsd:string">
             <xsd:enumeration value="state_machine" />
