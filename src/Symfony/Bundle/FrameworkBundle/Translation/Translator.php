--- conflicted
+++ resolved
@@ -65,17 +65,13 @@
      */
     public function getLocale()
     {
-<<<<<<< HEAD
         if (null === $this->locale && $request = $this->container->get('request_stack')->getCurrentRequest()) {
             $this->locale = $request->getLocale();
-=======
-        if (null === $this->locale && $this->container->isScopeActive('request') && $this->container->has('request')) {
             try {
-                $this->setLocale($this->container->get('request')->getLocale());
+                $this->setLocale($request->getLocale());
             } catch (\InvalidArgumentException $e) {
-                $this->setLocale($this->container->get('request')->getDefaultLocale());
+                $this->setLocale($request->getDefaultLocale());
             }
->>>>>>> 4ef1328f
         }
 
         return $this->locale;
