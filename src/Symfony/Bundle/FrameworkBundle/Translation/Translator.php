--- conflicted
+++ resolved
@@ -118,14 +118,10 @@
         return [];
     }
 
-<<<<<<< HEAD
     /**
      * @return void
      */
-    public function addResource(string $format, mixed $resource, string $locale, string $domain = null)
-=======
-    public function addResource(string $format, $resource, string $locale, ?string $domain = null)
->>>>>>> 2a31f2dd
+    public function addResource(string $format, mixed $resource, string $locale, ?string $domain = null)
     {
         if ($this->resourceFiles) {
             $this->addResourceFiles();
