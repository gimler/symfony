<?php

/*
 * This file is part of the Symfony package.
 *
 * (c) Fabien Potencier <fabien@symfony.com>
 *
 * For the full copyright and license information, please view the LICENSE
 * file that was distributed with this source code.
 */

namespace Symfony\Bundle\FrameworkBundle\Command;

use Symfony\Component\Config\Definition\ConfigurationInterface;
use Symfony\Component\Config\Definition\Dumper\XmlReferenceDumper;
use Symfony\Component\Config\Definition\Dumper\YamlReferenceDumper;
use Symfony\Component\Console\Exception\InvalidArgumentException;
use Symfony\Component\Console\Input\InputArgument;
use Symfony\Component\Console\Input\InputInterface;
use Symfony\Component\Console\Input\InputOption;
use Symfony\Component\Console\Output\OutputInterface;
use Symfony\Component\Console\Style\SymfonyStyle;
use Symfony\Component\DependencyInjection\Extension\ConfigurationExtensionInterface;
use Symfony\Component\DependencyInjection\Extension\ExtensionInterface;
use Symfony\Component\Yaml\Yaml;

/**
 * A console command for dumping available configuration reference.
 *
 * @author Kevin Bond <kevinbond@gmail.com>
 * @author Wouter J <waldio.webdesign@gmail.com>
 * @author Grégoire Pineau <lyrixx@lyrixx.info>
 *
 * @final
 */
class ConfigDumpReferenceCommand extends AbstractConfigCommand
{
    protected static $defaultName = 'config:dump-reference';
    protected static $defaultDescription = 'Dumps the default configuration for an extension';

    /**
     * {@inheritdoc}
     */
    protected function configure()
    {
        $this
            ->setDefinition([
                new InputArgument('name', InputArgument::OPTIONAL, 'The Bundle name or the extension alias'),
                new InputArgument('path', InputArgument::OPTIONAL, 'The configuration option path'),
                new InputOption('format', null, InputOption::VALUE_REQUIRED, 'The output format (yaml or xml)', 'yaml'),
            ])
<<<<<<< HEAD
            ->setDescription(self::$defaultDescription)
=======
            ->setDescription('Dump the default configuration for an extension')
>>>>>>> 7ed3d36f
            ->setHelp(<<<'EOF'
The <info>%command.name%</info> command dumps the default configuration for an
extension/bundle.

Either the extension alias or bundle name can be used:

  <info>php %command.full_name% framework</info>
  <info>php %command.full_name% FrameworkBundle</info>

With the <info>--format</info> option specifies the format of the configuration,
this is either <comment>yaml</comment> or <comment>xml</comment>.
When the option is not provided, <comment>yaml</comment> is used.

  <info>php %command.full_name% FrameworkBundle --format=xml</info>

For dumping a specific option, add its path as second argument (only available for the yaml format):

  <info>php %command.full_name% framework profiler.matcher</info>

EOF
            )
        ;
    }

    /**
     * {@inheritdoc}
     *
     * @throws \LogicException
     */
    protected function execute(InputInterface $input, OutputInterface $output): int
    {
        $io = new SymfonyStyle($input, $output);
        $errorIo = $io->getErrorStyle();

        if (null === $name = $input->getArgument('name')) {
            $this->listBundles($errorIo);

            $kernel = $this->getApplication()->getKernel();
            if ($kernel instanceof ExtensionInterface
                && ($kernel instanceof ConfigurationInterface || $kernel instanceof ConfigurationExtensionInterface)
                && $kernel->getAlias()
            ) {
                $errorIo->table(['Kernel Extension'], [[$kernel->getAlias()]]);
            }

            $errorIo->comment([
                'Provide the name of a bundle as the first argument of this command to dump its default configuration. (e.g. <comment>config:dump-reference FrameworkBundle</comment>)',
                'For dumping a specific option, add its path as the second argument of this command. (e.g. <comment>config:dump-reference FrameworkBundle profiler.matcher</comment> to dump the <comment>framework.profiler.matcher</comment> configuration)',
            ]);

            return 0;
        }

        $extension = $this->findExtension($name);

        if ($extension instanceof ConfigurationInterface) {
            $configuration = $extension;
        } else {
            $configuration = $extension->getConfiguration([], $this->getContainerBuilder());
        }

        $this->validateConfiguration($extension, $configuration);

        $format = $input->getOption('format');

        if ('yaml' === $format && !class_exists(Yaml::class)) {
            $errorIo->error('Setting the "format" option to "yaml" requires the Symfony Yaml component. Try running "composer install symfony/yaml" or use "--format=xml" instead.');

            return 1;
        }

        $path = $input->getArgument('path');

        if (null !== $path && 'yaml' !== $format) {
            $errorIo->error('The "path" option is only available for the "yaml" format.');

            return 1;
        }

        if ($name === $extension->getAlias()) {
            $message = sprintf('Default configuration for extension with alias: "%s"', $name);
        } else {
            $message = sprintf('Default configuration for "%s"', $name);
        }

        if (null !== $path) {
            $message .= sprintf(' at path "%s"', $path);
        }

        switch ($format) {
            case 'yaml':
                $io->writeln(sprintf('# %s', $message));
                $dumper = new YamlReferenceDumper();
                break;
            case 'xml':
                $io->writeln(sprintf('<!-- %s -->', $message));
                $dumper = new XmlReferenceDumper();
                break;
            default:
                $io->writeln($message);
                throw new InvalidArgumentException('Only the yaml and xml formats are supported.');
        }

        $io->writeln(null === $path ? $dumper->dump($configuration, $extension->getNamespace()) : $dumper->dumpAtPath($configuration, $path));

        return 0;
    }
}<|MERGE_RESOLUTION|>--- conflicted
+++ resolved
@@ -36,7 +36,7 @@
 class ConfigDumpReferenceCommand extends AbstractConfigCommand
 {
     protected static $defaultName = 'config:dump-reference';
-    protected static $defaultDescription = 'Dumps the default configuration for an extension';
+    protected static $defaultDescription = 'Dump the default configuration for an extension';
 
     /**
      * {@inheritdoc}
@@ -49,11 +49,7 @@
                 new InputArgument('path', InputArgument::OPTIONAL, 'The configuration option path'),
                 new InputOption('format', null, InputOption::VALUE_REQUIRED, 'The output format (yaml or xml)', 'yaml'),
             ])
-<<<<<<< HEAD
             ->setDescription(self::$defaultDescription)
-=======
-            ->setDescription('Dump the default configuration for an extension')
->>>>>>> 7ed3d36f
             ->setHelp(<<<'EOF'
 The <info>%command.name%</info> command dumps the default configuration for an
 extension/bundle.
