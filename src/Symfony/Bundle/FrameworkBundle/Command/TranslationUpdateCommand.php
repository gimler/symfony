<?php

/*
 * This file is part of the Symfony package.
 *
 * (c) Fabien Potencier <fabien@symfony.com>
 *
 * For the full copyright and license information, please view the LICENSE
 * file that was distributed with this source code.
 */

namespace Symfony\Bundle\FrameworkBundle\Command;

use Symfony\Component\Console\Attribute\AsCommand;
use Symfony\Component\Console\Command\Command;
use Symfony\Component\Console\Completion\CompletionInput;
use Symfony\Component\Console\Completion\CompletionSuggestions;
use Symfony\Component\Console\Exception\InvalidArgumentException;
use Symfony\Component\Console\Input\InputArgument;
use Symfony\Component\Console\Input\InputInterface;
use Symfony\Component\Console\Input\InputOption;
use Symfony\Component\Console\Output\ConsoleOutputInterface;
use Symfony\Component\Console\Output\OutputInterface;
use Symfony\Component\Console\Style\SymfonyStyle;
use Symfony\Component\HttpKernel\KernelInterface;
use Symfony\Component\Translation\Catalogue\MergeOperation;
use Symfony\Component\Translation\Catalogue\TargetOperation;
use Symfony\Component\Translation\Extractor\ExtractorInterface;
use Symfony\Component\Translation\MessageCatalogue;
use Symfony\Component\Translation\MessageCatalogueInterface;
use Symfony\Component\Translation\Reader\TranslationReaderInterface;
use Symfony\Component\Translation\Writer\TranslationWriterInterface;

/**
 * A command that parses templates to extract translation messages and adds them
 * into the translation files.
 *
 * @author Michel Salib <michelsalib@hotmail.com>
 *
 * @final
 */
<<<<<<< HEAD
#[AsCommand(name: 'translation:extract', description: 'Extract missing translations keys from code to translation files')]
=======
#[AsCommand(name: 'translation:extract', description: 'Extract missing translations keys from code to translation files.')]
>>>>>>> a44829e2
class TranslationUpdateCommand extends Command
{
    private const ASC = 'asc';
    private const DESC = 'desc';
    private const SORT_ORDERS = [self::ASC, self::DESC];
    private const FORMATS = [
        'xlf12' => ['xlf', '1.2'],
        'xlf20' => ['xlf', '2.0'],
    ];

    private TranslationWriterInterface $writer;
    private TranslationReaderInterface $reader;
    private ExtractorInterface $extractor;
    private string $defaultLocale;
    private ?string $defaultTransPath;
    private ?string $defaultViewsPath;
    private array $transPaths;
    private array $codePaths;
    private array $enabledLocales;

<<<<<<< HEAD
    public function __construct(TranslationWriterInterface $writer, TranslationReaderInterface $reader, ExtractorInterface $extractor, string $defaultLocale, string $defaultTransPath = null, string $defaultViewsPath = null, array $transPaths = [], array $codePaths = [], array $enabledLocales = [])
=======
    public function __construct(TranslationWriterInterface $writer, TranslationReaderInterface $reader, ExtractorInterface $extractor, string $defaultLocale, ?string $defaultTransPath = null, ?string $defaultViewsPath = null, array $transPaths = [], array $codePaths = [], array $enabledLocales = [])
>>>>>>> a44829e2
    {
        parent::__construct();

        $this->writer = $writer;
        $this->reader = $reader;
        $this->extractor = $extractor;
        $this->defaultLocale = $defaultLocale;
        $this->defaultTransPath = $defaultTransPath;
        $this->defaultViewsPath = $defaultViewsPath;
        $this->transPaths = $transPaths;
        $this->codePaths = $codePaths;
        $this->enabledLocales = $enabledLocales;
    }

    protected function configure(): void
    {
        $this
            ->setDefinition([
                new InputArgument('locale', InputArgument::REQUIRED, 'The locale'),
                new InputArgument('bundle', InputArgument::OPTIONAL, 'The bundle name or directory where to load the messages'),
                new InputOption('prefix', null, InputOption::VALUE_OPTIONAL, 'Override the default prefix', '__'),
                new InputOption('format', null, InputOption::VALUE_OPTIONAL, 'Override the default output format', 'xlf12'),
                new InputOption('dump-messages', null, InputOption::VALUE_NONE, 'Should the messages be dumped in the console'),
                new InputOption('force', null, InputOption::VALUE_NONE, 'Should the extract be done'),
                new InputOption('clean', null, InputOption::VALUE_NONE, 'Should clean not found messages'),
                new InputOption('domain', null, InputOption::VALUE_OPTIONAL, 'Specify the domain to extract'),
                new InputOption('sort', null, InputOption::VALUE_OPTIONAL, 'Return list of messages sorted alphabetically (only works with --dump-messages)', 'asc'),
                new InputOption('as-tree', null, InputOption::VALUE_OPTIONAL, 'Dump the messages as a tree-like structure: The given value defines the level where to switch to inline YAML'),
            ])
            ->setHelp(<<<'EOF'
The <info>%command.name%</info> command extracts translation strings from templates
of a given bundle or the default translations directory. It can display them or merge
the new ones into the translation files.

When new translation strings are found it can automatically add a prefix to the translation
message.

Example running against a Bundle (AcmeBundle)

  <info>php %command.full_name% --dump-messages en AcmeBundle</info>
  <info>php %command.full_name% --force --prefix="new_" fr AcmeBundle</info>

Example running against default messages directory

  <info>php %command.full_name% --dump-messages en</info>
  <info>php %command.full_name% --force --prefix="new_" fr</info>

You can sort the output with the <comment>--sort</> flag:

    <info>php %command.full_name% --dump-messages --sort=asc en AcmeBundle</info>
    <info>php %command.full_name% --dump-messages --sort=desc fr</info>

You can dump a tree-like structure using the yaml format with <comment>--as-tree</> flag:

    <info>php %command.full_name% --force --format=yaml --as-tree=3 en AcmeBundle</info>

EOF
            )
        ;
    }

    protected function execute(InputInterface $input, OutputInterface $output): int
    {
        $io = new SymfonyStyle($input, $output);
        $errorIo = $output instanceof ConsoleOutputInterface ? new SymfonyStyle($input, $output->getErrorOutput()) : $io;

        if ('translation:update' === $input->getFirstArgument()) {
            $errorIo->caution('Command "translation:update" is deprecated since version 5.4 and will be removed in Symfony 6.0. Use "translation:extract" instead.');
        }

        $io = new SymfonyStyle($input, $output);
        $errorIo = $io->getErrorStyle();

        // check presence of force or dump-message
        if (true !== $input->getOption('force') && true !== $input->getOption('dump-messages')) {
            $errorIo->error('You must choose one of --force or --dump-messages');

            return 1;
        }

        $format = $input->getOption('format');
        $xliffVersion = '1.2';

        if (\array_key_exists($format, self::FORMATS)) {
            [$format, $xliffVersion] = self::FORMATS[$format];
        }

        // check format
        $supportedFormats = $this->writer->getFormats();
        if (!\in_array($format, $supportedFormats, true)) {
            $errorIo->error(['Wrong output format', 'Supported formats are: '.implode(', ', $supportedFormats).', xlf12 and xlf20.']);

            return 1;
        }

        /** @var KernelInterface $kernel */
        $kernel = $this->getApplication()->getKernel();

        // Define Root Paths
        $transPaths = $this->getRootTransPaths();
        $codePaths = $this->getRootCodePaths($kernel);

        $currentName = 'default directory';

        // Override with provided Bundle info
        if (null !== $input->getArgument('bundle')) {
            try {
                $foundBundle = $kernel->getBundle($input->getArgument('bundle'));
                $bundleDir = $foundBundle->getPath();
                $transPaths = [is_dir($bundleDir.'/Resources/translations') ? $bundleDir.'/Resources/translations' : $bundleDir.'/translations'];
                $codePaths = [is_dir($bundleDir.'/Resources/views') ? $bundleDir.'/Resources/views' : $bundleDir.'/templates'];
                if ($this->defaultTransPath) {
                    $transPaths[] = $this->defaultTransPath;
                }
                if ($this->defaultViewsPath) {
                    $codePaths[] = $this->defaultViewsPath;
                }
                $currentName = $foundBundle->getName();
            } catch (\InvalidArgumentException) {
                // such a bundle does not exist, so treat the argument as path
                $path = $input->getArgument('bundle');

                $transPaths = [$path.'/translations'];
                $codePaths = [$path.'/templates'];

                if (!is_dir($transPaths[0])) {
                    throw new InvalidArgumentException(sprintf('"%s" is neither an enabled bundle nor a directory.', $transPaths[0]));
                }
            }
        }

        $io->title('Translation Messages Extractor and Dumper');
        $io->comment(sprintf('Generating "<info>%s</info>" translation files for "<info>%s</info>"', $input->getArgument('locale'), $currentName));

        $io->comment('Parsing templates...');
        $extractedCatalogue = $this->extractMessages($input->getArgument('locale'), $codePaths, $input->getOption('prefix'));

        $io->comment('Loading translation files...');
        $currentCatalogue = $this->loadCurrentMessages($input->getArgument('locale'), $transPaths);

        if (null !== $domain = $input->getOption('domain')) {
            $currentCatalogue = $this->filterCatalogue($currentCatalogue, $domain);
            $extractedCatalogue = $this->filterCatalogue($extractedCatalogue, $domain);
        }

        // process catalogues
        $operation = $input->getOption('clean')
            ? new TargetOperation($currentCatalogue, $extractedCatalogue)
            : new MergeOperation($currentCatalogue, $extractedCatalogue);

        // Exit if no messages found.
        if (!\count($operation->getDomains())) {
            $errorIo->warning('No translation messages were found.');

            return 0;
        }

        $resultMessage = 'Translation files were successfully updated';

        $operation->moveMessagesToIntlDomainsIfPossible('new');

        // show compiled list of messages
        if (true === $input->getOption('dump-messages')) {
            $extractedMessagesCount = 0;
            $io->newLine();
            foreach ($operation->getDomains() as $domain) {
                $newKeys = array_keys($operation->getNewMessages($domain));
                $allKeys = array_keys($operation->getMessages($domain));

                $list = array_merge(
                    array_diff($allKeys, $newKeys),
                    array_map(fn ($id) => sprintf('<fg=green>%s</>', $id), $newKeys),
                    array_map(fn ($id) => sprintf('<fg=red>%s</>', $id), array_keys($operation->getObsoleteMessages($domain)))
                );

                $domainMessagesCount = \count($list);

                if ($sort = $input->getOption('sort')) {
                    $sort = strtolower($sort);
                    if (!\in_array($sort, self::SORT_ORDERS, true)) {
                        $errorIo->error(['Wrong sort order', 'Supported formats are: '.implode(', ', self::SORT_ORDERS).'.']);

                        return 1;
                    }

                    if (self::DESC === $sort) {
                        rsort($list);
                    } else {
                        sort($list);
                    }
                }

                $io->section(sprintf('Messages extracted for domain "<info>%s</info>" (%d message%s)', $domain, $domainMessagesCount, $domainMessagesCount > 1 ? 's' : ''));
                $io->listing($list);

                $extractedMessagesCount += $domainMessagesCount;
            }

            if ('xlf' === $format) {
                $io->comment(sprintf('Xliff output version is <info>%s</info>', $xliffVersion));
            }

            $resultMessage = sprintf('%d message%s successfully extracted', $extractedMessagesCount, $extractedMessagesCount > 1 ? 's were' : ' was');
        }

        // save the files
        if (true === $input->getOption('force')) {
            $io->comment('Writing files...');

            $bundleTransPath = false;
            foreach ($transPaths as $path) {
                if (is_dir($path)) {
                    $bundleTransPath = $path;
                }
            }

            if (!$bundleTransPath) {
                $bundleTransPath = end($transPaths);
            }

            $this->writer->write($operation->getResult(), $format, ['path' => $bundleTransPath, 'default_locale' => $this->defaultLocale, 'xliff_version' => $xliffVersion, 'as_tree' => $input->getOption('as-tree'), 'inline' => $input->getOption('as-tree') ?? 0]);

            if (true === $input->getOption('dump-messages')) {
                $resultMessage .= ' and translation files were updated';
            }
        }

        $io->success($resultMessage.'.');

        return 0;
    }

    public function complete(CompletionInput $input, CompletionSuggestions $suggestions): void
    {
        if ($input->mustSuggestArgumentValuesFor('locale')) {
            $suggestions->suggestValues($this->enabledLocales);

            return;
        }

        /** @var KernelInterface $kernel */
        $kernel = $this->getApplication()->getKernel();
        if ($input->mustSuggestArgumentValuesFor('bundle')) {
            $bundles = [];

            foreach ($kernel->getBundles() as $bundle) {
                $bundles[] = $bundle->getName();
                if ($bundle->getContainerExtension()) {
                    $bundles[] = $bundle->getContainerExtension()->getAlias();
                }
            }

            $suggestions->suggestValues($bundles);

            return;
        }

        if ($input->mustSuggestOptionValuesFor('format')) {
            $suggestions->suggestValues(array_merge(
                $this->writer->getFormats(),
                array_keys(self::FORMATS)
            ));

            return;
        }

        if ($input->mustSuggestOptionValuesFor('domain') && $locale = $input->getArgument('locale')) {
            $extractedCatalogue = $this->extractMessages($locale, $this->getRootCodePaths($kernel), $input->getOption('prefix'));

            $currentCatalogue = $this->loadCurrentMessages($locale, $this->getRootTransPaths());

            // process catalogues
            $operation = $input->getOption('clean')
                ? new TargetOperation($currentCatalogue, $extractedCatalogue)
                : new MergeOperation($currentCatalogue, $extractedCatalogue);

            $suggestions->suggestValues($operation->getDomains());

            return;
        }

        if ($input->mustSuggestOptionValuesFor('sort')) {
            $suggestions->suggestValues(self::SORT_ORDERS);
        }
    }

    private function filterCatalogue(MessageCatalogue $catalogue, string $domain): MessageCatalogue
    {
        $filteredCatalogue = new MessageCatalogue($catalogue->getLocale());

        // extract intl-icu messages only
        $intlDomain = $domain.MessageCatalogueInterface::INTL_DOMAIN_SUFFIX;
        if ($intlMessages = $catalogue->all($intlDomain)) {
            $filteredCatalogue->add($intlMessages, $intlDomain);
        }

        // extract all messages and subtract intl-icu messages
        if ($messages = array_diff($catalogue->all($domain), $intlMessages)) {
            $filteredCatalogue->add($messages, $domain);
        }
        foreach ($catalogue->getResources() as $resource) {
            $filteredCatalogue->addResource($resource);
        }

        if ($metadata = $catalogue->getMetadata('', $intlDomain)) {
            foreach ($metadata as $k => $v) {
                $filteredCatalogue->setMetadata($k, $v, $intlDomain);
            }
        }

        if ($metadata = $catalogue->getMetadata('', $domain)) {
            foreach ($metadata as $k => $v) {
                $filteredCatalogue->setMetadata($k, $v, $domain);
            }
        }

        return $filteredCatalogue;
    }

    private function extractMessages(string $locale, array $transPaths, string $prefix): MessageCatalogue
    {
        $extractedCatalogue = new MessageCatalogue($locale);
        $this->extractor->setPrefix($prefix);
        $transPaths = $this->filterDuplicateTransPaths($transPaths);
        foreach ($transPaths as $path) {
            if (is_dir($path) || is_file($path)) {
                $this->extractor->extract($path, $extractedCatalogue);
            }
        }

        return $extractedCatalogue;
    }

    private function filterDuplicateTransPaths(array $transPaths): array
    {
        $transPaths = array_filter(array_map('realpath', $transPaths));

        sort($transPaths);

        $filteredPaths = [];

        foreach ($transPaths as $path) {
            foreach ($filteredPaths as $filteredPath) {
                if (str_starts_with($path, $filteredPath.\DIRECTORY_SEPARATOR)) {
                    continue 2;
                }
            }

            $filteredPaths[] = $path;
        }

        return $filteredPaths;
    }

    private function loadCurrentMessages(string $locale, array $transPaths): MessageCatalogue
    {
        $currentCatalogue = new MessageCatalogue($locale);
        foreach ($transPaths as $path) {
            if (is_dir($path)) {
                $this->reader->read($path, $currentCatalogue);
            }
        }

        return $currentCatalogue;
    }

    private function getRootTransPaths(): array
    {
        $transPaths = $this->transPaths;
        if ($this->defaultTransPath) {
            $transPaths[] = $this->defaultTransPath;
        }

        return $transPaths;
    }

    private function getRootCodePaths(KernelInterface $kernel): array
    {
        $codePaths = $this->codePaths;
        $codePaths[] = $kernel->getProjectDir().'/src';
        if ($this->defaultViewsPath) {
            $codePaths[] = $this->defaultViewsPath;
        }

        return $codePaths;
    }
}<|MERGE_RESOLUTION|>--- conflicted
+++ resolved
@@ -39,11 +39,7 @@
  *
  * @final
  */
-<<<<<<< HEAD
 #[AsCommand(name: 'translation:extract', description: 'Extract missing translations keys from code to translation files')]
-=======
-#[AsCommand(name: 'translation:extract', description: 'Extract missing translations keys from code to translation files.')]
->>>>>>> a44829e2
 class TranslationUpdateCommand extends Command
 {
     private const ASC = 'asc';
@@ -64,11 +60,7 @@
     private array $codePaths;
     private array $enabledLocales;
 
-<<<<<<< HEAD
-    public function __construct(TranslationWriterInterface $writer, TranslationReaderInterface $reader, ExtractorInterface $extractor, string $defaultLocale, string $defaultTransPath = null, string $defaultViewsPath = null, array $transPaths = [], array $codePaths = [], array $enabledLocales = [])
-=======
     public function __construct(TranslationWriterInterface $writer, TranslationReaderInterface $reader, ExtractorInterface $extractor, string $defaultLocale, ?string $defaultTransPath = null, ?string $defaultViewsPath = null, array $transPaths = [], array $codePaths = [], array $enabledLocales = [])
->>>>>>> a44829e2
     {
         parent::__construct();
 
