<?php

/*
 * This file is part of the Symfony package.
 *
 * (c) Fabien Potencier <fabien@symfony.com>
 *
 * For the full copyright and license information, please view the LICENSE
 * file that was distributed with this source code.
 */

namespace Symfony\Bundle\FrameworkBundle\Command;

use Symfony\Bundle\FrameworkBundle\Secrets\AbstractVault;
use Symfony\Component\Console\Command\Command;
use Symfony\Component\Console\Input\InputArgument;
use Symfony\Component\Console\Input\InputInterface;
use Symfony\Component\Console\Input\InputOption;
use Symfony\Component\Console\Output\ConsoleOutputInterface;
use Symfony\Component\Console\Output\OutputInterface;
use Symfony\Component\Console\Style\SymfonyStyle;

/**
 * @author Tobias Schultze <http://tobion.de>
 * @author Jérémy Derussé <jeremy@derusse.com>
 * @author Nicolas Grekas <p@tchwork.com>
 *
 * @internal
 */
final class SecretsSetCommand extends Command
{
    protected static $defaultName = 'secrets:set';

    private $vault;
    private $localVault;

    public function __construct(AbstractVault $vault, AbstractVault $localVault = null)
    {
        $this->vault = $vault;
        $this->localVault = $localVault;

        parent::__construct();
    }

    protected function configure()
    {
        $this
<<<<<<< HEAD
            ->setDescription('Sets a secret in the vault')
=======
            ->setDescription('Set a secret in the vault.')
>>>>>>> 57fb475e
            ->addArgument('name', InputArgument::REQUIRED, 'The name of the secret')
            ->addArgument('file', InputArgument::OPTIONAL, 'A file where to read the secret from or "-" for reading from STDIN')
            ->addOption('local', 'l', InputOption::VALUE_NONE, 'Update the local vault.')
            ->addOption('random', 'r', InputOption::VALUE_OPTIONAL, 'Generate a random value.', false)
            ->setHelp(<<<'EOF'
The <info>%command.name%</info> command stores a secret in the vault.

    <info>%command.full_name% <name></info>

To reference secrets in services.yaml or any other config
files, use <info>"%env(<name>)%"</info>.

By default, the secret value should be entered interactively.
Alternatively, provide a file where to read the secret from:

    <info>php %command.full_name% <name> filename</info>

Use "-" as a file name to read from STDIN:

    <info>cat filename | php %command.full_name% <name> -</info>

Use <info>--local</info> to override secrets for local needs.
EOF
            )
        ;
    }

    protected function execute(InputInterface $input, OutputInterface $output): int
    {
        $errOutput = $output instanceof ConsoleOutputInterface ? $output->getErrorOutput() : $output;
        $io = new SymfonyStyle($input, $errOutput);
        $name = $input->getArgument('name');
        $vault = $input->getOption('local') ? $this->localVault : $this->vault;

        if (null === $vault) {
            $io->error('The local vault is disabled.');

            return 1;
        }

        if ($this->localVault === $vault && !\array_key_exists($name, $this->vault->list())) {
            $io->error(sprintf('Secret "%s" does not exist in the vault, you cannot override it locally.', $name));

            return 1;
        }

        if (0 < $random = $input->getOption('random') ?? 16) {
            $value = strtr(substr(base64_encode(random_bytes($random)), 0, $random), '+/', '-_');
        } elseif (!$file = $input->getArgument('file')) {
            $value = $io->askHidden('Please type the secret value');

            if (null === $value) {
                $io->warning('No value provided: using empty string');
                $value = '';
            }
        } elseif ('-' === $file) {
            $value = file_get_contents('php://stdin');
        } elseif (is_file($file) && is_readable($file)) {
            $value = file_get_contents($file);
        } elseif (!is_file($file)) {
            throw new \InvalidArgumentException(sprintf('File not found: "%s".', $file));
        } elseif (!is_readable($file)) {
            throw new \InvalidArgumentException(sprintf('File is not readable: "%s".', $file));
        }

        if ($vault->generateKeys()) {
            $io->success($vault->getLastMessage());

            if ($this->vault === $vault) {
                $io->caution('DO NOT COMMIT THE DECRYPTION KEY FOR THE PROD ENVIRONMENT⚠️');
            }
        }

        $vault->seal($name, $value);

        $io->success($vault->getLastMessage() ?? 'Secret was successfully stored in the vault.');

        if (0 < $random) {
            $errOutput->write(' // The generated random value is: <comment>');
            $output->write($value);
            $errOutput->writeln('</comment>');
            $io->newLine();
        }

        if ($this->vault === $vault && null !== $this->localVault->reveal($name)) {
            $io->comment('Note that this secret is overridden in the local vault.');
        }

        return 0;
    }
}<|MERGE_RESOLUTION|>--- conflicted
+++ resolved
@@ -45,11 +45,7 @@
     protected function configure()
     {
         $this
-<<<<<<< HEAD
-            ->setDescription('Sets a secret in the vault')
-=======
-            ->setDescription('Set a secret in the vault.')
->>>>>>> 57fb475e
+            ->setDescription('Set a secret in the vault')
             ->addArgument('name', InputArgument::REQUIRED, 'The name of the secret')
             ->addArgument('file', InputArgument::OPTIONAL, 'A file where to read the secret from or "-" for reading from STDIN')
             ->addOption('local', 'l', InputOption::VALUE_NONE, 'Update the local vault.')
