<?php

/*
 * This file is part of the Symfony package.
 *
 * (c) Fabien Potencier <fabien@symfony.com>
 *
 * For the full copyright and license information, please view the LICENSE
 * file that was distributed with this source code.
 */

namespace Symfony\Bundle\FrameworkBundle\Command;

use Symfony\Component\Console\Command\Command;
use Symfony\Component\Console\Input\InputInterface;
use Symfony\Component\Console\Input\InputOption;
use Symfony\Component\Console\Output\OutputInterface;
use Symfony\Component\Console\Style\SymfonyStyle;
use Symfony\Component\DependencyInjection\Dumper\Preloader;
use Symfony\Component\HttpKernel\CacheWarmer\CacheWarmerAggregate;

/**
 * Warmup the cache.
 *
 * @author Fabien Potencier <fabien@symfony.com>
 *
 * @final
 */
class CacheWarmupCommand extends Command
{
    protected static $defaultName = 'cache:warmup';
    protected static $defaultDescription = 'Warms up an empty cache';

    private $cacheWarmer;

    public function __construct(CacheWarmerAggregate $cacheWarmer)
    {
        parent::__construct();

        $this->cacheWarmer = $cacheWarmer;
    }

    /**
     * {@inheritdoc}
     */
    protected function configure()
    {
        $this
            ->setDefinition([
                new InputOption('no-optional-warmers', '', InputOption::VALUE_NONE, 'Skip optional cache warmers (faster)'),
            ])
<<<<<<< HEAD
            ->setDescription(self::$defaultDescription)
=======
            ->setDescription('Warm up an empty cache')
>>>>>>> 7ed3d36f
            ->setHelp(<<<'EOF'
The <info>%command.name%</info> command warms up the cache.

Before running this command, the cache must be empty.

This command does not generate the classes cache (as when executing this
command, too many classes that should be part of the cache are already loaded
in memory). Use <comment>curl</comment> or any other similar tool to warm up
the classes cache if you want.

EOF
            )
        ;
    }

    /**
     * {@inheritdoc}
     */
    protected function execute(InputInterface $input, OutputInterface $output): int
    {
        $io = new SymfonyStyle($input, $output);

        $kernel = $this->getApplication()->getKernel();
        $io->comment(sprintf('Warming up the cache for the <info>%s</info> environment with debug <info>%s</info>', $kernel->getEnvironment(), var_export($kernel->isDebug(), true)));

        if (!$input->getOption('no-optional-warmers')) {
            $this->cacheWarmer->enableOptionalWarmers();
        }

        $preload = $this->cacheWarmer->warmUp($cacheDir = $kernel->getContainer()->getParameter('kernel.cache_dir'));

        if ($preload && file_exists($preloadFile = $cacheDir.'/'.$kernel->getContainer()->getParameter('kernel.container_class').'.preload.php')) {
            Preloader::append($preloadFile, $preload);
        }

        $io->success(sprintf('Cache for the "%s" environment (debug=%s) was successfully warmed.', $kernel->getEnvironment(), var_export($kernel->isDebug(), true)));

        return 0;
    }
}<|MERGE_RESOLUTION|>--- conflicted
+++ resolved
@@ -29,7 +29,7 @@
 class CacheWarmupCommand extends Command
 {
     protected static $defaultName = 'cache:warmup';
-    protected static $defaultDescription = 'Warms up an empty cache';
+    protected static $defaultDescription = 'Warm up an empty cache';
 
     private $cacheWarmer;
 
@@ -49,11 +49,7 @@
             ->setDefinition([
                 new InputOption('no-optional-warmers', '', InputOption::VALUE_NONE, 'Skip optional cache warmers (faster)'),
             ])
-<<<<<<< HEAD
             ->setDescription(self::$defaultDescription)
-=======
-            ->setDescription('Warm up an empty cache')
->>>>>>> 7ed3d36f
             ->setHelp(<<<'EOF'
 The <info>%command.name%</info> command warms up the cache.
 
