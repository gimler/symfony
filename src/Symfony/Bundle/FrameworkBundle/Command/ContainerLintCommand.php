--- conflicted
+++ resolved
@@ -30,7 +30,7 @@
 final class ContainerLintCommand extends Command
 {
     protected static $defaultName = 'lint:container';
-    protected static $defaultDescription = 'Ensures that arguments injected into services match type declarations';
+    protected static $defaultDescription = 'Ensure that arguments injected into services match type declarations';
 
     /**
      * @var ContainerBuilder
@@ -43,11 +43,7 @@
     protected function configure()
     {
         $this
-<<<<<<< HEAD
             ->setDescription(self::$defaultDescription)
-=======
-            ->setDescription('Ensure that arguments injected into services match type declarations')
->>>>>>> 7ed3d36f
             ->setHelp('This command parses service definitions and ensures that injected values match the type declarations of each services\' class.')
         ;
     }
