{
    "name": "symfony/framework-bundle",
    "type": "symfony-bundle",
    "description": "Symfony FrameworkBundle",
    "keywords": [],
    "homepage": "https://symfony.com",
    "license": "MIT",
    "authors": [
        {
            "name": "Fabien Potencier",
            "email": "fabien@symfony.com"
        },
        {
            "name": "Symfony Community",
            "homepage": "https://symfony.com/contributors"
        }
    ],
    "require": {
        "php": "^7.2.5",
        "ext-xml": "*",
        "symfony/cache": "^4.4|^5.0",
<<<<<<< HEAD
        "symfony/config": "^5.0",
        "symfony/dependency-injection": "^5.0",
=======
        "symfony/config": "^4.3.4|^5.0",
        "symfony/dependency-injection": "^4.4.1|^5.0.1",
        "symfony/error-handler": "^4.4.1|^5.0.1",
>>>>>>> 475967cb
        "symfony/http-foundation": "^4.4|^5.0",
        "symfony/http-kernel": "^5.0",
        "symfony/polyfill-mbstring": "~1.0",
        "symfony/filesystem": "^4.4|^5.0",
        "symfony/finder": "^4.4|^5.0",
        "symfony/routing": "^5.0"
    },
    "require-dev": {
        "doctrine/annotations": "~1.7",
        "doctrine/cache": "~1.0",
        "symfony/asset": "^4.4|^5.0",
        "symfony/browser-kit": "^4.4|^5.0",
        "symfony/console": "^4.4|^5.0",
        "symfony/css-selector": "^4.4|^5.0",
        "symfony/dom-crawler": "^4.4|^5.0",
        "symfony/dotenv": "^4.4|^5.0",
        "symfony/polyfill-intl-icu": "~1.0",
<<<<<<< HEAD
        "symfony/form": "^4.4|^5.0",
        "symfony/expression-language": "^4.4|^5.0",
=======
        "symfony/form": "^4.3.5|^5.0",
        "symfony/expression-language": "^3.4|^4.0|^5.0",
>>>>>>> 475967cb
        "symfony/http-client": "^4.4|^5.0",
        "symfony/lock": "^4.4|^5.0",
        "symfony/mailer": "^4.4|^5.0",
        "symfony/messenger": "^4.4|^5.0",
        "symfony/mime": "^4.4|^5.0",
        "symfony/process": "^4.4|^5.0",
        "symfony/security-csrf": "^4.4|^5.0",
        "symfony/security-http": "^4.4|^5.0",
        "symfony/serializer": "^4.4|^5.0",
        "symfony/stopwatch": "^4.4|^5.0",
        "symfony/string": "~5.0.0",
        "symfony/translation": "^5.0",
        "symfony/twig-bundle": "^4.4|^5.0",
        "symfony/validator": "^4.4|^5.0",
        "symfony/workflow": "^4.4|^5.0",
        "symfony/yaml": "^4.4|^5.0",
        "symfony/property-info": "^4.4|^5.0",
        "symfony/web-link": "^4.4|^5.0",
        "phpdocumentor/reflection-docblock": "^3.0|^4.0",
        "paragonie/sodium_compat": "^1.8",
        "twig/twig": "^2.10|^3.0"
    },
    "conflict": {
        "phpdocumentor/reflection-docblock": "<3.0",
        "phpdocumentor/type-resolver": "<0.2.1",
        "phpunit/phpunit": "<5.4.3",
        "symfony/asset": "<4.4",
        "symfony/browser-kit": "<4.4",
        "symfony/console": "<4.4",
        "symfony/dotenv": "<4.4",
        "symfony/dom-crawler": "<4.4",
        "symfony/http-client": "<4.4",
<<<<<<< HEAD
        "symfony/form": "<4.4",
=======
        "symfony/form": "<4.3.5",
>>>>>>> 475967cb
        "symfony/lock": "<4.4",
        "symfony/mailer": "<4.4",
        "symfony/messenger": "<4.4",
        "symfony/mime": "<4.4",
        "symfony/property-info": "<4.4",
        "symfony/serializer": "<4.4",
        "symfony/stopwatch": "<4.4",
        "symfony/translation": "<5.0",
        "symfony/twig-bridge": "<4.4",
        "symfony/twig-bundle": "<4.4",
        "symfony/validator": "<4.4",
        "symfony/web-profiler-bundle": "<4.4",
        "symfony/workflow": "<4.4"
    },
    "suggest": {
        "ext-apcu": "For best performance of the system caches",
        "symfony/console": "For using the console commands",
        "symfony/form": "For using forms",
        "symfony/serializer": "For using the serializer service",
        "symfony/validator": "For using validation",
        "symfony/yaml": "For using the debug:config and lint:yaml commands",
        "symfony/property-info": "For using the property_info service",
        "symfony/web-link": "For using web links, features such as preloading, prefetching or prerendering"
    },
    "autoload": {
        "psr-4": { "Symfony\\Bundle\\FrameworkBundle\\": "" },
        "exclude-from-classmap": [
            "/Tests/"
        ]
    },
    "minimum-stability": "dev",
    "extra": {
        "branch-alias": {
            "dev-master": "5.0-dev"
        }
    }
}<|MERGE_RESOLUTION|>--- conflicted
+++ resolved
@@ -19,14 +19,9 @@
         "php": "^7.2.5",
         "ext-xml": "*",
         "symfony/cache": "^4.4|^5.0",
-<<<<<<< HEAD
         "symfony/config": "^5.0",
-        "symfony/dependency-injection": "^5.0",
-=======
-        "symfony/config": "^4.3.4|^5.0",
-        "symfony/dependency-injection": "^4.4.1|^5.0.1",
+        "symfony/dependency-injection": "^5.0.1",
         "symfony/error-handler": "^4.4.1|^5.0.1",
->>>>>>> 475967cb
         "symfony/http-foundation": "^4.4|^5.0",
         "symfony/http-kernel": "^5.0",
         "symfony/polyfill-mbstring": "~1.0",
@@ -44,13 +39,8 @@
         "symfony/dom-crawler": "^4.4|^5.0",
         "symfony/dotenv": "^4.4|^5.0",
         "symfony/polyfill-intl-icu": "~1.0",
-<<<<<<< HEAD
         "symfony/form": "^4.4|^5.0",
         "symfony/expression-language": "^4.4|^5.0",
-=======
-        "symfony/form": "^4.3.5|^5.0",
-        "symfony/expression-language": "^3.4|^4.0|^5.0",
->>>>>>> 475967cb
         "symfony/http-client": "^4.4|^5.0",
         "symfony/lock": "^4.4|^5.0",
         "symfony/mailer": "^4.4|^5.0",
@@ -83,11 +73,7 @@
         "symfony/dotenv": "<4.4",
         "symfony/dom-crawler": "<4.4",
         "symfony/http-client": "<4.4",
-<<<<<<< HEAD
         "symfony/form": "<4.4",
-=======
-        "symfony/form": "<4.3.5",
->>>>>>> 475967cb
         "symfony/lock": "<4.4",
         "symfony/mailer": "<4.4",
         "symfony/messenger": "<4.4",
