{
    "name": "symfony/framework-bundle",
    "type": "symfony-bundle",
    "description": "Symfony FrameworkBundle",
    "keywords": [],
    "homepage": "https://symfony.com",
    "license": "MIT",
    "authors": [
        {
            "name": "Fabien Potencier",
            "email": "fabien@symfony.com"
        },
        {
            "name": "Symfony Community",
            "homepage": "https://symfony.com/contributors"
        }
    ],
    "require": {
        "php": ">=5.5.9",
        "symfony/asset": "~2.8|~3.0",
        "symfony/cache": "~3.2",
        "symfony/class-loader": "~3.2",
        "symfony/dependency-injection": "~3.2",
        "symfony/config": "~2.8|~3.0",
        "symfony/event-dispatcher": "~2.8|~3.0",
        "symfony/http-foundation": "~3.1",
        "symfony/http-kernel": "~3.2",
        "symfony/polyfill-mbstring": "~1.0",
        "symfony/filesystem": "~2.8|~3.0",
        "symfony/finder": "~2.8|~3.0",
        "symfony/routing": "~3.0",
        "symfony/security-core": "~3.2",
        "symfony/security-csrf": "~2.8|~3.0",
        "symfony/stopwatch": "~2.8|~3.0",
        "symfony/templating": "~2.8|~3.0",
        "symfony/translation": "~2.8|~3.0",
        "doctrine/cache": "~1.0",
        "doctrine/annotations": "~1.0"
    },
    "require-dev": {
        "symfony/browser-kit": "~2.8|~3.0",
        "symfony/console": "~2.8.8|~3.0.8|~3.1.2|~3.2",
        "symfony/css-selector": "~2.8|~3.0",
        "symfony/dom-crawler": "~2.8|~3.0",
        "symfony/polyfill-intl-icu": "~1.0",
        "symfony/security": "~2.8|~3.0",
        "symfony/form": "~2.8|~3.0",
        "symfony/expression-language": "~2.8|~3.0",
        "symfony/process": "~2.8|~3.0",
<<<<<<< HEAD
        "symfony/serializer": "~2.8|~3.0",
        "symfony/validator": "~3.1",
=======
        "symfony/serializer": "~2.8|^3.0",
        "symfony/validator": "~3.2",
>>>>>>> 6bdaf0bc
        "symfony/yaml": "~3.2",
        "symfony/property-info": "~2.8|~3.0",
        "phpdocumentor/reflection-docblock": "^3.0",
        "twig/twig": "~1.23|~2.0"
    },
    "conflict": {
        "phpdocumentor/reflection-docblock": "<3.0",
        "phpdocumentor/type-resolver": "<0.2.0"
    },
    "suggest": {
        "ext-apcu": "For best performance of the system caches",
        "symfony/console": "For using the console commands",
        "symfony/form": "For using forms",
        "symfony/serializer": "For using the serializer service",
        "symfony/validator": "For using validation",
        "symfony/yaml": "For using the debug:config and lint:yaml commands",
        "symfony/property-info": "For using the property_info service",
        "symfony/process": "For using the server:run, server:start, server:stop, and server:status commands"
    },
    "autoload": {
        "psr-4": { "Symfony\\Bundle\\FrameworkBundle\\": "" },
        "exclude-from-classmap": [
            "/Tests/"
        ]
    },
    "minimum-stability": "dev",
    "extra": {
        "branch-alias": {
            "dev-master": "3.2-dev"
        }
    }
}<|MERGE_RESOLUTION|>--- conflicted
+++ resolved
@@ -47,13 +47,8 @@
         "symfony/form": "~2.8|~3.0",
         "symfony/expression-language": "~2.8|~3.0",
         "symfony/process": "~2.8|~3.0",
-<<<<<<< HEAD
         "symfony/serializer": "~2.8|~3.0",
-        "symfony/validator": "~3.1",
-=======
-        "symfony/serializer": "~2.8|^3.0",
         "symfony/validator": "~3.2",
->>>>>>> 6bdaf0bc
         "symfony/yaml": "~3.2",
         "symfony/property-info": "~2.8|~3.0",
         "phpdocumentor/reflection-docblock": "^3.0",
