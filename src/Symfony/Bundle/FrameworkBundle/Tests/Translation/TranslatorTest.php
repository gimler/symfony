<?php

/*
 * This file is part of the Symfony package.
 *
 * (c) Fabien Potencier <fabien@symfony.com>
 *
 * For the full copyright and license information, please view the LICENSE
 * file that was distributed with this source code.
 */

namespace Symfony\Bundle\FrameworkBundle\Tests\Translation;

use PHPUnit\Framework\TestCase;
use Psr\Container\ContainerInterface;
use Symfony\Bundle\FrameworkBundle\Translation\Translator;
use Symfony\Component\Filesystem\Filesystem;
use Symfony\Component\Translation\Formatter\MessageFormatter;
use Symfony\Component\Translation\MessageCatalogue;

class TranslatorTest extends TestCase
{
    protected $tmpDir;

    protected function setUp()
    {
        $this->tmpDir = sys_get_temp_dir().'/sf_translation';
        $this->deleteTmpDir();
    }

    protected function tearDown()
    {
        $this->deleteTmpDir();
    }

    protected function deleteTmpDir()
    {
        if (!file_exists($dir = $this->tmpDir)) {
            return;
        }

        $fs = new Filesystem();
        $fs->remove($dir);
    }

    public function testTransWithoutCaching()
    {
        $translator = $this->getTranslator($this->getLoader());
        $translator->setLocale('fr');
        $translator->setFallbackLocales(['en', 'es', 'pt-PT', 'pt_BR', 'fr.UTF-8', 'sr@latin']);

        $this->assertEquals('foo (FR)', $translator->trans('foo'));
        $this->assertEquals('bar (EN)', $translator->trans('bar'));
        $this->assertEquals('foobar (ES)', $translator->trans('foobar'));
        $this->assertEquals('choice 0 (EN)', $translator->trans('choice', ['%count%' => 0]));
        $this->assertEquals('no translation', $translator->trans('no translation'));
        $this->assertEquals('foobarfoo (PT-PT)', $translator->trans('foobarfoo'));
        $this->assertEquals('other choice 1 (PT-BR)', $translator->trans('other choice', ['%count%' => 1]));
        $this->assertEquals('foobarbaz (fr.UTF-8)', $translator->trans('foobarbaz'));
        $this->assertEquals('foobarbax (sr@latin)', $translator->trans('foobarbax'));
    }

    /**
     * @group legacy
     */
    public function testTransChoiceWithoutCaching()
    {
        $translator = $this->getTranslator($this->getLoader());
        $translator->setLocale('fr');
        $translator->setFallbackLocales(['en', 'es', 'pt-PT', 'pt_BR', 'fr.UTF-8', 'sr@latin']);

        $this->assertEquals('choice 0 (EN)', $translator->transChoice('choice', 0));
        $this->assertEquals('other choice 1 (PT-BR)', $translator->transChoice('other choice', 1));
    }

    public function testTransWithCaching()
    {
        // prime the cache
        $translator = $this->getTranslator($this->getLoader(), ['cache_dir' => $this->tmpDir]);
        $translator->setLocale('fr');
        $translator->setFallbackLocales(['en', 'es', 'pt-PT', 'pt_BR', 'fr.UTF-8', 'sr@latin']);

        $this->assertEquals('foo (FR)', $translator->trans('foo'));
        $this->assertEquals('bar (EN)', $translator->trans('bar'));
        $this->assertEquals('foobar (ES)', $translator->trans('foobar'));
        $this->assertEquals('choice 0 (EN)', $translator->trans('choice', ['%count%' => 0]));
        $this->assertEquals('no translation', $translator->trans('no translation'));
        $this->assertEquals('foobarfoo (PT-PT)', $translator->trans('foobarfoo'));
        $this->assertEquals('other choice 1 (PT-BR)', $translator->trans('other choice', ['%count%' => 1]));
        $this->assertEquals('foobarbaz (fr.UTF-8)', $translator->trans('foobarbaz'));
        $this->assertEquals('foobarbax (sr@latin)', $translator->trans('foobarbax'));
<<<<<<< HEAD
=======
    }

    /**
     * @group legacy
     * @expectedDeprecation The "Symfony\Bundle\FrameworkBundle\Translation\Translator::__construct()" method takes the default locale as the 3rd argument since Symfony 3.3. Not passing it is deprecated and will trigger an error in 4.0.
     * @expectedException \InvalidArgumentException
     */
    public function testTransWithCachingWithInvalidLocaleOmittingLocale()
    {
        $loader = $this->getMockBuilder('Symfony\Component\Translation\Loader\LoaderInterface')->getMock();
        $translator = $this->getTranslator($loader, ['cache_dir' => $this->tmpDir], 'loader', '\Symfony\Bundle\FrameworkBundle\Tests\Translation\TranslatorWithInvalidLocale', null);

        $translator->trans('foo');
    }

    /**
     * @group legacy
     * @expectedDeprecation The "Symfony\Bundle\FrameworkBundle\Translation\Translator::__construct()" method takes the default locale as the 3rd argument since Symfony 3.3. Not passing it is deprecated and will trigger an error in 4.0.
     */
    public function testLoadResourcesWithoutCachingOmittingLocale()
    {
        $loader = new \Symfony\Component\Translation\Loader\YamlFileLoader();
        $resourceFiles = [
            'fr' => [
                __DIR__.'/../Fixtures/Resources/translations/messages.fr.yml',
            ],
        ];

        $translator = $this->getTranslator($loader, ['resource_files' => $resourceFiles], 'yml', '\Symfony\Bundle\FrameworkBundle\Translation\Translator', null);
        $translator->setLocale('fr');

        $this->assertEquals('répertoire', $translator->trans('folder'));
    }

    /**
     * @group legacy
     * @expectedDeprecation The "Symfony\Bundle\FrameworkBundle\Translation\Translator::__construct()" method takes the default locale as the 3rd argument since Symfony 3.3. Not passing it is deprecated and will trigger an error in 4.0.
     */
    public function testGetDefaultLocaleOmittingLocale()
    {
        $container = $this->getMockBuilder('Symfony\Component\DependencyInjection\ContainerInterface')->getMock();
        $container
            ->expects($this->once())
            ->method('getParameter')
            ->with('kernel.default_locale')
            ->willReturn('en')
        ;
        $translator = new Translator($container, new MessageFormatter());

        $this->assertSame('en', $translator->getLocale());
    }

    /**
     * @group legacy
     * @expectedException \InvalidArgumentException
     * @expectedExceptionMessage Missing third $defaultLocale argument.
     */
    public function testGetDefaultLocaleOmittingLocaleWithPsrContainer()
    {
        $container = $this->getMockBuilder(ContainerInterface::class)->getMock();
        $translator = new Translator($container, new MessageFormatter());
    }

    /**
     * @group legacy
     * @expectedDeprecation The "Symfony\Bundle\FrameworkBundle\Translation\Translator::__construct()" method takes the default locale as the 3rd argument since Symfony 3.3. Not passing it is deprecated and will trigger an error in 4.0.
     */
    public function testWarmupOmittingLocale()
    {
        $loader = new \Symfony\Component\Translation\Loader\YamlFileLoader();
        $resourceFiles = [
            'fr' => [
                __DIR__.'/../Fixtures/Resources/translations/messages.fr.yml',
            ],
        ];

        // prime the cache
        $translator = $this->getTranslator($loader, ['cache_dir' => $this->tmpDir, 'resource_files' => $resourceFiles], 'yml', '\Symfony\Bundle\FrameworkBundle\Translation\Translator', null);
        $translator->setFallbackLocales(['fr']);
        $translator->warmup($this->tmpDir);
>>>>>>> 3cd35227

        // do it another time as the cache is primed now
        $loader = $this->getMockBuilder('Symfony\Component\Translation\Loader\LoaderInterface')->getMock();
        $loader->expects($this->never())->method('load');

        $translator = $this->getTranslator($loader, ['cache_dir' => $this->tmpDir]);
        $translator->setLocale('fr');
        $translator->setFallbackLocales(['en', 'es', 'pt-PT', 'pt_BR', 'fr.UTF-8', 'sr@latin']);

        $this->assertEquals('foo (FR)', $translator->trans('foo'));
        $this->assertEquals('bar (EN)', $translator->trans('bar'));
        $this->assertEquals('foobar (ES)', $translator->trans('foobar'));
        $this->assertEquals('no translation', $translator->trans('no translation'));
        $this->assertEquals('foobarfoo (PT-PT)', $translator->trans('foobarfoo'));
        $this->assertEquals('foobarbaz (fr.UTF-8)', $translator->trans('foobarbaz'));
        $this->assertEquals('foobarbax (sr@latin)', $translator->trans('foobarbax'));
    }

    /**
     * @group legacy
     */
    public function testTransChoiceWithCaching()
    {
        // prime the cache
        $translator = $this->getTranslator($this->getLoader(), ['cache_dir' => $this->tmpDir]);
        $translator->setLocale('fr');
        $translator->setFallbackLocales(['en', 'es', 'pt-PT', 'pt_BR', 'fr.UTF-8', 'sr@latin']);

        $this->assertEquals('choice 0 (EN)', $translator->transChoice('choice', 0));
        $this->assertEquals('other choice 1 (PT-BR)', $translator->transChoice('other choice', 1));

        // do it another time as the cache is primed now
        $loader = $this->getMockBuilder('Symfony\Component\Translation\Loader\LoaderInterface')->getMock();
        $loader->expects($this->never())->method('load');

        $translator = $this->getTranslator($loader, ['cache_dir' => $this->tmpDir]);
        $translator->setLocale('fr');
        $translator->setFallbackLocales(['en', 'es', 'pt-PT', 'pt_BR', 'fr.UTF-8', 'sr@latin']);

        $this->assertEquals('choice 0 (EN)', $translator->transChoice('choice', 0));
        $this->assertEquals('other choice 1 (PT-BR)', $translator->transChoice('other choice', 1));
    }

    /**
     * @expectedException \InvalidArgumentException
     * @expectedExceptionMessage Invalid "invalid locale" locale.
     */
    public function testTransWithCachingWithInvalidLocale()
    {
        $loader = $this->getMockBuilder('Symfony\Component\Translation\Loader\LoaderInterface')->getMock();
        $translator = $this->getTranslator($loader, ['cache_dir' => $this->tmpDir], 'loader', '\Symfony\Bundle\FrameworkBundle\Tests\Translation\TranslatorWithInvalidLocale');

        $translator->trans('foo');
    }

    public function testLoadResourcesWithoutCaching()
    {
        $loader = new \Symfony\Component\Translation\Loader\YamlFileLoader();
        $resourceFiles = [
            'fr' => [
                __DIR__.'/../Fixtures/Resources/translations/messages.fr.yml',
            ],
        ];

        $translator = $this->getTranslator($loader, ['resource_files' => $resourceFiles], 'yml');
        $translator->setLocale('fr');

        $this->assertEquals('répertoire', $translator->trans('folder'));
    }

    public function testGetDefaultLocale()
    {
        $container = $this->getMockBuilder(ContainerInterface::class)->getMock();
        $translator = new Translator($container, new MessageFormatter(), 'en');

        $this->assertSame('en', $translator->getLocale());
    }

    /**
     * @expectedException \Symfony\Component\Translation\Exception\InvalidArgumentException
     * @expectedExceptionMessage The Translator does not support the following options: 'foo'
     */
    public function testInvalidOptions()
    {
        $container = $this->getMockBuilder('Symfony\Component\DependencyInjection\ContainerInterface')->getMock();

        (new Translator($container, new MessageFormatter(), 'en', [], ['foo' => 'bar']));
    }

    /** @dataProvider getDebugModeAndCacheDirCombinations */
    public function testResourceFilesOptionLoadsBeforeOtherAddedResources($debug, $enableCache)
    {
        $someCatalogue = $this->getCatalogue('some_locale', []);

        $loader = $this->getMockBuilder('Symfony\Component\Translation\Loader\LoaderInterface')->getMock();

        $loader->expects($this->at(0))
            ->method('load')
            /* The "messages.some_locale.loader" is passed via the resource_file option and shall be loaded first */
            ->with('messages.some_locale.loader', 'some_locale', 'messages')
            ->willReturn($someCatalogue);

        $loader->expects($this->at(1))
            ->method('load')
            /* This resource is added by an addResource() call and shall be loaded after the resource_files */
            ->with('second_resource.some_locale.loader', 'some_locale', 'messages')
            ->willReturn($someCatalogue);

        $options = [
            'resource_files' => ['some_locale' => ['messages.some_locale.loader']],
            'debug' => $debug,
        ];

        if ($enableCache) {
            $options['cache_dir'] = $this->tmpDir;
        }

        /** @var Translator $translator */
        $translator = $this->createTranslator($loader, $options);
        $translator->addResource('loader', 'second_resource.some_locale.loader', 'some_locale', 'messages');

        $translator->trans('some_message', [], null, 'some_locale');
    }

    public function getDebugModeAndCacheDirCombinations()
    {
        return [
            [false, false],
            [true, false],
            [false, true],
            [true, true],
        ];
    }

    protected function getCatalogue($locale, $messages, $resources = [])
    {
        $catalogue = new MessageCatalogue($locale);
        foreach ($messages as $key => $translation) {
            $catalogue->set($key, $translation);
        }
        foreach ($resources as $resource) {
            $catalogue->addResource($resource);
        }

        return $catalogue;
    }

    protected function getLoader()
    {
        $loader = $this->getMockBuilder('Symfony\Component\Translation\Loader\LoaderInterface')->getMock();
        $loader
            ->expects($this->at(0))
            ->method('load')
            ->willReturn($this->getCatalogue('fr', [
                'foo' => 'foo (FR)',
            ]))
        ;
        $loader
            ->expects($this->at(1))
            ->method('load')
            ->willReturn($this->getCatalogue('en', [
                'foo' => 'foo (EN)',
                'bar' => 'bar (EN)',
                'choice' => '{0} choice 0 (EN)|{1} choice 1 (EN)|]1,Inf] choice inf (EN)',
            ]))
        ;
        $loader
            ->expects($this->at(2))
            ->method('load')
            ->willReturn($this->getCatalogue('es', [
                'foobar' => 'foobar (ES)',
            ]))
        ;
        $loader
            ->expects($this->at(3))
            ->method('load')
            ->willReturn($this->getCatalogue('pt-PT', [
                'foobarfoo' => 'foobarfoo (PT-PT)',
            ]))
        ;
        $loader
            ->expects($this->at(4))
            ->method('load')
            ->willReturn($this->getCatalogue('pt_BR', [
                'other choice' => '{0} other choice 0 (PT-BR)|{1} other choice 1 (PT-BR)|]1,Inf] other choice inf (PT-BR)',
            ]))
        ;
        $loader
            ->expects($this->at(5))
            ->method('load')
            ->willReturn($this->getCatalogue('fr.UTF-8', [
                'foobarbaz' => 'foobarbaz (fr.UTF-8)',
            ]))
        ;
        $loader
            ->expects($this->at(6))
            ->method('load')
            ->willReturn($this->getCatalogue('sr@latin', [
                'foobarbax' => 'foobarbax (sr@latin)',
            ]))
        ;

        return $loader;
    }

    protected function getContainer($loader)
    {
        $container = $this->getMockBuilder('Symfony\Component\DependencyInjection\ContainerInterface')->getMock();
        $container
            ->expects($this->any())
            ->method('get')
            ->willReturn($loader)
        ;

        return $container;
    }

    public function getTranslator($loader, $options = [], $loaderFomat = 'loader', $translatorClass = '\Symfony\Bundle\FrameworkBundle\Translation\Translator', $defaultLocale = 'en')
    {
        $translator = $this->createTranslator($loader, $options, $translatorClass, $loaderFomat, $defaultLocale);

        if ('loader' === $loaderFomat) {
            $translator->addResource('loader', 'foo', 'fr');
            $translator->addResource('loader', 'foo', 'en');
            $translator->addResource('loader', 'foo', 'es');
            $translator->addResource('loader', 'foo', 'pt-PT'); // European Portuguese
            $translator->addResource('loader', 'foo', 'pt_BR'); // Brazilian Portuguese
            $translator->addResource('loader', 'foo', 'fr.UTF-8');
            $translator->addResource('loader', 'foo', 'sr@latin'); // Latin Serbian
        }

        return $translator;
    }

    public function testWarmup()
    {
        $loader = new \Symfony\Component\Translation\Loader\YamlFileLoader();
        $resourceFiles = [
            'fr' => [
                __DIR__.'/../Fixtures/Resources/translations/messages.fr.yml',
            ],
        ];

        // prime the cache
        $translator = $this->getTranslator($loader, ['cache_dir' => $this->tmpDir, 'resource_files' => $resourceFiles], 'yml');
        $translator->setFallbackLocales(['fr']);
        $translator->warmup($this->tmpDir);

        $loader = $this->getMockBuilder('Symfony\Component\Translation\Loader\LoaderInterface')->getMock();
        $loader
            ->expects($this->never())
            ->method('load');

        $translator = $this->getTranslator($loader, ['cache_dir' => $this->tmpDir, 'resource_files' => $resourceFiles], 'yml');
        $translator->setLocale('fr');
        $translator->setFallbackLocales(['fr']);
        $this->assertEquals('répertoire', $translator->trans('folder'));
    }

    private function createTranslator($loader, $options, $translatorClass = '\Symfony\Bundle\FrameworkBundle\Translation\Translator', $loaderFomat = 'loader', $defaultLocale = 'en')
    {
        if (null === $defaultLocale) {
            return new $translatorClass(
                $this->getContainer($loader),
                new MessageFormatter(),
                [$loaderFomat => [$loaderFomat]],
                $options
            );
        }

        return new $translatorClass(
            $this->getContainer($loader),
            new MessageFormatter(),
            $defaultLocale,
            [$loaderFomat => [$loaderFomat]],
            $options
        );
    }
}

class TranslatorWithInvalidLocale extends Translator
{
    /**
     * {@inheritdoc}
     */
    public function getLocale()
    {
        return 'invalid locale';
    }
}<|MERGE_RESOLUTION|>--- conflicted
+++ resolved
@@ -89,89 +89,6 @@
         $this->assertEquals('other choice 1 (PT-BR)', $translator->trans('other choice', ['%count%' => 1]));
         $this->assertEquals('foobarbaz (fr.UTF-8)', $translator->trans('foobarbaz'));
         $this->assertEquals('foobarbax (sr@latin)', $translator->trans('foobarbax'));
-<<<<<<< HEAD
-=======
-    }
-
-    /**
-     * @group legacy
-     * @expectedDeprecation The "Symfony\Bundle\FrameworkBundle\Translation\Translator::__construct()" method takes the default locale as the 3rd argument since Symfony 3.3. Not passing it is deprecated and will trigger an error in 4.0.
-     * @expectedException \InvalidArgumentException
-     */
-    public function testTransWithCachingWithInvalidLocaleOmittingLocale()
-    {
-        $loader = $this->getMockBuilder('Symfony\Component\Translation\Loader\LoaderInterface')->getMock();
-        $translator = $this->getTranslator($loader, ['cache_dir' => $this->tmpDir], 'loader', '\Symfony\Bundle\FrameworkBundle\Tests\Translation\TranslatorWithInvalidLocale', null);
-
-        $translator->trans('foo');
-    }
-
-    /**
-     * @group legacy
-     * @expectedDeprecation The "Symfony\Bundle\FrameworkBundle\Translation\Translator::__construct()" method takes the default locale as the 3rd argument since Symfony 3.3. Not passing it is deprecated and will trigger an error in 4.0.
-     */
-    public function testLoadResourcesWithoutCachingOmittingLocale()
-    {
-        $loader = new \Symfony\Component\Translation\Loader\YamlFileLoader();
-        $resourceFiles = [
-            'fr' => [
-                __DIR__.'/../Fixtures/Resources/translations/messages.fr.yml',
-            ],
-        ];
-
-        $translator = $this->getTranslator($loader, ['resource_files' => $resourceFiles], 'yml', '\Symfony\Bundle\FrameworkBundle\Translation\Translator', null);
-        $translator->setLocale('fr');
-
-        $this->assertEquals('répertoire', $translator->trans('folder'));
-    }
-
-    /**
-     * @group legacy
-     * @expectedDeprecation The "Symfony\Bundle\FrameworkBundle\Translation\Translator::__construct()" method takes the default locale as the 3rd argument since Symfony 3.3. Not passing it is deprecated and will trigger an error in 4.0.
-     */
-    public function testGetDefaultLocaleOmittingLocale()
-    {
-        $container = $this->getMockBuilder('Symfony\Component\DependencyInjection\ContainerInterface')->getMock();
-        $container
-            ->expects($this->once())
-            ->method('getParameter')
-            ->with('kernel.default_locale')
-            ->willReturn('en')
-        ;
-        $translator = new Translator($container, new MessageFormatter());
-
-        $this->assertSame('en', $translator->getLocale());
-    }
-
-    /**
-     * @group legacy
-     * @expectedException \InvalidArgumentException
-     * @expectedExceptionMessage Missing third $defaultLocale argument.
-     */
-    public function testGetDefaultLocaleOmittingLocaleWithPsrContainer()
-    {
-        $container = $this->getMockBuilder(ContainerInterface::class)->getMock();
-        $translator = new Translator($container, new MessageFormatter());
-    }
-
-    /**
-     * @group legacy
-     * @expectedDeprecation The "Symfony\Bundle\FrameworkBundle\Translation\Translator::__construct()" method takes the default locale as the 3rd argument since Symfony 3.3. Not passing it is deprecated and will trigger an error in 4.0.
-     */
-    public function testWarmupOmittingLocale()
-    {
-        $loader = new \Symfony\Component\Translation\Loader\YamlFileLoader();
-        $resourceFiles = [
-            'fr' => [
-                __DIR__.'/../Fixtures/Resources/translations/messages.fr.yml',
-            ],
-        ];
-
-        // prime the cache
-        $translator = $this->getTranslator($loader, ['cache_dir' => $this->tmpDir, 'resource_files' => $resourceFiles], 'yml', '\Symfony\Bundle\FrameworkBundle\Translation\Translator', null);
-        $translator->setFallbackLocales(['fr']);
-        $translator->warmup($this->tmpDir);
->>>>>>> 3cd35227
 
         // do it another time as the cache is primed now
         $loader = $this->getMockBuilder('Symfony\Component\Translation\Loader\LoaderInterface')->getMock();
