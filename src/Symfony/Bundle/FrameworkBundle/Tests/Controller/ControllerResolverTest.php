<?php

/*
 * This file is part of the Symfony package.
 *
 * (c) Fabien Potencier <fabien@symfony.com>
 *
 * For the full copyright and license information, please view the LICENSE
 * file that was distributed with this source code.
 */

namespace Symfony\Bundle\FrameworkBundle\Tests\Controller;

use Psr\Container\ContainerInterface as Psr11ContainerInterface;
use Psr\Log\LoggerInterface;
use Symfony\Bundle\FrameworkBundle\Controller\AbstractController;
use Symfony\Bundle\FrameworkBundle\Controller\ControllerResolver;
use Symfony\Bundle\FrameworkBundle\Tests\Fixtures\ContainerAwareController;
use Symfony\Component\DependencyInjection\Container;
use Symfony\Component\DependencyInjection\ContainerInterface;
use Symfony\Component\HttpFoundation\Request;
use Symfony\Component\HttpKernel\Tests\Controller\ContainerControllerResolverTest;

class ControllerResolverTest extends ContainerControllerResolverTest
{
<<<<<<< HEAD
=======
    use ExpectDeprecationTrait;

    /**
     * @group legacy
     */
    public function testGetControllerOnContainerAware()
    {
        $resolver = $this->createControllerResolver();
        $request = Request::create('/');
        $request->attributes->set('_controller', sprintf('%s::testAction', ContainerAwareController::class));

        $this->expectDeprecation(sprintf('Since symfony/dependency-injection 6.4: Relying on "Symfony\Component\DependencyInjection\ContainerAwareInterface" to get the container in "%s" is deprecated, register the controller as a service and use dependency injection instead.', ContainerAwareController::class));
        $controller = $resolver->getController($request);

        $this->assertInstanceOf(ContainerAwareController::class, $controller[0]);
        $this->assertInstanceOf(ContainerInterface::class, $controller[0]->getContainer());
        $this->assertSame('testAction', $controller[1]);
    }

    /**
     * @group legacy
     */
    public function testGetControllerOnContainerAwareInvokable()
    {
        $resolver = $this->createControllerResolver();
        $request = Request::create('/');
        $request->attributes->set('_controller', ContainerAwareController::class);

        $this->expectDeprecation(sprintf('Since symfony/dependency-injection 6.4: Relying on "Symfony\Component\DependencyInjection\ContainerAwareInterface" to get the container in "%s" is deprecated, register the controller as a service and use dependency injection instead.', ContainerAwareController::class));
        $controller = $resolver->getController($request);

        $this->assertInstanceOf(ContainerAwareController::class, $controller);
        $this->assertInstanceOf(ContainerInterface::class, $controller->getContainer());
    }

    /**
     * @group legacy
     */
    public function testContainerAwareControllerGetsContainerWhenNotSet()
    {
        class_exists(AbstractControllerTest::class);

        $controller = new ContainerAwareController();

        $container = new Container();
        $container->set(TestAbstractController::class, $controller);

        $resolver = $this->createControllerResolver(null, $container);

        $request = Request::create('/');
        $request->attributes->set('_controller', TestAbstractController::class.'::testAction');

        $this->expectDeprecation(sprintf('Since symfony/dependency-injection 6.4: Relying on "Symfony\Component\DependencyInjection\ContainerAwareInterface" to get the container in "%s" is deprecated, register the controller as a service and use dependency injection instead.', ContainerAwareController::class));
        $this->assertSame([$controller, 'testAction'], $resolver->getController($request));
        $this->assertSame($container, $controller->getContainer());
    }

>>>>>>> 62ede8f2
    public function testAbstractControllerGetsContainerWhenNotSet()
    {
        $this->expectException(\LogicException::class);
        $this->expectExceptionMessage('"Symfony\\Bundle\\FrameworkBundle\\Tests\\Controller\\TestAbstractController" has no container set, did you forget to define it as a service subscriber?');

        class_exists(AbstractControllerTest::class);

        $controller = new TestAbstractController(false);

        $container = new Container();
        $container->set(TestAbstractController::class, $controller);

        $resolver = $this->createControllerResolver(null, $container);

        $request = Request::create('/');
        $request->attributes->set('_controller', TestAbstractController::class.'::fooAction');

        $this->assertSame([$controller, 'fooAction'], $resolver->getController($request));
        $this->assertSame($container, $controller->setContainer($container));
    }

    public function testAbstractControllerServiceWithFqcnIdGetsContainerWhenNotSet()
    {
        $this->expectException(\LogicException::class);
        $this->expectExceptionMessage('"Symfony\\Bundle\\FrameworkBundle\\Tests\\Controller\\DummyController" has no container set, did you forget to define it as a service subscriber?');

        class_exists(AbstractControllerTest::class);

        $controller = new DummyController();

        $container = new Container();
        $container->set(DummyController::class, $controller);

        $resolver = $this->createControllerResolver(null, $container);

        $request = Request::create('/');
        $request->attributes->set('_controller', DummyController::class.'::fooAction');

        $this->assertSame([$controller, 'fooAction'], $resolver->getController($request));
        $this->assertSame($container, $controller->getContainer());
    }

    public function testAbstractControllerGetsNoContainerWhenSet()
    {
        class_exists(AbstractControllerTest::class);

        $controller = new TestAbstractController(false);
        $controllerContainer = new Container();
        $controller->setContainer($controllerContainer);

        $container = new Container();
        $container->set(TestAbstractController::class, $controller);

        $resolver = $this->createControllerResolver(null, $container);

        $request = Request::create('/');
        $request->attributes->set('_controller', TestAbstractController::class.'::fooAction');

        $this->assertSame([$controller, 'fooAction'], $resolver->getController($request));
        $this->assertSame($controllerContainer, $controller->setContainer($container));
    }

    public function testAbstractControllerServiceWithFcqnIdGetsNoContainerWhenSet()
    {
        class_exists(AbstractControllerTest::class);

        $controller = new DummyController();
        $controllerContainer = new Container();
        $controller->setContainer($controllerContainer);

        $container = new Container();
        $container->set(DummyController::class, $controller);

        $resolver = $this->createControllerResolver(null, $container);

        $request = Request::create('/');
        $request->attributes->set('_controller', DummyController::class.'::fooAction');

        $this->assertSame([$controller, 'fooAction'], $resolver->getController($request));
        $this->assertSame($controllerContainer, $controller->getContainer());
    }

    protected function createControllerResolver(LoggerInterface $logger = null, Psr11ContainerInterface $container = null)
    {
        if (!$container) {
            $container = $this->createMockContainer();
        }

        return new ControllerResolver($container, $logger);
    }

    protected function createMockParser()
    {
        return $this->createMock(ControllerNameParser::class);
    }

    protected function createMockContainer()
    {
        return $this->createMock(ContainerInterface::class);
    }
}

class DummyController extends AbstractController
{
    public function getContainer(): Psr11ContainerInterface
    {
        return $this->container;
    }

    public function fooAction()
    {
    }
}<|MERGE_RESOLUTION|>--- conflicted
+++ resolved
@@ -23,66 +23,6 @@
 
 class ControllerResolverTest extends ContainerControllerResolverTest
 {
-<<<<<<< HEAD
-=======
-    use ExpectDeprecationTrait;
-
-    /**
-     * @group legacy
-     */
-    public function testGetControllerOnContainerAware()
-    {
-        $resolver = $this->createControllerResolver();
-        $request = Request::create('/');
-        $request->attributes->set('_controller', sprintf('%s::testAction', ContainerAwareController::class));
-
-        $this->expectDeprecation(sprintf('Since symfony/dependency-injection 6.4: Relying on "Symfony\Component\DependencyInjection\ContainerAwareInterface" to get the container in "%s" is deprecated, register the controller as a service and use dependency injection instead.', ContainerAwareController::class));
-        $controller = $resolver->getController($request);
-
-        $this->assertInstanceOf(ContainerAwareController::class, $controller[0]);
-        $this->assertInstanceOf(ContainerInterface::class, $controller[0]->getContainer());
-        $this->assertSame('testAction', $controller[1]);
-    }
-
-    /**
-     * @group legacy
-     */
-    public function testGetControllerOnContainerAwareInvokable()
-    {
-        $resolver = $this->createControllerResolver();
-        $request = Request::create('/');
-        $request->attributes->set('_controller', ContainerAwareController::class);
-
-        $this->expectDeprecation(sprintf('Since symfony/dependency-injection 6.4: Relying on "Symfony\Component\DependencyInjection\ContainerAwareInterface" to get the container in "%s" is deprecated, register the controller as a service and use dependency injection instead.', ContainerAwareController::class));
-        $controller = $resolver->getController($request);
-
-        $this->assertInstanceOf(ContainerAwareController::class, $controller);
-        $this->assertInstanceOf(ContainerInterface::class, $controller->getContainer());
-    }
-
-    /**
-     * @group legacy
-     */
-    public function testContainerAwareControllerGetsContainerWhenNotSet()
-    {
-        class_exists(AbstractControllerTest::class);
-
-        $controller = new ContainerAwareController();
-
-        $container = new Container();
-        $container->set(TestAbstractController::class, $controller);
-
-        $resolver = $this->createControllerResolver(null, $container);
-
-        $request = Request::create('/');
-        $request->attributes->set('_controller', TestAbstractController::class.'::testAction');
-
-        $this->expectDeprecation(sprintf('Since symfony/dependency-injection 6.4: Relying on "Symfony\Component\DependencyInjection\ContainerAwareInterface" to get the container in "%s" is deprecated, register the controller as a service and use dependency injection instead.', ContainerAwareController::class));
-        $this->assertSame([$controller, 'testAction'], $resolver->getController($request));
-        $this->assertSame($container, $controller->getContainer());
-    }
-
->>>>>>> 62ede8f2
     public function testAbstractControllerGetsContainerWhenNotSet()
     {
         $this->expectException(\LogicException::class);
