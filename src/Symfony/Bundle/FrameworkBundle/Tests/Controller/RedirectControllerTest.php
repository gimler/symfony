--- conflicted
+++ resolved
@@ -252,49 +252,7 @@
         return new RedirectController(null, $httpPort, $httpsPort);
     }
 
-<<<<<<< HEAD
-    public function assertRedirectUrl(Response $returnResponse, $expectedUrl)
-=======
-    /**
-     * @deprecated
-     */
-    private function createLegacyRedirectController($httpPort = null, $httpsPort = null)
-    {
-        $container = $this->getMockBuilder('Symfony\Component\DependencyInjection\ContainerInterface')->getMock();
-
-        if (null !== $httpPort) {
-            $container
-                ->expects($this->once())
-                ->method('hasParameter')
-                ->with($this->equalTo('request_listener.http_port'))
-                ->will($this->returnValue(true));
-            $container
-                ->expects($this->once())
-                ->method('getParameter')
-                ->with($this->equalTo('request_listener.http_port'))
-                ->will($this->returnValue($httpPort));
-        }
-        if (null !== $httpsPort) {
-            $container
-                ->expects($this->once())
-                ->method('hasParameter')
-                ->with($this->equalTo('request_listener.https_port'))
-                ->will($this->returnValue(true));
-            $container
-                ->expects($this->once())
-                ->method('getParameter')
-                ->with($this->equalTo('request_listener.https_port'))
-                ->will($this->returnValue($httpsPort));
-        }
-
-        $controller = new RedirectController();
-        $controller->setContainer($container);
-
-        return $controller;
-    }
-
     private function assertRedirectUrl(Response $returnResponse, $expectedUrl)
->>>>>>> 0b0542d4
     {
         $this->assertTrue($returnResponse->isRedirect($expectedUrl), "Expected: $expectedUrl\nGot:      ".$returnResponse->headers->get('Location'));
     }
