--- conflicted
+++ resolved
@@ -29,37 +29,7 @@
         $controller = new TemplateController($twig);
 
         $this->assertEquals('bar', $controller->templateAction('mytemplate')->getContent());
-<<<<<<< HEAD
         $this->assertEquals('bar', $controller('mytemplate')->getContent());
-=======
-    }
-
-    public function testTemplating()
-    {
-        $templating = $this->getMockBuilder(EngineInterface::class)->getMock();
-        $templating->expects($this->once())->method('render')->willReturn('bar');
-
-        $controller = new TemplateController(null, $templating);
-
-        $this->assertEquals('bar', $controller->templateAction('mytemplate')->getContent());
-    }
-
-    /**
-     * @group legacy
-     */
-    public function testLegacyTwig()
-    {
-        $twig = $this->getMockBuilder('Twig\Environment')->disableOriginalConstructor()->getMock();
-        $twig->expects($this->once())->method('render')->willReturn('bar');
-
-        $container = new ContainerBuilder();
-        $container->set('twig', $twig);
-
-        $controller = new TemplateController();
-        $controller->setContainer($container);
-
-        $this->assertEquals('bar', $controller->templateAction('mytemplate')->getContent());
->>>>>>> 6972bc23
     }
 
     /**
@@ -67,16 +37,8 @@
      */
     public function testTemplating()
     {
-<<<<<<< HEAD
         $templating = $this->getMockBuilder(EngineInterface::class)->getMock();
         $templating->expects($this->exactly(2))->method('render')->willReturn('bar');
-=======
-        $templating = $this->getMockBuilder('Symfony\Bundle\FrameworkBundle\Templating\EngineInterface')->getMock();
-        $templating->expects($this->once())->method('render')->willReturn('bar');
-
-        $container = new ContainerBuilder();
-        $container->set('templating', $templating);
->>>>>>> 6972bc23
 
         $controller = new TemplateController(null, $templating);
 
