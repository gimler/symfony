- Class: `Full\Qualified\Class3`
- Public: no
- Synthetic: no
- Lazy: no
- Shared: yes
- Abstract: no
- Autowired: no
- Autoconfigured: no
- Deprecated: no
- File: `/path/to/file`
<<<<<<< HEAD
- Factory Class: `Full\Qualified\FactoryClass`
- Factory Method: `get`
- Usages: none
=======
- Factory Service: inline factory service (`Full\Qualified\FactoryClass`)
- Factory Method: `get`
>>>>>>> 23e7c4a3
<|MERGE_RESOLUTION|>--- conflicted
+++ resolved
@@ -8,11 +8,6 @@
 - Autoconfigured: no
 - Deprecated: no
 - File: `/path/to/file`
-<<<<<<< HEAD
-- Factory Class: `Full\Qualified\FactoryClass`
-- Factory Method: `get`
-- Usages: none
-=======
 - Factory Service: inline factory service (`Full\Qualified\FactoryClass`)
 - Factory Method: `get`
->>>>>>> 23e7c4a3
+- Usages: none