<?php

/*
 * This file is part of the Symfony package.
 *
 * (c) Fabien Potencier <fabien@symfony.com>
 *
 * For the full copyright and license information, please view the LICENSE
 * file that was distributed with this source code.
 */

namespace Symfony\Bundle\SecurityBundle\Tests\Functional;

use Symfony\Bundle\FrameworkBundle\KernelBrowser;
use Symfony\Component\BrowserKit\Cookie;
use Symfony\Component\EventDispatcher\EventDispatcherInterface;
use Symfony\Component\HttpFoundation\Response;
use Symfony\Component\HttpKernel\Event\RequestEvent;
use Symfony\Component\HttpKernel\KernelEvents;

class LogoutTest extends AbstractWebTestCase
{
    public function testCsrfTokensAreClearedOnLogout()
    {
        $client = $this->createClient(['enable_authenticator_manager' => true, 'test_case' => 'LogoutWithoutSessionInvalidation', 'root_config' => 'config.yml']);
        $client->disableReboot();
        $this->callInRequestContext($client, function () {
            static::getContainer()->get('security.csrf.token_storage')->setToken('foo', 'bar');
        });

        $client->request('POST', '/login', [
            '_username' => 'johannes',
            '_password' => 'test',
        ]);

        $this->callInRequestContext($client, function () {
            $this->assertTrue(static::getContainer()->get('security.csrf.token_storage')->hasToken('foo'));
            $this->assertSame('bar', static::getContainer()->get('security.csrf.token_storage')->getToken('foo'));
        });

        $client->request('GET', '/logout');

        $this->callInRequestContext($client, function () {
            $this->assertFalse(static::getContainer()->get('security.csrf.token_storage')->hasToken('foo'));
        });
    }

    /**
     * @group legacy
     */
    public function testLegacyCsrfTokensAreClearedOnLogout()
    {
<<<<<<< HEAD
        $client = $this->createClient(['enable_authenticator_manager' => false, 'test_case' => 'LogoutWithoutSessionInvalidation', 'root_config' => 'config.yml']);
        $client->disableReboot();
        $this->callInRequestContext($client, function () {
            static::getContainer()->get('security.csrf.token_storage')->setToken('foo', 'bar');
        });
=======
        $client = $this->createClient(['test_case' => 'LogoutWithoutSessionInvalidation', 'root_config' => 'config.yml']);
>>>>>>> c75c5699

        $client->request('POST', '/login', [
            '_username' => 'johannes',
            '_password' => 'test',
        ]);

<<<<<<< HEAD
        $this->callInRequestContext($client, function () {
            $this->assertTrue(static::getContainer()->get('security.csrf.token_storage')->hasToken('foo'));
            $this->assertSame('bar', static::getContainer()->get('security.csrf.token_storage')->getToken('foo'));
        });
=======
        static::$container->get('security.csrf.token_storage')->setToken('foo', 'bar');
>>>>>>> c75c5699

        $client->request('GET', '/logout');

        $this->callInRequestContext($client, function () {
            $this->assertFalse(static::getContainer()->get('security.csrf.token_storage')->hasToken('foo'));
        });
    }

    public function testAccessControlDoesNotApplyOnLogout()
    {
        $client = $this->createClient(['enable_authenticator_manager' => true, 'test_case' => 'Logout', 'root_config' => 'config_access.yml']);

        $client->request('POST', '/login', ['_username' => 'johannes', '_password' => 'test']);
        $client->request('GET', '/logout');

        $this->assertRedirect($client->getResponse(), '/');
    }

    /**
     * @group legacy
     */
    public function testLegacyAccessControlDoesNotApplyOnLogout()
    {
        $client = $this->createClient(['enable_authenticator_manager' => false, 'test_case' => 'Logout', 'root_config' => 'config_access.yml']);

        $client->request('POST', '/login', ['_username' => 'johannes', '_password' => 'test']);
        $client->request('GET', '/logout');

        $this->assertRedirect($client->getResponse(), '/');
    }

    public function testCookieClearingOnLogout()
    {
        $client = $this->createClient(['test_case' => 'Logout', 'root_config' => 'config_cookie_clearing.yml']);

        $cookieJar = $client->getCookieJar();
        $cookieJar->set(new Cookie('flavor', 'chocolate', strtotime('+1 day'), null, 'somedomain'));

        $client->request('POST', '/login', ['_username' => 'johannes', '_password' => 'test']);
        $client->request('GET', '/logout');

        $this->assertRedirect($client->getResponse(), '/');
        $this->assertNull($cookieJar->get('flavor'));
    }

    private function callInRequestContext(KernelBrowser $client, callable $callable): void
    {
        /** @var EventDispatcherInterface $eventDispatcher */
        $eventDispatcher = static::getContainer()->get(EventDispatcherInterface::class);
        $wrappedCallable = function (RequestEvent $event) use (&$callable) {
            $callable();
            $event->setResponse(new Response(''));
            $event->stopPropagation();
        };

        $eventDispatcher->addListener(KernelEvents::REQUEST, $wrappedCallable);
        try {
            $client->request('GET', '/'.uniqid('', true));
        } finally {
            $eventDispatcher->removeListener(KernelEvents::REQUEST, $wrappedCallable);
        }
    }
}<|MERGE_RESOLUTION|>--- conflicted
+++ resolved
@@ -24,9 +24,6 @@
     {
         $client = $this->createClient(['enable_authenticator_manager' => true, 'test_case' => 'LogoutWithoutSessionInvalidation', 'root_config' => 'config.yml']);
         $client->disableReboot();
-        $this->callInRequestContext($client, function () {
-            static::getContainer()->get('security.csrf.token_storage')->setToken('foo', 'bar');
-        });
 
         $client->request('POST', '/login', [
             '_username' => 'johannes',
@@ -34,8 +31,7 @@
         ]);
 
         $this->callInRequestContext($client, function () {
-            $this->assertTrue(static::getContainer()->get('security.csrf.token_storage')->hasToken('foo'));
-            $this->assertSame('bar', static::getContainer()->get('security.csrf.token_storage')->getToken('foo'));
+            static::getContainer()->get('security.csrf.token_storage')->setToken('foo', 'bar');
         });
 
         $client->request('GET', '/logout');
@@ -50,29 +46,17 @@
      */
     public function testLegacyCsrfTokensAreClearedOnLogout()
     {
-<<<<<<< HEAD
         $client = $this->createClient(['enable_authenticator_manager' => false, 'test_case' => 'LogoutWithoutSessionInvalidation', 'root_config' => 'config.yml']);
         $client->disableReboot();
-        $this->callInRequestContext($client, function () {
-            static::getContainer()->get('security.csrf.token_storage')->setToken('foo', 'bar');
-        });
-=======
-        $client = $this->createClient(['test_case' => 'LogoutWithoutSessionInvalidation', 'root_config' => 'config.yml']);
->>>>>>> c75c5699
 
         $client->request('POST', '/login', [
             '_username' => 'johannes',
             '_password' => 'test',
         ]);
 
-<<<<<<< HEAD
         $this->callInRequestContext($client, function () {
-            $this->assertTrue(static::getContainer()->get('security.csrf.token_storage')->hasToken('foo'));
-            $this->assertSame('bar', static::getContainer()->get('security.csrf.token_storage')->getToken('foo'));
+            static::getContainer()->get('security.csrf.token_storage')->setToken('foo', 'bar');
         });
-=======
-        static::$container->get('security.csrf.token_storage')->setToken('foo', 'bar');
->>>>>>> c75c5699
 
         $client->request('GET', '/logout');
 
