<?php

/*
 * This file is part of the Symfony package.
 *
 * (c) Fabien Potencier <fabien@symfony.com>
 *
 * For the full copyright and license information, please view the LICENSE
 * file that was distributed with this source code.
 */

namespace Symfony\Bundle\SecurityBundle\Tests\Functional;

use Symfony\Bundle\SecurityBundle\Tests\Functional\Bundle\SecuredPageBundle\Security\Core\User\ArrayUserProvider;
use Symfony\Component\Security\Core\Authentication\Token\UsernamePasswordToken;
use Symfony\Component\Security\Core\User\InMemoryUser;
use Symfony\Component\Security\Core\User\PasswordAuthenticatedUserInterface;
use Symfony\Component\Security\Core\User\UserInterface;

class SecurityTest extends AbstractWebTestCase
{
    public function testServiceIsFunctional()
    {
        $kernel = self::createKernel(['test_case' => 'SecurityHelper', 'root_config' => 'config.yml']);
        $kernel->boot();
        $container = $kernel->getContainer();

        // put a token into the storage so the final calls can function
        $user = new InMemoryUser('foo', 'pass');
        $token = new UsernamePasswordToken($user, 'provider', ['ROLE_USER']);
        $container->get('functional.test.security.token_storage')->setToken($token);

        $security = $container->get('functional_test.security.helper');
        $this->assertTrue($security->isGranted('ROLE_USER'));
        $this->assertSame($token, $security->getToken());
    }

    /**
     * @dataProvider userWillBeMarkedAsChangedIfRolesHasChangedProvider
     */
    public function testUserWillBeMarkedAsChangedIfRolesHasChanged(UserInterface $userWithAdminRole, UserInterface $userWithoutAdminRole)
    {
        $client = $this->createClient(['test_case' => 'AbstractTokenCompareRoles', 'root_config' => 'config.yml']);
        $client->disableReboot();

        /** @var ArrayUserProvider $userProvider */
        $userProvider = static::$kernel->getContainer()->get('security.user.provider.array');
        $userProvider->addUser($userWithAdminRole);

        $client->request('POST', '/login', [
            '_username' => 'user1',
            '_password' => 'test',
        ]);

        // user1 has ROLE_ADMIN and can visit secure page
        $client->request('GET', '/admin');
        $this->assertEquals(200, $client->getResponse()->getStatusCode());

        // updating user provider with same user but revoked ROLE_ADMIN from user1
        $userProvider->setUser('user1', $userWithoutAdminRole);

        // user1 has lost ROLE_ADMIN and MUST be redirected away from secure page
        $client->request('GET', '/admin');
        $this->assertEquals(302, $client->getResponse()->getStatusCode());
    }

    /**
     * @dataProvider userWillBeMarkedAsChangedIfRolesHasChangedProvider
     * @group legacy
     */
    public function testLegacyUserWillBeMarkedAsChangedIfRolesHasChanged(UserInterface $userWithAdminRole, UserInterface $userWithoutAdminRole)
    {
        $client = $this->createClient(['test_case' => 'AbstractTokenCompareRoles', 'root_config' => 'legacy_config.yml']);
        $client->disableReboot();

        /** @var ArrayUserProvider $userProvider */
        $userProvider = static::$kernel->getContainer()->get('security.user.provider.array');
        $userProvider->addUser($userWithAdminRole);

        $client->request('POST', '/login', [
            '_username' => 'user1',
            '_password' => 'test',
        ]);

        // user1 has ROLE_ADMIN and can visit secure page
        $client->request('GET', '/admin');
        $this->assertEquals(200, $client->getResponse()->getStatusCode());

        // updating user provider with same user but revoked ROLE_ADMIN from user1
        $userProvider->setUser('user1', $userWithoutAdminRole);

        // user1 has lost ROLE_ADMIN and MUST be redirected away from secure page
        $client->request('GET', '/admin');
        $this->assertEquals(302, $client->getResponse()->getStatusCode());
    }

    /**
     * @group legacy
     */
    public function testLegacyServiceIsFunctional()
    {
        $kernel = self::createKernel(['test_case' => 'SecurityHelper', 'root_config' => 'legacy_config.yml']);
        $kernel->boot();
        $container = $kernel->getContainer();

        // put a token into the storage so the final calls can function
        $user = new InMemoryUser('foo', 'pass');
        $token = new UsernamePasswordToken($user, 'provider', ['ROLE_USER']);
        $container->get('functional.test.security.token_storage')->setToken($token);

        $security = $container->get('functional_test.security.helper');
        $this->assertTrue($security->isGranted('ROLE_USER'));
        $this->assertSame($token, $security->getToken());
    }

    public function userWillBeMarkedAsChangedIfRolesHasChangedProvider()
    {
        return [
            [
                new InMemoryUser('user1', 'test', ['ROLE_ADMIN']),
                new InMemoryUser('user1', 'test', ['ROLE_USER']),
            ],
            [
                new UserWithoutEquatable('user1', 'test', ['ROLE_ADMIN']),
                new UserWithoutEquatable('user1', 'test', ['ROLE_USER']),
            ],
        ];
    }
}

final class UserWithoutEquatable implements UserInterface, PasswordAuthenticatedUserInterface
{
    private $username;
    private $password;
    private $enabled;
    private $accountNonExpired;
    private $credentialsNonExpired;
    private $accountNonLocked;
    private $roles;

    public function __construct(?string $username, ?string $password, array $roles = [], bool $enabled = true, bool $userNonExpired = true, bool $credentialsNonExpired = true, bool $userNonLocked = true)
    {
        if ('' === $username || null === $username) {
            throw new \InvalidArgumentException('The username cannot be empty.');
        }

        $this->username = $username;
        $this->password = $password;
        $this->enabled = $enabled;
        $this->accountNonExpired = $userNonExpired;
        $this->credentialsNonExpired = $credentialsNonExpired;
        $this->accountNonLocked = $userNonLocked;
        $this->roles = $roles;
    }

    public function __toString(): string
    {
        return $this->getUserIdentifier();
    }

    /**
     * {@inheritdoc}
     */
    public function getRoles(): array
    {
        return $this->roles;
    }

    /**
     * {@inheritdoc}
     */
    public function getPassword(): ?string
    {
        return $this->password;
    }

    /**
     * {@inheritdoc}
     */
<<<<<<< HEAD
    public function getSalt(): ?string
=======
    public function getSalt(): string
>>>>>>> f1643e87
    {
        return '';
    }

    /**
     * {@inheritdoc}
     */
    public function getUsername(): string
    {
        return $this->username;
    }

    public function getUserIdentifier(): string
    {
        return $this->username;
    }

    /**
     * {@inheritdoc}
     */
    public function isAccountNonExpired(): bool
    {
        return $this->accountNonExpired;
    }

    /**
     * {@inheritdoc}
     */
    public function isAccountNonLocked(): bool
    {
        return $this->accountNonLocked;
    }

    /**
     * {@inheritdoc}
     */
    public function isCredentialsNonExpired(): bool
    {
        return $this->credentialsNonExpired;
    }

    /**
     * {@inheritdoc}
     */
    public function isEnabled(): bool
    {
        return $this->enabled;
    }

    /**
     * {@inheritdoc}
     */
    public function eraseCredentials(): void
    {
    }
}<|MERGE_RESOLUTION|>--- conflicted
+++ resolved
@@ -177,11 +177,7 @@
     /**
      * {@inheritdoc}
      */
-<<<<<<< HEAD
-    public function getSalt(): ?string
-=======
     public function getSalt(): string
->>>>>>> f1643e87
     {
         return '';
     }
