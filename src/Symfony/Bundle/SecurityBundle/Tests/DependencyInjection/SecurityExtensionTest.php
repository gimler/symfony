<?php

/*
 * This file is part of the Symfony package.
 *
 * (c) Fabien Potencier <fabien@symfony.com>
 *
 * For the full copyright and license information, please view the LICENSE
 * file that was distributed with this source code.
 */

namespace Symfony\Bundle\SecurityBundle\Tests\DependencyInjection;

use PHPUnit\Framework\TestCase;
use Symfony\Bundle\SecurityBundle\DependencyInjection\SecurityExtension;
use Symfony\Bundle\SecurityBundle\SecurityBundle;
use Symfony\Bundle\SecurityBundle\Tests\DependencyInjection\Fixtures\UserProvider\DummyProvider;
use Symfony\Component\DependencyInjection\ContainerBuilder;

class SecurityExtensionTest extends TestCase
{
    /**
     * @expectedException \Symfony\Component\Config\Definition\Exception\InvalidConfigurationException
     * @expectedExceptionMessage The check_path "/some_area/login_check" for login method "form_login" is not matched by the firewall pattern "/secured_area/.*".
     */
    public function testInvalidCheckPath()
    {
        $container = $this->getRawContainer();

        $container->loadFromExtension('security', array(
            'providers' => array(
                'default' => array('id' => 'foo'),
            ),

            'firewalls' => array(
                'some_firewall' => array(
                    'pattern' => '/secured_area/.*',
                    'form_login' => array(
                        'check_path' => '/some_area/login_check',
                    ),
                    'logout_on_user_change' => true,
                ),
            ),
        ));

        $container->compile();
    }

    /**
     * @expectedException \Symfony\Component\Config\Definition\Exception\InvalidConfigurationException
     * @expectedExceptionMessage No authentication listener registered for firewall "some_firewall"
     */
    public function testFirewallWithoutAuthenticationListener()
    {
        $container = $this->getRawContainer();

        $container->loadFromExtension('security', array(
            'providers' => array(
                'default' => array('id' => 'foo'),
            ),

            'firewalls' => array(
                'some_firewall' => array(
                    'pattern' => '/.*',
                    'logout_on_user_change' => true,
                ),
            ),
        ));

        $container->compile();
    }

    /**
     * @expectedException \Symfony\Component\Config\Definition\Exception\InvalidConfigurationException
     * @expectedExceptionMessage Unable to create definition for "security.user.provider.concrete.my_foo" user provider
     */
    public function testFirewallWithInvalidUserProvider()
    {
        $container = $this->getRawContainer();

        $extension = $container->getExtension('security');
        $extension->addUserProviderFactory(new DummyProvider());

        $container->loadFromExtension('security', array(
            'providers' => array(
                'my_foo' => array('foo' => array()),
            ),

            'firewalls' => array(
                'some_firewall' => array(
                    'pattern' => '/.*',
                    'http_basic' => array(),
                    'logout_on_user_change' => true,
                ),
            ),
        ));

        $container->compile();
    }

    public function testDisableRoleHierarchyVoter()
    {
        $container = $this->getRawContainer();

        $container->loadFromExtension('security', array(
            'providers' => array(
                'default' => array('id' => 'foo'),
            ),

            'role_hierarchy' => null,

            'firewalls' => array(
                'some_firewall' => array(
                    'pattern' => '/.*',
                    'http_basic' => null,
                    'logout_on_user_change' => true,
                ),
            ),
        ));

        $container->compile();

        $this->assertFalse($container->hasDefinition('security.access.role_hierarchy_voter'));
    }

<<<<<<< HEAD
=======
    public function testGuardHandlerIsPassedStatelessFirewalls()
    {
        $container = $this->getRawContainer();

        $container->loadFromExtension('security', array(
            'providers' => array(
                'default' => array('id' => 'foo'),
            ),

            'firewalls' => array(
                'some_firewall' => array(
                    'pattern' => '^/admin',
                    'http_basic' => null,
                    'logout_on_user_change' => true,
                ),
                'stateless_firewall' => array(
                    'pattern' => '/.*',
                    'stateless' => true,
                    'http_basic' => null,
                    'logout_on_user_change' => true,
                ),
            ),
        ));

        $container->compile();
        $definition = $container->getDefinition('security.authentication.guard_handler');
        $this->assertSame(array('stateless_firewall'), $definition->getArgument(2));
    }

    /**
     * @group legacy
     * @expectedDeprecation Not setting "logout_on_user_change" to true on firewall "some_firewall" is deprecated as of 3.4, it will always be true in 4.0.
     */
    public function testConfiguresLogoutOnUserChangeForContextListenersCorrectly()
    {
        $container = $this->getRawContainer();

        $container->loadFromExtension('security', array(
            'providers' => array(
                'default' => array('id' => 'foo'),
            ),
            'firewalls' => array(
                'some_firewall' => array(
                    'pattern' => '/.*',
                    'http_basic' => null,
                    'logout_on_user_change' => false,
                ),
                'some_other_firewall' => array(
                    'pattern' => '/.*',
                    'http_basic' => null,
                    'logout_on_user_change' => true,
                ),
            ),
        ));

        $container->compile();

        $this->assertEquals(array(array('setLogoutOnUserChange', array(false))), $container->getDefinition('security.context_listener.0')->getMethodCalls());
        $this->assertEquals(array(array('setLogoutOnUserChange', array(true))), $container->getDefinition('security.context_listener.1')->getMethodCalls());
    }

    /**
     * @group legacy
     * @expectedException \Symfony\Component\Config\Definition\Exception\InvalidConfigurationException
     * @expectedExceptionMessage Firewalls "some_firewall" and "some_other_firewall" need to have the same value for option "logout_on_user_change" as they are sharing the context "my_context"
     */
    public function testThrowsIfLogoutOnUserChangeDifferentForSharedContext()
    {
        $container = $this->getRawContainer();

        $container->loadFromExtension('security', array(
            'providers' => array(
                'default' => array('id' => 'foo'),
            ),
            'firewalls' => array(
                'some_firewall' => array(
                    'pattern' => '/.*',
                    'http_basic' => null,
                    'context' => 'my_context',
                    'logout_on_user_change' => false,
                ),
                'some_other_firewall' => array(
                    'pattern' => '/.*',
                    'http_basic' => null,
                    'context' => 'my_context',
                    'logout_on_user_change' => true,
                ),
            ),
        ));

        $container->compile();
    }

    /**
     * @group legacy
     * @expectedDeprecation Firewall "some_firewall" is configured as "stateless" but the "switch_user.stateless" key is set to false. Both should have the same value, the firewall's "stateless" value will be used as default value for the "switch_user.stateless" key in 4.0.
     */
>>>>>>> be700aed
    public function testSwitchUserNotStatelessOnStatelessFirewall()
    {
        $container = $this->getRawContainer();

        $container->loadFromExtension('security', array(
            'providers' => array(
                'default' => array('id' => 'foo'),
            ),

            'firewalls' => array(
                'some_firewall' => array(
                    'stateless' => true,
                    'http_basic' => null,
                    'switch_user' => array('stateless' => false),
                    'logout_on_user_change' => true,
                ),
            ),
        ));

        $container->compile();

        $this->assertTrue($container->getDefinition('security.authentication.switchuser_listener.some_firewall')->getArgument(9));
    }

    public function testPerListenerProvider()
    {
        $container = $this->getRawContainer();
        $container->loadFromExtension('security', array(
            'providers' => array(
                'first' => array('id' => 'foo'),
                'second' => array('id' => 'bar'),
            ),

            'firewalls' => array(
                'default' => array(
                    'http_basic' => array('provider' => 'second'),
                    'logout_on_user_change' => true,
                ),
            ),
        ));

        $container->compile();
        $this->addToAssertionCount(1);
    }

    /**
     * @expectedException \Symfony\Component\Config\Definition\Exception\InvalidConfigurationException
     * @expectedExceptionMessage Not configuring explicitly the provider for the "http_basic" listener on "ambiguous" firewall is ambiguous as there is more than one registered provider.
     */
    public function testMissingProviderForListener()
    {
        $container = $this->getRawContainer();
        $container->loadFromExtension('security', array(
            'providers' => array(
                'first' => array('id' => 'foo'),
                'second' => array('id' => 'bar'),
            ),

            'firewalls' => array(
                'ambiguous' => array(
                    'http_basic' => true,
                    'form_login' => array('provider' => 'second'),
                    'logout_on_user_change' => true,
                ),
            ),
        ));

        $container->compile();
    }

    public function testPerListenerProviderWithRememberMe()
    {
        $container = $this->getRawContainer();
        $container->loadFromExtension('security', array(
            'providers' => array(
                'first' => array('id' => 'foo'),
                'second' => array('id' => 'bar'),
            ),

            'firewalls' => array(
                'default' => array(
                    'form_login' => array('provider' => 'second'),
                    'logout_on_user_change' => true,
                    'remember_me' => array('secret' => 'baz'),
                ),
            ),
        ));

        $container->compile();
        $this->addToAssertionCount(1);
    }

    protected function getRawContainer()
    {
        $container = new ContainerBuilder();
        $security = new SecurityExtension();
        $container->registerExtension($security);

        $bundle = new SecurityBundle();
        $bundle->build($container);

        $container->getCompilerPassConfig()->setOptimizationPasses(array());
        $container->getCompilerPassConfig()->setRemovingPasses(array());

        return $container;
    }

    protected function getContainer()
    {
        $container = $this->getRawContainer();
        $container->compile();

        return $container;
    }
}<|MERGE_RESOLUTION|>--- conflicted
+++ resolved
@@ -123,8 +123,6 @@
         $this->assertFalse($container->hasDefinition('security.access.role_hierarchy_voter'));
     }
 
-<<<<<<< HEAD
-=======
     public function testGuardHandlerIsPassedStatelessFirewalls()
     {
         $container = $this->getRawContainer();
@@ -154,75 +152,6 @@
         $this->assertSame(array('stateless_firewall'), $definition->getArgument(2));
     }
 
-    /**
-     * @group legacy
-     * @expectedDeprecation Not setting "logout_on_user_change" to true on firewall "some_firewall" is deprecated as of 3.4, it will always be true in 4.0.
-     */
-    public function testConfiguresLogoutOnUserChangeForContextListenersCorrectly()
-    {
-        $container = $this->getRawContainer();
-
-        $container->loadFromExtension('security', array(
-            'providers' => array(
-                'default' => array('id' => 'foo'),
-            ),
-            'firewalls' => array(
-                'some_firewall' => array(
-                    'pattern' => '/.*',
-                    'http_basic' => null,
-                    'logout_on_user_change' => false,
-                ),
-                'some_other_firewall' => array(
-                    'pattern' => '/.*',
-                    'http_basic' => null,
-                    'logout_on_user_change' => true,
-                ),
-            ),
-        ));
-
-        $container->compile();
-
-        $this->assertEquals(array(array('setLogoutOnUserChange', array(false))), $container->getDefinition('security.context_listener.0')->getMethodCalls());
-        $this->assertEquals(array(array('setLogoutOnUserChange', array(true))), $container->getDefinition('security.context_listener.1')->getMethodCalls());
-    }
-
-    /**
-     * @group legacy
-     * @expectedException \Symfony\Component\Config\Definition\Exception\InvalidConfigurationException
-     * @expectedExceptionMessage Firewalls "some_firewall" and "some_other_firewall" need to have the same value for option "logout_on_user_change" as they are sharing the context "my_context"
-     */
-    public function testThrowsIfLogoutOnUserChangeDifferentForSharedContext()
-    {
-        $container = $this->getRawContainer();
-
-        $container->loadFromExtension('security', array(
-            'providers' => array(
-                'default' => array('id' => 'foo'),
-            ),
-            'firewalls' => array(
-                'some_firewall' => array(
-                    'pattern' => '/.*',
-                    'http_basic' => null,
-                    'context' => 'my_context',
-                    'logout_on_user_change' => false,
-                ),
-                'some_other_firewall' => array(
-                    'pattern' => '/.*',
-                    'http_basic' => null,
-                    'context' => 'my_context',
-                    'logout_on_user_change' => true,
-                ),
-            ),
-        ));
-
-        $container->compile();
-    }
-
-    /**
-     * @group legacy
-     * @expectedDeprecation Firewall "some_firewall" is configured as "stateless" but the "switch_user.stateless" key is set to false. Both should have the same value, the firewall's "stateless" value will be used as default value for the "switch_user.stateless" key in 4.0.
-     */
->>>>>>> be700aed
     public function testSwitchUserNotStatelessOnStatelessFirewall()
     {
         $container = $this->getRawContainer();
