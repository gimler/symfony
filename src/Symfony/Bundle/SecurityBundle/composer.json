--- conflicted
+++ resolved
@@ -44,13 +44,8 @@
         "twig/twig": "~1.34|~2.4"
     },
     "conflict": {
-<<<<<<< HEAD
-        "symfony/security": "4.1.0-beta1",
+        "symfony/security": "4.1.0-beta1,4.1.0-beta2",
         "symfony/var-dumper": "<3.4",
-=======
-        "symfony/security": "4.1.0-beta1,4.1.0-beta2",
-        "symfony/var-dumper": "<3.3",
->>>>>>> 531fcacd
         "symfony/event-dispatcher": "<3.4",
         "symfony/framework-bundle": "<3.4",
         "symfony/console": "<3.4"
