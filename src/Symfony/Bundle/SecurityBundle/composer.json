{
    "name": "symfony/security-bundle",
    "type": "symfony-bundle",
    "description": "Provides a tight integration of the Security component into the Symfony full-stack framework",
    "keywords": [],
    "homepage": "https://symfony.com",
    "license": "MIT",
    "authors": [
        {
            "name": "Fabien Potencier",
            "email": "fabien@symfony.com"
        },
        {
            "name": "Symfony Community",
            "homepage": "https://symfony.com/contributors"
        }
    ],
    "require": {
        "php": ">=8.1",
        "composer-runtime-api": ">=2.1",
        "ext-xml": "*",
<<<<<<< HEAD
        "symfony/clock": "^6.3",
        "symfony/config": "^6.1",
        "symfony/dependency-injection": "^6.2",
        "symfony/deprecation-contracts": "^2.5|^3",
        "symfony/event-dispatcher": "^5.4|^6.0",
        "symfony/http-kernel": "^6.2",
        "symfony/http-foundation": "^6.2",
        "symfony/password-hasher": "^5.4|^6.0",
        "symfony/security-core": "^6.2",
        "symfony/security-csrf": "^5.4|^6.0",
        "symfony/security-http": "^6.3.4"
=======
        "symfony/config": "^4.4|^5.0|^6.0",
        "symfony/dependency-injection": "^5.3|^6.0",
        "symfony/deprecation-contracts": "^2.1|^3",
        "symfony/event-dispatcher": "^5.1|^6.0",
        "symfony/http-kernel": "^5.3|^6.0",
        "symfony/http-foundation": "^5.3|^6.0",
        "symfony/password-hasher": "^5.3|^6.0",
        "symfony/polyfill-php80": "^1.16",
        "symfony/security-core": "^5.4|^6.0",
        "symfony/security-csrf": "^4.4|^5.0|^6.0",
        "symfony/security-guard": "^5.3",
        "symfony/security-http": "^5.4.30|^6.3.6",
        "symfony/service-contracts": "^1.10|^2|^3"
>>>>>>> 7aaa92a7
    },
    "require-dev": {
        "doctrine/annotations": "^1.10.4|^2",
        "symfony/asset": "^5.4|^6.0",
        "symfony/browser-kit": "^5.4|^6.0",
        "symfony/console": "^5.4|^6.0",
        "symfony/css-selector": "^5.4|^6.0",
        "symfony/dom-crawler": "^5.4|^6.0",
        "symfony/expression-language": "^5.4|^6.0",
        "symfony/form": "^5.4|^6.0",
        "symfony/framework-bundle": "^6.3",
        "symfony/http-client": "^5.4|^6.0",
        "symfony/ldap": "^5.4|^6.0",
        "symfony/process": "^5.4|^6.0",
        "symfony/rate-limiter": "^5.4|^6.0",
        "symfony/serializer": "^5.4|^6.0",
        "symfony/translation": "^5.4|^6.0",
        "symfony/twig-bundle": "^5.4|^6.0",
        "symfony/twig-bridge": "^5.4|^6.0",
        "symfony/validator": "^5.4|^6.0",
        "symfony/yaml": "^5.4|^6.0",
        "twig/twig": "^2.13|^3.0.4",
        "web-token/jwt-checker": "^3.1",
        "web-token/jwt-signature-algorithm-hmac": "^3.1",
        "web-token/jwt-signature-algorithm-ecdsa": "^3.1",
        "web-token/jwt-signature-algorithm-rsa": "^3.1",
        "web-token/jwt-signature-algorithm-eddsa": "^3.1",
        "web-token/jwt-signature-algorithm-none": "^3.1"
    },
    "conflict": {
        "symfony/browser-kit": "<5.4",
        "symfony/console": "<5.4",
        "symfony/framework-bundle": "<6.3",
        "symfony/http-client": "<5.4",
        "symfony/ldap": "<5.4",
        "symfony/twig-bundle": "<5.4"
    },
    "autoload": {
        "psr-4": { "Symfony\\Bundle\\SecurityBundle\\": "" },
        "exclude-from-classmap": [
            "/Tests/"
        ]
    },
    "minimum-stability": "dev"
}<|MERGE_RESOLUTION|>--- conflicted
+++ resolved
@@ -19,7 +19,6 @@
         "php": ">=8.1",
         "composer-runtime-api": ">=2.1",
         "ext-xml": "*",
-<<<<<<< HEAD
         "symfony/clock": "^6.3",
         "symfony/config": "^6.1",
         "symfony/dependency-injection": "^6.2",
@@ -30,22 +29,8 @@
         "symfony/password-hasher": "^5.4|^6.0",
         "symfony/security-core": "^6.2",
         "symfony/security-csrf": "^5.4|^6.0",
-        "symfony/security-http": "^6.3.4"
-=======
-        "symfony/config": "^4.4|^5.0|^6.0",
-        "symfony/dependency-injection": "^5.3|^6.0",
-        "symfony/deprecation-contracts": "^2.1|^3",
-        "symfony/event-dispatcher": "^5.1|^6.0",
-        "symfony/http-kernel": "^5.3|^6.0",
-        "symfony/http-foundation": "^5.3|^6.0",
-        "symfony/password-hasher": "^5.3|^6.0",
-        "symfony/polyfill-php80": "^1.16",
-        "symfony/security-core": "^5.4|^6.0",
-        "symfony/security-csrf": "^4.4|^5.0|^6.0",
-        "symfony/security-guard": "^5.3",
-        "symfony/security-http": "^5.4.30|^6.3.6",
+        "symfony/security-http": "^6.3.4",
         "symfony/service-contracts": "^1.10|^2|^3"
->>>>>>> 7aaa92a7
     },
     "require-dev": {
         "doctrine/annotations": "^1.10.4|^2",
