--- conflicted
+++ resolved
@@ -31,11 +31,7 @@
             <argument type="service" id="security.user_checker" />
         </service>
 
-<<<<<<< HEAD
-        <service id="security.rememberme.token.provider.in_memory" class="%security.rememberme.token.provider.in_memory.class%" public="false"/>
-=======
         <service id="security.rememberme.token.provider.in_memory" class="%security.rememberme.token.provider.in_memory.class%" public="false" />
->>>>>>> 15cac12f
 
         <service id="security.authentication.rememberme.services.abstract" abstract="true" public="false">
             <tag name="monolog.logger" channel="security" />
