--- conflicted
+++ resolved
@@ -323,26 +323,8 @@
         $contextListenerId = null;
         // Context serializer listener
         if (false === $firewall['stateless']) {
-<<<<<<< HEAD
             $contextKey = $firewall['context'] ?? $id;
             $listeners[] = new Reference($contextListenerId = $this->createContextListener($container, $contextKey));
-=======
-            $contextKey = $id;
-            if (isset($firewall['context'])) {
-                $contextKey = $firewall['context'];
-            }
-
-            if (!$logoutOnUserChange = $firewall['logout_on_user_change']) {
-                @trigger_error(sprintf('Not setting "logout_on_user_change" to true on firewall "%s" is deprecated as of 3.4, it will always be true in 4.0.', $id), \E_USER_DEPRECATED);
-            }
-
-            if (isset($this->logoutOnUserChangeByContextKey[$contextKey]) && $this->logoutOnUserChangeByContextKey[$contextKey][1] !== $logoutOnUserChange) {
-                throw new InvalidConfigurationException(sprintf('Firewalls "%s" and "%s" need to have the same value for option "logout_on_user_change" as they are sharing the context "%s".', $this->logoutOnUserChangeByContextKey[$contextKey][0], $id, $contextKey));
-            }
-
-            $this->logoutOnUserChangeByContextKey[$contextKey] = [$id, $logoutOnUserChange];
-            $listeners[] = new Reference($contextListenerId = $this->createContextListener($container, $contextKey, $logoutOnUserChange));
->>>>>>> 4351a706
             $sessionStrategyId = 'security.authentication.session_strategy';
         } else {
             $this->statelessFirewallKeys[] = $id;
@@ -563,7 +545,7 @@
         // bcrypt encoder
         if ('bcrypt' === $config['algorithm']) {
             $config['algorithm'] = 'native';
-            $config['native_algorithm'] = PASSWORD_BCRYPT;
+            $config['native_algorithm'] = \PASSWORD_BCRYPT;
 
             return $this->createEncoder($config);
         }
@@ -574,7 +556,7 @@
                 $config['algorithm'] = 'sodium';
             } elseif (\defined('PASSWORD_ARGON2I')) {
                 $config['algorithm'] = 'native';
-                $config['native_algorithm'] = PASSWORD_ARGON2I;
+                $config['native_algorithm'] = \PASSWORD_ARGON2I;
             } else {
                 throw new InvalidConfigurationException(sprintf('Algorithm "argon2i" is not available. Either use "%s" or upgrade to PHP 7.2+ instead.', \defined('SODIUM_CRYPTO_PWHASH_ALG_ARGON2ID13') ? 'argon2id", "auto' : 'auto'));
             }
@@ -587,7 +569,7 @@
                 $config['algorithm'] = 'sodium';
             } elseif (\defined('PASSWORD_ARGON2ID')) {
                 $config['algorithm'] = 'native';
-                $config['native_algorithm'] = PASSWORD_ARGON2ID;
+                $config['native_algorithm'] = \PASSWORD_ARGON2ID;
             } else {
                 throw new InvalidConfigurationException(sprintf('Algorithm "argon2id" is not available. Either use "%s", upgrade to PHP 7.3+ or use libsodium 1.0.15+ instead.', \defined('PASSWORD_ARGON2I') || $hasSodium ? 'argon2i", "auto' : 'auto'));
             }
@@ -703,14 +685,8 @@
     {
         $userProvider = isset($config['provider']) ? $this->getUserProviderId($config['provider']) : $defaultProvider;
 
-<<<<<<< HEAD
         if (!$userProvider) {
             throw new InvalidConfigurationException(sprintf('Not configuring explicitly the provider for the "switch_user" listener on "%s" firewall is ambiguous as there is more than one registered provider.', $id));
-=======
-        // in 4.0, ignore the `switch_user.stateless` key if $stateless is `true`
-        if ($stateless && false === $config['stateless']) {
-            @trigger_error(sprintf('Firewall "%s" is configured as "stateless" but the "switch_user.stateless" key is set to false. Both should have the same value, the firewall\'s "stateless" value will be used as default value for the "switch_user.stateless" key in 4.0.', $id), \E_USER_DEPRECATED);
->>>>>>> 4351a706
         }
 
         $switchUserListenerId = 'security.authentication.switchuser_listener.'.$id;
@@ -817,32 +793,23 @@
         $cidrParts = explode('/', $cidr);
 
         if (1 === \count($cidrParts)) {
-            return false !== filter_var($cidrParts[0], FILTER_VALIDATE_IP);
+            return false !== filter_var($cidrParts[0], \FILTER_VALIDATE_IP);
         }
 
         $ip = $cidrParts[0];
         $netmask = $cidrParts[1];
 
-<<<<<<< HEAD
         if (!ctype_digit($netmask)) {
             return false;
         }
 
-        if (filter_var($ip, FILTER_VALIDATE_IP, FILTER_FLAG_IPV4)) {
+        if (filter_var($ip, \FILTER_VALIDATE_IP, \FILTER_FLAG_IPV4)) {
             return $netmask <= 32;
         }
 
-        if (filter_var($ip, FILTER_VALIDATE_IP, FILTER_FLAG_IPV6)) {
+        if (filter_var($ip, \FILTER_VALIDATE_IP, \FILTER_FLAG_IPV6)) {
             return $netmask <= 128;
         }
-=======
-    /**
-     * @deprecated since version 3.4, to be removed in 4.0
-     */
-    private function getFirstProvider($firewallName, $listenerName, array $providerIds)
-    {
-        @trigger_error(sprintf('Listener "%s" on firewall "%s" has no "provider" set but multiple providers exist. Using the first configured provider (%s) is deprecated since Symfony 3.4 and will throw an exception in 4.0, set the "provider" key on the firewall instead.', $listenerName, $firewallName, $first = array_keys($providerIds)[0]), \E_USER_DEPRECATED);
->>>>>>> 4351a706
 
         return false;
     }
