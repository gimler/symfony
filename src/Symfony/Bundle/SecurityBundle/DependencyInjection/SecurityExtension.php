<?php

/*
 * This file is part of the Symfony package.
 *
 * (c) Fabien Potencier <fabien@symfony.com>
 *
 * For the full copyright and license information, please view the LICENSE
 * file that was distributed with this source code.
 */

namespace Symfony\Bundle\SecurityBundle\DependencyInjection;

use Symfony\Bundle\SecurityBundle\DependencyInjection\Security\Factory\RememberMeFactory;
use Symfony\Bundle\SecurityBundle\DependencyInjection\Security\Factory\SecurityFactoryInterface;
use Symfony\Bundle\SecurityBundle\DependencyInjection\Security\UserProvider\UserProviderFactoryInterface;
use Symfony\Bundle\SecurityBundle\SecurityUserValueResolver;
use Symfony\Component\Config\Definition\Exception\InvalidConfigurationException;
use Symfony\Component\Config\FileLocator;
use Symfony\Component\Console\Application;
use Symfony\Component\DependencyInjection\Alias;
use Symfony\Component\DependencyInjection\Argument\IteratorArgument;
use Symfony\Component\DependencyInjection\ChildDefinition;
use Symfony\Component\DependencyInjection\Compiler\ServiceLocatorTagPass;
use Symfony\Component\DependencyInjection\ContainerBuilder;
use Symfony\Component\DependencyInjection\Extension\PrependExtensionInterface;
use Symfony\Component\DependencyInjection\Loader\XmlFileLoader;
use Symfony\Component\DependencyInjection\Reference;
use Symfony\Component\HttpKernel\DependencyInjection\Extension;
use Symfony\Component\Security\Core\Authorization\Voter\VoterInterface;
use Symfony\Component\Security\Core\Encoder\NativePasswordEncoder;
use Symfony\Component\Security\Core\Encoder\SodiumPasswordEncoder;
use Symfony\Component\Security\Core\User\UserProviderInterface;
use Symfony\Component\Security\Http\Controller\UserValueResolver;
use Symfony\Component\Templating\Helper\Helper;
use Twig\Extension\AbstractExtension;

/**
 * SecurityExtension.
 *
 * @author Fabien Potencier <fabien@symfony.com>
 * @author Johannes M. Schmitt <schmittjoh@gmail.com>
 */
class SecurityExtension extends Extension implements PrependExtensionInterface
{
    private $requestMatchers = [];
    private $expressions = [];
    private $contextListeners = [];
    private $listenerPositions = ['pre_auth', 'form', 'http', 'remember_me', 'anonymous'];
    private $factories = [];
    private $userProviderFactories = [];
    private $statelessFirewallKeys = [];

    public function __construct()
    {
        foreach ($this->listenerPositions as $position) {
            $this->factories[$position] = [];
        }
    }

    public function prepend(ContainerBuilder $container)
    {
        $rememberMeSecureDefault = false;
        $rememberMeSameSiteDefault = null;

        if (!isset($container->getExtensions()['framework'])) {
            return;
        }
        foreach ($container->getExtensionConfig('framework') as $config) {
            if (isset($config['session']) && \is_array($config['session'])) {
                $rememberMeSecureDefault = $config['session']['cookie_secure'] ?? $rememberMeSecureDefault;
                $rememberMeSameSiteDefault = \array_key_exists('cookie_samesite', $config['session']) ? $config['session']['cookie_samesite'] : $rememberMeSameSiteDefault;
            }
        }
        foreach ($this->listenerPositions as $position) {
            foreach ($this->factories[$position] as $factory) {
                if ($factory instanceof RememberMeFactory) {
                    \Closure::bind(function () use ($rememberMeSecureDefault, $rememberMeSameSiteDefault) {
                        $this->options['secure'] = $rememberMeSecureDefault;
                        $this->options['samesite'] = $rememberMeSameSiteDefault;
                    }, $factory, $factory)();
                }
            }
        }
    }

    public function load(array $configs, ContainerBuilder $container)
    {
        if (!array_filter($configs)) {
            return;
        }

        $mainConfig = $this->getConfiguration($configs, $container);

        $config = $this->processConfiguration($mainConfig, $configs);

        // load services
        $loader = new XmlFileLoader($container, new FileLocator(__DIR__.'/../Resources/config'));
        $loader->load('security.xml');
        $loader->load('security_listeners.xml');
        $loader->load('security_rememberme.xml');

        if (class_exists(Helper::class)) {
            $loader->load('templating_php.xml');
        }

        if (class_exists(AbstractExtension::class)) {
            $loader->load('templating_twig.xml');
        }

        $loader->load('collectors.xml');
        $loader->load('guard.xml');

        if ($container->hasParameter('kernel.debug') && $container->getParameter('kernel.debug')) {
            $loader->load('security_debug.xml');
        }

        if (!class_exists('Symfony\Component\ExpressionLanguage\ExpressionLanguage')) {
            $container->removeDefinition('security.expression_language');
            $container->removeDefinition('security.access.expression_voter');
        }

        // set some global scalars
        $container->setParameter('security.access.denied_url', $config['access_denied_url']);
        $container->setParameter('security.authentication.manager.erase_credentials', $config['erase_credentials']);
        $container->setParameter('security.authentication.session_strategy.strategy', $config['session_fixation_strategy']);

        if (isset($config['access_decision_manager']['service'])) {
            $container->setAlias('security.access.decision_manager', $config['access_decision_manager']['service'])->setPrivate(true);
        } else {
            $container
                ->getDefinition('security.access.decision_manager')
                ->addArgument($config['access_decision_manager']['strategy'])
                ->addArgument($config['access_decision_manager']['allow_if_all_abstain'])
                ->addArgument($config['access_decision_manager']['allow_if_equal_granted_denied']);
        }

        $container->setParameter('security.access.always_authenticate_before_granting', $config['always_authenticate_before_granting']);
        $container->setParameter('security.authentication.hide_user_not_found', $config['hide_user_not_found']);

        $this->createFirewalls($config, $container);
        $this->createAuthorization($config, $container);
        $this->createRoleHierarchy($config, $container);

        $container->getDefinition('security.authentication.guard_handler')
            ->replaceArgument(2, $this->statelessFirewallKeys);

        if ($config['encoders']) {
            $this->createEncoders($config['encoders'], $container);
        }

        if (class_exists(Application::class)) {
            $loader->load('console.xml');
            $container->getDefinition('security.command.user_password_encoder')->replaceArgument(1, array_keys($config['encoders']));
        }

        if (!class_exists(UserValueResolver::class)) {
            $container->getDefinition('security.user_value_resolver')->setClass(SecurityUserValueResolver::class);
        }

        $container->registerForAutoconfiguration(VoterInterface::class)
            ->addTag('security.voter');
    }

    private function createRoleHierarchy(array $config, ContainerBuilder $container)
    {
        if (!isset($config['role_hierarchy']) || 0 === \count($config['role_hierarchy'])) {
            $container->removeDefinition('security.access.role_hierarchy_voter');

            return;
        }

        $container->setParameter('security.role_hierarchy.roles', $config['role_hierarchy']);
        $container->removeDefinition('security.access.simple_role_voter');
    }

    private function createAuthorization(array $config, ContainerBuilder $container)
    {
        foreach ($config['access_control'] as $access) {
            $matcher = $this->createRequestMatcher(
                $container,
                $access['path'],
                $access['host'],
                $access['port'],
                $access['methods'],
                $access['ips']
            );

            $attributes = $access['roles'];
            if ($access['allow_if']) {
                $attributes[] = $this->createExpression($container, $access['allow_if']);
            }

            $container->getDefinition('security.access_map')
                      ->addMethodCall('add', [$matcher, $attributes, $access['requires_channel']]);
        }

        // allow cache warm-up for expressions
        if (\count($this->expressions)) {
            $container->getDefinition('security.cache_warmer.expression')
                ->replaceArgument(0, new IteratorArgument(array_values($this->expressions)));
        } else {
            $container->removeDefinition('security.cache_warmer.expression');
        }
    }

    private function createFirewalls(array $config, ContainerBuilder $container)
    {
        if (!isset($config['firewalls'])) {
            return;
        }

        $firewalls = $config['firewalls'];
        $providerIds = $this->createUserProviders($config, $container);

        // make the ContextListener aware of the configured user providers
        $contextListenerDefinition = $container->getDefinition('security.context_listener');
        $arguments = $contextListenerDefinition->getArguments();
        $userProviders = [];
        foreach ($providerIds as $userProviderId) {
            $userProviders[] = new Reference($userProviderId);
        }
        $arguments[1] = new IteratorArgument($userProviders);
        $contextListenerDefinition->setArguments($arguments);

        if (1 === \count($providerIds)) {
            $container->setAlias(UserProviderInterface::class, current($providerIds));
        }

        $customUserChecker = false;

        // load firewall map
        $mapDef = $container->getDefinition('security.firewall.map');
        $map = $authenticationProviders = $contextRefs = [];
        foreach ($firewalls as $name => $firewall) {
            if (isset($firewall['user_checker']) && 'security.user_checker' !== $firewall['user_checker']) {
                $customUserChecker = true;
            }

            $configId = 'security.firewall.map.config.'.$name;

            list($matcher, $listeners, $exceptionListener, $logoutListener) = $this->createFirewall($container, $name, $firewall, $authenticationProviders, $providerIds, $configId);

            $contextId = 'security.firewall.map.context.'.$name;
            $context = new ChildDefinition($firewall['stateless'] || empty($firewall['anonymous']['lazy']) ? 'security.firewall.context' : 'security.firewall.lazy_context');
            $context = $container->setDefinition($contextId, $context);
            $context
                ->replaceArgument(0, new IteratorArgument($listeners))
                ->replaceArgument(1, $exceptionListener)
                ->replaceArgument(2, $logoutListener)
                ->replaceArgument(3, new Reference($configId))
            ;

            $contextRefs[$contextId] = new Reference($contextId);
            $map[$contextId] = $matcher;
        }
        $mapDef->replaceArgument(0, ServiceLocatorTagPass::register($container, $contextRefs));
        $mapDef->replaceArgument(1, new IteratorArgument($map));

        // add authentication providers to authentication manager
        $authenticationProviders = array_map(function ($id) {
            return new Reference($id);
        }, array_values(array_unique($authenticationProviders)));
        $container
            ->getDefinition('security.authentication.manager')
            ->replaceArgument(0, new IteratorArgument($authenticationProviders))
        ;

        // register an autowire alias for the UserCheckerInterface if no custom user checker service is configured
        if (!$customUserChecker) {
            $container->setAlias('Symfony\Component\Security\Core\User\UserCheckerInterface', new Alias('security.user_checker', false));
        }
    }

    private function createFirewall(ContainerBuilder $container, string $id, array $firewall, array &$authenticationProviders, array $providerIds, string $configId)
    {
        $config = $container->setDefinition($configId, new ChildDefinition('security.firewall.config'));
        $config->replaceArgument(0, $id);
        $config->replaceArgument(1, $firewall['user_checker']);

        // Matcher
        $matcher = null;
        if (isset($firewall['request_matcher'])) {
            $matcher = new Reference($firewall['request_matcher']);
        } elseif (isset($firewall['pattern']) || isset($firewall['host'])) {
            $pattern = isset($firewall['pattern']) ? $firewall['pattern'] : null;
            $host = isset($firewall['host']) ? $firewall['host'] : null;
            $methods = isset($firewall['methods']) ? $firewall['methods'] : [];
            $matcher = $this->createRequestMatcher($container, $pattern, $host, null, $methods);
        }

        $config->replaceArgument(2, $matcher ? (string) $matcher : null);
        $config->replaceArgument(3, $firewall['security']);

        // Security disabled?
        if (false === $firewall['security']) {
            return [$matcher, [], null, null];
        }

        $config->replaceArgument(4, $firewall['stateless']);

        // Provider id (must be configured explicitly per firewall/authenticator if more than one provider is set)
        $defaultProvider = null;
        if (isset($firewall['provider'])) {
            if (!isset($providerIds[$normalizedName = str_replace('-', '_', $firewall['provider'])])) {
                throw new InvalidConfigurationException(sprintf('Invalid firewall "%s": user provider "%s" not found.', $id, $firewall['provider']));
            }
            $defaultProvider = $providerIds[$normalizedName];
        } elseif (1 === \count($providerIds)) {
            $defaultProvider = reset($providerIds);
        }

        $config->replaceArgument(5, $defaultProvider);

        // Register listeners
        $listeners = [];
        $listenerKeys = [];

        // Channel listener
        $listeners[] = new Reference('security.channel_listener');

        $contextKey = null;
        $contextListenerId = null;
        // Context serializer listener
        if (false === $firewall['stateless']) {
<<<<<<< HEAD
            $contextKey = $firewall['context'] ?? $id;
            $listeners[] = new Reference($contextListenerId = $this->createContextListener($container, $contextKey));
=======
            $contextKey = $id;
            if (isset($firewall['context'])) {
                $contextKey = $firewall['context'];
            }

            if (!$logoutOnUserChange = $firewall['logout_on_user_change']) {
                @trigger_error(sprintf('Not setting "logout_on_user_change" to true on firewall "%s" is deprecated as of 3.4, it will always be true in 4.0.', $id), E_USER_DEPRECATED);
            }

            if (isset($this->logoutOnUserChangeByContextKey[$contextKey]) && $this->logoutOnUserChangeByContextKey[$contextKey][1] !== $logoutOnUserChange) {
                throw new InvalidConfigurationException(sprintf('Firewalls "%s" and "%s" need to have the same value for option "logout_on_user_change" as they are sharing the context "%s".', $this->logoutOnUserChangeByContextKey[$contextKey][0], $id, $contextKey));
            }

            $this->logoutOnUserChangeByContextKey[$contextKey] = [$id, $logoutOnUserChange];
            $listeners[] = new Reference($contextListenerId = $this->createContextListener($container, $contextKey, $logoutOnUserChange));
>>>>>>> 13ea421e
            $sessionStrategyId = 'security.authentication.session_strategy';
        } else {
            $this->statelessFirewallKeys[] = $id;
            $sessionStrategyId = 'security.authentication.session_strategy_noop';
        }
        $container->setAlias(new Alias('security.authentication.session_strategy.'.$id, false), $sessionStrategyId);

        $config->replaceArgument(6, $contextKey);

        // Logout listener
        $logoutListenerId = null;
        if (isset($firewall['logout'])) {
            $logoutListenerId = 'security.logout_listener.'.$id;
            $logoutListener = $container->setDefinition($logoutListenerId, new ChildDefinition('security.logout_listener'));
            $logoutListener->replaceArgument(3, [
                'csrf_parameter' => $firewall['logout']['csrf_parameter'],
                'csrf_token_id' => $firewall['logout']['csrf_token_id'],
                'logout_path' => $firewall['logout']['path'],
            ]);

            // add logout success handler
            if (isset($firewall['logout']['success_handler'])) {
                $logoutSuccessHandlerId = $firewall['logout']['success_handler'];
            } else {
                $logoutSuccessHandlerId = 'security.logout.success_handler.'.$id;
                $logoutSuccessHandler = $container->setDefinition($logoutSuccessHandlerId, new ChildDefinition('security.logout.success_handler'));
                $logoutSuccessHandler->replaceArgument(1, $firewall['logout']['target']);
            }
            $logoutListener->replaceArgument(2, new Reference($logoutSuccessHandlerId));

            // add CSRF provider
            if (isset($firewall['logout']['csrf_token_generator'])) {
                $logoutListener->addArgument(new Reference($firewall['logout']['csrf_token_generator']));
            }

            // add session logout handler
            if (true === $firewall['logout']['invalidate_session'] && false === $firewall['stateless']) {
                $logoutListener->addMethodCall('addHandler', [new Reference('security.logout.handler.session')]);
            }

            // add cookie logout handler
            if (\count($firewall['logout']['delete_cookies']) > 0) {
                $cookieHandlerId = 'security.logout.handler.cookie_clearing.'.$id;
                $cookieHandler = $container->setDefinition($cookieHandlerId, new ChildDefinition('security.logout.handler.cookie_clearing'));
                $cookieHandler->addArgument($firewall['logout']['delete_cookies']);

                $logoutListener->addMethodCall('addHandler', [new Reference($cookieHandlerId)]);
            }

            // add custom handlers
            foreach ($firewall['logout']['handlers'] as $handlerId) {
                $logoutListener->addMethodCall('addHandler', [new Reference($handlerId)]);
            }

            // register with LogoutUrlGenerator
            $container
                ->getDefinition('security.logout_url_generator')
                ->addMethodCall('registerListener', [
                    $id,
                    $firewall['logout']['path'],
                    $firewall['logout']['csrf_token_id'],
                    $firewall['logout']['csrf_parameter'],
                    isset($firewall['logout']['csrf_token_generator']) ? new Reference($firewall['logout']['csrf_token_generator']) : null,
                    false === $firewall['stateless'] && isset($firewall['context']) ? $firewall['context'] : null,
                ])
            ;
        }

        // Determine default entry point
        $configuredEntryPoint = isset($firewall['entry_point']) ? $firewall['entry_point'] : null;

        // Authentication listeners
        list($authListeners, $defaultEntryPoint) = $this->createAuthenticationListeners($container, $id, $firewall, $authenticationProviders, $defaultProvider, $providerIds, $configuredEntryPoint, $contextListenerId);

        $config->replaceArgument(7, $configuredEntryPoint ?: $defaultEntryPoint);

        $listeners = array_merge($listeners, $authListeners);

        // Switch user listener
        if (isset($firewall['switch_user'])) {
            $listenerKeys[] = 'switch_user';
            $listeners[] = new Reference($this->createSwitchUserListener($container, $id, $firewall['switch_user'], $defaultProvider, $firewall['stateless']));
        }

        // Access listener
        $listeners[] = new Reference('security.access_listener');

        // Exception listener
        $exceptionListener = new Reference($this->createExceptionListener($container, $firewall, $id, $configuredEntryPoint ?: $defaultEntryPoint, $firewall['stateless']));

        $config->replaceArgument(8, isset($firewall['access_denied_handler']) ? $firewall['access_denied_handler'] : null);
        $config->replaceArgument(9, isset($firewall['access_denied_url']) ? $firewall['access_denied_url'] : null);

        $container->setAlias('security.user_checker.'.$id, new Alias($firewall['user_checker'], false));

        foreach ($this->factories as $position) {
            foreach ($position as $factory) {
                $key = str_replace('-', '_', $factory->getKey());
                if (\array_key_exists($key, $firewall)) {
                    $listenerKeys[] = $key;
                }
            }
        }

        $config->replaceArgument(10, $listenerKeys);
        $config->replaceArgument(11, isset($firewall['switch_user']) ? $firewall['switch_user'] : null);

        return [$matcher, $listeners, $exceptionListener, null !== $logoutListenerId ? new Reference($logoutListenerId) : null];
    }

    private function createContextListener(ContainerBuilder $container, string $contextKey)
    {
        if (isset($this->contextListeners[$contextKey])) {
            return $this->contextListeners[$contextKey];
        }

        $listenerId = 'security.context_listener.'.\count($this->contextListeners);
        $listener = $container->setDefinition($listenerId, new ChildDefinition('security.context_listener'));
        $listener->replaceArgument(2, $contextKey);

        return $this->contextListeners[$contextKey] = $listenerId;
    }

    private function createAuthenticationListeners(ContainerBuilder $container, string $id, array $firewall, array &$authenticationProviders, ?string $defaultProvider, array $providerIds, ?string $defaultEntryPoint, string $contextListenerId = null)
    {
        $listeners = [];
        $hasListeners = false;

        foreach ($this->listenerPositions as $position) {
            foreach ($this->factories[$position] as $factory) {
                $key = str_replace('-', '_', $factory->getKey());

                if (isset($firewall[$key])) {
                    if (isset($firewall[$key]['provider'])) {
                        if (!isset($providerIds[$normalizedName = str_replace('-', '_', $firewall[$key]['provider'])])) {
                            throw new InvalidConfigurationException(sprintf('Invalid firewall "%s": user provider "%s" not found.', $id, $firewall[$key]['provider']));
                        }
                        $userProvider = $providerIds[$normalizedName];
                    } elseif ('remember_me' === $key || 'anonymous' === $key) {
                        // RememberMeFactory will use the firewall secret when created, AnonymousAuthenticationListener does not load users.
                        $userProvider = null;

                        if ('remember_me' === $key && $contextListenerId) {
                            $container->getDefinition($contextListenerId)->addTag('security.remember_me_aware', ['id' => $id, 'provider' => 'none']);
                        }
                    } elseif ($defaultProvider) {
                        $userProvider = $defaultProvider;
                    } elseif (empty($providerIds)) {
                        $userProvider = sprintf('security.user.provider.missing.%s', $key);
                        $container->setDefinition($userProvider, (new ChildDefinition('security.user.provider.missing'))->replaceArgument(0, $id));
                    } else {
                        throw new InvalidConfigurationException(sprintf('Not configuring explicitly the provider for the "%s" listener on "%s" firewall is ambiguous as there is more than one registered provider.', $key, $id));
                    }

                    list($provider, $listenerId, $defaultEntryPoint) = $factory->create($container, $id, $firewall[$key], $userProvider, $defaultEntryPoint);

                    $listeners[] = new Reference($listenerId);
                    $authenticationProviders[] = $provider;
                    $hasListeners = true;
                }
            }
        }

        if (false === $hasListeners) {
            throw new InvalidConfigurationException(sprintf('No authentication listener registered for firewall "%s".', $id));
        }

        return [$listeners, $defaultEntryPoint];
    }

    private function createEncoders(array $encoders, ContainerBuilder $container)
    {
        $encoderMap = [];
        foreach ($encoders as $class => $encoder) {
            $encoderMap[$class] = $this->createEncoder($encoder);
        }

        $container
            ->getDefinition('security.encoder_factory.generic')
            ->setArguments([$encoderMap])
        ;
    }

    private function createEncoder(array $config)
    {
        // a custom encoder service
        if (isset($config['id'])) {
            return new Reference($config['id']);
        }

        if ($config['migrate_from'] ?? false) {
            return $config;
        }

        // plaintext encoder
        if ('plaintext' === $config['algorithm']) {
            $arguments = [$config['ignore_case']];

            return [
                'class' => 'Symfony\Component\Security\Core\Encoder\PlaintextPasswordEncoder',
                'arguments' => $arguments,
            ];
        }

        // pbkdf2 encoder
        if ('pbkdf2' === $config['algorithm']) {
            return [
                'class' => 'Symfony\Component\Security\Core\Encoder\Pbkdf2PasswordEncoder',
                'arguments' => [
                    $config['hash_algorithm'],
                    $config['encode_as_base64'],
                    $config['iterations'],
                    $config['key_length'],
                ],
            ];
        }

        // bcrypt encoder
        if ('bcrypt' === $config['algorithm']) {
            $config['algorithm'] = 'native';
            $config['native_algorithm'] = PASSWORD_BCRYPT;

            return $this->createEncoder($config);
        }

        // Argon2i encoder
        if ('argon2i' === $config['algorithm']) {
            if (SodiumPasswordEncoder::isSupported() && !\defined('SODIUM_CRYPTO_PWHASH_ALG_ARGON2ID13')) {
                $config['algorithm'] = 'sodium';
            } elseif (\defined('PASSWORD_ARGON2I')) {
                $config['algorithm'] = 'native';
                $config['native_algorithm'] = PASSWORD_ARGON2I;
            } else {
                throw new InvalidConfigurationException(sprintf('Algorithm "argon2i" is not available. Either use %s"auto" or upgrade to PHP 7.2+ instead.', \defined('SODIUM_CRYPTO_PWHASH_ALG_ARGON2ID13') ? '"argon2id", ' : ''));
            }

            return $this->createEncoder($config);
        }

        if ('argon2id' === $config['algorithm']) {
            if (($hasSodium = SodiumPasswordEncoder::isSupported()) && \defined('SODIUM_CRYPTO_PWHASH_ALG_ARGON2ID13')) {
                $config['algorithm'] = 'sodium';
            } elseif (\defined('PASSWORD_ARGON2ID')) {
                $config['algorithm'] = 'native';
                $config['native_algorithm'] = PASSWORD_ARGON2ID;
            } else {
                throw new InvalidConfigurationException(sprintf('Algorithm "argon2id" is not available. Either use %s"auto", upgrade to PHP 7.3+ or use libsodium 1.0.15+ instead.', \defined('PASSWORD_ARGON2I') || $hasSodium ? '"argon2i", ' : ''));
            }

            return $this->createEncoder($config);
        }

        if ('native' === $config['algorithm']) {
            return [
                'class' => NativePasswordEncoder::class,
                'arguments' => [
                    $config['time_cost'],
                    (($config['memory_cost'] ?? 0) << 10) ?: null,
                    $config['cost'],
                ] + (isset($config['native_algorithm']) ? [3 => $config['native_algorithm']] : []),
            ];
        }

        if ('sodium' === $config['algorithm']) {
            if (!SodiumPasswordEncoder::isSupported()) {
                throw new InvalidConfigurationException('Libsodium is not available. Install the sodium extension or use "auto" instead.');
            }

            return [
                'class' => SodiumPasswordEncoder::class,
                'arguments' => [
                    $config['time_cost'],
                    (($config['memory_cost'] ?? 0) << 10) ?: null,
                ],
            ];
        }

        // run-time configured encoder
        return $config;
    }

    // Parses user providers and returns an array of their ids
    private function createUserProviders(array $config, ContainerBuilder $container): array
    {
        $providerIds = [];
        foreach ($config['providers'] as $name => $provider) {
            $id = $this->createUserDaoProvider($name, $provider, $container);
            $providerIds[str_replace('-', '_', $name)] = $id;
        }

        return $providerIds;
    }

    // Parses a <provider> tag and returns the id for the related user provider service
    private function createUserDaoProvider(string $name, array $provider, ContainerBuilder $container): string
    {
        $name = $this->getUserProviderId($name);

        // Doctrine Entity and In-memory DAO provider are managed by factories
        foreach ($this->userProviderFactories as $factory) {
            $key = str_replace('-', '_', $factory->getKey());

            if (!empty($provider[$key])) {
                $factory->create($container, $name, $provider[$key]);

                return $name;
            }
        }

        // Existing DAO service provider
        if (isset($provider['id'])) {
            $container->setAlias($name, new Alias($provider['id'], false));

            return $provider['id'];
        }

        // Chain provider
        if (isset($provider['chain'])) {
            $providers = [];
            foreach ($provider['chain']['providers'] as $providerName) {
                $providers[] = new Reference($this->getUserProviderId($providerName));
            }

            $container
                ->setDefinition($name, new ChildDefinition('security.user.provider.chain'))
                ->addArgument(new IteratorArgument($providers));

            return $name;
        }

        throw new InvalidConfigurationException(sprintf('Unable to create definition for "%s" user provider.', $name));
    }

    private function getUserProviderId(string $name): string
    {
        return 'security.user.provider.concrete.'.strtolower($name);
    }

    private function createExceptionListener(ContainerBuilder $container, array $config, string $id, ?string $defaultEntryPoint, bool $stateless): string
    {
        $exceptionListenerId = 'security.exception_listener.'.$id;
        $listener = $container->setDefinition($exceptionListenerId, new ChildDefinition('security.exception_listener'));
        $listener->replaceArgument(3, $id);
        $listener->replaceArgument(4, null === $defaultEntryPoint ? null : new Reference($defaultEntryPoint));
        $listener->replaceArgument(8, $stateless);

        // access denied handler setup
        if (isset($config['access_denied_handler'])) {
            $listener->replaceArgument(6, new Reference($config['access_denied_handler']));
        } elseif (isset($config['access_denied_url'])) {
            $listener->replaceArgument(5, $config['access_denied_url']);
        }

        return $exceptionListenerId;
    }

    private function createSwitchUserListener(ContainerBuilder $container, string $id, array $config, ?string $defaultProvider, bool $stateless): string
    {
        $userProvider = isset($config['provider']) ? $this->getUserProviderId($config['provider']) : $defaultProvider;

        if (!$userProvider) {
            throw new InvalidConfigurationException(sprintf('Not configuring explicitly the provider for the "switch_user" listener on "%s" firewall is ambiguous as there is more than one registered provider.', $id));
        }

        $switchUserListenerId = 'security.authentication.switchuser_listener.'.$id;
        $listener = $container->setDefinition($switchUserListenerId, new ChildDefinition('security.authentication.switchuser_listener'));
        $listener->replaceArgument(1, new Reference($userProvider));
        $listener->replaceArgument(2, new Reference('security.user_checker.'.$id));
        $listener->replaceArgument(3, $id);
        $listener->replaceArgument(6, $config['parameter']);
        $listener->replaceArgument(7, $config['role']);
        $listener->replaceArgument(9, $stateless ?: $config['stateless']);

        return $switchUserListenerId;
    }

    private function createExpression(ContainerBuilder $container, string $expression): Reference
    {
        if (isset($this->expressions[$id = '.security.expression.'.ContainerBuilder::hash($expression)])) {
            return $this->expressions[$id];
        }

        if (!class_exists('Symfony\Component\ExpressionLanguage\ExpressionLanguage')) {
            throw new \RuntimeException('Unable to use expressions as the Symfony ExpressionLanguage component is not installed.');
        }

        $container
            ->register($id, 'Symfony\Component\ExpressionLanguage\Expression')
            ->setPublic(false)
            ->addArgument($expression)
        ;

        return $this->expressions[$id] = new Reference($id);
    }

    private function createRequestMatcher(ContainerBuilder $container, string $path = null, string $host = null, int $port = null, array $methods = [], array $ips = null, array $attributes = []): Reference
    {
        if ($methods) {
            $methods = array_map('strtoupper', (array) $methods);
        }

        if (null !== $ips) {
            foreach ($ips as $ip) {
                $container->resolveEnvPlaceholders($ip, null, $usedEnvs);

                if (!$usedEnvs && !$this->isValidIp($ip)) {
                    throw new \LogicException(sprintf('The given value "%s" in the "security.access_control" config option is not a valid IP address.', $ip));
                }

                $usedEnvs = null;
            }
        }

        $id = '.security.request_matcher.'.ContainerBuilder::hash([$path, $host, $port, $methods, $ips, $attributes]);

        if (isset($this->requestMatchers[$id])) {
            return $this->requestMatchers[$id];
        }

        // only add arguments that are necessary
        $arguments = [$path, $host, $methods, $ips, $attributes, null, $port];
        while (\count($arguments) > 0 && !end($arguments)) {
            array_pop($arguments);
        }

        $container
            ->register($id, 'Symfony\Component\HttpFoundation\RequestMatcher')
            ->setPublic(false)
            ->setArguments($arguments)
        ;

        return $this->requestMatchers[$id] = new Reference($id);
    }

    public function addSecurityListenerFactory(SecurityFactoryInterface $factory)
    {
        $this->factories[$factory->getPosition()][] = $factory;
    }

    public function addUserProviderFactory(UserProviderFactoryInterface $factory)
    {
        $this->userProviderFactories[] = $factory;
    }

    /**
     * {@inheritdoc}
     */
    public function getXsdValidationBasePath()
    {
        return __DIR__.'/../Resources/config/schema';
    }

    public function getNamespace()
    {
        return 'http://symfony.com/schema/dic/security';
    }

    public function getConfiguration(array $config, ContainerBuilder $container)
    {
        // first assemble the factories
        return new MainConfiguration($this->factories, $this->userProviderFactories);
    }

    private function isValidIp(string $cidr): bool
    {
        $cidrParts = explode('/', $cidr);

        if (1 === \count($cidrParts)) {
            return false !== filter_var($cidrParts[0], FILTER_VALIDATE_IP);
        }

        $ip = $cidrParts[0];
        $netmask = $cidrParts[1];

        if (!ctype_digit($netmask)) {
            return false;
        }

        if (filter_var($ip, FILTER_VALIDATE_IP, FILTER_FLAG_IPV4)) {
            return $netmask <= 32;
        }

        if (filter_var($ip, FILTER_VALIDATE_IP, FILTER_FLAG_IPV6)) {
            return $netmask <= 128;
        }

        return false;
    }
}<|MERGE_RESOLUTION|>--- conflicted
+++ resolved
@@ -323,26 +323,8 @@
         $contextListenerId = null;
         // Context serializer listener
         if (false === $firewall['stateless']) {
-<<<<<<< HEAD
             $contextKey = $firewall['context'] ?? $id;
             $listeners[] = new Reference($contextListenerId = $this->createContextListener($container, $contextKey));
-=======
-            $contextKey = $id;
-            if (isset($firewall['context'])) {
-                $contextKey = $firewall['context'];
-            }
-
-            if (!$logoutOnUserChange = $firewall['logout_on_user_change']) {
-                @trigger_error(sprintf('Not setting "logout_on_user_change" to true on firewall "%s" is deprecated as of 3.4, it will always be true in 4.0.', $id), E_USER_DEPRECATED);
-            }
-
-            if (isset($this->logoutOnUserChangeByContextKey[$contextKey]) && $this->logoutOnUserChangeByContextKey[$contextKey][1] !== $logoutOnUserChange) {
-                throw new InvalidConfigurationException(sprintf('Firewalls "%s" and "%s" need to have the same value for option "logout_on_user_change" as they are sharing the context "%s".', $this->logoutOnUserChangeByContextKey[$contextKey][0], $id, $contextKey));
-            }
-
-            $this->logoutOnUserChangeByContextKey[$contextKey] = [$id, $logoutOnUserChange];
-            $listeners[] = new Reference($contextListenerId = $this->createContextListener($container, $contextKey, $logoutOnUserChange));
->>>>>>> 13ea421e
             $sessionStrategyId = 'security.authentication.session_strategy';
         } else {
             $this->statelessFirewallKeys[] = $id;
