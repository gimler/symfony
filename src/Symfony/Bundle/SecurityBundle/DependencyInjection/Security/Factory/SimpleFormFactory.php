--- conflicted
+++ resolved
@@ -77,20 +77,4 @@
 
         return $listenerId;
     }
-<<<<<<< HEAD
-
-    protected function createEntryPoint($container, $id, $config, $defaultEntryPoint)
-    {
-        $entryPointId = 'security.authentication.form_entry_point.'.$id;
-        $container
-            ->setDefinition($entryPointId, new ChildDefinition('security.authentication.form_entry_point'))
-            ->addArgument(new Reference('security.http_utils'))
-            ->addArgument($config['login_path'])
-            ->addArgument($config['use_forward'])
-        ;
-
-        return $entryPointId;
-    }
-=======
->>>>>>> ea12123b
 }