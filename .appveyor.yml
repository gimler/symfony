build: false
clone_depth: 2
clone_folder: c:\projects\symfony

cache:
    - composer.phar
    - .phpunit -> phpunit

init:
    - SET PATH=c:\php;%PATH%
    - SET COMPOSER_NO_INTERACTION=1
    - SET SYMFONY_DEPRECATIONS_HELPER=strict
    - SET ANSICON=121x90 (121x90)
    - SET SYMFONY_PHPUNIT_DISABLE_RESULT_CACHE=1
    - REG ADD "HKEY_CURRENT_USER\Software\Microsoft\Command Processor" /v DelayedExpansion /t REG_DWORD /d 1 /f

install:
    - mkdir c:\php && cd c:\php
    - appveyor DownloadFile https://github.com/symfony/binary-utils/releases/download/v0.1/php-7.1.3-Win32-VC14-x86.zip
    - 7z x php-7.1.3-Win32-VC14-x86.zip -y >nul
    - cd ext
    - appveyor DownloadFile https://github.com/symfony/binary-utils/releases/download/v0.1/php_apcu-5.1.8-7.1-ts-vc14-x86.zip
    - 7z x php_apcu-5.1.8-7.1-ts-vc14-x86.zip -y >nul
    - cd ..
    - copy /Y php.ini-development php.ini-min
    - echo memory_limit=-1 >> php.ini-min
    - echo serialize_precision=14 >> php.ini-min
    - echo max_execution_time=1200 >> php.ini-min
    - echo date.timezone="America/Los_Angeles" >> php.ini-min
    - echo extension_dir=ext >> php.ini-min
    - echo extension=php_xsl.dll >> php.ini-min
    - copy /Y php.ini-min php.ini-max
    - echo zend_extension=php_opcache.dll >> php.ini-max
    - echo opcache.enable_cli=1 >> php.ini-max
    - echo extension=php_openssl.dll >> php.ini-max
    - echo extension=php_apcu.dll >> php.ini-max
    - echo apc.enable_cli=1 >> php.ini-max
    - echo extension=php_intl.dll >> php.ini-max
    - echo extension=php_mbstring.dll >> php.ini-max
    - echo extension=php_fileinfo.dll >> php.ini-max
    - echo extension=php_pdo_sqlite.dll >> php.ini-max
    - echo extension=php_curl.dll >> php.ini-max
    - copy /Y php.ini-max php.ini
    - cd c:\projects\symfony
    - IF NOT EXIST composer.phar (appveyor DownloadFile https://github.com/composer/composer/releases/download/2.0.0/composer.phar)
    - php composer.phar self-update --2
    - copy /Y .github\composer-config.json %APPDATA%\Composer\config.json
    - php composer.phar global require --no-progress --no-scripts --no-plugins symfony/flex
    - git config --global user.email ""
    - git config --global user.name "Symfony"
<<<<<<< HEAD
    - FOR /F "tokens=* USEBACKQ" %%F IN (`bash -c "grep branch-version composer.json | grep -o '[0-9.]*'"`) DO (SET SYMFONY_VERSION=%%F)
    - php .github/build-packages.php "HEAD^" %SYMFONY_VERSION% src\Symfony\Bridge\PhpUnit src\Symfony\Contracts
=======
    - FOR /F "tokens=* USEBACKQ" %%F IN (`bash -c "grep branch-version composer.json | grep -o '[0-9.x]*'"`) DO (SET SYMFONY_VERSION=%%F)
    - php .github/build-packages.php "HEAD^" %SYMFONY_VERSION% src\Symfony\Bridge\PhpUnit
>>>>>>> 427e3142
    - SET "SYMFONY_REQUIRE=>=%SYMFONY_VERSION%"
    - SET COMPOSER_ROOT_VERSION=%SYMFONY_VERSION%.x-dev
    - php composer.phar update --no-progress --ansi
    - php phpunit install

test_script:
    - SET X=0
    - SET SYMFONY_PHPUNIT_SKIPPED_TESTS=phpunit.skipped
    - copy /Y c:\php\php.ini-min c:\php\php.ini
    - IF %APPVEYOR_REPO_BRANCH:~-2% neq .x (rm -Rf src\Symfony\Bridge\PhpUnit)
    - php phpunit src\Symfony --exclude-group tty,benchmark,intl-data || SET X=!errorlevel!
    - copy /Y c:\php\php.ini-max c:\php\php.ini
    - php phpunit src\Symfony --exclude-group tty,benchmark,intl-data || SET X=!errorlevel!
    - exit %X%<|MERGE_RESOLUTION|>--- conflicted
+++ resolved
@@ -48,13 +48,8 @@
     - php composer.phar global require --no-progress --no-scripts --no-plugins symfony/flex
     - git config --global user.email ""
     - git config --global user.name "Symfony"
-<<<<<<< HEAD
-    - FOR /F "tokens=* USEBACKQ" %%F IN (`bash -c "grep branch-version composer.json | grep -o '[0-9.]*'"`) DO (SET SYMFONY_VERSION=%%F)
+    - FOR /F "tokens=* USEBACKQ" %%F IN (`bash -c "grep branch-version composer.json | grep -o '[0-9.x]*'"`) DO (SET SYMFONY_VERSION=%%F)
     - php .github/build-packages.php "HEAD^" %SYMFONY_VERSION% src\Symfony\Bridge\PhpUnit src\Symfony\Contracts
-=======
-    - FOR /F "tokens=* USEBACKQ" %%F IN (`bash -c "grep branch-version composer.json | grep -o '[0-9.x]*'"`) DO (SET SYMFONY_VERSION=%%F)
-    - php .github/build-packages.php "HEAD^" %SYMFONY_VERSION% src\Symfony\Bridge\PhpUnit
->>>>>>> 427e3142
     - SET "SYMFONY_REQUIRE=>=%SYMFONY_VERSION%"
     - SET COMPOSER_ROOT_VERSION=%SYMFONY_VERSION%.x-dev
     - php composer.phar update --no-progress --ansi
