{
    "name": "symfony/symfony",
    "type": "library",
    "description": "The Symfony PHP framework",
    "keywords": ["framework"],
    "homepage": "https://symfony.com",
    "license": "MIT",
    "authors": [
        {
            "name": "Fabien Potencier",
            "email": "fabien@symfony.com"
        },
        {
            "name": "Symfony Community",
            "homepage": "https://symfony.com/contributors"
        }
    ],
    "require": {
        "php": ">=5.5.9",
        "doctrine/common": "~2.4",
        "twig/twig": "~1.28|~2.0",
        "psr/cache": "~1.0",
        "psr/log": "~1.0",
        "symfony/polyfill-intl-icu": "~1.0",
        "symfony/polyfill-mbstring": "~1.0",
        "symfony/polyfill-php56": "~1.0",
        "symfony/polyfill-php70": "~1.0",
        "symfony/polyfill-util": "~1.0"
    },
    "replace": {
        "symfony/asset": "self.version",
        "symfony/browser-kit": "self.version",
        "symfony/cache": "self.version",
        "symfony/class-loader": "self.version",
        "symfony/config": "self.version",
        "symfony/console": "self.version",
        "symfony/css-selector": "self.version",
        "symfony/dependency-injection": "self.version",
        "symfony/debug": "self.version",
        "symfony/debug-bundle": "self.version",
        "symfony/doctrine-bridge": "self.version",
        "symfony/dom-crawler": "self.version",
        "symfony/event-dispatcher": "self.version",
        "symfony/expression-language": "self.version",
        "symfony/filesystem": "self.version",
        "symfony/finder": "self.version",
        "symfony/form": "self.version",
        "symfony/framework-bundle": "self.version",
        "symfony/http-foundation": "self.version",
        "symfony/http-kernel": "self.version",
        "symfony/inflector": "self.version",
        "symfony/intl": "self.version",
        "symfony/ldap": "self.version",
        "symfony/monolog-bridge": "self.version",
        "symfony/options-resolver": "self.version",
        "symfony/process": "self.version",
        "symfony/property-access": "self.version",
        "symfony/property-info": "self.version",
        "symfony/proxy-manager-bridge": "self.version",
        "symfony/routing": "self.version",
        "symfony/security": "self.version",
        "symfony/security-core": "self.version",
        "symfony/security-csrf": "self.version",
        "symfony/security-guard": "self.version",
        "symfony/security-http": "self.version",
        "symfony/security-bundle": "self.version",
        "symfony/serializer": "self.version",
        "symfony/stopwatch": "self.version",
        "symfony/templating": "self.version",
        "symfony/translation": "self.version",
        "symfony/twig-bridge": "self.version",
        "symfony/twig-bundle": "self.version",
        "symfony/validator": "self.version",
        "symfony/var-dumper": "self.version",
        "symfony/web-profiler-bundle": "self.version",
        "symfony/yaml": "self.version"
    },
    "require-dev": {
        "cache/integration-tests": "dev-master",
        "doctrine/cache": "~1.6",
        "doctrine/data-fixtures": "1.0.*",
        "doctrine/dbal": "~2.4",
        "doctrine/orm": "~2.4,>=2.4.5",
        "doctrine/doctrine-bundle": "~1.4",
        "monolog/monolog": "~1.11",
        "ocramius/proxy-manager": "~0.4|~1.0|~2.0",
        "predis/predis": "~1.0",
        "symfony/phpunit-bridge": "~3.2",
        "egulias/email-validator": "~1.2,>=1.2.1",
<<<<<<< HEAD
        "symfony/polyfill-apcu": "~1.1",
        "symfony/security-acl": "~2.8|~3.0",
        "phpdocumentor/reflection-docblock": "^3.0"
    },
    "conflict": {
        "phpdocumentor/reflection-docblock": "<3.0",
        "phpdocumentor/type-resolver": "<0.2.0",
        "sensio/framework-extra-bundle": "^3.0.2"
=======
        "phpdocumentor/reflection": "^1.0.7",
        "sensio/framework-extra-bundle": "^3.0.2"
    },
    "conflict": {
        "phpdocumentor/reflection": "<1.0.7",
>>>>>>> 4b5930ca
    },
    "provide": {
        "psr/cache-implementation": "1.0"
    },
    "autoload": {
        "psr-4": {
            "Symfony\\Bridge\\Doctrine\\": "src/Symfony/Bridge/Doctrine/",
            "Symfony\\Bridge\\Monolog\\": "src/Symfony/Bridge/Monolog/",
            "Symfony\\Bridge\\ProxyManager\\": "src/Symfony/Bridge/ProxyManager/",
            "Symfony\\Bridge\\Swiftmailer\\": "src/Symfony/Bridge/Swiftmailer/",
            "Symfony\\Bridge\\Twig\\": "src/Symfony/Bridge/Twig/",
            "Symfony\\Bundle\\": "src/Symfony/Bundle/",
            "Symfony\\Component\\": "src/Symfony/Component/"
        },
        "classmap": [
            "src/Symfony/Component/Intl/Resources/stubs"
        ],
        "exclude-from-classmap": [
            "**/Tests/"
        ]
    },
    "minimum-stability": "dev",
    "extra": {
        "branch-alias": {
            "dev-master": "3.1-dev"
        }
    }
}<|MERGE_RESOLUTION|>--- conflicted
+++ resolved
@@ -87,22 +87,14 @@
         "predis/predis": "~1.0",
         "symfony/phpunit-bridge": "~3.2",
         "egulias/email-validator": "~1.2,>=1.2.1",
-<<<<<<< HEAD
         "symfony/polyfill-apcu": "~1.1",
         "symfony/security-acl": "~2.8|~3.0",
-        "phpdocumentor/reflection-docblock": "^3.0"
+        "phpdocumentor/reflection-docblock": "^3.0",
+        "sensio/framework-extra-bundle": "^3.0.2"
     },
     "conflict": {
         "phpdocumentor/reflection-docblock": "<3.0",
         "phpdocumentor/type-resolver": "<0.2.0",
-        "sensio/framework-extra-bundle": "^3.0.2"
-=======
-        "phpdocumentor/reflection": "^1.0.7",
-        "sensio/framework-extra-bundle": "^3.0.2"
-    },
-    "conflict": {
-        "phpdocumentor/reflection": "<1.0.7",
->>>>>>> 4b5930ca
     },
     "provide": {
         "psr/cache-implementation": "1.0"
