{
    "name": "symfony/symfony",
    "type": "library",
    "description": "The Symfony PHP framework",
    "keywords": ["framework"],
    "homepage": "https://symfony.com",
    "license": "MIT",
    "authors": [
        {
            "name": "Fabien Potencier",
            "email": "fabien@symfony.com"
        },
        {
            "name": "Symfony Community",
            "homepage": "https://symfony.com/contributors"
        }
    ],
    "provide": {
        "php-http/async-client-implementation": "*",
        "php-http/client-implementation": "*",
        "psr/cache-implementation": "1.0|2.0",
        "psr/container-implementation": "1.0",
        "psr/event-dispatcher-implementation": "1.0",
        "psr/http-client-implementation": "1.0",
        "psr/link-implementation": "1.0",
        "psr/log-implementation": "1.0",
        "psr/simple-cache-implementation": "1.0",
        "symfony/cache-implementation": "1.0|2.0",
        "symfony/event-dispatcher-implementation": "2.0",
        "symfony/http-client-implementation": "2.4",
        "symfony/service-implementation": "1.0|2.0",
        "symfony/translation-implementation": "2.3"
    },
    "require": {
        "php": ">=7.2.5",
        "ext-xml": "*",
        "friendsofphp/proxy-manager-lts": "^1.0.2",
        "doctrine/event-manager": "~1.0",
        "doctrine/persistence": "^2",
        "twig/twig": "^2.13|^3.0.4",
        "psr/cache": "^1.0|^2.0",
        "psr/container": "^1.0",
        "psr/event-dispatcher": "^1.0",
        "psr/link": "^1.0",
        "psr/log": "~1.0",
        "symfony/contracts": "^2.1",
        "symfony/polyfill-ctype": "~1.8",
        "symfony/polyfill-intl-grapheme": "~1.0",
        "symfony/polyfill-intl-icu": "~1.0",
        "symfony/polyfill-intl-idn": "^1.10",
        "symfony/polyfill-intl-normalizer": "~1.0",
        "symfony/polyfill-mbstring": "~1.0",
        "symfony/polyfill-php73": "^1.11",
        "symfony/polyfill-php80": "^1.15",
        "symfony/polyfill-php81": "^1.22",
        "symfony/polyfill-uuid": "^1.15"
    },
    "replace": {
        "symfony/asset": "self.version",
        "symfony/browser-kit": "self.version",
        "symfony/cache": "self.version",
        "symfony/config": "self.version",
        "symfony/console": "self.version",
        "symfony/css-selector": "self.version",
        "symfony/dependency-injection": "self.version",
        "symfony/debug-bundle": "self.version",
        "symfony/doctrine-bridge": "self.version",
        "symfony/dom-crawler": "self.version",
        "symfony/dotenv": "self.version",
        "symfony/error-handler": "self.version",
        "symfony/event-dispatcher": "self.version",
        "symfony/expression-language": "self.version",
        "symfony/filesystem": "self.version",
        "symfony/finder": "self.version",
        "symfony/form": "self.version",
        "symfony/framework-bundle": "self.version",
        "symfony/http-client": "self.version",
        "symfony/http-foundation": "self.version",
        "symfony/http-kernel": "self.version",
        "symfony/inflector": "self.version",
        "symfony/intl": "self.version",
        "symfony/ldap": "self.version",
        "symfony/lock": "self.version",
        "symfony/mailer": "self.version",
        "symfony/messenger": "self.version",
        "symfony/mime": "self.version",
        "symfony/monolog-bridge": "self.version",
        "symfony/notifier": "self.version",
        "symfony/options-resolver": "self.version",
        "symfony/password-hasher": "self.version",
        "symfony/process": "self.version",
        "symfony/property-access": "self.version",
        "symfony/property-info": "self.version",
        "symfony/proxy-manager-bridge": "self.version",
        "symfony/rate-limiter": "self.version",
        "symfony/routing": "self.version",
        "symfony/security-bundle": "self.version",
        "symfony/security-core": "self.version",
        "symfony/security-csrf": "self.version",
        "symfony/security-guard": "self.version",
        "symfony/security-http": "self.version",
        "symfony/semaphore": "self.version",
        "symfony/serializer": "self.version",
        "symfony/stopwatch": "self.version",
        "symfony/string": "self.version",
        "symfony/templating": "self.version",
        "symfony/translation": "self.version",
        "symfony/twig-bridge": "self.version",
        "symfony/twig-bundle": "self.version",
        "symfony/uid": "self.version",
        "symfony/validator": "self.version",
        "symfony/var-dumper": "self.version",
        "symfony/var-exporter": "self.version",
        "symfony/web-link": "self.version",
        "symfony/web-profiler-bundle": "self.version",
        "symfony/workflow": "self.version",
        "symfony/yaml": "self.version"
    },
    "require-dev": {
        "amphp/amp": "^2.5",
        "amphp/http-client": "^4.2.1",
        "amphp/http-tunnel": "^1.0",
        "async-aws/ses": "^1.0",
        "async-aws/sqs": "^1.0",
        "cache/integration-tests": "dev-master",
        "composer/package-versions-deprecated": "^1.8",
        "doctrine/annotations": "^1.12",
        "doctrine/cache": "^1.6|^2.0",
        "doctrine/collections": "~1.0",
        "doctrine/data-fixtures": "^1.1",
        "doctrine/dbal": "^2.10|^3.0",
        "doctrine/orm": "^2.7.3",
        "guzzlehttp/promises": "^1.4",
        "masterminds/html5": "^2.6",
        "monolog/monolog": "^1.25.1|^2",
        "nyholm/psr7": "^1.0",
        "paragonie/sodium_compat": "^1.8",
        "pda/pheanstalk": "^4.0",
        "php-http/httplug": "^1.0|^2.0",
        "predis/predis": "~1.1",
        "psr/http-client": "^1.0",
        "psr/simple-cache": "^1.0",
        "egulias/email-validator": "^2.1.10|^3.1",
        "symfony/mercure-bundle": "^0.3",
<<<<<<< HEAD
        "symfony/phpunit-bridge": "^5.2|^6.0",
=======
        "symfony/phpunit-bridge": "^5.2",
        "symfony/runtime": "self.version",
>>>>>>> 98777c24
        "symfony/security-acl": "~2.8|~3.0",
        "phpdocumentor/reflection-docblock": "^3.0|^4.0|^5.0",
        "twig/cssinliner-extra": "^2.12|^3",
        "twig/inky-extra": "^2.12|^3",
        "twig/markdown-extra": "^2.12|^3"
    },
    "conflict": {
        "ext-psr": "<1.1|>=2",
        "async-aws/core": "<1.5",
        "doctrine/annotations": "<1.12",
        "doctrine/dbal": "<2.10",
        "egulias/email-validator": "~3.0.0",
        "masterminds/html5": "<2.6",
        "phpdocumentor/reflection-docblock": "<3.2.2",
        "phpdocumentor/type-resolver": "<1.4.0",
        "ocramius/proxy-manager": "<2.1",
        "phpunit/phpunit": "<5.4.3"
    },
    "autoload": {
        "psr-4": {
            "Symfony\\Bridge\\Doctrine\\": "src/Symfony/Bridge/Doctrine/",
            "Symfony\\Bridge\\Monolog\\": "src/Symfony/Bridge/Monolog/",
            "Symfony\\Bridge\\ProxyManager\\": "src/Symfony/Bridge/ProxyManager/",
            "Symfony\\Bridge\\Twig\\": "src/Symfony/Bridge/Twig/",
            "Symfony\\Bundle\\": "src/Symfony/Bundle/",
            "Symfony\\Component\\": "src/Symfony/Component/"
        },
        "files": [
            "src/Symfony/Component/String/Resources/functions.php"
        ],
        "classmap": [
            "src/Symfony/Component/Intl/Resources/stubs"
        ],
        "exclude-from-classmap": [
            "**/Tests/"
        ]
    },
    "autoload-dev": {
        "files": [
            "src/Symfony/Component/VarDumper/Resources/functions/dump.php"
        ]
    },
    "repositories": [
        {
            "type": "path",
            "url": "src/Symfony/Contracts",
            "options": {
                "versions": {
                    "symfony/contracts": "2.4.x-dev"
                }
            }
        },
        {
            "type": "path",
            "url": "src/Symfony/Component/Runtime"
        }
    ],
    "minimum-stability": "dev"
}<|MERGE_RESOLUTION|>--- conflicted
+++ resolved
@@ -142,12 +142,8 @@
         "psr/simple-cache": "^1.0",
         "egulias/email-validator": "^2.1.10|^3.1",
         "symfony/mercure-bundle": "^0.3",
-<<<<<<< HEAD
         "symfony/phpunit-bridge": "^5.2|^6.0",
-=======
-        "symfony/phpunit-bridge": "^5.2",
         "symfony/runtime": "self.version",
->>>>>>> 98777c24
         "symfony/security-acl": "~2.8|~3.0",
         "phpdocumentor/reflection-docblock": "^3.0|^4.0|^5.0",
         "twig/cssinliner-extra": "^2.12|^3",
