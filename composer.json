{
    "name": "symfony/symfony",
    "type": "library",
    "description": "The Symfony PHP framework",
    "keywords": ["framework"],
    "homepage": "https://symfony.com",
    "license": "MIT",
    "authors": [
        {
            "name": "Fabien Potencier",
            "email": "fabien@symfony.com"
        },
        {
            "name": "Symfony Community",
            "homepage": "https://symfony.com/contributors"
        }
    ],
    "require": {
        "php": "^7.2.9",
        "ext-xml": "*",
        "doctrine/event-manager": "~1.0",
        "doctrine/persistence": "~1.0",
<<<<<<< HEAD
        "fig/link-util": "^1.0",
        "twig/twig": "^2.10",
=======
        "twig/twig": "^1.41|^2.10",
>>>>>>> 3bc4e4f0
        "psr/cache": "~1.0",
        "psr/container": "^1.0",
        "psr/link": "^1.0",
        "psr/log": "~1.0",
        "symfony/contracts": "^1.1.3",
        "symfony/polyfill-ctype": "~1.8",
        "symfony/polyfill-intl-icu": "~1.0",
        "symfony/polyfill-intl-idn": "^1.10",
        "symfony/polyfill-mbstring": "~1.0",
        "symfony/polyfill-php73": "^1.11"
    },
    "replace": {
        "symfony/asset": "self.version",
        "symfony/amazon-mailer": "self.version",
        "symfony/browser-kit": "self.version",
        "symfony/cache": "self.version",
        "symfony/config": "self.version",
        "symfony/console": "self.version",
        "symfony/css-selector": "self.version",
        "symfony/dependency-injection": "self.version",
        "symfony/debug-bundle": "self.version",
        "symfony/doctrine-bridge": "self.version",
        "symfony/dom-crawler": "self.version",
        "symfony/dotenv": "self.version",
        "symfony/error-handler": "self.version",
        "symfony/error-renderer": "self.version",
        "symfony/event-dispatcher": "self.version",
        "symfony/expression-language": "self.version",
        "symfony/filesystem": "self.version",
        "symfony/finder": "self.version",
        "symfony/form": "self.version",
        "symfony/framework-bundle": "self.version",
        "symfony/google-mailer": "self.version",
        "symfony/http-client": "self.version",
        "symfony/http-foundation": "self.version",
        "symfony/http-kernel": "self.version",
        "symfony/inflector": "self.version",
        "symfony/intl": "self.version",
        "symfony/ldap": "self.version",
        "symfony/lock": "self.version",
        "symfony/mailchimp-mailer": "self.version",
        "symfony/mailer": "self.version",
        "symfony/mailgun-mailer": "self.version",
        "symfony/messenger": "self.version",
        "symfony/mime": "self.version",
        "symfony/monolog-bridge": "self.version",
        "symfony/options-resolver": "self.version",
        "symfony/postmark-mailer": "self.version",
        "symfony/process": "self.version",
        "symfony/property-access": "self.version",
        "symfony/property-info": "self.version",
        "symfony/proxy-manager-bridge": "self.version",
        "symfony/routing": "self.version",
        "symfony/security-core": "self.version",
        "symfony/security-csrf": "self.version",
        "symfony/security-guard": "self.version",
        "symfony/security-http": "self.version",
        "symfony/security-bundle": "self.version",
        "symfony/sendgrid-mailer": "self.version",
        "symfony/serializer": "self.version",
        "symfony/stopwatch": "self.version",
        "symfony/templating": "self.version",
        "symfony/translation": "self.version",
        "symfony/twig-bridge": "self.version",
        "symfony/twig-bundle": "self.version",
        "symfony/validator": "self.version",
        "symfony/var-dumper": "self.version",
        "symfony/var-exporter": "self.version",
        "symfony/web-link": "self.version",
        "symfony/web-profiler-bundle": "self.version",
        "symfony/workflow": "self.version",
        "symfony/yaml": "self.version"
    },
    "require-dev": {
        "cache/integration-tests": "dev-master",
        "doctrine/annotations": "~1.0",
        "doctrine/cache": "~1.6",
        "doctrine/collections": "~1.0",
        "doctrine/data-fixtures": "1.0.*",
        "doctrine/dbal": "~2.4",
        "doctrine/orm": "~2.4,>=2.4.5",
        "doctrine/reflection": "~1.0",
        "doctrine/doctrine-bundle": "^1.5|^2.0",
        "masterminds/html5": "^2.6",
        "monolog/monolog": "^1.11|^2",
        "nyholm/psr7": "^1.0",
        "ocramius/proxy-manager": "^2.1",
        "php-http/httplug": "^1.0|^2.0",
        "predis/predis": "~1.1",
        "psr/http-client": "^1.0",
        "psr/simple-cache": "^1.0",
        "egulias/email-validator": "~1.2,>=1.2.8|~2.0",
        "symfony/phpunit-bridge": "^3.4.31|^4.3.4|~5.0",
        "symfony/security-acl": "~2.8|~3.0",
        "phpdocumentor/reflection-docblock": "^3.0|^4.0"
    },
    "conflict": {
        "masterminds/html5": "<2.6",
        "phpdocumentor/reflection-docblock": "<3.2.2",
        "phpdocumentor/type-resolver": "<0.3.0",
        "ocramius/proxy-manager": "<2.1",
        "phpunit/phpunit": "<5.4.3"
    },
    "autoload": {
        "psr-4": {
            "Symfony\\Bridge\\Doctrine\\": "src/Symfony/Bridge/Doctrine/",
            "Symfony\\Bridge\\Monolog\\": "src/Symfony/Bridge/Monolog/",
            "Symfony\\Bridge\\ProxyManager\\": "src/Symfony/Bridge/ProxyManager/",
            "Symfony\\Bridge\\Twig\\": "src/Symfony/Bridge/Twig/",
            "Symfony\\Bundle\\": "src/Symfony/Bundle/",
            "Symfony\\Component\\": "src/Symfony/Component/"
        },
        "classmap": [
            "src/Symfony/Component/Intl/Resources/stubs",
            "src/Symfony/Bridge/ProxyManager/Legacy/ProxiedMethodReturnExpression.php"
        ],
        "exclude-from-classmap": [
            "**/Tests/"
        ]
    },
    "autoload-dev": {
        "files": [ "src/Symfony/Component/VarDumper/Resources/functions/dump.php" ]
    },
    "repositories": [
        {
            "type": "path",
            "url": "src/Symfony/Contracts"
        }
    ],
    "minimum-stability": "dev",
    "extra": {
        "branch-alias": {
            "dev-master": "5.0-dev"
        }
    }
}<|MERGE_RESOLUTION|>--- conflicted
+++ resolved
@@ -20,12 +20,7 @@
         "ext-xml": "*",
         "doctrine/event-manager": "~1.0",
         "doctrine/persistence": "~1.0",
-<<<<<<< HEAD
-        "fig/link-util": "^1.0",
         "twig/twig": "^2.10",
-=======
-        "twig/twig": "^1.41|^2.10",
->>>>>>> 3bc4e4f0
         "psr/cache": "~1.0",
         "psr/container": "^1.0",
         "psr/link": "^1.0",
